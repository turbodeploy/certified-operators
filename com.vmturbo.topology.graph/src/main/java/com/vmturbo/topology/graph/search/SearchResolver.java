--- conflicted
+++ resolved
@@ -1,10 +1,7 @@
 package com.vmturbo.topology.graph.search;
 
-<<<<<<< HEAD
+import java.util.HashSet;
 import java.util.HashMap;
-=======
-import java.util.HashSet;
->>>>>>> 8e53fbf4
 import java.util.List;
 import java.util.Map;
 import java.util.Objects;
@@ -26,11 +23,8 @@
 import com.vmturbo.common.protobuf.search.Search.PropertyFilter.StringFilter;
 import com.vmturbo.common.protobuf.search.Search.SearchFilter;
 import com.vmturbo.common.protobuf.search.Search.SearchParameters;
-<<<<<<< HEAD
+import com.vmturbo.common.protobuf.search.Search.SearchQuery;
 import com.vmturbo.common.protobuf.search.SearchProtoUtil;
-=======
-import com.vmturbo.common.protobuf.search.Search.SearchQuery;
->>>>>>> 8e53fbf4
 import com.vmturbo.common.protobuf.search.SearchableProperties;
 import com.vmturbo.common.protobuf.topology.ApiEntityType;
 import com.vmturbo.topology.graph.TopologyGraph;
@@ -82,44 +76,11 @@
      * The equivalent of applying {@link SearchResolver#search(SearchParameters, TopologyGraph)}
      * multiple times and intersecting the results.
      *
-     * @param searchParameters The list of input {@link SearchParameters}.
+     * @param search The list of input {@link SearchParameters}.
      * @param graph The {@link TopologyGraph} to use for the search.
      * @return A {@link Stream} of {@link TopologyGraphEntity}s that match all the parameters.
      */
     @Nonnull
-<<<<<<< HEAD
-    public Stream<E> search(@Nonnull final List<SearchParameters> searchParameters,
-                            @Nonnull final TopologyGraph<E> graph) {
-        if (searchParameters.isEmpty()) {
-            return Stream.empty();
-        } else if (searchParameters.size() == 1) {
-            return search(searchParameters.get(0), graph);
-        } else {
-            Map<Long, E> result = new HashMap<>();
-
-            // map entity type to SearchParameters
-            Map<ApiEntityType, List<SearchParameters>> paramsPerEntityType = searchParameters.stream()
-                    .collect(Collectors.groupingBy(SearchProtoUtil::getEntityTypeFromSearchParameters));
-
-            // for each entity type, get the entities which match all the criteria for
-            // this specific entity type.
-            paramsPerEntityType.values().forEach(paramsListForType -> {
-                final Map<Long, E> matchingEntitiesById =
-                        search(paramsListForType.get(0), graph)
-                                .collect(Collectors.toMap(E::getOid, Function.identity()));
-                for (int i = 1; i < paramsListForType.size(); ++i) {
-                    // TODO (roman, May 20 2019): Can we pass the current matching entities
-                    // as an additional input to reduce the number of entities considered in
-                    // the subsequent searches?
-                    matchingEntitiesById.keySet().retainAll(search(paramsListForType.get(i), graph)
-                            .map(E::getOid)
-                            .collect(Collectors.toList()));
-                }
-                result.putAll(matchingEntitiesById);
-            });
-
-            return result.values().stream();
-=======
     public Stream<E> search(@Nonnull final SearchQuery search,
                             @Nonnull final TopologyGraph<E> graph) {
         List<SearchParameters> subsearches = search.getSearchParametersList();
@@ -168,7 +129,6 @@
                 }
             }
             return matchingEntitiesById.values().stream();
->>>>>>> 8e53fbf4
         }
     }
 
