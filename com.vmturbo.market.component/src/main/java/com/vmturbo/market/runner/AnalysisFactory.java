--- conflicted
+++ resolved
@@ -185,12 +185,8 @@
                 groupMemberRetriever, clock,
                 configBuilder.build(), cloudTopologyFactory,
                 topologyCostCalculatorFactory, priceTableFactory, wastedFilesAnalysisFactory,
-<<<<<<< HEAD
                 buyRIImpactAnalysisFactory, tierExcluderFactory, listener, consistentScalingHelperFactory,
-                    migratedWorkloadCloudCommitmentAnalysisService);
-=======
-                buyRIImpactAnalysisFactory, tierExcluderFactory, listener, consistentScalingHelperFactory, initialPlacementFinder);
->>>>>>> f929e841
+                initialPlacementFinder, migratedWorkloadCloudCommitmentAnalysisService);
         }
 
         /**
