--- conflicted
+++ resolved
@@ -117,14 +117,12 @@
 
         private final ConsistentScalingHelperFactory consistentScalingHelperFactory;
 
-<<<<<<< HEAD
         private final ReversibilitySettingFetcherFactory reversibilitySettingFetcherFactory;
-=======
+
         /**
          * The service that will perform cloud commitment (RI) buy analysis during a migrate to cloud plan.
          */
         private final MigratedWorkloadCloudCommitmentAnalysisService migratedWorkloadCloudCommitmentAnalysisService;
->>>>>>> 75a57f07
 
         // Determines if the market or the SMA (Stable Marriage Algorithm) library generates compute scaling action for cloud vms
         private final MarketMode marketMode;
@@ -137,25 +135,6 @@
             GlobalSettingSpecs.ContainerRateOfResize.getSettingName());
 
         public DefaultAnalysisFactory(@Nonnull final GroupMemberRetriever groupMemberRetriever,
-<<<<<<< HEAD
-                  @Nonnull final SettingServiceBlockingStub settingServiceClient,
-                  @Nonnull final MarketPriceTableFactory marketPriceTableFactory,
-                  @Nonnull final TopologyEntityCloudTopologyFactory cloudTopologyFactory,
-                  @Nonnull final TopologyCostCalculatorFactory topologyCostCalculatorFactory,
-                  @Nonnull final WastedFilesAnalysisFactory wastedFilesAnalysisFactory,
-                  @Nonnull final BuyRIImpactAnalysisFactory buyRIImpactAnalysisFactory,
-                  @Nonnull final CloudCostDataProvider cloudCostDataProvider,
-                  @Nonnull final Clock clock,
-                  final float alleviatePressureQuoteFactor,
-                  final float standardQuoteFactor,
-                  final String marketModeName,
-                  final float liveMarketMoveCostFactor,
-                  final boolean suspensionThrottlingPerCluster,
-                  @Nonnull final TierExcluderFactory tierExcluderFactory,
-                  @Nonnull AnalysisRICoverageListener listener,
-                  @Nonnull final ConsistentScalingHelperFactory consistentScalingHelperFactory,
-                  @Nonnull final ReversibilitySettingFetcherFactory reversibilitySettingFetcherFactory) {
-=======
                                       @Nonnull final SettingServiceBlockingStub settingServiceClient,
                                       @Nonnull final MarketPriceTableFactory marketPriceTableFactory,
                                       @Nonnull final TopologyEntityCloudTopologyFactory cloudTopologyFactory,
@@ -172,8 +151,8 @@
                                       @Nonnull final TierExcluderFactory tierExcluderFactory,
                                       @Nonnull AnalysisRICoverageListener listener,
                                       @Nonnull final ConsistentScalingHelperFactory consistentScalingHelperFactory,
+                                      @Nonnull final ReversibilitySettingFetcherFactory reversibilitySettingFetcherFactory,
                                       @Nonnull MigratedWorkloadCloudCommitmentAnalysisService migratedWorkloadCloudCommitmentAnalysisService) {
->>>>>>> 75a57f07
             Preconditions.checkArgument(alleviatePressureQuoteFactor >= 0f);
             Preconditions.checkArgument(alleviatePressureQuoteFactor <= 1.0f);
             Preconditions.checkArgument(standardQuoteFactor >= 0f);
@@ -197,11 +176,8 @@
             this.tierExcluderFactory = tierExcluderFactory;
             this.listener = listener;
             this.consistentScalingHelperFactory = consistentScalingHelperFactory;
-<<<<<<< HEAD
             this.reversibilitySettingFetcherFactory = reversibilitySettingFetcherFactory;
-=======
             this.migratedWorkloadCloudCommitmentAnalysisService = migratedWorkloadCloudCommitmentAnalysisService;
->>>>>>> 75a57f07
         }
 
         /**
@@ -223,14 +199,8 @@
                 groupMemberRetriever, clock,
                 configBuilder.build(), cloudTopologyFactory,
                 topologyCostCalculatorFactory, priceTableFactory, wastedFilesAnalysisFactory,
-<<<<<<< HEAD
-                buyRIImpactAnalysisFactory, tierExcluderFactory, listener,
-                consistentScalingHelperFactory, initialPlacementFinder,
-                reversibilitySettingFetcherFactory);
-=======
                 buyRIImpactAnalysisFactory, tierExcluderFactory, listener, consistentScalingHelperFactory,
-                initialPlacementFinder, migratedWorkloadCloudCommitmentAnalysisService);
->>>>>>> 75a57f07
+                initialPlacementFinder, reversibilitySettingFetcherFactory, migratedWorkloadCloudCommitmentAnalysisService);
         }
 
         /**
