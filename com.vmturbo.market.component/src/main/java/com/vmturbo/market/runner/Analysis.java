--- conflicted
+++ resolved
@@ -735,13 +735,13 @@
         });
     }
 
-<<<<<<< HEAD
     private void saveSMADiags(final SMAInput smaInput) {
         AnalysisDiagnosticsCollectorFactory factory = new DefaultAnalysisDiagnosticsCollectorFactory();
         factory.newDiagsCollector(topologyInfo, AnalysisMode.SMA).ifPresent(diagsCollector -> {
             diagsCollector.saveSMAInput(smaInput, topologyInfo);
         });
-=======
+    }
+
     /**
      * Check for traders that have an unplaced explanation and remove the current
      * suppliers of their shopping lists, so they will be considered unplaced by
@@ -774,7 +774,6 @@
         }
 
         return new Pair<>(updatedProjectedTraderDTOs, unplacedTraderOids);
->>>>>>> 0ea974c3
     }
 
     /*
