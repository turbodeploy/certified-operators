--- conflicted
+++ resolved
@@ -535,20 +535,16 @@
                     Ede ede = new Ede();
                     results = TopologyEntitiesHandler.performAnalysis(topologyInfo,
                             config, this, convertedTopology.topology, ede);
-<<<<<<< HEAD
                     // Update historical economy cache used for reservation every night. Calling the
                     // update method here will make sure the clusters in head room plan are balanced,
                     // because analysis already completed at this point.
                     if (TopologyDTOUtil.isPlanType(PlanProjectType.CLUSTER_HEADROOM, topologyInfo)) {
                         updateReservationEconomyCache(convertedTopology.topology.getEconomy(), false);
                     }
-=======
                     if (topologyInfo.getTopologyType() == TopologyType.REALTIME) {
                         commodityIdUpdater.saveCommodityIdToCommodityType(
                             converter.getCommodityConverter().getCommTypeAllocator(), getReplayActions());
                     }
-
->>>>>>> df53bb3d
                     try {
                         Map<Trader, List<InfiniteQuoteExplanation>> infiniteQuoteTraderMap = ede
                                 .getPlacementResults().getExplanations();
