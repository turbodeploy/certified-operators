package com.vmturbo.market.runner;

import java.time.Clock;
import java.time.Instant;
import java.time.temporal.ChronoUnit;
import java.util.ArrayList;
import java.util.Collection;
import java.util.Collections;
import java.util.HashMap;
import java.util.HashSet;
import java.util.List;
import java.util.Map;
import java.util.Map.Entry;
import java.util.Objects;
import java.util.Optional;
import java.util.Queue;
import java.util.Set;
import java.util.concurrent.ExecutionException;
import java.util.concurrent.atomic.AtomicBoolean;
import java.util.function.Function;
import java.util.stream.Collectors;
import java.util.stream.Stream;

import javax.annotation.Nonnull;

import com.google.common.annotations.VisibleForTesting;
import com.google.common.collect.Lists;
import com.google.common.collect.Sets;
import com.google.common.collect.Table;

import io.grpc.StatusRuntimeException;

import org.apache.commons.lang.StringUtils;
import org.apache.logging.log4j.LogManager;
import org.apache.logging.log4j.Logger;
import org.checkerframework.checker.nullness.qual.NonNull;

import com.vmturbo.common.protobuf.action.ActionDTOUtil;
import com.vmturbo.common.protobuf.action.UnsupportedActionException;
import com.vmturbo.common.protobuf.cost.Cost;
import com.vmturbo.common.protobuf.action.ActionDTO.Action;
import com.vmturbo.common.protobuf.action.ActionDTO.ActionEntity;
import com.vmturbo.common.protobuf.action.ActionDTO.ActionInfo;
import com.vmturbo.common.protobuf.action.ActionDTO.ActionPlan;
import com.vmturbo.common.protobuf.action.ActionDTO.ActionPlanInfo;
import com.vmturbo.common.protobuf.action.ActionDTO.ActionPlanInfo.MarketActionPlanInfo;
import com.vmturbo.common.protobuf.action.ActionDTO.Delete;
import com.vmturbo.common.protobuf.cost.Cost.EntityReservedInstanceCoverage;
import com.vmturbo.common.protobuf.cost.CostNotificationOuterClass.CostNotification;
import com.vmturbo.common.protobuf.cost.CostNotificationOuterClass.CostNotification.StatusUpdate;
import com.vmturbo.common.protobuf.group.GroupDTO.GetGroupsRequest;
import com.vmturbo.common.protobuf.group.GroupDTO.GroupFilter;
import com.vmturbo.common.protobuf.market.MarketNotification.AnalysisStatusNotification.AnalysisState;
import com.vmturbo.common.protobuf.plan.PlanProgressStatusEnum.Status;
import com.vmturbo.common.protobuf.topology.TopologyDTO;
import com.vmturbo.common.protobuf.topology.TopologyDTO.AnalysisType;
import com.vmturbo.common.protobuf.topology.TopologyDTO.CommodityBoughtDTO;
import com.vmturbo.common.protobuf.topology.TopologyDTO.EntityState;
import com.vmturbo.common.protobuf.topology.TopologyDTO.ProjectedTopologyEntity;
import com.vmturbo.common.protobuf.topology.TopologyDTO.TopologyEntityDTO;
import com.vmturbo.common.protobuf.topology.TopologyDTO.TopologyEntityDTO.AnalysisSettings;
import com.vmturbo.common.protobuf.topology.TopologyDTO.TopologyEntityDTO.CommoditiesBoughtFromProvider;
import com.vmturbo.common.protobuf.topology.TopologyDTO.TopologyEntityDTO.ConnectedEntity;
import com.vmturbo.common.protobuf.topology.TopologyDTO.TopologyInfo;
import com.vmturbo.common.protobuf.topology.TopologyDTO.TopologyType;
import com.vmturbo.common.protobuf.topology.TopologyDTOUtil;
import com.vmturbo.common.protobuf.utils.StringConstants;
import com.vmturbo.commons.Pair;
import com.vmturbo.commons.idgen.IdentityGenerator;
import com.vmturbo.components.api.SetOnce;
import com.vmturbo.components.api.tracing.Tracing;
import com.vmturbo.components.api.tracing.Tracing.TracingScope;
import com.vmturbo.cost.calculation.integration.CloudCostDataProvider.CloudCostData;
import com.vmturbo.cost.calculation.integration.CloudTopology;
import com.vmturbo.cost.calculation.journal.CostJournal;
import com.vmturbo.cost.calculation.topology.TopologyCostCalculator;
import com.vmturbo.cost.calculation.topology.TopologyCostCalculator.TopologyCostCalculatorFactory;
import com.vmturbo.cost.calculation.topology.TopologyEntityCloudTopologyFactory;
import com.vmturbo.group.api.GroupMemberRetriever;
import com.vmturbo.market.AnalysisRICoverageListener;
import com.vmturbo.market.cloudscaling.sma.analysis.StableMarriageAlgorithm;
import com.vmturbo.market.cloudscaling.sma.entities.SMAInput;
import com.vmturbo.market.diagnostics.ActionLogger;
import com.vmturbo.market.diagnostics.AnalysisDiagnosticsCollector;
import com.vmturbo.market.diagnostics.AnalysisDiagnosticsCollector.AnalysisDiagnosticsCollectorFactory;
import com.vmturbo.market.diagnostics.AnalysisDiagnosticsCollector.AnalysisDiagnosticsCollectorFactory.DefaultAnalysisDiagnosticsCollectorFactory;
import com.vmturbo.market.reservations.InitialPlacementFinder;
import com.vmturbo.market.reserved.instance.analysis.BuyRIImpactAnalysis;
import com.vmturbo.market.reserved.instance.analysis.BuyRIImpactAnalysisFactory;
import com.vmturbo.market.runner.AnalysisFactory.AnalysisConfig;
import com.vmturbo.market.runner.cost.MarketPriceTable;
import com.vmturbo.market.runner.cost.MarketPriceTableFactory;
import com.vmturbo.market.runner.cost.MigratedWorkloadCloudCommitmentAnalysisService;
import com.vmturbo.market.topology.TopologyConversionConstants;
import com.vmturbo.market.topology.TopologyEntitiesHandler;
import com.vmturbo.market.topology.conversions.CommodityIndex;
import com.vmturbo.market.topology.conversions.ConsistentScalingHelper.ConsistentScalingHelperFactory;
import com.vmturbo.market.topology.conversions.MarketAnalysisUtils;
import com.vmturbo.market.topology.conversions.SMAConverter;
import com.vmturbo.market.topology.conversions.TierExcluder.TierExcluderFactory;
import com.vmturbo.market.topology.conversions.TopologyConverter;
import com.vmturbo.platform.analysis.economy.CommoditySpecification;
import com.vmturbo.platform.analysis.economy.Economy;
import com.vmturbo.platform.analysis.economy.Trader;
import com.vmturbo.platform.analysis.ede.ReplayActions;
import com.vmturbo.platform.analysis.protobuf.ActionDTOs.ActionTO;
import com.vmturbo.platform.analysis.protobuf.CommodityDTOs;
import com.vmturbo.platform.analysis.protobuf.CommunicationDTOs.AnalysisResults;
import com.vmturbo.platform.analysis.protobuf.CommunicationDTOs.SuspensionsThrottlingConfig;
import com.vmturbo.platform.analysis.protobuf.EconomyDTOs.ShoppingListTO;
import com.vmturbo.platform.analysis.protobuf.EconomyDTOs.TraderTO;
import com.vmturbo.platform.analysis.protobuf.PriceIndexDTOs.PriceIndexMessage;
import com.vmturbo.platform.analysis.topology.Topology;
import com.vmturbo.platform.analysis.translators.ProtobufToAnalysis;
import com.vmturbo.platform.common.dto.CommonDTO.CommodityDTO;
import com.vmturbo.platform.common.dto.CommonDTO.CommodityDTO.CommodityType;
import com.vmturbo.platform.common.dto.CommonDTO.EntityDTO.EntityType;
import com.vmturbo.platform.common.dto.CommonDTO.GroupDTO.GroupType;
import com.vmturbo.proactivesupport.DataMetricSummary;
import com.vmturbo.proactivesupport.DataMetricTimer;

/**
 * Analysis execution and properties. This can be for a scoped plan or for a real-time market.
 */
public class Analysis {

    private static final DataMetricSummary TOPOLOGY_CONVERT_TO_TRADER_SUMMARY = DataMetricSummary.builder()
            .withName("mkt_economy_convert_to_traders_duration_seconds")
            .withHelp("Time to convert from TopologyDTO to TraderTO before sending for analysis.")
            .withQuantile(0.5, 0.05)   // Add 50th percentile (= median) with 5% tolerated error
            .withQuantile(0.9, 0.01)   // Add 90th percentile with 1% tolerated error
            .withQuantile(0.99, 0.001) // Add 99th percentile with 0.1% tolerated error
            .withMaxAgeSeconds(60 * 10) // 10 mins.
            .withAgeBuckets(5) // 5 buckets, so buckets get switched every 4 minutes.
            .build()
            .register();

    private static final DataMetricSummary TOPOLOGY_CONVERT_FROM_TRADER_SUMMARY = DataMetricSummary.builder()
            .withName("mkt_economy_convert_from_traders_duration_seconds")
            .withHelp("Time to convert from TraderTO back to TopologyDTO for projected topology after analysis.")
            .withQuantile(0.5, 0.05)   // Add 50th percentile (= median) with 5% tolerated error
            .withQuantile(0.9, 0.01)   // Add 90th percentile with 1% tolerated error
            .withQuantile(0.99, 0.001) // Add 99th percentile with 0.1% tolerated error
            .withMaxAgeSeconds(60 * 10) // 10 mins.
            .withAgeBuckets(5) // 5 buckets, so buckets get switched every 4 minutes.
            .build()
            .register();

    private static final DataMetricSummary BUY_RI_IMPACT_ANALYSIS_SUMMARY = DataMetricSummary.builder()
            .withName("mkt_buy_ri_impact_analysis_duration_seconds")
            .withHelp("Time for buy RI impact analysis to run. This includes the execution of the RI coverage allocator.")
            .withQuantile(0.5, 0.05)   // Add 50th percentile (= median) with 5% tolerated error
            .withQuantile(0.9, 0.01)   // Add 90th percentile with 1% tolerated error
            .withQuantile(0.99, 0.001) // Add 99th percentile with 0.1% tolerated error
            .withMaxAgeSeconds(60 * 60) // 60 mins.
            .withAgeBuckets(10) // 10 buckets, so buckets get switched every 6 minutes.
            .build()
            .register();

    private final Logger logger = LogManager.getLogger();

    // Analysis started (kept true also when it is completed).
    private AtomicBoolean started = new AtomicBoolean();

    // Analysis completed (successfully or not).  Default is false.
    private boolean completed = false;

    private Instant startTime = Instant.EPOCH;

    private Instant completionTime = Instant.EPOCH;

    private final Map<Long, TopologyEntityDTO> topologyDTOs;

    private final String logPrefix;

    private TopologyConverter converter;

    private SMAConverter smaConverter;

    private Map<Long, ProjectedTopologyEntity> projectedEntities = null;

    private Map<Long, CostJournal<TopologyEntityDTO>> projectedEntityCosts = null;

    private final long projectedTopologyId;

    private ActionPlan actionPlan = null;

    private String errorMsg;

    private AnalysisState state;

    private @NonNull ReplayActions realtimeReplayActions = new ReplayActions();

    private final TopologyInfo topologyInfo;

    private boolean stopAnalysis = false;

    private final SetOnce<Economy> economy = new SetOnce<>();

    /**
     * The clock used to time market analysis.
     */
    private final Clock clock;

    private final GroupMemberRetriever groupMemberRetriever;

    private final AnalysisConfig config;

    private final CloudTopology<TopologyEntityDTO> originalCloudTopology;

    private final TopologyEntityCloudTopologyFactory cloudTopologyFactory;

    private final TierExcluderFactory tierExcluderFactory;

    private final TopologyCostCalculatorFactory topologyCostCalculatorFactory;

    private final MarketPriceTableFactory marketPriceTableFactory;

    private final WastedFilesAnalysisFactory wastedFilesAnalysisFactory;

    private final ConsistentScalingHelperFactory consistentScalingHelperFactory;

    private final BuyRIImpactAnalysisFactory buyRIImpactAnalysisFactory;

    private final AnalysisRICoverageListener listener;

    private final InitialPlacementFinder initialPlacementFinder;

    /**
     * The service that will perform cloud commitment (RI) buy analysis during a migrate to cloud plan.
     */
    private final MigratedWorkloadCloudCommitmentAnalysisService migratedWorkloadCloudCommitmentAnalysisService;

    // a set of on-prem application entity type
    private static final Set<Integer> entityTypesToSkip =
            new HashSet<>(Collections.singletonList(EntityType.BUSINESS_APPLICATION_VALUE));

    /**
     * Create and execute a context for a Market Analysis given a topology, an optional 'scope' to
     * apply, and a flag determining whether guaranteed buyers (VDC, VPod, DPod) are included
     * in the market analysis or not.
     *
     * @param topologyInfo descriptive info about the topology - id, type, etc
     * @param topologyDTOs the Set of {@link TopologyEntityDTO}s that make up the topology
     * @param groupMemberRetriever used to look up group and member information
     * @param clock The clock used to time market analysis.
     * @param analysisConfig configuration for analysis
     * @param cloudTopologyFactory cloud topology factory
     * @param cloudCostCalculatorFactory cost calculation factory
     * @param priceTableFactory price table factory
     * @param wastedFilesAnalysisFactory wasted file analysis handler
     * @param buyRIImpactAnalysisFactory  buy RI impact analysis factory
     * @param tierExcluderFactory the tier excluder factory
     * @param listener that receives entity ri coverage information availability.
     * @param consistentScalingHelperFactory CSM helper factory
     * @param initialPlacementFinder the class to perform fast reservation
     * @param migratedWorkloadCloudCommitmentAnalysisService cloud migration analysis
     */
    public Analysis(@Nonnull final TopologyInfo topologyInfo,
                    @Nonnull final Set<TopologyEntityDTO> topologyDTOs,
                    @Nonnull final GroupMemberRetriever groupMemberRetriever,
                    @Nonnull final Clock clock,
                    @Nonnull final AnalysisConfig analysisConfig,
                    @Nonnull final TopologyEntityCloudTopologyFactory cloudTopologyFactory,
                    @Nonnull final TopologyCostCalculatorFactory cloudCostCalculatorFactory,
                    @Nonnull final MarketPriceTableFactory priceTableFactory,
                    @Nonnull final WastedFilesAnalysisFactory wastedFilesAnalysisFactory,
                    @Nonnull final BuyRIImpactAnalysisFactory buyRIImpactAnalysisFactory,
                    @Nonnull final TierExcluderFactory tierExcluderFactory,
                    @Nonnull final AnalysisRICoverageListener listener,
                    @Nonnull final ConsistentScalingHelperFactory consistentScalingHelperFactory,
                    @Nonnull final InitialPlacementFinder initialPlacementFinder,
                    @NonNull final MigratedWorkloadCloudCommitmentAnalysisService migratedWorkloadCloudCommitmentAnalysisService) {
        this.topologyInfo = topologyInfo;
        this.topologyDTOs = topologyDTOs.stream()
            .collect(Collectors.toMap(TopologyEntityDTO::getOid, Function.identity()));

        this.state = AnalysisState.INITIAL;
        logPrefix = topologyInfo.getTopologyType() + " Analysis " +
            topologyInfo.getTopologyContextId() + " with topology " +
            topologyInfo.getTopologyId() + " : ";
        this.projectedTopologyId = IdentityGenerator.next();
        this.groupMemberRetriever = groupMemberRetriever;
        this.clock = Objects.requireNonNull(clock);
        this.config = analysisConfig;
        this.cloudTopologyFactory = cloudTopologyFactory;
        this.originalCloudTopology = this.cloudTopologyFactory.newCloudTopology(
                topologyDTOs.stream());
        this.wastedFilesAnalysisFactory = wastedFilesAnalysisFactory;
        this.buyRIImpactAnalysisFactory = buyRIImpactAnalysisFactory;
        this.topologyCostCalculatorFactory = cloudCostCalculatorFactory;
        this.marketPriceTableFactory = priceTableFactory;
        this.tierExcluderFactory = tierExcluderFactory;
        this.listener = listener;
        this.consistentScalingHelperFactory = consistentScalingHelperFactory;
        this.initialPlacementFinder = initialPlacementFinder;
        this.migratedWorkloadCloudCommitmentAnalysisService = migratedWorkloadCloudCommitmentAnalysisService;
    }

    private static final DataMetricSummary RESULT_PROCESSING = DataMetricSummary.builder()
            .withName("mkt_process_result_duration_seconds")
            .withHelp("Time to process the analysis results.")
            .withQuantile(0.5, 0.05)   // Add 50th percentile (= median) with 5% tolerated error
            .withQuantile(0.9, 0.01)   // Add 90th percentile with 1% tolerated error
            .withQuantile(0.99, 0.001) // Add 99th percentile with 0.1% tolerated error
            .withMaxAgeSeconds(60 * 20) // 20 mins.
            .withAgeBuckets(5) // 5 buckets, so buckets get switched every 4 minutes.
            .build()
            .register();

    /**
     * Execute the analysis run. Generate the action plan, projected topology and price index message.
     * Only the first invocation of this method will actually run the analysis. Subsequent calls will
     * log an error message and immediately return {@code false}.
     *
     * @return true if this is the first invocation of this method, false otherwise.
     */
    public boolean execute() {

        if (started.getAndSet(true) || stopAnalysis) {
            logger.error(" {} Completed or Stopped or being computed", logPrefix);
            return false;
        }
        final List<AnalysisType> analysisTypeList = topologyInfo.getAnalysisTypeList();
        final boolean isBuyRIImpactAnalysis = analysisTypeList.contains(AnalysisType.BUY_RI_IMPACT_ANALYSIS);
        final boolean isMigrateToCloud = (topologyInfo.hasPlanInfo() && topologyInfo.getPlanInfo().getPlanType()
                .equals(StringConstants.CLOUD_MIGRATION_PLAN));
        final boolean isM2AnalysisEnabled = analysisTypeList.contains(AnalysisType.MARKET_ANALYSIS);
        final TopologyCostCalculator topologyCostCalculator = topologyCostCalculatorFactory
                .newCalculator(topologyInfo, originalCloudTopology);
        // Use the cloud cost data we use for cost calculations for the price table.
        final MarketPriceTable marketPriceTable = marketPriceTableFactory.newPriceTable(
                this.originalCloudTopology, topologyCostCalculator.getCloudCostData());
        this.converter = new TopologyConverter(topologyInfo, config.getIncludeVdc(),
                config.getQuoteFactor(), config.getMarketMode(),
                config.getLiveMarketMoveCostFactor(),
                marketPriceTable, null, topologyCostCalculator.getCloudCostData(),
                CommodityIndex.newFactory(), tierExcluderFactory, consistentScalingHelperFactory,
                originalCloudTopology);
        this.smaConverter = new SMAConverter(converter);
        final boolean enableThrottling = topologyInfo.getTopologyType() == TopologyType.REALTIME
                && (config.getSuspensionsThrottlingConfig() == SuspensionsThrottlingConfig.CLUSTER);
        DataMetricTimer processResultTime = null;
        Map<Long, TopologyEntityDTO> fakeEntityDTOs = Collections.emptyMap();
        AnalysisResults results = null;
        final Set<Long> oidsToRemove = new HashSet<>();

        // Don't generate actions associated with entities with these oids
        final Set<Long> suppressActionsForOids = new HashSet<>();

        if (isM2AnalysisEnabled) {
            if (topologyInfo.getTopologyType() == TopologyType.REALTIME
                    && !originalCloudTopology.getEntities().isEmpty()) {
                final long waitStartTime = System.currentTimeMillis();
                try (TracingScope tracingScope = Tracing.trace("receive_cost_notification")) {
                    final CostNotification notification =
                            listener.receiveCostNotification(this).get();
                    final StatusUpdate statusUpdate = notification.getStatusUpdate();
                    final Status status = statusUpdate.getStatus();
                    if (status != Status.SUCCESS) {
                        logger.error("Cost notification reception failed for analysis with context id" +
                                        " : {}, topology id: {} with status: {} and message: {}",
                                this.getContextId(), this.getTopologyId(), status,
                                statusUpdate.getStatusDescription());
                        return false;
                    } else {
                        logger.debug("Cost notification with a success status received for analysis " +
                                        "with context id: {}, topology id: {}", this.getContextId(),
                                this.getTopologyId());
                    }
                } catch (InterruptedException e) {
                    Thread.currentThread().interrupt();
                    logger.error(
                            String.format("Error while receiving cost notification for analysis %s",
                                    getTopologyInfo()), e);
                    return false;
                } catch (ExecutionException e) {
                    logger.error(
                            String.format("Error while receiving cost notification for analysis %s",
                                    getTopologyInfo()), e);
                    return false;
                } finally {
                    final long waitEndTime = System.currentTimeMillis();
                    logger.debug("Analysis with context id: {}, topology id: {} waited {} ms for the " +
                                    "cost notification.", this.getContextId(), this.getTopologyId(),
                            waitEndTime - waitStartTime);
                }
            }

            state = AnalysisState.IN_PROGRESS;
            startTime = clock.instant();
            logger.info("{} Started", logPrefix);
            try {
                final DataMetricTimer conversionTimer = TOPOLOGY_CONVERT_TO_TRADER_SUMMARY.startTimer();
                Set<TraderTO> traderTOs = new HashSet<>();
                final Set<TraderTO> fakeTraderTOs = new HashSet<>();
                try (TracingScope scope = Tracing.trace("convert_to_market")) {

                    // construct fake entities which can be used to form markets based on cluster/storage cluster
                    if (enableThrottling) {
                        fakeEntityDTOs = createFakeTopologyEntityDTOsForSuspensionThrottling();
                        fakeEntityDTOs.forEach(topologyDTOs::put);
                    } else {
                        fakeEntityDTOs = Collections.emptyMap();
                    }

                    if (!stopAnalysis) {
                        traderTOs.addAll(converter.convertToMarket(topologyDTOs));
                    }
                    // cache the traderTOs converted from fake TopologyEntityDTOs
                    if (enableThrottling) {
                        for (TraderTO dto : traderTOs) {
                            if (fakeEntityDTOs.containsKey(dto.getOid())) {
                                fakeTraderTOs.add(dto);
                            }
                        }
                    }
                }
                conversionTimer.observe();

                // add back fake traderTOs for suspension throttling as it may be removed due
                // to scoping
                traderTOs.addAll(fakeTraderTOs);

                // remove skipped entities we don't want to send to market
                converter.removeSkippedEntitiesFromTraderTOs(traderTOs);

                // remove any (scoped) traders that may have been flagged for removal
                // We are doing this after the convertToMarket() function because we need the original
                // traders available in the "old providers maps" so the biclique calculation can
                // preserve the original topology structure. We may refactor this in a way that lets us
                // remove the old provider map though -- see OM-26631.
                //
                // Note that although we do NOT attempt to unplace buyers of the entities being removed
                // here, the effect on the analysis is exactly equivalent if we had unplaced them
                // (as of 4/6/2016) because attempting to buy from a non-existing trader results in
                // an infinite quote which is exactly the same as not having a provider.
                Set<Long> reservationEntityOids = new HashSet<>();
                for (TopologyEntityDTO dto : topologyDTOs.values()) {
                    if (dto.hasEdit()) {
                        if (dto.getEdit().hasRemoved() || dto.getEdit().hasReplaced()) {
                            oidsToRemove.add(dto.getOid());
                        }
                    }
                    if (dto.hasOrigin() && dto.getOrigin().hasReservationOrigin()) {
                        reservationEntityOids.add(dto.getOid());
                    }
                }

                if (oidsToRemove.size() > 0) {
                    logger.debug("Removing {} traders before analysis: ", oidsToRemove.size());
                    traderTOs = traderTOs.stream()
                            .filter(traderTO -> !(oidsToRemove.contains(traderTO.getOid())))
                            .collect(Collectors.toSet());
                }

                if (logger.isDebugEnabled()) {
                    logger.debug(traderTOs.size() + " Economy DTOs");
                }
                if (logger.isTraceEnabled()) {
                    traderTOs.stream().map(dto -> "Economy DTO: " + dto).forEach(logger::trace);
                }
                processResultTime = RESULT_PROCESSING.startTimer();
                if (!stopAnalysis) {
                    List<CommoditySpecification> commsToAdjustOverheadInClone = createCommsToAdjustOverheadInClone();
                    saveAnalysisDiags(traderTOs, commsToAdjustOverheadInClone);
                    final Topology topology = TopologyEntitiesHandler.createTopology(traderTOs,
                            topologyInfo, commsToAdjustOverheadInClone);
                    if (topologyInfo.getTopologyType() == TopologyType.REALTIME) {
                        // whenever market receives entities from realtime broadcast, we update
                        // cachedEconomy and also pass the commodity type to specification map associated
                        // with that economy to initialPlacementFinder.
                        if (converter.getCommodityConverter() != null
                                && converter.getCommodityConverter().getCommTypeAllocator() != null) {
                            Map<TopologyDTO.CommodityType, Integer> commTypeToSpecMap =
                                    converter.getCommodityConverter().getCommTypeAllocator().getReservationCommTypeToSpecMapping();
                            initialPlacementFinder.updateCachedEconomy(topology.getEconomy(), commTypeToSpecMap, traderTOs.stream()
                                    .filter(t -> reservationEntityOids.contains(t.getOid())).collect(Collectors.toSet()));
                        }
                    }
                    results = TopologyEntitiesHandler.performAnalysis(traderTOs,
                            topologyInfo, config, this, topology);
                    if (config.isEnableSMA()) {
                        // Cloud VM OID to a set of provider OIDs: i.e. compute tier OIDs that the VM can fit in.
                        Map<Long, Set<Long>> cloudVmOidToProvidersOIDsMap = new HashMap<>();
                        // Cloud VM OID to traderTO
                        Map<Long, Set<Long>> cloudVmOidToTraderTOs =
                                TopologyEntitiesHandler
                                        .getProviderLists(converter.getCloudVmComputeShoppingListIDs(),
                                                topology, getCommSpecForCommodity(TopologyDTO
                                                        .CommodityType.newBuilder()
                                                        .setType(CommodityDTO.CommodityType
                                                                .COUPON_VALUE).build()).getBaseType());
                        for (Entry<Long, Set<Long>> entry : cloudVmOidToTraderTOs.entrySet()) {
                            Set<Long> providerOIDList = new HashSet<>();
                            for (Long traderTO : entry.getValue()) {
                                Optional<Long> computeTierID = converter.getTopologyEntityOIDForOnDemandMarketTier(traderTO);
                                if (computeTierID.isPresent()) {
                                    providerOIDList.add(computeTierID.get());
                                }
                            }
                            cloudVmOidToProvidersOIDsMap.put(entry.getKey(), providerOIDList);
                        }
                        boolean isOptimizeCloudPlan = (topologyInfo.hasPlanInfo() && topologyInfo.getPlanInfo().getPlanType()
                                .equals(StringConstants.OPTIMIZE_CLOUD_PLAN));
                        SMAInput smaInput = new SMAInput(originalCloudTopology,
                                cloudVmOidToProvidersOIDsMap,
                                topologyCostCalculator.getCloudCostData(),
                                marketPriceTable, converter.getConsistentScalingHelper(), isOptimizeCloudPlan);
                        smaConverter.setSmaOutput(StableMarriageAlgorithm.execute(smaInput));
                    }
                    // add shoppinglist from newly provisioned trader to shoppingListOidToInfos
                    converter.updateShoppingListMap(results.getNewShoppingListToBuyerEntryList());
                    logger.info(logPrefix + "Done performing analysis");
                } else {
                    logger.info(logPrefix + " Analysis Stopped");
                    processResultTime.observe();
                    state = AnalysisState.FAILED;
                }
            } catch (RuntimeException e) {
                logger.error(logPrefix + e + " Runtime exception while running M2 analysis", e);
                state = AnalysisState.FAILED;
                completionTime = clock.instant();
                errorMsg = e.toString();
                logger.info(logPrefix + "Execution time : "
                        + startTime.until(completionTime, ChronoUnit.SECONDS) + " seconds");
                logger.info(logPrefix + "Execution time : "
                        + startTime.until(completionTime, ChronoUnit.SECONDS) + " seconds");
                completed = false;
                return false;
            }
        }

        try {
            CloudTopology<TopologyEntityDTO> projectedCloudTopology = null;
            if (!stopAnalysis) {
                if (!isM2AnalysisEnabled && isBuyRIImpactAnalysis) {
                    processResultTime = RESULT_PROCESSING.startTimer();
                }
                // Calculate reservedCapacity and generate resize actions
                ReservedCapacityAnalysis reservedCapacityAnalysis = new ReservedCapacityAnalysis(topologyDTOs);
                reservedCapacityAnalysis.execute(converter.getConsistentScalingHelper());

                // Execute wasted file analysis
                WastedFilesAnalysis wastedFilesAnalysis = wastedFilesAnalysisFactory.newWastedFilesAnalysis(
                        topologyInfo, topologyDTOs, this.clock, topologyCostCalculator, originalCloudTopology);
                final Collection<Action> wastedFileActions = getWastedFilesActions(wastedFilesAnalysis);

                List<TraderTO> projectedTraderDTO = new ArrayList<>();
                List<ActionTO> actionsList = new ArrayList<>();
                if (results != null) {
                    actionsList.addAll(results.getActionsList());
                }
                try (DataMetricTimer convertFromTimer = TOPOLOGY_CONVERT_FROM_TRADER_SUMMARY.startTimer()) {
                    try (TracingScope tracingScope = Tracing.trace("convert_from_traders")) {
                        if (isM2AnalysisEnabled) { // Includes the case of both Market and BuyRiImpactAnalysis running in real-time
                            if (enableThrottling) {
                                // remove the fake entities used in suspension throttling
                                // we need to remove it both from the projected topology and the source topology

                                // source, non scoped topology
                                for (long fakeEntityOid : fakeEntityDTOs.keySet()) {
                                    topologyDTOs.remove(fakeEntityOid);
                                }

                                // projected topology
                                for (TraderTO projectedDTO : results.getProjectedTopoEntityTOList()) {
                                    if (!fakeEntityDTOs.containsKey(projectedDTO.getOid())) {
                                        projectedTraderDTO.add(projectedDTO);
                                    }
                                }
                            } else {
                                projectedTraderDTO = results.getProjectedTopoEntityTOList();
                            }
                            if (config.isSMAOnly()) {
                                // update projectedTraderTO and generate actions.
                                smaConverter.updateWithSMAOutput(projectedTraderDTO);
                                projectedTraderDTO = smaConverter.getProjectedTraderDTOsWithSMA();
                            }

                            // Clear the Traders and Economy to reduce memory usage in the market component before
                            // creating the Projected TopologyEntityDTOs.
                            economy.getValue().ifPresent(e -> {
                                e.getTraders().forEach(Trader::clearShoppingAndMarketData);
                                final Topology topology = e.getTopology();
                                if (topology != null) {
                                    topology.clear();
                                }
                            });

                        // TODO: Remove in MCP phase 2. Once we provide the explanation for
                        // the VM not being placed to the repository component, it can
                        // use it to know that a VM is unplaced.
                        if (isMigrateToCloud) {
                            // Ensure entities that fail to migrate are considered unplaced,
                            // and don't return any actions for them.
                            Pair<List<TraderTO>, Set<Long>> unplacedResult =
                                unplaceFailedCloudMigrations(projectedTraderDTO);
                            projectedTraderDTO = unplacedResult.first;
                            suppressActionsForOids.addAll(unplacedResult.second);
                        }

                        // results can be null if M2Analysis is not run
                        final PriceIndexMessage priceIndexMessage = results != null ?
                                results.getPriceIndexMsg() : PriceIndexMessage.getDefaultInstance();
                            projectedEntities = converter.convertFromMarket(
                                projectedTraderDTO,
                                topologyDTOs,
                                priceIndexMessage,
                                reservedCapacityAnalysis,
                                wastedFilesAnalysis);
                            final Set<Long> wastedStorageActionsVolumeIds = wastedFileActions.stream()
                                .map(Action::getInfo).map(ActionInfo::getDelete).map(Delete::getTarget)
                                .map(ActionEntity::getId).collect(Collectors.toSet());

                        copySkippedEntitiesToProjectedTopology(
                                wastedStorageActionsVolumeIds,
                                oidsToRemove,
                                projectedTraderDTO,
                                topologyDTOs,
                                isMigrateToCloud);

                            // Calculate the projected entity costs.
                            projectedCloudTopology =
                                cloudTopologyFactory.newCloudTopology(projectedEntities.values().stream()
                                    .filter(ProjectedTopologyEntity::hasEntity)
                                    .map(ProjectedTopologyEntity::getEntity));
                        } else if (isBuyRIImpactAnalysis) { // OCP Plan Option 3 only
                            final CloudCostData cloudCostData = topologyCostCalculator.getCloudCostData();
                            projectedEntities = converter.createProjectedEntitiesAsCopyOfOriginalEntities(topologyDTOs);

                            // Calculate the projected entity costs.
                            projectedCloudTopology =
                                cloudTopologyFactory.newCloudTopology(projectedEntities.values().stream()
                                    .filter(ProjectedTopologyEntity::hasEntity)
                                    .map(ProjectedTopologyEntity::getEntity));
                            converter.getProjectedRICoverageCalculator()
                                .addRICoverageToProjectedRICoverage(cloudCostData.getCurrentRiCoverage());
                        }

                    // If this is a migrate to cloud plan, send a request to the cost component to start cloud commitment
                    // analysis (Buy RI)
                    if (isMigrateToCloud) {
                        runMigratedWorkloadCloudCommitmentAnalysis(projectedCloudTopology, projectedEntities, projectedTraderDTO);
                    }

                    // Invoke buy RI impact analysis after projected entity creation, but prior to
                    // projected cost calculations
                    // PS:  OCP Plan Option#2 (Market Only) will not be processed within runBuyRIImpactAnalysis.
                    runBuyRIImpactAnalysis(projectedCloudTopology, topologyCostCalculator.getCloudCostData());

                        // Projected RI coverage has been calculated by convertFromMarket
                        // Get it from TopologyConverter and pass it along to use for calculation of
                        // savings
                        projectedEntityCosts = topologyCostCalculator.calculateCosts(projectedCloudTopology,
                            converter.getProjectedRICoverageCalculator().getProjectedReservedInstanceCoverage());
                    }
                }

                // Create the action plan
                logger.info(logPrefix + "Creating action plan");
                try (TracingScope tracingScope = Tracing.trace("create_action_plan")) {
                    final ActionPlan.Builder actionPlanBuilder = ActionPlan.newBuilder()
                        .setId(IdentityGenerator.next())
                        .setInfo(ActionPlanInfo.newBuilder()
                            .setMarket(MarketActionPlanInfo.newBuilder()
                                .setSourceTopologyInfo(topologyInfo)))
                        .setAnalysisStartTimestamp(startTime.toEpochMilli());
                List<Action> actions = converter.interpretAllActions(actionsList, projectedEntities,
                     originalCloudTopology, projectedEntityCosts, topologyCostCalculator);

                actions.removeIf(action -> {
                    try {
                        return suppressActionsForOids.contains(ActionDTOUtil.getPrimaryEntityId(action));
                    } catch (UnsupportedActionException e) {
                        // If it's somehow not recognized, leave the action alone
                        return false;
                    }
                });

                actions.forEach(actionPlanBuilder::addAction);
                if (config.isSMAOnly()) {
                    actions = converter.interpretAllActions(smaConverter.getSmaActions(), projectedEntities,
                        originalCloudTopology, projectedEntityCosts, topologyCostCalculator);
                        actions.forEach(actionPlanBuilder::addAction);
                    }
                    writeActionsToLog(actions, config, originalCloudTopology, projectedCloudTopology,
                        converter, topologyCostCalculator.getCloudCostData());
                    // clear the state only after interpretAllActions is called for both M2 and SMA.
                    converter.clearStateNeededForActionInterpretation();
                    // TODO move wasted files action out of main analysis once we have a framework
                    // to support multiple analyses for the same topology ID
                    actionPlanBuilder.addAllAction(wastedFileActions);
                    actionPlanBuilder.addAllAction(reservedCapacityAnalysis.getActions());
                    logger.info(logPrefix + "Completed successfully");
                    processResultTime.observe();
                    state = AnalysisState.SUCCEEDED;
                    completionTime = clock.instant();
                    actionPlan = actionPlanBuilder.setAnalysisCompleteTimestamp(completionTime.toEpochMilli())
                        .build();
                }
            } else {
                logger.info(logPrefix + " Analysis Stopped");
                processResultTime.observe();
                state = AnalysisState.FAILED;
            }
        } catch (RuntimeException e) {
            logger.error(logPrefix + e + " Runtime exception while running analysis", e);
            state = AnalysisState.FAILED;
            completionTime = clock.instant();
            errorMsg = e.toString();
            logger.info(logPrefix + "Execution time : "
                            + startTime.until(completionTime, ChronoUnit.SECONDS) + " seconds");
            logger.info(logPrefix + "Execution time : "
                            + startTime.until(completionTime, ChronoUnit.SECONDS) + " seconds");
            completed = false;
            return false;
        }

        logger.info(logPrefix + "Execution time : "
                + startTime.until(completionTime, ChronoUnit.SECONDS) + " seconds");
        completed = true;
        return true;
    }

<<<<<<< HEAD
    /**
     * Check for traders that have an unplaced explanation and remove the current
     * suppliers of their shopping lists, so they will be considered unplaced by
     * the repository, rather than "still placed" in their starting situation.
     *
     * @param projectedTraderDTOs the list of projected traders to check.
     * @return The set of oids of unplaced traders.
     */
    @Nonnull
    static Pair<List<TraderTO>, Set<Long>>
    unplaceFailedCloudMigrations(@Nonnull final List<TraderTO> projectedTraderDTOs) {
        List<TraderTO> updatedProjectedTraderDTOs = new ArrayList<>();
        Set<Long> unplacedTraderOids = new HashSet<>();

        for (TraderTO trader : projectedTraderDTOs) {
            if (StringUtils.isNotEmpty(trader.getUnplacedExplanation())) {
                List<ShoppingListTO> newShoppingLists = new ArrayList<>();
                for (ShoppingListTO shoppingList : trader.getShoppingListsList()) {
                    newShoppingLists.add(shoppingList.toBuilder().clearSupplier().build());
                }

                unplacedTraderOids.add(trader.getOid());
                updatedProjectedTraderDTOs.add(trader.toBuilder()
                    .clearShoppingLists()
                    .addAllShoppingLists(newShoppingLists)
                    .build());
            } else {
                updatedProjectedTraderDTOs.add(trader);
            }
        }

        return new Pair<>(updatedProjectedTraderDTOs, unplacedTraderOids);
=======
    private void saveAnalysisDiags(final Collection<TraderTO> traderTOs,
                                   final List<CommoditySpecification> commSpecsToAdjustOverhead) {
        AnalysisDiagnosticsCollectorFactory factory = new DefaultAnalysisDiagnosticsCollectorFactory();
        factory.newDiagsCollector(topologyInfo).ifPresent(diagsCollector -> {
            diagsCollector.saveAnalysis(traderTOs, topologyInfo, config,
                commSpecsToAdjustOverhead);
        });
>>>>>>> 52c6d951
    }

    /*
     * Write action to the log and if M2withSMAActions, write SMAOutput to the log.
     */
    private void writeActionsToLog(List<Action> actions, AnalysisConfig config,
                                   CloudTopology<TopologyEntityDTO> originalCloudTopology,
                                   CloudTopology<TopologyEntityDTO> projectedCloudTopology,
                                   TopologyConverter converter, CloudCostData cloudCostData) {
        // Write actions to log file in CSV format
        ActionLogger externalize = new ActionLogger();
        externalize.logActions(actions, config.isSMAOnly(), config.getMarketMode(),
            originalCloudTopology, projectedCloudTopology, cloudCostData,
            converter.getProjectedRICoverageCalculator().getProjectedReservedInstanceCoverage(),
            converter.getConsistentScalingHelper());
        if (config.isM2withSMAActions()) {
            externalize.logSMAOutput(smaConverter.getSmaOutput(),
                originalCloudTopology, projectedCloudTopology,
                cloudCostData,
                converter.getProjectedRICoverageCalculator().getProjectedReservedInstanceCoverage(),
                converter.getConsistentScalingHelper());
        }
    }

    /**
     * Cancel analysis by marking this {@link Analysis} as stopped and the associated
     * Economy if one exists as stopped.
     *
     */
    public void cancelAnalysis() {
        // set the forceStop boolean to true on the economy
        stopAnalysis = true;
        getEconomy().getValue().ifPresent(e -> e.setForceStop(true));
    }

    /**
     * @return true if analysis cancellation was triggered
     *
     */
    public boolean isStopAnalysis() {
        return stopAnalysis;
    }

    /**
     * In a Cloud Migration Plan, business account {@link TopologyEntityDTO}s must have new connected
     * entities corresponding to workloads that were prviously on-prem. Here, those connections are added, and the entities
     * are returned.
     *
     * @param projectedEntitiesFromOriginalTopo entities from the original topology for which trader creation is skipped
     * @param traderTOs {@link TraderTO} analysis results
     * @param originalTopology a map of OID to {@link TopologyEntityDTO} modeling the original topology
     * @return a list of {@link TopologyEntityDTO} with businessAccount - OWNS_CONNECTION -> workload connections added
     */
    @Nonnull
    private List<TopologyEntityDTO> getNewlyConnectedProjectedEntitiesFromOriginalTopo(
            @Nonnull final List<TopologyEntityDTO> projectedEntitiesFromOriginalTopo,
            @Nonnull final List<TraderTO> traderTOs,
            @Nonnull final Map<Long, TopologyEntityDTO> originalTopology) {
        final Map<Boolean, Map<Long, TopologyEntityDTO>> isBusinessAccountToIdToTopologyEntityDTO = projectedEntitiesFromOriginalTopo.stream()
                .collect(Collectors.partitioningBy(
                        topologyEntityDTO -> topologyEntityDTO.getEntityType() == EntityType.BUSINESS_ACCOUNT_VALUE,
                        Collectors.toMap(TopologyEntityDTO::getOid, Function.identity())));

        final List<TopologyEntityDTO> projectedEntitiesFromOriginalTopoNewlyConnected = Lists.newArrayList();
        if (isBusinessAccountToIdToTopologyEntityDTO.containsKey(true)) {
            Map<Long, TopologyEntityDTO> accountIdToAccountDto = isBusinessAccountToIdToTopologyEntityDTO.get(true);

            // Remove existing connections to workloads (VMs or Virtual Volumes) from all accounts.
            accountIdToAccountDto = accountIdToAccountDto.values().stream()
                    .map(a -> a.toBuilder().clearConnectedEntityList().build())
                    .collect(Collectors.toMap(TopologyEntityDTO::getOid, Function.identity()));

            final Map<Long, Set<ConnectedEntity>> businessAccountsToNewlyOwnedEntities =
                    converter.getCloudTc().getBusinessAccountsToNewlyOwnedEntities(
                            traderTOs, originalTopology, accountIdToAccountDto);
            projectedEntitiesFromOriginalTopoNewlyConnected.addAll(accountIdToAccountDto.entrySet().stream()
                    .map(idToTopologyEntityDTO -> {
                        final long id = idToTopologyEntityDTO.getKey();
                        TopologyEntityDTO topologyEntityDTOWithNewConnections = idToTopologyEntityDTO.getValue();
                        if (businessAccountsToNewlyOwnedEntities.containsKey(id)) {
                            topologyEntityDTOWithNewConnections = TopologyEntityDTO.newBuilder()
                                    .addAllConnectedEntityList(businessAccountsToNewlyOwnedEntities.get(id))
                                    .mergeFrom(topologyEntityDTOWithNewConnections)
                                    .build();
                        }
                        return topologyEntityDTOWithNewConnections;
                    })
                    .collect(Collectors.toList()));
        }

        if (isBusinessAccountToIdToTopologyEntityDTO.containsKey(false)) {
            projectedEntitiesFromOriginalTopoNewlyConnected.addAll(
                    isBusinessAccountToIdToTopologyEntityDTO.get(false).values());
        }
        return projectedEntitiesFromOriginalTopoNewlyConnected;
    }


    /**
     * Copy relevant entities (entities which did not go through market conversion) from the
     * original topology to the projected topology. Skips virtual volumes from being added to
     * projected topology if they have associated wasted storage actions.
     *
     * @param wastedStorageActionsVolumeIds volumes id associated with wasted storage actions.
     * @param oidsRemoved entities removed via plan configurations.
     *                    For example, configuration changes like remove/decommission hosts etc.
     * @param traderTOs {@link TraderTO} analysis results
     * @param originalTopology the original set of {@link TopologyEntityDTO}s by OID.
     * @param isMigrateToCloud whether this is a MCP context
     */
    private void copySkippedEntitiesToProjectedTopology(
            final Set<Long> wastedStorageActionsVolumeIds,
            @Nonnull final Set<Long> oidsRemoved,
            @Nonnull final List<TraderTO> traderTOs,
            @Nonnull final Map<Long, TopologyEntityDTO> originalTopology,
            @Nonnull final boolean isMigrateToCloud) {
        final Stream<TopologyEntityDTO> projectedEntitiesFromSkippedEntities =
                converter.getSkippedEntitiesInScope(topologyDTOs.keySet()).stream();
        final List<TopologyEntityDTO> projectedEntitiesFromOriginalTopo = originalCloudTopology.getAllEntitiesOfType(
                TopologyConversionConstants.ENTITY_TYPES_TO_SKIP_TRADER_CREATION);
        final Set<ProjectedTopologyEntity> entitiesToAdd = Stream
                .concat((isMigrateToCloud
                                ? getNewlyConnectedProjectedEntitiesFromOriginalTopo(
                                        projectedEntitiesFromOriginalTopo,
                                        traderTOs,
                                        originalTopology)
                                : projectedEntitiesFromOriginalTopo).stream(),
                        projectedEntitiesFromSkippedEntities)
                // Exclude Volumes with Delete Volume action
                .filter(entity -> !wastedStorageActionsVolumeIds.contains(entity.getOid()))
                // Exclude entities that were removed due to plan configurations in source topology
                .filter(entity -> !oidsRemoved.contains(entity.getOid()))
                // Exclude entities that have already been added
                .filter(entity -> !projectedEntities.containsKey(entity.getOid()))
                .map(Analysis::toProjectedTopologyEntity)
                .collect(Collectors.toSet());

        entitiesToAdd.forEach(projectedEntity -> {
            final ProjectedTopologyEntity existing =
                projectedEntities.put(projectedEntity.getEntity().getOid(), projectedEntity);
            if (existing != null && !projectedEntity.equals(existing)) {
                logger.error("Existing projected entity overwritten by entity from " +
                        "original topology. Existing (converted from market): {}\nOriginal: {}",
                    existing, projectedEntity);
            }
            logger.trace("Added entity with [name: {}, oid: {}] to projected entities.",
                    projectedEntity.getEntity().getDisplayName(),
                    projectedEntity.getEntity().getOid());
        });
    }

    private static ProjectedTopologyEntity toProjectedTopologyEntity(
            @Nonnull final TopologyEntityDTO topologyEntityDTO) {
        return ProjectedTopologyEntity.newBuilder().setEntity(topologyEntityDTO).build();
    }

    private List<CommoditySpecification> createCommsToAdjustOverheadInClone() {
        return MarketAnalysisUtils.COMM_TYPES_TO_ALLOW_OVERHEAD.stream()
            .map(type -> TopologyDTO.CommodityType.newBuilder().setType(type).build())
            .map(this::getCommSpecForCommodity)
            .map(cs -> new CommoditySpecification(cs.getType(), cs.getBaseType()))
            .collect(Collectors.toList());
    }

    /**
     *
     * <p>Construct fake buying TopologyEntityDTOS to help form markets with sellers bundled by cluster/storage
     * cluster.</p>
     *
     * <p>This is to ensure each cluster/storage cluster will form a unique market regardless of
     * segmentation constraint which may divided the cluster/storage cluster.
     * </p>
     * @return a set of fake TopologyEntityDTOS with only cluster/storage cluster commodity in the
     * commodity bought list
     */
    protected Map<Long, TopologyEntityDTO> createFakeTopologyEntityDTOsForSuspensionThrottling() {
        // create fake entities to help construct markets in which sellers of a compute
        // or a storage cluster serve as market sellers
        Set<TopologyEntityDTO> fakeEntityDTOs = new HashSet<>();
        try {
            Set<TopologyEntityDTO> pmEntityDTOs = getEntityDTOsInCluster(GroupType.COMPUTE_HOST_CLUSTER);
            Set<TopologyEntityDTO> dsEntityDTOs = getEntityDTOsInCluster(GroupType.STORAGE_CLUSTER);
            Set<String> clusterCommKeySet = new HashSet<>();
            Set<String> dsClusterCommKeySet = new HashSet<>();
            pmEntityDTOs.forEach(dto -> {
                dto.getCommoditySoldListList().forEach(commSold -> {
                    if (commSold.getCommodityType().getType() == CommodityType.CLUSTER_VALUE) {
                        clusterCommKeySet.add(commSold.getCommodityType().getKey());
                    }
                });
            });
            dsEntityDTOs.forEach(dto -> {
                dto.getCommoditySoldListList().forEach(commSold -> {
                    if (commSold.getCommodityType().getType() == CommodityType.STORAGE_CLUSTER_VALUE
                            && isRealStorageClusterCommodity(commSold)) {
                        dsClusterCommKeySet.add(commSold.getCommodityType().getKey());
                    }
                });
            });
            clusterCommKeySet.forEach(key -> fakeEntityDTOs
                .add(creatFakeDTOs(CommodityType.CLUSTER_VALUE, key)));
            dsClusterCommKeySet.forEach(key -> fakeEntityDTOs
                .add(creatFakeDTOs(CommodityType.STORAGE_CLUSTER_VALUE, key)));
        } catch (StatusRuntimeException e) {
            logger.error("Failed to get cluster members from group component due to: {}." +
                " Not creating fake entity DTOs for suspension throttling.", e.getMessage());
        }

        return fakeEntityDTOs.stream()
                .collect(Collectors.toMap(TopologyEntityDTO::getOid,
                        Function.identity()));
    }

    /**
     * Runs buy RI impact analysis, if the projected topology is not empty. Currently, analysis is not
     * stitched back to cost calculation (TODO: OM-51388)
     * @param projectedCloudTopology The projected cloud topology
     * @param cloudCostData The {@link CloudCostData}, used to lookup buy RI recommendations in creating
     *                      an instance of {@link BuyRIImpactAnalysis}
.    */
    private void runBuyRIImpactAnalysis(@Nonnull CloudTopology<TopologyEntityDTO> projectedCloudTopology,
                                        @Nonnull CloudCostData cloudCostData) {

        if (topologyInfo.getAnalysisTypeList().contains(AnalysisType.BUY_RI_IMPACT_ANALYSIS) &&
                projectedCloudTopology.size() > 0) {

            try (DataMetricTimer timer = BUY_RI_IMPACT_ANALYSIS_SUMMARY.startTimer()) {
                final BuyRIImpactAnalysis buyRIImpactAnalysis = buyRIImpactAnalysisFactory
                              .createAnalysis(
                                              topologyInfo,
                                              projectedCloudTopology,
                                              cloudCostData,
                                              converter.getProjectedRICoverageCalculator().getProjectedReservedInstanceCoverage());
                final Table<Long, Long, Double> entityBuyRICoverage =
                                    buyRIImpactAnalysis
                                                    .allocateCoverageFromBuyRIImpactAnalysis();

                converter.getProjectedRICoverageCalculator()
                    .addBuyRICoverageToProjectedRICoverage(entityBuyRICoverage);
            } catch (Exception e) {
                logger.error("Error executing buy RI impact analysis (Context ID={}, Topology ID={})",
                        topologyInfo.getTopologyContextId(), topologyInfo.getTopologyId(), e);
            }
        }
    }

    /**
     * Runs the migrated workload cloud commitment analysis on the specified projected topology.
     * @param projectedCloudTopology    The projected cloud topology: used to find placed VMs
     * @param projectedEntities         A list of the projected entities generated by the market: used to lookup a
     *                                  placed VM's compute tier
     * @param projectedTraderDTO        The projected traders: used to lookup a virtual machine's region
     */
    private void runMigratedWorkloadCloudCommitmentAnalysis(@Nonnull CloudTopology<TopologyEntityDTO> projectedCloudTopology,
                                                            @NonNull Map<Long, ProjectedTopologyEntity> projectedEntities,
                                                            @NonNull List<TraderTO> projectedTraderDTO) {
        // Define a list of all of our migrated workload placements
        final List<Cost.MigratedWorkloadCloudCommitmentAnalysisRequest.MigratedWorkloadPlacement> workloadPlacementList = new ArrayList<>();

        // Iterate over our traders and find virtual machines
        projectedTraderDTO.stream()
                .filter(trader -> trader.getType() == EntityType.VIRTUAL_MACHINE_VALUE)
                .forEach(trader -> {
                    // Get the virtual machine
                    TopologyEntityDTO entity = projectedCloudTopology.getEntities().get(trader.getOid());

                    // Find the VM's compute tier
                    Optional<TopologyEntityDTO> computeTier = entity.getCommoditiesBoughtFromProvidersList().stream()
                            .map(c -> projectedCloudTopology.getEntities().get(c.getProviderId()))
                            .filter(provider -> provider != null && provider.getEntityType() == EntityType.COMPUTE_TIER_VALUE)
                            .findFirst();

                    // Find the region
                    Optional<TopologyEntityDTO> region = trader.getShoppingListsList().stream()
                            .filter(shoppingList -> shoppingList.hasContext() && shoppingList.getContext().hasRegionId())
                            .map(shoppingListTO -> shoppingListTO.getContext().getRegionId())
                            .map(regionId -> projectedCloudTopology.getEntities().get(regionId))
                            .findFirst();

                    // Validate that we were able to find a compute tier and region
                    if (!computeTier.isPresent()) {
                        logger.warn("Could not find compute tier for workload placement for VM: {}", entity.getOid());
                    } else if (!region.isPresent()) {
                        logger.warn("Could not find region for workload placement for VM: {}, compute tier: {}", entity.getOid(), computeTier.get().getOid());
                    } else if (!isVMUsingRI(entity, computeTier.get())) {
                        // Only add the VM to the list to analyze if it has not been resized specifically to use an existing reserved instance
                        workloadPlacementList.add(Cost.MigratedWorkloadCloudCommitmentAnalysisRequest.MigratedWorkloadPlacement.newBuilder()
                                .setVirtualMachine(entity)
                                .setComputeTier(computeTier.get())
                                .setRegion(region.get())
                                .build());
                    }
                });

        // Get the master business account
        Optional<TopologyEntityDTO> masterBusinessAccount = Optional.empty();
        if (!workloadPlacementList.isEmpty()) {
            masterBusinessAccount = getMasterBusinessAccount(projectedCloudTopology, workloadPlacementList.get(0).getVirtualMachine().getOid());
        }

        // Validate that we actually found a master business account
        if (!masterBusinessAccount.isPresent()) {
            logger.warn("Could not find master business account in projected cloud topology");
        }

        // Send the request to start the analysis
        migratedWorkloadCloudCommitmentAnalysisService.startAnalysis(topologyInfo.getTopologyContextId(),
                masterBusinessAccount.map(TopologyEntityDTO::getOid),
                workloadPlacementList);
    }

    /**
     * Checks to see if the specified entity is using coupon commodities sold by the specified compute tier. This will tell
     * us if the market has resized the VM specifically to use a reserved instance.
     *
     * @param entity        The virtual machine entity
     * @param computeTier   The compute tier to which the virtual machine is being moved
     * @return              True if the VM is using an RI, false otherwise
     */
    private boolean isVMUsingRI(TopologyEntityDTO entity, TopologyEntityDTO computeTier) {
        List<CommoditiesBoughtFromProvider> commodities = entity.getCommoditiesBoughtFromProvidersList();
        for (CommoditiesBoughtFromProvider commodity: commodities) {
            if (commodity.getProviderId() == computeTier.getOid()) {
                // Find all coupon commodities with a used value greater than zero that this entity is buying from the computer tier
                List<CommodityBoughtDTO> couponCommodities = commodity.getCommodityBoughtList().stream()
                        .filter(c -> c.getCommodityType().getType() == CommodityType.COUPON_VALUE)
                        .filter(c -> c.getUsed() > 0)
                        .collect(Collectors.toList());
                if (!couponCommodities.isEmpty()) {
                    return true;
                }
            }
        }
        return false;
    }

    /**
     * Returns the master business account in the specified projected cloud topology for the specified VM OID.
     *
     * @param projectedCloudTopology    The projected cloud topology, generated by the market
     * @param vmOid                     The VM OID for which to find the owned business account
     * @return                          An optional wrapping the master business account, if found
     */
    Optional<TopologyEntityDTO> getMasterBusinessAccount(@Nonnull CloudTopology<TopologyEntityDTO> projectedCloudTopology, long vmOid) {
        return projectedCloudTopology.getEntities().values().stream()
                .filter(e -> e.getEntityType() == EntityType.BUSINESS_ACCOUNT_VALUE)
                .filter(e -> e.getConnectedEntityListList().stream().anyMatch(ce -> ce.getConnectedEntityId() == vmOid))
                .findFirst();
    }

    /**
     * Create fake VM TopologyEntityDTOs to buy cluster/storage cluster commodity only.
     *
     * @param clusterValue cluster or storage cluster
     * @param key the commodity's key
     * @return a VM TopologyEntityDTO
     */
    private TopologyEntityDTO creatFakeDTOs(int clusterValue, String key) {
        final CommodityBoughtDTO clusterCommBought = CommodityBoughtDTO.newBuilder()
                .setCommodityType(TopologyDTO.CommodityType.newBuilder()
                        .setType(clusterValue).setKey(key).build())
                .build();
        return TopologyEntityDTO.newBuilder()
               .setEntityType(EntityType.VIRTUAL_MACHINE_VALUE)
               .setOid(IdentityGenerator.next())
               .setDisplayName("Fake-" + clusterValue + key)
               .setEntityState(EntityState.POWERED_ON)
               .setAnalysisSettings(AnalysisSettings.newBuilder().setControllable(false).build())
               .addCommoditiesBoughtFromProviders(CommoditiesBoughtFromProvider.newBuilder()
                       .addCommodityBought(clusterCommBought).build())
               .build();
    }

    protected Set<TopologyEntityDTO> getEntityDTOsInCluster(GroupType groupType) {
        Set<TopologyEntityDTO> entityDTOs = new HashSet<>();
        groupMemberRetriever.getGroupsWithMembers(GetGroupsRequest.newBuilder()
                .setGroupFilter(GroupFilter.newBuilder()
                        .setGroupType(groupType))
                .build())
                .forEach(groupAndMembers -> {
                    for (long memberId : groupAndMembers.members()) {
                        if (topologyDTOs.containsKey(memberId)) {
                            entityDTOs.add(topologyDTOs.get(memberId));
                        }
                    }
                });
        return entityDTOs;
    }

    /**
     * Check if the commoditySoldDTO is a storage cluster commodity for real storage cluster.
     * <p>
     * Real storage cluster is a storage cluster that is physically exits in the data center.
     * </p>
     * @param comm commoditySoldDTO
     * @return true if it is for real cluster
     */
    private boolean isRealStorageClusterCommodity(TopologyDTO.CommoditySoldDTO comm) {
        return comm.getCommodityType().getType() == CommodityType.STORAGE_CLUSTER_VALUE
            && TopologyDTOUtil.isRealStorageClusterCommodityKey(comm.getCommodityType().getKey());
    }

    /**
     * Get the ID of the projected topology.
     * The value will be available only when the run is completed successfully, meaning
     * the projected topology, the action plan and the price index message were all computed.
     *
     * @return The ID of the projected topology.
     */
    public Optional<Long> getProjectedTopologyId() {
        return completed ? Optional.of(projectedTopologyId) : Optional.empty();
    }

    /**
     * The projected topology resulted from the analysis run.
     * The value will be available only when the run is completed successfully, meaning
     * the projected topology, the action plan and the price index message were all computed.
     * @return the projected topology
     */
    public Optional<Collection<ProjectedTopologyEntity>> getProjectedTopology() {
        return completed ? Optional.ofNullable(projectedEntities).map(Map::values) : Optional.empty();
    }


    /**
     * Calculate and return the entity costs in the projected topology.Get the entity costs
     *
     * @return If the analysis is completed, an {@link Optional} containing the {@link CostJournal}s
     *         for the cloud entities in the projected topology. If there are no cloud entities in
     *         the projected topology, returns an empty map. If the analysis is not completed,
     *         returns an empty {@link Optional}.
     */
    public Optional<Map<Long, CostJournal<TopologyEntityDTO>>> getProjectedCosts() {
        return completed ? Optional.ofNullable(projectedEntityCosts) : Optional.empty();
    }

    /**
     * Return calculated projected reserved instance coverage per entity
     *
     * @return {@link Map} of entity id and its projected RI coverage if analysis completed, else empty
     */
    public Optional<Map<Long, EntityReservedInstanceCoverage>> getProjectedEntityRiCoverage() {
        return completed ? Optional.of(
            converter.getProjectedRICoverageCalculator().getProjectedReservedInstanceCoverage()) : Optional.empty();
    }

    /**
     * The action plan resulted from the analysis run.
     * The value will be available only when the run is completed successfully, meaning
     * the projected topology, the action plan and the price index message were all computed.
     * @return the action plan
     */
    public Optional<ActionPlan> getActionPlan() {
        return completed ? Optional.ofNullable(actionPlan) : Optional.empty();
    }

    /**
     * Start time of this analysis run.
     * @return start time of this analysis run
     */
    public Instant getStartTime() {
        return startTime;
    }

    /**
     * Completion time of this analysis run, or epoch if not yet completed.
     * @return completion time of this analysis run
     */
    public Instant getCompletionTime() {
        return completionTime;
    }

    /**
     * The topology context id of this analysis run.
     * @return the topology context id of this analysis run
     */
    public long getContextId() {
        return topologyInfo.getTopologyContextId();
    }

    /**
     * The topology id of this analysis run.
     * @return the topology id of this analysis run
     */
    public long getTopologyId() {
        return topologyInfo.getTopologyId();
    }

    /**
     * An unmodifiable view of the set of topology entity DTOs that this analysis run is executed on.
     *
     * If the analysis was scoped, this will return only the entities in the scope, because those
     * were the entities that the market analysis actually ran on.
     *
     * @return an unmodifiable view of the map of topology entity DTOs that this analysis run is executed on
     */
    public Map<Long, TopologyEntityDTO> getTopology() {
        return Collections.unmodifiableMap(topologyDTOs);
    }

    /**
     * An unmodifiable view of the original topology input into the market. Whether or not the
     * analysis was scoped, this will return all the input entities (i.e. the whole topology).
     *
     * @return an unmodifiable view of the map of topology entity DTOs passed to the analysis,
     *         prior to scoping.
     */
    @Nonnull
    public Map<Long, TopologyEntityDTO> getOriginalInputTopology() {
        return Collections.unmodifiableMap(topologyDTOs);
    }

    @Nonnull
    public AnalysisConfig getConfig() {
        return config;
    }

    /**
     * Set the {@link #state} to {@link AnalysisState#QUEUED}.
     */
    protected void queued() {
        state = AnalysisState.QUEUED;
    }

    /**
     * The state of this analysis run.
     * @return the state of this analysis run
     */
    public AnalysisState getState() {
        return state;
    }

    /**
     * The error message reported if the state of this analysis run
     * is {@link AnalysisState#FAILED FAILED}.
     * @return the error message reported if the state of this analysis run
     * is {@link AnalysisState#FAILED FAILED}
     */
    public String getErrorMsg() {
        return errorMsg;
    }

    /**
     * Check if the analysis run is done (either successfully or not).
     * @return true if the state is either COMPLETED or FAILED
     */
    public boolean isDone() {
        return completed;
    }

    /**
     * Check if the analysis is running on a scoped topology and the topology is not for a cloud plan.
     *
     * @return true if the analysis is running on a scoped topology and the topology is not for a
     * cloud plan, false otherwise.
     */
    public boolean isScoped() {
        return !topologyInfo.getScopeSeedOidsList().isEmpty() && (!topologyInfo.hasPlanInfo()
                || (!topologyInfo.getPlanInfo().getPlanType().equals(StringConstants.OPTIMIZE_CLOUD_PLAN) &&
                        !topologyInfo.getPlanInfo().getPlanType().equals(StringConstants.CLOUD_MIGRATION_PLAN)));
    }

    /**
     * Get the {@link TopologyInfo} of the topology this analysis is running on.
     *
     * @return The {@link TopologyInfo}.
     */
    @Nonnull
    public TopologyInfo getTopologyInfo() {
        return topologyInfo;
    }

    /**
     * Create a subset of the original topology representing the "scoped topology" given a topology
     * and a "seed scope" set of SE's.
     *
     * <p>Any unplaced service entities are automatically included in the "scoped topology"
     *
     * <p>Starting with the "seed", follow the "buys-from" relationships "going up" and elements to
     * the "scoped topology". Along the way construct a set of traders at the "top", i.e. that do
     * not buy from any other trader. Then, from the "top" elements, follow relationships "going down"
     * and add Traders that "may sell" to the given "top" elements based on the commodities each is
     * shopping for. Recursively follow the "may sell" relationships down to the bottom, adding those
     * elements to the "scoped topology" as well.
     *
     * <p>Setting up the initial market, specifically the populateMarketsWthSellers() call on T traders
     * with M markets runs worst case O(M*T) - see the comments on that method for further details.
     *
     * <p>Once the market is set up, lookups for traders and markets are each in constant time,
     * and each trader is examined at most once, adding at worst O(T).
     *
     * @param traderTOs the topology to be scoped
     * @param seedOids the OIDs of the ServiceEntities that constitute the scope 'seed'
     * @return Set of {@link TraderTO} objects
     **/
    @VisibleForTesting
    Set<TraderTO> scopeTopology(@Nonnull Set<TraderTO> traderTOs, @Nonnull Set<Long> seedOids) {
        // the resulting scoped topology - contains at least the seed OIDs
        final Set<Long> scopedTopologyOIDs = Sets.newHashSet(seedOids);

        // holder for the scoped topology
        final Set<TraderTO> traderTOsInScopedTopology = Sets.newHashSet();

        // create a Topology and associated Economy representing the source topology
        final Topology topology = new Topology();
        for (final TraderTO traderTO : traderTOs) {
            // include all "uplaced" traders in the final scoped topology
            if (traderIsUnplaced(traderTO)) {
                traderTOsInScopedTopology.add(traderTO);
            } else {
                // include all "placed" traders in the market for calculating the scope
                ProtobufToAnalysis.addTrader(topology, traderTO);
            }
        }

        // this call 'finalizes' the topology, calculating the inverted maps in the 'economy'
        // and makes the following code run more efficiently
        topology.populateMarketsWithSellersAndMergeConsumerCoverage();

        // a "work queue" of entities to expand; any given OID is only ever added once -
        // if already in 'scopedTopologyOIDs' it has been considered and won't be re-expanded
        Queue<Long> suppliersToExpand = Lists.newLinkedList(seedOids);

        // the queue of entities to expand "downwards"
        Queue<Long> buyersToSatisfy = Lists.newLinkedList();
        Set<Long> visited = new HashSet<>();

        // starting with the seed, expand "up"
        while (!suppliersToExpand.isEmpty()) {
            long traderOid = suppliersToExpand.remove();

            if (!topology.getTradersByOid().containsValue(traderOid)) {
                // not all entities are guaranteed to be in the traders set -- the
                // market will exclude entities based on factors such as entitystate, for example.
                // If we encounter an entity that is not in the market, don't expand it any further.
                logger.debug("Skipping OID {}, as it is not in the market.", traderOid);
                continue;
            }

            if (logger.isTraceEnabled()) {
                logger.trace("expand OID {}: {}", traderOid, topology.getTradersByOid()
                        .get(traderOid).getDebugInfoNeverUseInCode());
            }
            Trader thisTrader = topology.getTradersByOid().get(traderOid);
            // remember the trader for this OID in the scoped topology & continue expanding "up"
            scopedTopologyOIDs.add(traderOid);
            // add OIDs of traders THAT buy from this entity which we have not already added
            final List<Long> customerOids = thisTrader.getUniqueCustomers().stream()
                    .map(Trader::getOid)
                    .filter(customerOid -> !scopedTopologyOIDs.contains(customerOid) &&
                        !suppliersToExpand.contains(customerOid))
                    .collect(Collectors.toList());
            if (customerOids.size() == 0) {
                // if no customers, then "start downwards" from here
                if (!visited.contains(traderOid) &&
                        // skip BusinessApplications if it is not a seed
                        (seedOids.contains(traderOid) || !entityTypesToSkip.contains(thisTrader.getType()))) {
                    buyersToSatisfy.add(traderOid);
                    visited.add(traderOid);
                }
            } else {
                // otherwise keep expanding upwards
                suppliersToExpand.addAll(customerOids);
                if (logger.isTraceEnabled()) {
                    logger.trace("add supplier oids ");
                    customerOids.forEach(oid -> logger.trace("{}: {}", oid, topology.getTradersByOid()
                            .get(oid).getDebugInfoNeverUseInCode()));
                }
            }
        }
        logger.trace("top OIDs: {}", buyersToSatisfy);
        // record the 'providers' we've expanded on the way down so we don't re-expand unnecessarily
        Set<Long> providersExpanded = new HashSet<>();
        // starting with buyersToSatisfy, expand "downwards"
        while (!buyersToSatisfy.isEmpty()) {
            long traderOid = buyersToSatisfy.remove();
            providersExpanded.add(traderOid);
            Trader thisTrader = topology.getTradersByOid().get(traderOid);
            // build list of sellers of markets this Trader buys from; omit Traders already expanded
            Set<Trader> potentialSellers = topology.getEconomy().getPotentialSellers(thisTrader);
            List<Long> sellersOids = potentialSellers.stream()
                            .map(Trader::getOid)
                            .filter(buyerOid -> !providersExpanded.contains(buyerOid))
                            .collect(Collectors.toList());
            scopedTopologyOIDs.addAll(sellersOids);
            for (Long buyerOid : sellersOids) {
                if (visited.contains(buyerOid)) {
                    continue;
                }
                visited.add(buyerOid);
                buyersToSatisfy.add(buyerOid);
            }

            if (logger.isTraceEnabled()) {
                if (sellersOids.size() > 0) {
                    logger.trace("add buyer oids: ");
                    sellersOids.forEach(oid -> logger.trace("{}: {}", oid, topology.getTradersByOid()
                            .get(oid).getDebugInfoNeverUseInCode()));
                }
            }
        }
        // return the subset of the original TraderTOs that correspond to the scoped topology
        // TODO: improve the speed of this operation by iterating over the scopedTopologyIds instead
        // of the full topology - OM-27745
        traderTOs.stream()
                .filter(traderTO -> scopedTopologyOIDs.contains(traderTO.getOid()))
                .forEach(traderTOsInScopedTopology::add);
        return traderTOsInScopedTopology;
    }

    /**
     * Determine if a TraderTO is unplaced. It is considered unplaced if any of the commodities
     * bought do not have a supplier.
     *
     * @param traderTO the TraderTO to test for suppliers
     * @return true iff any of the commodities bought have no supplier
     */
    private boolean traderIsUnplaced(@Nonnull final TraderTO traderTO) {
        return traderTO.getShoppingListsList().stream()
                .anyMatch(shoppingListTO -> !shoppingListTO.hasSupplier() ||
                        shoppingListTO.getSupplier() <= 0);
    }

    /**
     * Replay actions are used only in real-time topologies.
     * @return actions (suspend/deactivate) generated in this cycle to replay.
     */
    public @NonNull ReplayActions getReplayActions() {
        return realtimeReplayActions;
    }

    /**
     * Replay actions are set only real-time topologies.
     * @param replayActions Suspend/deactivate actions from previous cycle are set to replay
     * in current analysis.
     */
    public void setReplayActions(@NonNull ReplayActions replayActions) {
        realtimeReplayActions = replayActions;
    }

    /**
     * Get the WastedFilesAnalysis associated with this Analysis.
     * @param wastedFilesAnalysis analysis to get wasted files actions.
     * @return {@link Collection} of actions representing the wasted files or volumes.
     */
    private Collection<Action> getWastedFilesActions(WastedFilesAnalysis wastedFilesAnalysis) {
        if (topologyInfo.getAnalysisTypeList().contains(AnalysisType.WASTED_FILES)) {
            wastedFilesAnalysis.execute();
            logger.debug("Getting wasted files actions.");
            if (wastedFilesAnalysis.getState() == AnalysisState.SUCCEEDED) {
                return wastedFilesAnalysis.getActions();
            }
        }
        return Collections.emptyList();
    }

    /**
     * Return a CommSpecTO for the CommodityType passed.
     * @param commType is the commType we need converted
     * @return {@link com.vmturbo.platform.analysis.protobuf.CommodityDTOs.CommoditySpecificationTO}
     * equivalent of the commType.
     */
    public CommodityDTOs.CommoditySpecificationTO getCommSpecForCommodity(TopologyDTO.CommodityType commType) {
        return converter.getCommSpecForCommodity(commType);
    }

    public SetOnce<Economy> getEconomy() {
        return economy;
    }

    public void setEconomy(Economy economy) {
        this.economy.trySetValue(economy);
    }

    /**
     * Gets the original cloud topology.
     *
     * @return The original cloud topology
     */
    protected CloudTopology<TopologyEntityDTO> getOriginalCloudTopology() {
        return originalCloudTopology;
    }

}<|MERGE_RESOLUTION|>--- conflicted
+++ resolved
@@ -723,7 +723,15 @@
         return true;
     }
 
-<<<<<<< HEAD
+    private void saveAnalysisDiags(final Collection<TraderTO> traderTOs,
+                                   final List<CommoditySpecification> commSpecsToAdjustOverhead) {
+        AnalysisDiagnosticsCollectorFactory factory = new DefaultAnalysisDiagnosticsCollectorFactory();
+        factory.newDiagsCollector(topologyInfo).ifPresent(diagsCollector -> {
+            diagsCollector.saveAnalysis(traderTOs, topologyInfo, config,
+                commSpecsToAdjustOverhead);
+        });
+    }
+
     /**
      * Check for traders that have an unplaced explanation and remove the current
      * suppliers of their shopping lists, so they will be considered unplaced by
@@ -756,15 +764,6 @@
         }
 
         return new Pair<>(updatedProjectedTraderDTOs, unplacedTraderOids);
-=======
-    private void saveAnalysisDiags(final Collection<TraderTO> traderTOs,
-                                   final List<CommoditySpecification> commSpecsToAdjustOverhead) {
-        AnalysisDiagnosticsCollectorFactory factory = new DefaultAnalysisDiagnosticsCollectorFactory();
-        factory.newDiagsCollector(topologyInfo).ifPresent(diagsCollector -> {
-            diagsCollector.saveAnalysis(traderTOs, topologyInfo, config,
-                commSpecsToAdjustOverhead);
-        });
->>>>>>> 52c6d951
     }
 
     /*
