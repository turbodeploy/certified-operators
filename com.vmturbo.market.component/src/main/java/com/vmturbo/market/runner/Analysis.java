package com.vmturbo.market.runner;

import java.time.Clock;
import java.time.Instant;
import java.time.temporal.ChronoUnit;
import java.util.ArrayList;
import java.util.Collection;
import java.util.Collections;
import java.util.HashMap;
import java.util.HashSet;
import java.util.List;
import java.util.Map;
import java.util.Map.Entry;
import java.util.Objects;
import java.util.Optional;
import java.util.Queue;
import java.util.Set;
import java.util.concurrent.ExecutionException;
import java.util.concurrent.atomic.AtomicBoolean;
import java.util.function.Function;
import java.util.stream.Collectors;
import java.util.stream.Stream;

import javax.annotation.Nonnull;

import org.apache.logging.log4j.LogManager;
import org.apache.logging.log4j.Logger;
import org.checkerframework.checker.nullness.qual.NonNull;

import com.google.common.annotations.VisibleForTesting;
import com.google.common.collect.Lists;
import com.google.common.collect.Sets;
import com.google.common.collect.Table;

import com.vmturbo.common.protobuf.cost.Cost;
import com.vmturbo.platform.analysis.protobuf.EconomyDTOs;
import io.grpc.StatusRuntimeException;

import com.vmturbo.common.protobuf.action.ActionDTO.Action;
import com.vmturbo.common.protobuf.action.ActionDTO.ActionEntity;
import com.vmturbo.common.protobuf.action.ActionDTO.ActionInfo;
import com.vmturbo.common.protobuf.action.ActionDTO.ActionPlan;
import com.vmturbo.common.protobuf.action.ActionDTO.ActionPlanInfo;
import com.vmturbo.common.protobuf.action.ActionDTO.ActionPlanInfo.MarketActionPlanInfo;
import com.vmturbo.common.protobuf.action.ActionDTO.Delete;
import com.vmturbo.common.protobuf.cost.Cost.EntityReservedInstanceCoverage;
import com.vmturbo.common.protobuf.cost.CostNotificationOuterClass.CostNotification;
import com.vmturbo.common.protobuf.cost.CostNotificationOuterClass.CostNotification.StatusUpdate;
import com.vmturbo.common.protobuf.group.GroupDTO.GetGroupsRequest;
import com.vmturbo.common.protobuf.group.GroupDTO.GroupFilter;
import com.vmturbo.common.protobuf.market.MarketNotification.AnalysisStatusNotification.AnalysisState;
import com.vmturbo.common.protobuf.plan.PlanProgressStatusEnum.Status;
import com.vmturbo.common.protobuf.topology.TopologyDTO;
import com.vmturbo.common.protobuf.topology.TopologyDTO.AnalysisType;
import com.vmturbo.common.protobuf.topology.TopologyDTO.CommodityBoughtDTO;
import com.vmturbo.common.protobuf.topology.TopologyDTO.EntityState;
import com.vmturbo.common.protobuf.topology.TopologyDTO.ProjectedTopologyEntity;
import com.vmturbo.common.protobuf.topology.TopologyDTO.TopologyEntityDTO;
import com.vmturbo.common.protobuf.topology.TopologyDTO.TopologyEntityDTO.AnalysisSettings;
import com.vmturbo.common.protobuf.topology.TopologyDTO.TopologyEntityDTO.CommoditiesBoughtFromProvider;
import com.vmturbo.common.protobuf.topology.TopologyDTO.TopologyEntityDTO.ConnectedEntity;
import com.vmturbo.common.protobuf.topology.TopologyDTO.TopologyInfo;
import com.vmturbo.common.protobuf.topology.TopologyDTO.TopologyType;
import com.vmturbo.common.protobuf.topology.TopologyDTOUtil;
import com.vmturbo.common.protobuf.utils.StringConstants;
import com.vmturbo.commons.idgen.IdentityGenerator;
import com.vmturbo.components.api.SetOnce;
import com.vmturbo.cost.calculation.integration.CloudCostDataProvider.CloudCostData;
import com.vmturbo.cost.calculation.integration.CloudTopology;
import com.vmturbo.cost.calculation.journal.CostJournal;
import com.vmturbo.cost.calculation.topology.TopologyCostCalculator;
import com.vmturbo.cost.calculation.topology.TopologyCostCalculator.TopologyCostCalculatorFactory;
import com.vmturbo.cost.calculation.topology.TopologyEntityCloudTopologyFactory;
import com.vmturbo.group.api.GroupMemberRetriever;
import com.vmturbo.market.AnalysisRICoverageListener;
import com.vmturbo.market.cloudscaling.sma.analysis.StableMarriageAlgorithm;
import com.vmturbo.market.cloudscaling.sma.entities.SMAInput;
import com.vmturbo.market.diagnostics.ActionLogger;
import com.vmturbo.market.reservations.InitialPlacementFinder;
import com.vmturbo.market.reserved.instance.analysis.BuyRIImpactAnalysis;
import com.vmturbo.market.reserved.instance.analysis.BuyRIImpactAnalysisFactory;
import com.vmturbo.market.runner.AnalysisFactory.AnalysisConfig;
import com.vmturbo.market.runner.cost.MarketPriceTable;
import com.vmturbo.market.runner.cost.MarketPriceTableFactory;
import com.vmturbo.market.runner.cost.MigratedWorkloadCloudCommitmentAnalysisService;
import com.vmturbo.market.topology.TopologyConversionConstants;
import com.vmturbo.market.topology.TopologyEntitiesHandler;
import com.vmturbo.market.topology.conversions.CommodityIndex;
import com.vmturbo.market.topology.conversions.ConsistentScalingHelper.ConsistentScalingHelperFactory;
import com.vmturbo.market.topology.conversions.SMAConverter;
import com.vmturbo.market.topology.conversions.TierExcluder.TierExcluderFactory;
import com.vmturbo.market.topology.conversions.TopologyConverter;
import com.vmturbo.platform.analysis.economy.Economy;
import com.vmturbo.platform.analysis.economy.Trader;
import com.vmturbo.platform.analysis.ede.ReplayActions;
import com.vmturbo.platform.analysis.protobuf.ActionDTOs.ActionTO;
import com.vmturbo.platform.analysis.protobuf.CommodityDTOs;
import com.vmturbo.platform.analysis.protobuf.CommunicationDTOs.AnalysisResults;
import com.vmturbo.platform.analysis.protobuf.CommunicationDTOs.SuspensionsThrottlingConfig;
import com.vmturbo.platform.analysis.protobuf.EconomyDTOs.TraderTO;
import com.vmturbo.platform.analysis.protobuf.PriceIndexDTOs.PriceIndexMessage;
import com.vmturbo.platform.analysis.topology.Topology;
import com.vmturbo.platform.analysis.translators.ProtobufToAnalysis;
import com.vmturbo.platform.common.dto.CommonDTO.CommodityDTO.CommodityType;
import com.vmturbo.platform.common.dto.CommonDTO.EntityDTO.EntityType;
import com.vmturbo.platform.common.dto.CommonDTO.GroupDTO.GroupType;
import com.vmturbo.proactivesupport.DataMetricSummary;
import com.vmturbo.proactivesupport.DataMetricTimer;

/**
 * Analysis execution and properties. This can be for a scoped plan or for a real-time market.
 */
public class Analysis {

    private static final DataMetricSummary TOPOLOGY_CONVERT_TO_TRADER_SUMMARY = DataMetricSummary.builder()
            .withName("mkt_economy_convert_to_traders_duration_seconds")
            .withHelp("Time to convert from TopologyDTO to TraderTO before sending for analysis.")
            .withQuantile(0.5, 0.05)   // Add 50th percentile (= median) with 5% tolerated error
            .withQuantile(0.9, 0.01)   // Add 90th percentile with 1% tolerated error
            .withQuantile(0.99, 0.001) // Add 99th percentile with 0.1% tolerated error
            .withMaxAgeSeconds(60 * 10) // 10 mins.
            .withAgeBuckets(5) // 5 buckets, so buckets get switched every 4 minutes.
            .build()
            .register();

    private static final DataMetricSummary TOPOLOGY_CONVERT_FROM_TRADER_SUMMARY = DataMetricSummary.builder()
            .withName("mkt_economy_convert_from_traders_duration_seconds")
            .withHelp("Time to convert from TraderTO back to TopologyDTO for projected topology after analysis.")
            .withQuantile(0.5, 0.05)   // Add 50th percentile (= median) with 5% tolerated error
            .withQuantile(0.9, 0.01)   // Add 90th percentile with 1% tolerated error
            .withQuantile(0.99, 0.001) // Add 99th percentile with 0.1% tolerated error
            .withMaxAgeSeconds(60 * 10) // 10 mins.
            .withAgeBuckets(5) // 5 buckets, so buckets get switched every 4 minutes.
            .build()
            .register();

    private static final DataMetricSummary BUY_RI_IMPACT_ANALYSIS_SUMMARY = DataMetricSummary.builder()
            .withName("mkt_buy_ri_impact_analysis_duration_seconds")
            .withHelp("Time for buy RI impact analysis to run. This includes the execution of the RI coverage allocator.")
            .withQuantile(0.5, 0.05)   // Add 50th percentile (= median) with 5% tolerated error
            .withQuantile(0.9, 0.01)   // Add 90th percentile with 1% tolerated error
            .withQuantile(0.99, 0.001) // Add 99th percentile with 0.1% tolerated error
            .withMaxAgeSeconds(60 * 60) // 60 mins.
            .withAgeBuckets(10) // 10 buckets, so buckets get switched every 6 minutes.
            .build()
            .register();

    private final Logger logger = LogManager.getLogger();

    // Analysis started (kept true also when it is completed).
    private AtomicBoolean started = new AtomicBoolean();

    // Analysis completed (successfully or not).  Default is false.
    private boolean completed = false;

    private Instant startTime = Instant.EPOCH;

    private Instant completionTime = Instant.EPOCH;

    private final Map<Long, TopologyEntityDTO> topologyDTOs;

    private final String logPrefix;

    private TopologyConverter converter;

    private SMAConverter smaConverter;

    private Map<Long, ProjectedTopologyEntity> projectedEntities = null;

    private Map<Long, CostJournal<TopologyEntityDTO>> projectedEntityCosts = null;

    private final long projectedTopologyId;

    private ActionPlan actionPlan = null;

    private String errorMsg;

    private AnalysisState state;

    private @NonNull ReplayActions realtimeReplayActions = new ReplayActions();

    private final TopologyInfo topologyInfo;

    private boolean stopAnalysis = false;

    private final SetOnce<Economy> economy = new SetOnce<>();

    /**
     * The clock used to time market analysis.
     */
    private final Clock clock;

    private final GroupMemberRetriever groupMemberRetriever;

    private final AnalysisConfig config;

    private final CloudTopology<TopologyEntityDTO> originalCloudTopology;

    private final TopologyEntityCloudTopologyFactory cloudTopologyFactory;

    private final TierExcluderFactory tierExcluderFactory;

    private final TopologyCostCalculatorFactory topologyCostCalculatorFactory;

    private final MarketPriceTableFactory marketPriceTableFactory;

    private final WastedFilesAnalysisFactory wastedFilesAnalysisFactory;

    private final ConsistentScalingHelperFactory consistentScalingHelperFactory;

    private final BuyRIImpactAnalysisFactory buyRIImpactAnalysisFactory;

    private final AnalysisRICoverageListener listener;

<<<<<<< HEAD
    /**
     * The service that will perform cloud commitment (RI) buy analysis during a migrate to cloud plan.
     */
    private final MigratedWorkloadCloudCommitmentAnalysisService migratedWorkloadCloudCommitmentAnalysisService;
=======
    private final InitialPlacementFinder initialPlacementFinder;
>>>>>>> f929e841

    // a set of on-prem application entity type
    private static final Set<Integer> entityTypesToSkip =
            new HashSet<>(Collections.singletonList(EntityType.BUSINESS_APPLICATION_VALUE));

    /**
     * Create and execute a context for a Market Analysis given a topology, an optional 'scope' to
     * apply, and a flag determining whether guaranteed buyers (VDC, VPod, DPod) are included
     * in the market analysis or not.
     *
     * @param topologyInfo descriptive info about the topology - id, type, etc
     * @param topologyDTOs the Set of {@link TopologyEntityDTO}s that make up the topology
     * @param groupMemberRetriever used to look up group and member information
     * @param clock The clock used to time market analysis.
     * @param analysisConfig configuration for analysis
     * @param cloudTopologyFactory cloud topology factory
     * @param cloudCostCalculatorFactory cost calculation factory
     * @param priceTableFactory price table factory
     * @param wastedFilesAnalysisFactory wasted file analysis handler
     * @param buyRIImpactAnalysisFactory  buy RI impact analysis factory
     * @param tierExcluderFactory the tier excluder factory
     * @param listener that receives entity ri coverage information availability.
     * @param consistentScalingHelperFactory CSM helper factory
     * @param initialPlacementFinder the class to perform fast reservation
     */
    public Analysis(@Nonnull final TopologyInfo topologyInfo,
                    @Nonnull final Set<TopologyEntityDTO> topologyDTOs,
                    @Nonnull final GroupMemberRetriever groupMemberRetriever,
                    @Nonnull final Clock clock,
                    @Nonnull final AnalysisConfig analysisConfig,
                    @Nonnull final TopologyEntityCloudTopologyFactory cloudTopologyFactory,
                    @Nonnull final TopologyCostCalculatorFactory cloudCostCalculatorFactory,
                    @Nonnull final MarketPriceTableFactory priceTableFactory,
                    @Nonnull final WastedFilesAnalysisFactory wastedFilesAnalysisFactory,
                    @Nonnull final BuyRIImpactAnalysisFactory buyRIImpactAnalysisFactory,
                    @Nonnull final TierExcluderFactory tierExcluderFactory,
                    @Nonnull final AnalysisRICoverageListener listener,
                    @Nonnull final ConsistentScalingHelperFactory consistentScalingHelperFactory,
<<<<<<< HEAD
                    @NonNull final MigratedWorkloadCloudCommitmentAnalysisService migratedWorkloadCloudCommitmentAnalysisService) {
=======
                    @Nonnull final InitialPlacementFinder initialPlacementFinder) {
>>>>>>> f929e841
        this.topologyInfo = topologyInfo;
        this.topologyDTOs = topologyDTOs.stream()
            .collect(Collectors.toMap(TopologyEntityDTO::getOid, Function.identity()));

        this.state = AnalysisState.INITIAL;
        logPrefix = topologyInfo.getTopologyType() + " Analysis " +
            topologyInfo.getTopologyContextId() + " with topology " +
            topologyInfo.getTopologyId() + " : ";
        this.projectedTopologyId = IdentityGenerator.next();
        this.groupMemberRetriever = groupMemberRetriever;
        this.clock = Objects.requireNonNull(clock);
        this.config = analysisConfig;
        this.cloudTopologyFactory = cloudTopologyFactory;
        this.originalCloudTopology = this.cloudTopologyFactory.newCloudTopology(
                topologyDTOs.stream());
        this.wastedFilesAnalysisFactory = wastedFilesAnalysisFactory;
        this.buyRIImpactAnalysisFactory = buyRIImpactAnalysisFactory;
        this.topologyCostCalculatorFactory = cloudCostCalculatorFactory;
        this.marketPriceTableFactory = priceTableFactory;
        this.tierExcluderFactory = tierExcluderFactory;
        this.listener = listener;
        this.consistentScalingHelperFactory = consistentScalingHelperFactory;
<<<<<<< HEAD
        this.migratedWorkloadCloudCommitmentAnalysisService = migratedWorkloadCloudCommitmentAnalysisService;
=======
        this.initialPlacementFinder = initialPlacementFinder;
>>>>>>> f929e841
    }

    private static final DataMetricSummary RESULT_PROCESSING = DataMetricSummary.builder()
            .withName("mkt_process_result_duration_seconds")
            .withHelp("Time to process the analysis results.")
            .withQuantile(0.5, 0.05)   // Add 50th percentile (= median) with 5% tolerated error
            .withQuantile(0.9, 0.01)   // Add 90th percentile with 1% tolerated error
            .withQuantile(0.99, 0.001) // Add 99th percentile with 0.1% tolerated error
            .withMaxAgeSeconds(60 * 20) // 20 mins.
            .withAgeBuckets(5) // 5 buckets, so buckets get switched every 4 minutes.
            .build()
            .register();

    /**
     * Execute the analysis run. Generate the action plan, projected topology and price index message.
     * Only the first invocation of this method will actually run the analysis. Subsequent calls will
     * log an error message and immediately return {@code false}.
     *
     * @return true if this is the first invocation of this method, false otherwise.
     */
    public boolean execute() {

        if (started.getAndSet(true) || stopAnalysis) {
            logger.error(" {} Completed or Stopped or being computed", logPrefix);
            return false;
        }
        final List<AnalysisType> analysisTypeList = topologyInfo.getAnalysisTypeList();
        final boolean isBuyRIImpactAnalysis = analysisTypeList.contains(AnalysisType.BUY_RI_IMPACT_ANALYSIS);
        final boolean isMigrateToCloud = (topologyInfo.hasPlanInfo() && topologyInfo.getPlanInfo().getPlanType()
                .equals(StringConstants.CLOUD_MIGRATION_PLAN));
        final boolean isM2AnalysisEnabled = analysisTypeList.contains(AnalysisType.MARKET_ANALYSIS);
        final TopologyCostCalculator topologyCostCalculator = topologyCostCalculatorFactory
                .newCalculator(topologyInfo, originalCloudTopology);
        // Use the cloud cost data we use for cost calculations for the price table.
        final MarketPriceTable marketPriceTable = marketPriceTableFactory.newPriceTable(
                this.originalCloudTopology, topologyCostCalculator.getCloudCostData());
        this.converter = new TopologyConverter(topologyInfo, config.getIncludeVdc(),
                config.getQuoteFactor(), config.getMarketMode(),
                config.getLiveMarketMoveCostFactor(),
                marketPriceTable, null, topologyCostCalculator.getCloudCostData(),
                CommodityIndex.newFactory(), tierExcluderFactory, consistentScalingHelperFactory,
                originalCloudTopology);
        this.smaConverter = new SMAConverter(converter);
        final boolean enableThrottling = topologyInfo.getTopologyType() == TopologyType.REALTIME
                && (config.getSuspensionsThrottlingConfig() == SuspensionsThrottlingConfig.CLUSTER);
        DataMetricTimer processResultTime = null;
        Map<Long, TopologyEntityDTO> fakeEntityDTOs = Collections.emptyMap();
        AnalysisResults results = null;
        final Set<Long> oidsToRemove = new HashSet<>();
        if (isM2AnalysisEnabled) {
            if (topologyInfo.getTopologyType() == TopologyType.REALTIME
                    && !originalCloudTopology.getEntities().isEmpty()) {
                final long waitStartTime = System.currentTimeMillis();
                try {
                    final CostNotification notification =
                            listener.receiveCostNotification(this).get();
                    final StatusUpdate statusUpdate = notification.getStatusUpdate();
                    final Status status = statusUpdate.getStatus();
                    if (status != Status.SUCCESS) {
                        logger.error("Cost notification reception failed for analysis with context id" +
                                        " : {}, topology id: {} with status: {} and message: {}",
                                this.getContextId(), this.getTopologyId(), status,
                                statusUpdate.getStatusDescription());
                        return false;
                    } else {
                        logger.debug("Cost notification with a success status received for analysis " +
                                        "with context id: {}, topology id: {}", this.getContextId(),
                                this.getTopologyId());
                    }
                } catch (InterruptedException e) {
                    Thread.currentThread().interrupt();
                    logger.error(
                            String.format("Error while receiving cost notification for analysis %s",
                                    getTopologyInfo()), e);
                    return false;
                } catch (ExecutionException e) {
                    logger.error(
                            String.format("Error while receiving cost notification for analysis %s",
                                    getTopologyInfo()), e);
                    return false;
                } finally {
                    final long waitEndTime = System.currentTimeMillis();
                    logger.debug("Analysis with context id: {}, topology id: {} waited {} ms for the " +
                                    "cost notification.", this.getContextId(), this.getTopologyId(),
                            waitEndTime - waitStartTime);
                }
            }

            state = AnalysisState.IN_PROGRESS;
            startTime = clock.instant();
            logger.info("{} Started", logPrefix);
            try {
                final DataMetricTimer conversionTimer = TOPOLOGY_CONVERT_TO_TRADER_SUMMARY.startTimer();

                // construct fake entities which can be used to form markets based on cluster/storage cluster
                if (enableThrottling) {
                    fakeEntityDTOs = createFakeTopologyEntityDTOsForSuspensionThrottling();
                    fakeEntityDTOs.forEach(topologyDTOs::put);
                } else {
                    fakeEntityDTOs = Collections.emptyMap();
                }

                Set<TraderTO> traderTOs = new HashSet<>();
                if (!stopAnalysis) {
                    traderTOs.addAll(converter.convertToMarket(topologyDTOs));
                }
                // cache the traderTOs converted from fake TopologyEntityDTOs
                Set<TraderTO> fakeTraderTOs = new HashSet<>();
                if (enableThrottling) {
                    for (TraderTO dto : traderTOs) {
                        if (fakeEntityDTOs.containsKey(dto.getOid())) {
                            fakeTraderTOs.add(dto);
                        }
                    }
                }
                conversionTimer.observe();

                // add back fake traderTOs for suspension throttling as it may be removed due
                // to scoping
                traderTOs.addAll(fakeTraderTOs);

                // remove skipped entities we don't want to send to market
                converter.removeSkippedEntitiesFromTraderTOs(traderTOs);

                // remove any (scoped) traders that may have been flagged for removal
                // We are doing this after the convertToMarket() function because we need the original
                // traders available in the "old providers maps" so the biclique calculation can
                // preserve the original topology structure. We may refactor this in a way that lets us
                // remove the old provider map though -- see OM-26631.
                //
                // Note that although we do NOT attempt to unplace buyers of the entities being removed
                // here, the effect on the analysis is exactly equivalent if we had unplaced them
                // (as of 4/6/2016) because attempting to buy from a non-existing trader results in
                // an infinite quote which is exactly the same as not having a provider.
                Set<Long> reservationEntityOids = new HashSet<>();
                for (TopologyEntityDTO dto : topologyDTOs.values()) {
                    if (dto.hasEdit()) {
                        if (dto.getEdit().hasRemoved() || dto.getEdit().hasReplaced()) {
                            oidsToRemove.add(dto.getOid());
                        }
                    }
                    if (dto.hasOrigin() && dto.getOrigin().hasReservationOrigin()) {
                        reservationEntityOids.add(dto.getOid());
                    }
                }

                if (oidsToRemove.size() > 0) {
                    logger.debug("Removing {} traders before analysis: ", oidsToRemove.size());
                    traderTOs = traderTOs.stream()
                            .filter(traderTO -> !(oidsToRemove.contains(traderTO.getOid())))
                            .collect(Collectors.toSet());
                }

                if (logger.isDebugEnabled()) {
                    logger.debug(traderTOs.size() + " Economy DTOs");
                }
                if (logger.isTraceEnabled()) {
                    traderTOs.stream().map(dto -> "Economy DTO: " + dto).forEach(logger::trace);
                }
                processResultTime = RESULT_PROCESSING.startTimer();
                if (!stopAnalysis) {
                    final Topology topology = TopologyEntitiesHandler.createTopology(traderTOs,
                            topologyInfo, this);
                    if (topologyInfo.getTopologyType() == TopologyType.REALTIME) {
                        // whenever market receives entities from realtime broadcast, we update
                        // cachedEconomy and also pass the commodity type to specification map associated
                        // with that economy to initialPlacementFinder.
                        if (converter.getCommodityConverter() != null
                                && converter.getCommodityConverter().getCommTypeAllocator() != null) {
                            Map<TopologyDTO.CommodityType, Integer> commTypeToSpecMap =
                                    converter.getCommodityConverter().getCommTypeAllocator().getReservationCommTypeToSpecMapping();
                            initialPlacementFinder.updateCachedEconomy(topology.getEconomy(), commTypeToSpecMap, traderTOs.stream()
                                    .filter(t -> reservationEntityOids.contains(t.getOid())).collect(Collectors.toSet()));
                        }
                    }
                    results = TopologyEntitiesHandler.performAnalysis(traderTOs,
                            topologyInfo, config, this, topology);
                    if (config.isEnableSMA()) {
                        // Cloud VM OID to a set of provider OIDs: i.e. compute tier OIDs that the VM can fit in.
                        Map<Long, Set<Long>> cloudVmOidToProvidersOIDsMap = new HashMap<>();
                        // Cloud VM OID to traderTO
                        Map<Long, Set<Long>> cloudVmOidToTraderTOs =
                                TopologyEntitiesHandler
                                        .getProviderLists(converter.getCloudVmComputeShoppingListIDs(),
                                                topology);
                        for (Entry<Long, Set<Long>> entry : cloudVmOidToTraderTOs.entrySet()) {
                            Set<Long> providerOIDList = new HashSet<>();
                            for (Long traderTO : entry.getValue()) {
                                providerOIDList.add(converter.convertTraderTOToTopologyEntityDTO(traderTO));
                            }
                            cloudVmOidToProvidersOIDsMap.put(entry.getKey(), providerOIDList);
                        }
                        boolean isOptimizeCloudPlan = (topologyInfo.hasPlanInfo() && topologyInfo.getPlanInfo().getPlanType()
                                .equals(StringConstants.OPTIMIZE_CLOUD_PLAN));
                        SMAInput smaInput = new SMAInput(originalCloudTopology,
                                cloudVmOidToProvidersOIDsMap,
                                topologyCostCalculator.getCloudCostData(),
                                marketPriceTable, converter.getConsistentScalingHelper(), isOptimizeCloudPlan);
                        smaConverter.setSmaOutput(StableMarriageAlgorithm.execute(smaInput));
                    }
                    // add shoppinglist from newly provisioned trader to shoppingListOidToInfos
                    converter.updateShoppingListMap(results.getNewShoppingListToBuyerEntryList());
                    logger.info(logPrefix + "Done performing analysis");
                } else {
                    logger.info(logPrefix + " Analysis Stopped");
                    processResultTime.observe();
                    state = AnalysisState.FAILED;
                }
            } catch (RuntimeException e) {
                logger.error(logPrefix + e + " Runtime exception while running M2 analysis", e);
                state = AnalysisState.FAILED;
                completionTime = clock.instant();
                errorMsg = e.toString();
                logger.info(logPrefix + "Execution time : "
                        + startTime.until(completionTime, ChronoUnit.SECONDS) + " seconds");
                logger.info(logPrefix + "Execution time : "
                        + startTime.until(completionTime, ChronoUnit.SECONDS) + " seconds");
                completed = false;
                return false;
            }
        }

        try {
            CloudTopology<TopologyEntityDTO> projectedCloudTopology = null;
            if (!stopAnalysis) {
                if (!isM2AnalysisEnabled && isBuyRIImpactAnalysis) {
                    processResultTime = RESULT_PROCESSING.startTimer();
                }
                // Calculate reservedCapacity and generate resize actions
                ReservedCapacityAnalysis reservedCapacityAnalysis = new ReservedCapacityAnalysis(topologyDTOs);
                reservedCapacityAnalysis.execute(converter.getConsistentScalingHelper());

                // Execute wasted file analysis
                WastedFilesAnalysis wastedFilesAnalysis = wastedFilesAnalysisFactory.newWastedFilesAnalysis(
                        topologyInfo, topologyDTOs, this.clock, topologyCostCalculator, originalCloudTopology);
                final Collection<Action> wastedFileActions = getWastedFilesActions(wastedFilesAnalysis);

                List<TraderTO> projectedTraderDTO = new ArrayList<>();
                List<ActionTO> actionsList = new ArrayList<>();
                if (results != null) {
                    actionsList.addAll(results.getActionsList());
                }
                try (DataMetricTimer convertFromTimer = TOPOLOGY_CONVERT_FROM_TRADER_SUMMARY.startTimer()) {
                    if (isM2AnalysisEnabled) { // Includes the case of both Market and BuyRiImpactAnalysis running in real-time
                        if (enableThrottling) {
                            // remove the fake entities used in suspension throttling
                            // we need to remove it both from the projected topology and the source topology

                            // source, non scoped topology
                            for (long fakeEntityOid : fakeEntityDTOs.keySet()) {
                                topologyDTOs.remove(fakeEntityOid);
                            }

                            // projected topology
                            for (TraderTO projectedDTO : results.getProjectedTopoEntityTOList()) {
                                if (!fakeEntityDTOs.containsKey(projectedDTO.getOid())) {
                                    projectedTraderDTO.add(projectedDTO);
                                }
                            }
                        } else {
                            projectedTraderDTO = results.getProjectedTopoEntityTOList();
                        }
                        if (config.isSMAOnly()) {
                            // update projectedTraderTO and generate actions.
                            smaConverter.updateWithSMAOutput(projectedTraderDTO);
                            projectedTraderDTO = smaConverter.getProjectedTraderDTOsWithSMA();
                        }

                        // results can be null if M2Analysis is not run
                        final PriceIndexMessage priceIndexMessage = results != null ?
                                results.getPriceIndexMsg() : PriceIndexMessage.getDefaultInstance();
                        projectedEntities = converter.convertFromMarket(
                                projectedTraderDTO,
                                topologyDTOs,
                                priceIndexMessage,
                                reservedCapacityAnalysis,
                                wastedFilesAnalysis);
                        final Set<Long> wastedStorageActionsVolumeIds = wastedFileActions.stream()
                                .map(Action::getInfo).map(ActionInfo::getDelete).map(Delete::getTarget)
                                .map(ActionEntity::getId).collect(Collectors.toSet());

                        copySkippedEntitiesToProjectedTopology(
                                wastedStorageActionsVolumeIds,
                                oidsToRemove,
                                projectedTraderDTO,
                                topologyDTOs,
                                isMigrateToCloud);

                        // Calculate the projected entity costs.
                        projectedCloudTopology =
                                cloudTopologyFactory.newCloudTopology(projectedEntities.values().stream()
                                        .filter(ProjectedTopologyEntity::hasEntity)
                                        .map(ProjectedTopologyEntity::getEntity));
                    } else if (isBuyRIImpactAnalysis) { // OCP Plan Option 3 only
                        final CloudCostData cloudCostData = topologyCostCalculator.getCloudCostData();
                        projectedEntities = converter.createProjectedEntitiesAsCopyOfOriginalEntities(topologyDTOs);

                        // Calculate the projected entity costs.
                        projectedCloudTopology =
                                cloudTopologyFactory.newCloudTopology(projectedEntities.values().stream()
                                        .filter(ProjectedTopologyEntity::hasEntity)
                                        .map(ProjectedTopologyEntity::getEntity));
                        converter.getProjectedRICoverageCalculator()
                            .addRICoverageToProjectedRICoverage(cloudCostData.getCurrentRiCoverage());
                    }

                    // If this is a migrate to cloud plan, send a request to the cost component to start cloud commitment
                    // analysis (Buy RI)
                    if (isMigrateToCloud) {
                        runMigratedWorkloadCloudCommitmentAnalysis(projectedCloudTopology, projectedEntities, projectedTraderDTO);
                    }

                    // Invoke buy RI impact analysis after projected entity creation, but prior to
                    // projected cost calculations
                    // PS:  OCP Plan Option#2 (Market Only) will not be processed within runBuyRIImpactAnalysis.
                    runBuyRIImpactAnalysis(projectedCloudTopology, topologyCostCalculator.getCloudCostData());

                    // Projected RI coverage has been calculated by convertFromMarket
                    // Get it from TopologyConverter and pass it along to use for calculation of
                    // savings
                    projectedEntityCosts = topologyCostCalculator.calculateCosts(projectedCloudTopology,
                            converter.getProjectedRICoverageCalculator().getProjectedReservedInstanceCoverage());
                }

                // Create the action plan
                logger.info(logPrefix + "Creating action plan");
                final ActionPlan.Builder actionPlanBuilder = ActionPlan.newBuilder()
                        .setId(IdentityGenerator.next())
                        .setInfo(ActionPlanInfo.newBuilder()
                                .setMarket(MarketActionPlanInfo.newBuilder()
                                        .setSourceTopologyInfo(topologyInfo)))
                        .setAnalysisStartTimestamp(startTime.toEpochMilli());
                List<Action> actions = converter.interpretAllActions(actionsList, projectedEntities,
                     originalCloudTopology, projectedEntityCosts, topologyCostCalculator);
                actions.forEach(actionPlanBuilder::addAction);
                if (config.isSMAOnly()) {
                    actions = converter.interpretAllActions(smaConverter.getSmaActions(), projectedEntities,
                        originalCloudTopology, projectedEntityCosts, topologyCostCalculator);
                        actions.forEach(actionPlanBuilder::addAction);
                }
                writeActionsToLog(actions, config, originalCloudTopology, projectedCloudTopology,
                    converter, topologyCostCalculator.getCloudCostData());
                // clear the state only after interpretAllActions is called for both M2 and SMA.
                converter.clearStateNeededForActionInterpretation();
                // TODO move wasted files action out of main analysis once we have a framework
                // to support multiple analyses for the same topology ID
                actionPlanBuilder.addAllAction(wastedFileActions);
                actionPlanBuilder.addAllAction(reservedCapacityAnalysis.getActions());
                logger.info(logPrefix + "Completed successfully");
                processResultTime.observe();
                state = AnalysisState.SUCCEEDED;
                completionTime = clock.instant();
                actionPlan = actionPlanBuilder.setAnalysisCompleteTimestamp(completionTime.toEpochMilli())
                        .build();
            } else {
                logger.info(logPrefix + " Analysis Stopped");
                processResultTime.observe();
                state = AnalysisState.FAILED;
            }
        } catch (RuntimeException e) {
            logger.error(logPrefix + e + " Runtime exception while running analysis", e);
            state = AnalysisState.FAILED;
            completionTime = clock.instant();
            errorMsg = e.toString();
            logger.info(logPrefix + "Execution time : "
                            + startTime.until(completionTime, ChronoUnit.SECONDS) + " seconds");
            logger.info(logPrefix + "Execution time : "
                            + startTime.until(completionTime, ChronoUnit.SECONDS) + " seconds");
            completed = false;
            return false;
        }

        logger.info(logPrefix + "Execution time : "
                + startTime.until(completionTime, ChronoUnit.SECONDS) + " seconds");
        completed = true;
        return true;
    }

    /*
     * Write action to the log and if M2withSMAActions, write SMAOutput to the log.
     */
    private void writeActionsToLog(List<Action> actions, AnalysisConfig config,
                                   CloudTopology<TopologyEntityDTO> originalCloudTopology,
                                   CloudTopology<TopologyEntityDTO> projectedCloudTopology,
                                   TopologyConverter converter, CloudCostData cloudCostData) {
        // Write actions to log file in CSV format
        ActionLogger externalize = new ActionLogger();
        externalize.logActions(actions, config.isSMAOnly(), config.getMarketMode(),
            originalCloudTopology, projectedCloudTopology, cloudCostData,
            converter.getProjectedRICoverageCalculator().getProjectedReservedInstanceCoverage(),
            converter.getConsistentScalingHelper());
        if (config.isM2withSMAActions()) {
            externalize.logSMAOutput(smaConverter.getSmaOutput(),
                originalCloudTopology, projectedCloudTopology,
                cloudCostData,
                converter.getProjectedRICoverageCalculator().getProjectedReservedInstanceCoverage(),
                converter.getConsistentScalingHelper());
        }
    }

    /**
     * Cancel analysis by marking this {@link Analysis} as stopped and the associated
     * Economy if one exists as stopped.
     *
     */
    public void cancelAnalysis() {
        // set the forceStop boolean to true on the economy
        stopAnalysis = true;
        getEconomy().getValue().ifPresent(e -> e.setForceStop(true));
    }

    /**
     * @return true if analysis cancellation was triggered
     *
     */
    public boolean isStopAnalysis() {
        return stopAnalysis;
    }

    /**
     * In a Cloud Migration Plan, business account {@link TopologyEntityDTO}s must have new connected
     * entities corresponding to workloads that were prviously on-prem. Here, those connections are added, and the entities
     * are returned.
     *
     * @param projectedEntitiesFromOriginalTopo entities from the original topology for which trader creation is skipped
     * @param traderTOs {@link TraderTO} analysis results
     * @param originalTopology a map of OID to {@link TopologyEntityDTO} modeling the original topology
     * @return a list of {@link TopologyEntityDTO} with businessAccount - OWNS_CONNECTION -> workload connections added
     */
    @Nonnull
    private List<TopologyEntityDTO> getNewlyConnectedProjectedEntitiesFromOriginalTopo(
            @Nonnull final List<TopologyEntityDTO> projectedEntitiesFromOriginalTopo,
            @Nonnull final List<TraderTO> traderTOs,
            @Nonnull final Map<Long, TopologyEntityDTO> originalTopology) {
        final Map<Boolean, Map<Long, TopologyEntityDTO>> isBusinessAccountToIdToTopologyEntityDTO = projectedEntitiesFromOriginalTopo.stream()
                .collect(Collectors.partitioningBy(
                        topologyEntityDTO -> topologyEntityDTO.getEntityType() == EntityType.BUSINESS_ACCOUNT_VALUE,
                        Collectors.toMap(TopologyEntityDTO::getOid, Function.identity())));

        final List<TopologyEntityDTO> projectedEntitiesFromOriginalTopoNewlyConnected = Lists.newArrayList();
        if (isBusinessAccountToIdToTopologyEntityDTO.containsKey(true)) {
            final Map<Long, TopologyEntityDTO> businessAccountIdToTopologyEntityDTO = isBusinessAccountToIdToTopologyEntityDTO.get(true);
            final Map<Long, Set<ConnectedEntity>> businessAccountsToNewlyOwnedEntities =
                    converter.getCloudTc().getBusinessAccountsToNewlyOwnedEntities(
                            traderTOs, originalTopology, businessAccountIdToTopologyEntityDTO);
            projectedEntitiesFromOriginalTopoNewlyConnected.addAll(businessAccountIdToTopologyEntityDTO.entrySet().stream()
                    .map(idToTopologyEntityDTO -> {
                        final long id = idToTopologyEntityDTO.getKey();
                        TopologyEntityDTO topologyEntityDTOWithNewConnections = idToTopologyEntityDTO.getValue();
                        if (businessAccountsToNewlyOwnedEntities.containsKey(id)) {
                            topologyEntityDTOWithNewConnections = TopologyEntityDTO.newBuilder()
                                    .addAllConnectedEntityList(businessAccountsToNewlyOwnedEntities.get(id))
                                    .mergeFrom(topologyEntityDTOWithNewConnections)
                                    .build();
                        }
                        return topologyEntityDTOWithNewConnections;
                    })
                    .collect(Collectors.toList()));
        }

        if (isBusinessAccountToIdToTopologyEntityDTO.containsKey(false)) {
            projectedEntitiesFromOriginalTopoNewlyConnected.addAll(
                    isBusinessAccountToIdToTopologyEntityDTO.get(false).values());
        }
        return projectedEntitiesFromOriginalTopoNewlyConnected;
    }


    /**
     * Copy relevant entities (entities which did not go through market conversion) from the
     * original topology to the projected topology. Skips virtual volumes from being added to
     * projected topology if they have associated wasted storage actions.
     *
     * @param wastedStorageActionsVolumeIds volumes id associated with wasted storage actions.
     * @param oidsRemoved entities removed via plan configurations.
     *                    For example, configuration changes like remove/decommission hosts etc.
     * @param traderTOs {@link TraderTO} analysis results
     * @param originalTopology the original set of {@link TopologyEntityDTO}s by OID.
     * @param isMigrateToCloud whether this is a MCP context
     */
    private void copySkippedEntitiesToProjectedTopology(
            final Set<Long> wastedStorageActionsVolumeIds,
            @Nonnull final Set<Long> oidsRemoved,
            @Nonnull final List<TraderTO> traderTOs,
            @Nonnull final Map<Long, TopologyEntityDTO> originalTopology,
            @Nonnull final boolean isMigrateToCloud) {
        final Stream<TopologyEntityDTO> projectedEntitiesFromSkippedEntities =
                converter.getSkippedEntitiesInScope(topologyDTOs.keySet()).stream();
        final List<TopologyEntityDTO> projectedEntitiesFromOriginalTopo = originalCloudTopology.getAllEntitiesOfType(
                TopologyConversionConstants.ENTITY_TYPES_TO_SKIP_TRADER_CREATION);
        final Set<ProjectedTopologyEntity> entitiesToAdd = Stream
                .concat((isMigrateToCloud
                                ? getNewlyConnectedProjectedEntitiesFromOriginalTopo(
                                        projectedEntitiesFromOriginalTopo,
                                        traderTOs,
                                        originalTopology)
                                : projectedEntitiesFromOriginalTopo).stream(),
                        projectedEntitiesFromSkippedEntities)
                // Exclude Volumes with Delete Volume action
                .filter(entity -> !wastedStorageActionsVolumeIds.contains(entity.getOid()))
                // Exclude entities that were removed due to plan configurations in source topology
                .filter(entity -> !oidsRemoved.contains(entity.getOid()))
                // Exclude entities that have already been added
                .filter(entity -> !projectedEntities.containsKey(entity.getOid()))
                .map(Analysis::toProjectedTopologyEntity)
                .collect(Collectors.toSet());

        entitiesToAdd.forEach(projectedEntity -> {
            final ProjectedTopologyEntity existing =
                projectedEntities.put(projectedEntity.getEntity().getOid(), projectedEntity);
            if (existing != null && !projectedEntity.equals(existing)) {
                logger.error("Existing projected entity overwritten by entity from " +
                        "original topology. Existing (converted from market): {}\nOriginal: {}",
                    existing, projectedEntity);
            }
            logger.trace("Added entity with [name: {}, oid: {}] to projected entities.",
                    projectedEntity.getEntity().getDisplayName(),
                    projectedEntity.getEntity().getOid());
        });
    }

    private static ProjectedTopologyEntity toProjectedTopologyEntity(
            @Nonnull final TopologyEntityDTO topologyEntityDTO) {
        return ProjectedTopologyEntity.newBuilder().setEntity(topologyEntityDTO).build();
    }

    /**
     * Construct fake buying TopologyEntityDTOS to help form markets with sellers bundled by cluster/storage
     * cluster.
     * <p>
     * This is to ensure each cluster/storage cluster will form a unique market regardless of
     * segmentation constraint which may divided the cluster/storage cluster.
     * </p>
     * @return a set of fake TopologyEntityDTOS with only cluster/storage cluster commodity in the
     * commodity bought list
     */
    protected Map<Long, TopologyEntityDTO> createFakeTopologyEntityDTOsForSuspensionThrottling() {
        // create fake entities to help construct markets in which sellers of a compute
        // or a storage cluster serve as market sellers
        Set<TopologyEntityDTO> fakeEntityDTOs = new HashSet<>();
        try {
            Set<TopologyEntityDTO> pmEntityDTOs = getEntityDTOsInCluster(GroupType.COMPUTE_HOST_CLUSTER);
            Set<TopologyEntityDTO> dsEntityDTOs = getEntityDTOsInCluster(GroupType.STORAGE_CLUSTER);
            Set<String> clusterCommKeySet = new HashSet<>();
            Set<String> dsClusterCommKeySet = new HashSet<>();
            pmEntityDTOs.forEach(dto -> {
                dto.getCommoditySoldListList().forEach(commSold -> {
                    if (commSold.getCommodityType().getType() == CommodityType.CLUSTER_VALUE) {
                        clusterCommKeySet.add(commSold.getCommodityType().getKey());
                    }
                });
            });
            dsEntityDTOs.forEach(dto -> {
                dto.getCommoditySoldListList().forEach(commSold -> {
                    if (commSold.getCommodityType().getType() == CommodityType.STORAGE_CLUSTER_VALUE
                            && isRealStorageClusterCommodity(commSold)) {
                        dsClusterCommKeySet.add(commSold.getCommodityType().getKey());
                    }
                });
            });
            clusterCommKeySet.forEach(key -> fakeEntityDTOs
                .add(creatFakeDTOs(CommodityType.CLUSTER_VALUE, key)));
            dsClusterCommKeySet.forEach(key -> fakeEntityDTOs
                .add(creatFakeDTOs(CommodityType.STORAGE_CLUSTER_VALUE, key)));
        } catch (StatusRuntimeException e) {
            logger.error("Failed to get cluster members from group component due to: {}." +
                " Not creating fake entity DTOs for suspension throttling.", e.getMessage());
        }

        return fakeEntityDTOs.stream()
                .collect(Collectors.toMap(TopologyEntityDTO::getOid,
                        Function.identity()));
    }

    /**
     * Runs buy RI impact analysis, if the projected topology is not empty. Currently, analysis is not
     * stitched back to cost calculation (TODO: OM-51388)
     * @param projectedCloudTopology The projected cloud topology
     * @param cloudCostData The {@link CloudCostData}, used to lookup buy RI recommendations in creating
     *                      an instance of {@link BuyRIImpactAnalysis}
.    */
    private void runBuyRIImpactAnalysis(@Nonnull CloudTopology<TopologyEntityDTO> projectedCloudTopology,
                                        @Nonnull CloudCostData cloudCostData) {

        if (topologyInfo.getAnalysisTypeList().contains(AnalysisType.BUY_RI_IMPACT_ANALYSIS) &&
                projectedCloudTopology.size() > 0) {

            try (DataMetricTimer timer = BUY_RI_IMPACT_ANALYSIS_SUMMARY.startTimer()) {
                final BuyRIImpactAnalysis buyRIImpactAnalysis = buyRIImpactAnalysisFactory
                              .createAnalysis(
                                              topologyInfo,
                                              projectedCloudTopology,
                                              cloudCostData,
                                              converter.getProjectedRICoverageCalculator().getProjectedReservedInstanceCoverage());
                final Table<Long, Long, Double> entityBuyRICoverage =
                                    buyRIImpactAnalysis
                                                    .allocateCoverageFromBuyRIImpactAnalysis();

                converter.getProjectedRICoverageCalculator()
                    .addBuyRICoverageToProjectedRICoverage(entityBuyRICoverage);
            } catch (Exception e) {
                logger.error("Error executing buy RI impact analysis (Context ID={}, Topology ID={})",
                        topologyInfo.getTopologyContextId(), topologyInfo.getTopologyId(), e);
            }
        }
    }

    /**
     * Runs the migrated workload cloud commitment analysis on the specified projected topology.
     * @param projectedCloudTopology    The projected cloud topology: used to find placed VMs
     * @param projectedEntities         A list of the projected entities generated by the market: used to lookup a
     *                                  placed VM's compute tier
     * @param projectedTraderDTO        The projected traders: used to lookup a virtual machine's region
     */
    private void runMigratedWorkloadCloudCommitmentAnalysis(@Nonnull CloudTopology<TopologyEntityDTO> projectedCloudTopology,
                                                            @NonNull Map<Long, ProjectedTopologyEntity> projectedEntities,
                                                            @NonNull List<TraderTO> projectedTraderDTO) {
        // Define a list of all of our migrated workload placements
        final List<Cost.MigratedWorkloadCloudCommitmentAnalysisRequest.MigratedWorkloadPlacement> workloadPlacementList = new ArrayList<>();

        // Iterate over our traders and find virtual machines
        projectedTraderDTO.stream()
                .filter(trader -> trader.getType() == EntityType.VIRTUAL_MACHINE_VALUE)
                .forEach(trader -> {
                    // Get the virtual machine
                    TopologyEntityDTO entity = projectedCloudTopology.getEntities().get(trader.getOid());

                    // Find the VM's compute tier
                    Optional<TopologyEntityDTO> computeTier = entity.getCommoditiesBoughtFromProvidersList().stream()
                            .map(c -> projectedCloudTopology.getEntities().get(c.getProviderId()))
                            .filter(provider -> provider != null && provider.getEntityType() == EntityType.COMPUTE_TIER_VALUE)
                            .findFirst();

                    // Find the region
                    Optional<TopologyEntityDTO> region = trader.getShoppingListsList().stream()
                            .filter(shoppingList -> shoppingList.hasContext() && shoppingList.getContext().hasRegionId())
                            .map(shoppingListTO -> shoppingListTO.getContext().getRegionId())
                            .map(regionId -> projectedCloudTopology.getEntities().get(regionId))
                            .findFirst();

                    // Validate that we were able to find a compute tier and region
                    if (!computeTier.isPresent()) {
                        logger.warn("Could not find compute tier for workload placement for VM: {}", entity.getOid());
                        return;
                    }
                    if (!region.isPresent()) {
                        logger.warn("Could not find region for workload placement for VM: {}, compute tier: {}", entity.getOid(), computeTier.get().getOid());
                        return;
                    }

                    // Add the VM to our workload placement list
                    workloadPlacementList.add(Cost.MigratedWorkloadCloudCommitmentAnalysisRequest.MigratedWorkloadPlacement.newBuilder()
                            .setVirtualMachine(entity)
                            .setComputeTier(computeTier.get())
                            .setRegion(region.get())
                            .build());
                });

        // Send the request to start the analysis
        migratedWorkloadCloudCommitmentAnalysisService.startAnalysis(projectedTopologyId, workloadPlacementList);
    }

    /**
     * Create fake VM TopologyEntityDTOs to buy cluster/storage cluster commodity only.
     *
     * @param clusterValue cluster or storage cluster
     * @param key the commodity's key
     * @return a VM TopologyEntityDTO
     */
    private TopologyEntityDTO creatFakeDTOs(int clusterValue, String key) {
        final CommodityBoughtDTO clusterCommBought = CommodityBoughtDTO.newBuilder()
                .setCommodityType(TopologyDTO.CommodityType.newBuilder()
                        .setType(clusterValue).setKey(key).build())
                .build();
        return TopologyEntityDTO.newBuilder()
               .setEntityType(EntityType.VIRTUAL_MACHINE_VALUE)
               .setOid(IdentityGenerator.next())
               .setDisplayName("Fake-" + clusterValue + key)
               .setEntityState(EntityState.POWERED_ON)
               .setAnalysisSettings(AnalysisSettings.newBuilder().setControllable(false).build())
               .addCommoditiesBoughtFromProviders(CommoditiesBoughtFromProvider.newBuilder()
                       .addCommodityBought(clusterCommBought).build())
               .build();
    }

    protected Set<TopologyEntityDTO> getEntityDTOsInCluster(GroupType groupType) {
        Set<TopologyEntityDTO> entityDTOs = new HashSet<>();
        groupMemberRetriever.getGroupsWithMembers(GetGroupsRequest.newBuilder()
                .setGroupFilter(GroupFilter.newBuilder()
                        .setGroupType(groupType))
                .build())
                .forEach(groupAndMembers -> {
                    for (long memberId : groupAndMembers.members()) {
                        if (topologyDTOs.containsKey(memberId)) {
                            entityDTOs.add(topologyDTOs.get(memberId));
                        }
                    }
                });
        return entityDTOs;
    }

    /**
     * Check if the commoditySoldDTO is a storage cluster commodity for real storage cluster.
     * <p>
     * Real storage cluster is a storage cluster that is physically exits in the data center.
     * </p>
     * @param comm commoditySoldDTO
     * @return true if it is for real cluster
     */
    private boolean isRealStorageClusterCommodity(TopologyDTO.CommoditySoldDTO comm) {
        return comm.getCommodityType().getType() == CommodityType.STORAGE_CLUSTER_VALUE
            && TopologyDTOUtil.isRealStorageClusterCommodityKey(comm.getCommodityType().getKey());
    }

    /**
     * Get the ID of the projected topology.
     * The value will be available only when the run is completed successfully, meaning
     * the projected topology, the action plan and the price index message were all computed.
     *
     * @return The ID of the projected topology.
     */
    public Optional<Long> getProjectedTopologyId() {
        return completed ? Optional.of(projectedTopologyId) : Optional.empty();
    }

    /**
     * The projected topology resulted from the analysis run.
     * The value will be available only when the run is completed successfully, meaning
     * the projected topology, the action plan and the price index message were all computed.
     * @return the projected topology
     */
    public Optional<Collection<ProjectedTopologyEntity>> getProjectedTopology() {
        return completed ? Optional.ofNullable(projectedEntities).map(Map::values) : Optional.empty();
    }


    /**
     * Calculate and return the entity costs in the projected topology.Get the entity costs
     *
     * @return If the analysis is completed, an {@link Optional} containing the {@link CostJournal}s
     *         for the cloud entities in the projected topology. If there are no cloud entities in
     *         the projected topology, returns an empty map. If the analysis is not completed,
     *         returns an empty {@link Optional}.
     */
    public Optional<Map<Long, CostJournal<TopologyEntityDTO>>> getProjectedCosts() {
        return completed ? Optional.ofNullable(projectedEntityCosts) : Optional.empty();
    }

    /**
     * Return calculated projected reserved instance coverage per entity
     *
     * @return {@link Map} of entity id and its projected RI coverage if analysis completed, else empty
     */
    public Optional<Map<Long, EntityReservedInstanceCoverage>> getProjectedEntityRiCoverage() {
        return completed ? Optional.of(
            converter.getProjectedRICoverageCalculator().getProjectedReservedInstanceCoverage()) : Optional.empty();
    }

    /**
     * The action plan resulted from the analysis run.
     * The value will be available only when the run is completed successfully, meaning
     * the projected topology, the action plan and the price index message were all computed.
     * @return the action plan
     */
    public Optional<ActionPlan> getActionPlan() {
        return completed ? Optional.ofNullable(actionPlan) : Optional.empty();
    }

    /**
     * Start time of this analysis run.
     * @return start time of this analysis run
     */
    public Instant getStartTime() {
        return startTime;
    }

    /**
     * Completion time of this analysis run, or epoch if not yet completed.
     * @return completion time of this analysis run
     */
    public Instant getCompletionTime() {
        return completionTime;
    }

    /**
     * The topology context id of this analysis run.
     * @return the topology context id of this analysis run
     */
    public long getContextId() {
        return topologyInfo.getTopologyContextId();
    }

    /**
     * The topology id of this analysis run.
     * @return the topology id of this analysis run
     */
    public long getTopologyId() {
        return topologyInfo.getTopologyId();
    }

    /**
     * An unmodifiable view of the set of topology entity DTOs that this analysis run is executed on.
     *
     * If the analysis was scoped, this will return only the entities in the scope, because those
     * were the entities that the market analysis actually ran on.
     *
     * @return an unmodifiable view of the map of topology entity DTOs that this analysis run is executed on
     */
    public Map<Long, TopologyEntityDTO> getTopology() {
        return Collections.unmodifiableMap(topologyDTOs);
    }

    /**
     * An unmodifiable view of the original topology input into the market. Whether or not the
     * analysis was scoped, this will return all the input entities (i.e. the whole topology).
     *
     * @return an unmodifiable view of the map of topology entity DTOs passed to the analysis,
     *         prior to scoping.
     */
    @Nonnull
    public Map<Long, TopologyEntityDTO> getOriginalInputTopology() {
        return Collections.unmodifiableMap(topologyDTOs);
    }

    @Nonnull
    public AnalysisConfig getConfig() {
        return config;
    }

    /**
     * Set the {@link #state} to {@link AnalysisState#QUEUED}.
     */
    protected void queued() {
        state = AnalysisState.QUEUED;
    }

    /**
     * The state of this analysis run.
     * @return the state of this analysis run
     */
    public AnalysisState getState() {
        return state;
    }

    /**
     * The error message reported if the state of this analysis run
     * is {@link AnalysisState#FAILED FAILED}.
     * @return the error message reported if the state of this analysis run
     * is {@link AnalysisState#FAILED FAILED}
     */
    public String getErrorMsg() {
        return errorMsg;
    }

    /**
     * Check if the analysis run is done (either successfully or not).
     * @return true if the state is either COMPLETED or FAILED
     */
    public boolean isDone() {
        return completed;
    }

    /**
     * Check if the analysis is running on a scoped topology and the topology is not for a cloud plan.
     *
     * @return true if the analysis is running on a scoped topology and the topology is not for a
     * cloud plan, false otherwise.
     */
    public boolean isScoped() {
        return !topologyInfo.getScopeSeedOidsList().isEmpty() && (!topologyInfo.hasPlanInfo()
                || (!topologyInfo.getPlanInfo().getPlanType().equals(StringConstants.OPTIMIZE_CLOUD_PLAN) &&
                        !topologyInfo.getPlanInfo().getPlanType().equals(StringConstants.CLOUD_MIGRATION_PLAN)));
    }

    /**
     * Get the {@link TopologyInfo} of the topology this analysis is running on.
     *
     * @return The {@link TopologyInfo}.
     */
    @Nonnull
    public TopologyInfo getTopologyInfo() {
        return topologyInfo;
    }

    /**
     * Create a subset of the original topology representing the "scoped topology" given a topology
     * and a "seed scope" set of SE's.
     *
     * <p>Any unplaced service entities are automatically included in the "scoped topology"
     *
     * <p>Starting with the "seed", follow the "buys-from" relationships "going up" and elements to
     * the "scoped topology". Along the way construct a set of traders at the "top", i.e. that do
     * not buy from any other trader. Then, from the "top" elements, follow relationships "going down"
     * and add Traders that "may sell" to the given "top" elements based on the commodities each is
     * shopping for. Recursively follow the "may sell" relationships down to the bottom, adding those
     * elements to the "scoped topology" as well.
     *
     * <p>Setting up the initial market, specifically the populateMarketsWthSellers() call on T traders
     * with M markets runs worst case O(M*T) - see the comments on that method for further details.
     *
     * <p>Once the market is set up, lookups for traders and markets are each in constant time,
     * and each trader is examined at most once, adding at worst O(T).
     *
     * @param traderTOs the topology to be scoped
     * @param seedOids the OIDs of the ServiceEntities that constitute the scope 'seed'
     * @return Set of {@link TraderTO} objects
     **/
    @VisibleForTesting
    Set<TraderTO> scopeTopology(@Nonnull Set<TraderTO> traderTOs, @Nonnull Set<Long> seedOids) {
        // the resulting scoped topology - contains at least the seed OIDs
        final Set<Long> scopedTopologyOIDs = Sets.newHashSet(seedOids);

        // holder for the scoped topology
        final Set<TraderTO> traderTOsInScopedTopology = Sets.newHashSet();

        // create a Topology and associated Economy representing the source topology
        final Topology topology = new Topology();
        for (final TraderTO traderTO : traderTOs) {
            // include all "uplaced" traders in the final scoped topology
            if (traderIsUnplaced(traderTO)) {
                traderTOsInScopedTopology.add(traderTO);
            } else {
                // include all "placed" traders in the market for calculating the scope
                ProtobufToAnalysis.addTrader(topology, traderTO);
            }
        }

        // this call 'finalizes' the topology, calculating the inverted maps in the 'economy'
        // and makes the following code run more efficiently
        topology.populateMarketsWithSellersAndMergeConsumerCoverage();

        // a "work queue" of entities to expand; any given OID is only ever added once -
        // if already in 'scopedTopologyOIDs' it has been considered and won't be re-expanded
        Queue<Long> suppliersToExpand = Lists.newLinkedList(seedOids);

        // the queue of entities to expand "downwards"
        Queue<Long> buyersToSatisfy = Lists.newLinkedList();
        Set<Long> visited = new HashSet<>();

        // starting with the seed, expand "up"
        while (!suppliersToExpand.isEmpty()) {
            long traderOid = suppliersToExpand.remove();

            if (!topology.getTraderOids().containsValue(traderOid)) {
                // not all entities are guaranteed to be in the traders set -- the
                // market will exclude entities based on factors such as entitystate, for example.
                // If we encounter an entity that is not in the market, don't expand it any further.
                logger.debug("Skipping OID {}, as it is not in the market.", traderOid);
                continue;
            }

            if (logger.isTraceEnabled()) {
                logger.trace("expand OID {}: {}", traderOid, topology.getTraderOids().inverse()
                        .get(traderOid).getDebugInfoNeverUseInCode());
            }
            Trader thisTrader = topology.getTraderOids().inverse().get(traderOid);
            // remember the trader for this OID in the scoped topology & continue expanding "up"
            scopedTopologyOIDs.add(traderOid);
            // add OIDs of traders THAT buy from this entity which we have not already added
            final List<Long> customerOids = thisTrader.getUniqueCustomers().stream()
                    .map(trader -> topology.getTraderOids().get(trader))
                    .filter(customerOid -> !scopedTopologyOIDs.contains(customerOid) &&
                            !suppliersToExpand.contains(customerOid))
                    .collect(Collectors.toList());
            if (customerOids.size() == 0) {
                // if no customers, then "start downwards" from here
                if (!visited.contains(traderOid) &&
                        // skip BusinessApplications if it is not a seed
                        (seedOids.contains(traderOid) || !entityTypesToSkip.contains(thisTrader.getType()))) {
                    buyersToSatisfy.add(traderOid);
                    visited.add(traderOid);
                }
            } else {
                // otherwise keep expanding upwards
                suppliersToExpand.addAll(customerOids);
                if (logger.isTraceEnabled()) {
                    logger.trace("add supplier oids ");
                    customerOids.forEach(oid -> logger.trace("{}: {}", oid, topology.getTraderOids()
                            .inverse().get(oid).getDebugInfoNeverUseInCode()));
                }
            }
        }
        logger.trace("top OIDs: {}", buyersToSatisfy);
        // record the 'providers' we've expanded on the way down so we don't re-expand unnecessarily
        Set<Long> providersExpanded = new HashSet<>();
        // starting with buyersToSatisfy, expand "downwards"
        while (!buyersToSatisfy.isEmpty()) {
            long traderOid = buyersToSatisfy.remove();
            providersExpanded.add(traderOid);
            Trader thisTrader = topology.getTraderOids().inverse().get(traderOid);
            // build list of sellers of markets this Trader buys from; omit Traders already expanded
            Set<Trader> potentialSellers = topology.getEconomy().getPotentialSellers(thisTrader);
            List<Long> sellersOids = potentialSellers.stream()
                            .map(trader -> topology.getTraderOids().get(trader))
                            .filter(buyerOid -> !providersExpanded.contains(buyerOid))
                            .collect(Collectors.toList());
            scopedTopologyOIDs.addAll(sellersOids);
            for (Long buyerOid : sellersOids) {
                if (visited.contains(buyerOid)) {
                    continue;
                }
                visited.add(buyerOid);
                buyersToSatisfy.add(buyerOid);
            }

            if (logger.isTraceEnabled()) {
                if (sellersOids.size() > 0) {
                    logger.trace("add buyer oids: ");
                    sellersOids.forEach(oid -> logger.trace("{}: {}", oid, topology.getTraderOids()
                            .inverse().get(oid).getDebugInfoNeverUseInCode()));
                }
            }
        }
        // return the subset of the original TraderTOs that correspond to the scoped topology
        // TODO: improve the speed of this operation by iterating over the scopedTopologyIds instead
        // of the full topology - OM-27745
        traderTOs.stream()
                .filter(traderTO -> scopedTopologyOIDs.contains(traderTO.getOid()))
                .forEach(traderTOsInScopedTopology::add);
        return traderTOsInScopedTopology;
    }

    /**
     * Determine if a TraderTO is unplaced. It is considered unplaced if any of the commodities
     * bought do not have a supplier.
     *
     * @param traderTO the TraderTO to test for suppliers
     * @return true iff any of the commodities bought have no supplier
     */
    private boolean traderIsUnplaced(@Nonnull final TraderTO traderTO) {
        return traderTO.getShoppingListsList().stream()
                .anyMatch(shoppingListTO -> !shoppingListTO.hasSupplier() ||
                        shoppingListTO.getSupplier() <= 0);
    }

    /**
     * Replay actions are used only in real-time topologies.
     * @return actions (suspend/deactivate) generated in this cycle to replay.
     */
    public @NonNull ReplayActions getReplayActions() {
        return realtimeReplayActions;
    }

    /**
     * Replay actions are set only real-time topologies.
     * @param replayActions Suspend/deactivate actions from previous cycle are set to replay
     * in current analysis.
     */
    public void setReplayActions(@NonNull ReplayActions replayActions) {
        realtimeReplayActions = replayActions;
    }

    /**
     * Get the WastedFilesAnalysis associated with this Analysis.
     * @param wastedFilesAnalysis analysis to get wasted files actions.
     * @return {@link Collection} of actions representing the wasted files or volumes.
     */
    private Collection<Action> getWastedFilesActions(WastedFilesAnalysis wastedFilesAnalysis) {
        if (topologyInfo.getAnalysisTypeList().contains(AnalysisType.WASTED_FILES)) {
            wastedFilesAnalysis.execute();
            logger.debug("Getting wasted files actions.");
            if (wastedFilesAnalysis.getState() == AnalysisState.SUCCEEDED) {
                return wastedFilesAnalysis.getActions();
            }
        }
        return Collections.emptyList();
    }

    /**
     * Return a CommSpecTO for the CommodityType passed.
     * @param commType is the commType we need converted
     * @return {@link com.vmturbo.platform.analysis.protobuf.CommodityDTOs.CommoditySpecificationTO}
     * equivalent of the commType.
     */
    public CommodityDTOs.CommoditySpecificationTO getCommSpecForCommodity(TopologyDTO.CommodityType commType) {
        return converter.getCommSpecForCommodity(commType);
    }

    public SetOnce<Economy> getEconomy() {
        return economy;
    }

    public void setEconomy(Economy economy) {
        this.economy.trySetValue(economy);
    }

    /**
     * Gets the original cloud topology.
     *
     * @return The original cloud topology
     */
    protected CloudTopology<TopologyEntityDTO> getOriginalCloudTopology() {
        return originalCloudTopology;
    }

}<|MERGE_RESOLUTION|>--- conflicted
+++ resolved
@@ -212,14 +212,12 @@
 
     private final AnalysisRICoverageListener listener;
 
-<<<<<<< HEAD
+    private final InitialPlacementFinder initialPlacementFinder;
+
     /**
      * The service that will perform cloud commitment (RI) buy analysis during a migrate to cloud plan.
      */
     private final MigratedWorkloadCloudCommitmentAnalysisService migratedWorkloadCloudCommitmentAnalysisService;
-=======
-    private final InitialPlacementFinder initialPlacementFinder;
->>>>>>> f929e841
 
     // a set of on-prem application entity type
     private static final Set<Integer> entityTypesToSkip =
@@ -244,6 +242,7 @@
      * @param listener that receives entity ri coverage information availability.
      * @param consistentScalingHelperFactory CSM helper factory
      * @param initialPlacementFinder the class to perform fast reservation
+     * @param migratedWorkloadCloudCommitmentAnalysisService cloud migration analysis
      */
     public Analysis(@Nonnull final TopologyInfo topologyInfo,
                     @Nonnull final Set<TopologyEntityDTO> topologyDTOs,
@@ -258,11 +257,8 @@
                     @Nonnull final TierExcluderFactory tierExcluderFactory,
                     @Nonnull final AnalysisRICoverageListener listener,
                     @Nonnull final ConsistentScalingHelperFactory consistentScalingHelperFactory,
-<<<<<<< HEAD
+                    @Nonnull final InitialPlacementFinder initialPlacementFinder,
                     @NonNull final MigratedWorkloadCloudCommitmentAnalysisService migratedWorkloadCloudCommitmentAnalysisService) {
-=======
-                    @Nonnull final InitialPlacementFinder initialPlacementFinder) {
->>>>>>> f929e841
         this.topologyInfo = topologyInfo;
         this.topologyDTOs = topologyDTOs.stream()
             .collect(Collectors.toMap(TopologyEntityDTO::getOid, Function.identity()));
@@ -285,11 +281,8 @@
         this.tierExcluderFactory = tierExcluderFactory;
         this.listener = listener;
         this.consistentScalingHelperFactory = consistentScalingHelperFactory;
-<<<<<<< HEAD
+        this.initialPlacementFinder = initialPlacementFinder;
         this.migratedWorkloadCloudCommitmentAnalysisService = migratedWorkloadCloudCommitmentAnalysisService;
-=======
-        this.initialPlacementFinder = initialPlacementFinder;
->>>>>>> f929e841
     }
 
     private static final DataMetricSummary RESULT_PROCESSING = DataMetricSummary.builder()
