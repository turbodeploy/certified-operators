--- conflicted
+++ resolved
@@ -82,7 +82,6 @@
     private final CloudCostData<TopologyEntityDTO> cloudCostData;
     private Map<Long, AccountPricingData> accountPricingDataByBusinessAccountOid = new HashMap<>();
     private final CloudTopology<TopologyEntityDTO> cloudTopology;
-    private final boolean isCloudMigration;
 
     /**
      * @param topology the topologyEntityDTOs which came into market-component
@@ -124,7 +123,6 @@
          this.cloudCostData = cloudCostData;
          converterMap = Collections.unmodifiableMap(createConverterMap());
          this.cloudTopology = cloudTopology;
-         this.isCloudMigration = TopologyDTOUtil.isCloudMigrationPlan(topologyInfo);
      }
 
     /**
@@ -444,22 +442,10 @@
         // returns the storageTier providers for the volumes that the VM resides on. For example,
         // given that VM1 consumes from vol1, and vol1 consumes from storageTier1, with input VM1 and
         // EntityType.STORAGE_TIER_VALUE, this method will return storageTier1 TopologyEntityDTO.
-<<<<<<< HEAD
         if (collapsedEntityType != null) {
             Set<TopologyEntityDTO> directProviders =
                     getTopologyEntityDTODirectProvidersOfType(Sets.newHashSet(entity), collapsedEntityType);
             return getTopologyEntityDTODirectProvidersOfType(directProviders, providerType);
-=======
-        if (isCloudMigration && collapsedEntityType != null) {
-            return entity.getCommoditiesBoughtFromProvidersList().stream()
-                    .filter(CommoditiesBoughtFromProvider::hasProviderEntityType)
-                    .filter(commBought -> commBought.getProviderEntityType() == collapsedEntityType)
-                    .map(CommoditiesBoughtFromProvider::getProviderId)
-                    .map(topology::get)
-                    .filter(Objects::nonNull)
-                    .flatMap(t -> getTopologyEntityDTOProvidersOfType(t, providerType).stream())
-                    .collect(Collectors.toSet());
->>>>>>> 21e2452d
         }
         return providers;
     }
