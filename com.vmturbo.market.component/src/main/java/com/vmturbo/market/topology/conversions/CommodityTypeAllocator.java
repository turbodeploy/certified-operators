--- conflicted
+++ resolved
@@ -47,9 +47,6 @@
     private final Map<Integer, CommoditySpecificationTO> reusableCommoditySpecs
             = Maps.newHashMap();
 
-<<<<<<< HEAD
-    CommodityTypeAllocator(final NumericIDAllocator commodityTypeAllocator) {
-=======
     // a set of commodity types that could be used as constraint in reservation
     private static final Set<Integer> reservationConstraintCommodities = Sets.newHashSet(
             CommodityDTO.CommodityType.MEM_PROVISIONED_VALUE, CommodityDTO.CommodityType.CPU_PROVISIONED_VALUE,
@@ -59,7 +56,6 @@
             CommodityDTO.CommodityType.SEGMENTATION_VALUE);
 
     public CommodityTypeAllocator(final NumericIDAllocator commodityTypeAllocator) {
->>>>>>> df53bb3d
         this.idAllocator = commodityTypeAllocator;
     }
 
