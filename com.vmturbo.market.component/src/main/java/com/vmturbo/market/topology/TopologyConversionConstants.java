package com.vmturbo.market.topology;

import java.util.Collections;
import java.util.Map;
import java.util.Set;

import com.google.common.collect.ImmutableMap;
import com.google.common.collect.ImmutableSet;
import com.google.common.collect.Sets;

import com.vmturbo.platform.common.dto.CommonDTO.CommodityDTO;
import com.vmturbo.platform.common.dto.CommonDTO.CommodityDTO.CommodityType;
import com.vmturbo.platform.common.dto.CommonDTO.EntityDTO.EntityType;

/**
 * Any constants which need to be shared across the classes in TopologyConversions can be
 * here.
 */
public class TopologyConversionConstants {

    /**
     * These entity types are not sent for Analysis i.e. no traders are created for these entity
     * types
     */
    public static final Set<Integer> ENTITY_TYPES_TO_SKIP_TRADER_CREATION = Collections.unmodifiableSet(
            Sets.newHashSet(EntityType.COMPUTE_TIER_VALUE,
                    EntityType.STORAGE_TIER_VALUE, EntityType.DATABASE_TIER_VALUE,
                    EntityType.DATABASE_SERVER_TIER_VALUE,
                    EntityType.REGION_VALUE, EntityType.AVAILABILITY_ZONE_VALUE,
                    EntityType.BUSINESS_ACCOUNT_VALUE, EntityType.VIRTUAL_VOLUME_VALUE));

    public static final String COMMODITY_TYPE_KEY_SEPARATOR = "|";

    /**
     * If used is greater than capacity for a few commodities, then we make the
     * used = CAPACITY_FACTOR * capacity
     */
    public static final float CAPACITY_FACTOR = 0.999999f;

    public static final float ACCESS_COMMODITY_CAPACITY = 1.0E9f;

    // a map for the type of the dependent commodity bought by an entity on the cloud to the type of
    // the resizable commodity sold
    public static ImmutableMap<Integer, Integer> commDependancyMapForCloudResize = ImmutableMap.<Integer, Integer>builder()
<<<<<<< HEAD
            .put(CommodityType.MEM_PROVISIONED_VALUE, CommodityType.VMEM_VALUE)
            .put(CommodityType.CPU_PROVISIONED_VALUE, CommodityType.VCPU_VALUE)
            .put(CommodityType.MEM_VALUE, CommodityType.VMEM_VALUE)
            .put(CommodityType.CPU_VALUE, CommodityType.VCPU_VALUE)
            // mapping for AWS DatabaseServer commodities
            .put(CommodityType.VMEM_VALUE, CommodityType.VMEM_VALUE)
            .put(CommodityType.VCPU_VALUE, CommodityType.VCPU_VALUE)
            // mapping for Azure Database commodities
            .put(CommodityType.DB_MEM_VALUE, CommodityType.VMEM_VALUE)
            .put(CommodityType.TRANSACTION_VALUE, CommodityType.VCPU_VALUE)
            .put(CommodityType.DTU_VALUE, CommodityType.DTU_VALUE)
            .put(CommodityType.STORAGE_AMOUNT_VALUE, CommodityType.STORAGE_AMOUNT_VALUE)
            // mapping for cloud volume commodities
            .put(CommodityType.STORAGE_ACCESS_VALUE, CommodityType.STORAGE_ACCESS_VALUE)
            .put(CommodityType.IO_THROUGHPUT_VALUE, CommodityType.IO_THROUGHPUT_VALUE)
            .build();
=======
                    .put(CommodityType.MEM_PROVISIONED_VALUE, CommodityType.VMEM_VALUE)
                    .put(CommodityType.CPU_PROVISIONED_VALUE, CommodityType.VCPU_VALUE)
                    .put(CommodityType.MEM_VALUE, CommodityType.VMEM_VALUE)
                    .put(CommodityType.CPU_VALUE, CommodityType.VCPU_VALUE)
                    // mapping for AWS DatabaseServer commodities
                    .put(CommodityType.VMEM_VALUE, CommodityType.VMEM_VALUE)
                    .put(CommodityType.VCPU_VALUE, CommodityType.VCPU_VALUE)
                    // mapping for Azure Database commodities
                    .put(CommodityType.DB_MEM_VALUE, CommodityType.VMEM_VALUE)
                    .put(CommodityType.TRANSACTION_VALUE, CommodityType.VCPU_VALUE)
                    // mapping for cloud volume commodities
                    .put(CommodityType.STORAGE_ACCESS_VALUE, CommodityType.STORAGE_ACCESS_VALUE)
                    .put(CommodityType.IO_THROUGHPUT_VALUE, CommodityType.IO_THROUGHPUT_VALUE)
                    .build();
>>>>>>> f75efa5a

    /**
     * Map for the type of the commodity in an entity on the cloud to the type of
     * the commodity sold in a cloud tier.
     **/
    public static Map<Integer, ImmutableMap<Integer, Integer>> entityCommTypeToTierCommType
        = ImmutableMap.<Integer, ImmutableMap<Integer, Integer>>builder()
            .put(EntityType.COMPUTE_TIER.getNumber(),
                    ImmutableMap.<Integer, Integer>builder()
<<<<<<< HEAD
                            .put(CommodityType.VMEM_VALUE, CommodityType.MEM_VALUE)
                            .put(CommodityType.VCPU_VALUE, CommodityType.CPU_VALUE)
                            // retrieve the old capacity when converted
                            .put(CommodityType.STORAGE_ACCESS_VALUE, CommodityType.STORAGE_ACCESS_VALUE).build())
=======
                    .put(CommodityType.VMEM_VALUE, CommodityType.MEM_VALUE)
                    .put(CommodityType.VCPU_VALUE, CommodityType.CPU_VALUE)
                    // retrieve the old capacity when converted
                    .put(CommodityType.STORAGE_ACCESS_VALUE, CommodityType.STORAGE_ACCESS_VALUE).build())
>>>>>>> f75efa5a
            .put(EntityType.DATABASE_SERVER_TIER.getNumber(),
                    ImmutableMap.<Integer, Integer>builder()
                            .put(CommodityType.VMEM_VALUE, CommodityType.VMEM_VALUE)
                            .put(CommodityType.VCPU_VALUE, CommodityType.VCPU_VALUE).build())
            .put(EntityType.DATABASE_TIER.getNumber(),
                    ImmutableMap.<Integer, Integer>builder()
                            .put(CommodityType.VMEM_VALUE, CommodityType.DB_MEM_VALUE)
                            .put(CommodityType.VCPU_VALUE, CommodityType.TRANSACTION_VALUE).build())
            .build();

    // TODO: the following constants will be from user settings once UI supports it
    public static final double RESIZE_AVG_WEIGHT = 0.1f;
    public static final double RESIZE_MAX_WEIGHT = 0.9f;
    public static final double RESIZE_PEAK_WEIGHT = 0.0f;
    public static final float FLOAT_COMPARISON_DELTA = 0.0001f;

    /**
     * These are the commodities for which utlizations are analysed at multiple time slots.
     */
    public static final Set<Integer> TIMESLOT_COMMODITIES =
            ImmutableSet.of(CommodityType.POOL_CPU_VALUE,
                    CommodityType.POOL_MEM_VALUE,
                    CommodityType.POOL_STORAGE_VALUE);

    /**
     * Commodity types whose category need to be stored.
     */
    public static final Set<Integer> ONPREM_BOUGHT_COMMODITIES_TO_TRACK =
            ImmutableSet.of(CommodityDTO.CommodityType.IMAGE_CPU_VALUE, CommodityDTO.CommodityType.IMAGE_MEM_VALUE, CommodityType.IMAGE_STORAGE_VALUE);
    /**
     * Commodity types whose category need to be stored if the SE is cloud SE.
     */
    public static final Set<Integer> CLOUD_BOUGHT_COMMODITIES_RESIZED =
            ImmutableSet.of(CommodityDTO.CommodityType.IO_THROUGHPUT_VALUE, CommodityDTO.CommodityType.NET_THROUGHPUT_VALUE, CommodityType.STORAGE_ACCESS_VALUE);
}<|MERGE_RESOLUTION|>--- conflicted
+++ resolved
@@ -42,24 +42,6 @@
     // a map for the type of the dependent commodity bought by an entity on the cloud to the type of
     // the resizable commodity sold
     public static ImmutableMap<Integer, Integer> commDependancyMapForCloudResize = ImmutableMap.<Integer, Integer>builder()
-<<<<<<< HEAD
-            .put(CommodityType.MEM_PROVISIONED_VALUE, CommodityType.VMEM_VALUE)
-            .put(CommodityType.CPU_PROVISIONED_VALUE, CommodityType.VCPU_VALUE)
-            .put(CommodityType.MEM_VALUE, CommodityType.VMEM_VALUE)
-            .put(CommodityType.CPU_VALUE, CommodityType.VCPU_VALUE)
-            // mapping for AWS DatabaseServer commodities
-            .put(CommodityType.VMEM_VALUE, CommodityType.VMEM_VALUE)
-            .put(CommodityType.VCPU_VALUE, CommodityType.VCPU_VALUE)
-            // mapping for Azure Database commodities
-            .put(CommodityType.DB_MEM_VALUE, CommodityType.VMEM_VALUE)
-            .put(CommodityType.TRANSACTION_VALUE, CommodityType.VCPU_VALUE)
-            .put(CommodityType.DTU_VALUE, CommodityType.DTU_VALUE)
-            .put(CommodityType.STORAGE_AMOUNT_VALUE, CommodityType.STORAGE_AMOUNT_VALUE)
-            // mapping for cloud volume commodities
-            .put(CommodityType.STORAGE_ACCESS_VALUE, CommodityType.STORAGE_ACCESS_VALUE)
-            .put(CommodityType.IO_THROUGHPUT_VALUE, CommodityType.IO_THROUGHPUT_VALUE)
-            .build();
-=======
                     .put(CommodityType.MEM_PROVISIONED_VALUE, CommodityType.VMEM_VALUE)
                     .put(CommodityType.CPU_PROVISIONED_VALUE, CommodityType.VCPU_VALUE)
                     .put(CommodityType.MEM_VALUE, CommodityType.VMEM_VALUE)
@@ -70,11 +52,12 @@
                     // mapping for Azure Database commodities
                     .put(CommodityType.DB_MEM_VALUE, CommodityType.VMEM_VALUE)
                     .put(CommodityType.TRANSACTION_VALUE, CommodityType.VCPU_VALUE)
-                    // mapping for cloud volume commodities
+                    .put(CommodityType.DTU_VALUE, CommodityType.DTU_VALUE)
+                    .put(CommodityType.STORAGE_AMOUNT_VALUE, CommodityType.STORAGE_AMOUNT_VALUE)
+            // mapping for cloud volume commodities
                     .put(CommodityType.STORAGE_ACCESS_VALUE, CommodityType.STORAGE_ACCESS_VALUE)
                     .put(CommodityType.IO_THROUGHPUT_VALUE, CommodityType.IO_THROUGHPUT_VALUE)
                     .build();
->>>>>>> f75efa5a
 
     /**
      * Map for the type of the commodity in an entity on the cloud to the type of
@@ -84,17 +67,10 @@
         = ImmutableMap.<Integer, ImmutableMap<Integer, Integer>>builder()
             .put(EntityType.COMPUTE_TIER.getNumber(),
                     ImmutableMap.<Integer, Integer>builder()
-<<<<<<< HEAD
                             .put(CommodityType.VMEM_VALUE, CommodityType.MEM_VALUE)
                             .put(CommodityType.VCPU_VALUE, CommodityType.CPU_VALUE)
                             // retrieve the old capacity when converted
                             .put(CommodityType.STORAGE_ACCESS_VALUE, CommodityType.STORAGE_ACCESS_VALUE).build())
-=======
-                    .put(CommodityType.VMEM_VALUE, CommodityType.MEM_VALUE)
-                    .put(CommodityType.VCPU_VALUE, CommodityType.CPU_VALUE)
-                    // retrieve the old capacity when converted
-                    .put(CommodityType.STORAGE_ACCESS_VALUE, CommodityType.STORAGE_ACCESS_VALUE).build())
->>>>>>> f75efa5a
             .put(EntityType.DATABASE_SERVER_TIER.getNumber(),
                     ImmutableMap.<Integer, Integer>builder()
                             .put(CommodityType.VMEM_VALUE, CommodityType.VMEM_VALUE)
