--- conflicted
+++ resolved
@@ -277,93 +277,6 @@
     // index messages.
     private final Map<Long, TopologyEntityDTO> skippedEntities = Maps.newHashMap();
 
-<<<<<<< HEAD
-=======
-    @VisibleForTesting
-    protected Map<Long, TopologyEntityDTO> getSkippedEntities() {
-        return skippedEntities;
-    }
-
-    // a map keeps shoppinglist oid to ShoppingListInfo which is a container for
-    // shoppinglist oid, buyer oid, seller oid and commodity bought
-    private final Map<Long, ShoppingListInfo> shoppingListOidToInfos = Maps.newHashMap();
-
-    public Set<Long> getCloudVmComputeShoppingListIDs() {
-        return cloudVmComputeShoppingListIDs;
-    }
-
-    /**
-     * Constructor with includeGuaranteedBuyer parameter.
-     *
-     * @param topologyInfo Information about the topology.
-     * @param includeGuaranteedBuyer whether to include guaranteed buyers (VDC, VPod, DPod) or not
-     * @param quoteFactor to be used by move recommendations.
-     * @param marketMode the market generates compute scaling action for could vms if false.
-     *                  the SMA (Stable Marriage Algorithm)  library generates them if true.
-     * @param liveMarketMoveCostFactor used by the live market to control aggressiveness of move actions.
-     * @param marketPriceTable market price table
-     * @param incomingCommodityConverter the commodity converter
-     * @param cloudCostData cloud cost data
-     * @param commodityIndexFactory commodity index factory
-     * @param tierExcluderFactory tierExcluderFactory
-     * @param consistentScalingHelperFactory CSM helper factory
-     * @param cloudTopology instance to look up topology relationships
-     */
-    public TopologyConverter(@Nonnull final TopologyInfo topologyInfo,
-                             final boolean includeGuaranteedBuyer,
-                             final float quoteFactor,
-                             final MarketMode marketMode,
-                             final float liveMarketMoveCostFactor,
-                             @Nonnull final MarketPriceTable marketPriceTable,
-                             CommodityConverter incomingCommodityConverter,
-                             final CloudCostData cloudCostData,
-                             final CommodityIndexFactory commodityIndexFactory,
-                             @Nonnull final TierExcluderFactory tierExcluderFactory,
-                             @Nonnull final ConsistentScalingHelperFactory consistentScalingHelperFactory,
-                             @Nonnull final CloudTopology<TopologyEntityDTO> cloudTopology) {
-        this.topologyInfo = Objects.requireNonNull(topologyInfo);
-        this.cloudTopology = cloudTopology;
-        this.includeGuaranteedBuyer = includeGuaranteedBuyer;
-        this.quoteFactor = quoteFactor;
-        this.marketMode = marketMode;
-        this.liveMarketMoveCostFactor = liveMarketMoveCostFactor;
-        this.consistentScalingHelper = consistentScalingHelperFactory
-            .newConsistentScalingHelper(topologyInfo, getShoppingListOidToInfos());
-        this.commodityConverter = incomingCommodityConverter != null ?
-                incomingCommodityConverter : new CommodityConverter(new NumericIDAllocator(),
-                includeGuaranteedBuyer, dsBasedBicliquer, numConsumersOfSoldCommTable,
-                conversionErrorCounts, consistentScalingHelper);
-        this.tierExcluder = tierExcluderFactory.newExcluder(topologyInfo, this.commodityConverter,
-            getShoppingListOidToInfos());
-        this.cloudTc = new CloudTopologyConverter(unmodifiableEntityOidToDtoMap, topologyInfo,
-                pmBasedBicliquer, dsBasedBicliquer, this.commodityConverter, azToRegionMap, businessAccounts,
-                marketPriceTable, cloudCostData, tierExcluder, cloudTopology);
-        this.commodityIndex = Suppliers.memoize(() -> this.createCommodityIndex(commodityIndexFactory));
-        this.projectedRICoverageCalculator = new ProjectedRICoverageCalculator(
-            oidToOriginalTraderTOMap, cloudTc, this.commodityConverter);
-        this.actionInterpreter = Suppliers.memoize(() -> new ActionInterpreter(commodityConverter,
-            shoppingListOidToInfos,
-            cloudTc,
-            unmodifiableEntityOidToDtoMap,
-            oidToProjectedTraderTOMap, commoditiesResizeTracker,
-            projectedRICoverageCalculator, tierExcluder, commodityIndex));
-    }
-
-    /**
-     * get the TopologyEntityDTO OID corresponding to the oid of a On-demand TemplateProvider.
-     * return empty if the traderTOOID is a CBTP.
-     * @param traderTOOID  oid of a TemplateProvider
-     * @return the OID of corresponding TopologyEntityDTO
-     */
-    public Optional<Long> getTopologyEntityOIDForOnDemandMarketTier(Long traderTOOID) {
-        MarketTier marketTier = cloudTc.getMarketTier(traderTOOID);
-        if (marketTier.hasRIDiscount()) {
-            return Optional.empty();
-        } else {
-            return Optional.of(marketTier.getTier().getOid());
-        }
-    }
->>>>>>> 52c6d951
 
     private long shoppingListId = 1000L; // Arbitrary start value
 
@@ -512,15 +425,34 @@
         this.commodityIndex = Suppliers.memoize(() -> this.createCommodityIndex(commodityIndexFactory));
         this.projectedRICoverageCalculator = new ProjectedRICoverageCalculator(
             oidToOriginalTraderTOMap, cloudTc, this.commodityConverter);
-        this.isCloudMigration = TopologyDTOUtil.isCloudMigrationPlan(topologyInfo);
-        this.isCloudResizeEnabled = TopologyDTOUtil.isResizableCloudMigrationPlan(topologyInfo);
-        this.actionInterpreter = Suppliers.memoize(() -> new ActionInterpreter(this.commodityConverter, shoppingListOidToInfos,
+        this.actionInterpreter = Suppliers.memoize(() -> new ActionInterpreter(
+                commodityConverter,
+                shoppingListOidToInfos,
                 cloudTc,
                 unmodifiableEntityOidToDtoMap,
                 oidToProjectedTraderTOMap,
                 commoditiesResizeTracker,
-                projectedRICoverageCalculator, tierExcluder, commodityIndex,
+                projectedRICoverageCalculator,
+                tierExcluder,
+                commodityIndex,
                 getExplanationOverride()));
+        this.isCloudMigration = TopologyDTOUtil.isCloudMigrationPlan(topologyInfo);
+        this.isCloudResizeEnabled = TopologyDTOUtil.isResizableCloudMigrationPlan(topologyInfo);
+    }
+
+    /**
+     * get the TopologyEntityDTO OID corresponding to the oid of a On-demand TemplateProvider.
+     * return empty if the traderTOOID is a CBTP.
+     * @param traderTOOID  oid of a TemplateProvider
+     * @return the OID of corresponding TopologyEntityDTO
+     */
+    public Optional<Long> getTopologyEntityOIDForOnDemandMarketTier(Long traderTOOID) {
+        MarketTier marketTier = cloudTc.getMarketTier(traderTOOID);
+        if (marketTier.hasRIDiscount()) {
+            return Optional.empty();
+        } else {
+            return Optional.of(marketTier.getTier().getOid());
+        }
     }
 
     @VisibleForTesting
