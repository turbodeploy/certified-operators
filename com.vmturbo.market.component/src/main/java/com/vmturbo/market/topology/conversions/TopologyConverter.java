--- conflicted
+++ resolved
@@ -170,25 +170,20 @@
         EntityType.DATABASE_SERVER_VALUE
     );
 
-<<<<<<< HEAD
+    /**
+     * Provider utilization should be updated when removing the following entities.
+     */
+    private static final Set<Integer> WORKLOAD_ENTITY_TYPES = ImmutableSet.of(
+        EntityType.VIRTUAL_MACHINE_VALUE,
+        EntityType.CONTAINER_VALUE,
+        EntityType.CONTAINER_POD_VALUE,
+        EntityType.APPLICATION_COMPONENT_VALUE);
+
     private static final Set<Integer> OLD_QUANTITY_REQUIRED_COMM_TYPES = ImmutableSet.of(
             CommodityDTO.CommodityType.STORAGE_AMOUNT_VALUE,
             CommodityDTO.CommodityType.STORAGE_ACCESS_VALUE,
             CommodityDTO.CommodityType.IO_THROUGHPUT_VALUE
     );
-=======
-
-    /**
-     * Provider utilization should be updated when removing the following entities.
-     */
-    private static final Set<Integer> WORKLOAD_ENTITY_TYPES = ImmutableSet.of(
-        EntityType.VIRTUAL_MACHINE_VALUE,
-        EntityType.CONTAINER_VALUE,
-        EntityType.CONTAINER_POD_VALUE,
-        EntityType.APPLICATION_COMPONENT_VALUE);
-
-    private static final Logger logger = LogManager.getLogger();
->>>>>>> 7d610eba
 
     // TODO: In legacy this is taken from LicenseManager and is currently false
     private boolean includeGuaranteedBuyer = INCLUDE_GUARANTEED_BUYER_DEFAULT;
@@ -1819,19 +1814,11 @@
         float[] histUsed = histUsedValue.orElseGet(() -> new float[] {});
         float[] histPeak = histPeakValue.orElseGet(() -> new float[] {});
 
-<<<<<<< HEAD
-        if (topologyDTO.getEnvironmentType() != EnvironmentType.CLOUD) {
-            final float[][] onPremResizedCapacity = getOnPremResizedCapacity(histUsed, histPeak,
-                    commBought, providerOid, topologyDTO);
-            return new float[][]{onPremResizedCapacity[0], onPremResizedCapacity[1]};
-=======
-        // TODO: Need to add check for Cloud migration here. This will apply to Cloud Migration too.
         if (topologyDTO.getEnvironmentType() != EnvironmentType.CLOUD
             || !CLOUD_SCALING_ENTITY_TYPES.contains(topologyDTO.getEntityType())) {
             final float[][] standardResizedCapacity = getStandardResizedCapacity(histUsed, histPeak,
                 commBought, providerOid, topologyDTO);
             return new float[][]{standardResizedCapacity[0], standardResizedCapacity[1]};
->>>>>>> 7d610eba
         }
 
         // Handle entities for which we generate cloud-scaling actions.
@@ -2316,20 +2303,12 @@
             return originalPercentile * oldCapacity.get() / newCapacity.get();
         }
 
-<<<<<<< HEAD
-        logger.warn("Projected percentile approximation can't be calculated. Original percentile = {}, oldCapacity = {}, newCapacity = {}, boughtDTO = {}",
-                originalPercentile,
-                oldCapacity,
-                newCapacity,
-                boughtDTO);
-=======
         logger.warn("Projected percentile approximation can't be calculated. commType={}; Original percentile = {}, oldCapacity = {}, newCapacity = {}, boughtDTO = {}",
             commType,
             originalPercentile,
             oldCapacity,
             newCapacity,
             boughtDTO);
->>>>>>> 7d610eba
         return null;
     }
 
