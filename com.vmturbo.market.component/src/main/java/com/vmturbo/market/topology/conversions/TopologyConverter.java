package com.vmturbo.market.topology.conversions;

import static com.vmturbo.common.protobuf.CostProtoUtil.calculateFactorForCommodityValues;

import java.util.ArrayList;
import java.util.Collection;
import java.util.Collections;
import java.util.Comparator;
import java.util.HashMap;
import java.util.HashSet;
import java.util.LinkedList;
import java.util.List;
import java.util.Map;
import java.util.Objects;
import java.util.Optional;
import java.util.Queue;
import java.util.Set;
import java.util.concurrent.ExecutionException;
import java.util.concurrent.atomic.AtomicLong;
import java.util.function.BiFunction;
import java.util.function.Function;
import java.util.function.Supplier;
import java.util.stream.Collectors;
import java.util.stream.Stream;

import javax.annotation.Nonnull;
import javax.annotation.Nullable;

import com.google.common.annotations.VisibleForTesting;
import com.google.common.base.Enums;
import com.google.common.base.Suppliers;
import com.google.common.collect.BiMap;
import com.google.common.collect.HashBasedTable;
import com.google.common.collect.HashBiMap;
import com.google.common.collect.ImmutableList;
import com.google.common.collect.ImmutableMap;
import com.google.common.collect.ImmutableSet;
import com.google.common.collect.Lists;
import com.google.common.collect.Maps;
import com.google.common.collect.Sets;
import com.google.common.collect.Table;
import com.google.gson.Gson;

import org.apache.commons.lang3.mutable.MutableDouble;
import org.apache.logging.log4j.LogManager;
import org.apache.logging.log4j.Logger;
import org.checkerframework.checker.nullness.qual.NonNull;

import com.vmturbo.common.protobuf.action.ActionDTO.Action;
import com.vmturbo.common.protobuf.action.ActionDTO.Explanation.ChangeProviderExplanation;
import com.vmturbo.common.protobuf.action.ActionDTO.Explanation.ReasonCommodity;
import com.vmturbo.common.protobuf.common.EnvironmentTypeEnum.EnvironmentType;
import com.vmturbo.common.protobuf.cost.Cost.EntityReservedInstanceCoverage;
import com.vmturbo.common.protobuf.cost.CostNotificationOuterClass.CostNotification;
import com.vmturbo.common.protobuf.cost.CostNotificationOuterClass.CostNotification.StatusUpdate;
import com.vmturbo.common.protobuf.group.GroupDTO.Grouping;
import com.vmturbo.common.protobuf.plan.PlanProgressStatusEnum.Status;
import com.vmturbo.common.protobuf.topology.StitchingErrors;
import com.vmturbo.common.protobuf.topology.TopologyDTO;
import com.vmturbo.common.protobuf.topology.TopologyDTO.CommodityBoughtDTO;
import com.vmturbo.common.protobuf.topology.TopologyDTO.CommodityBoughtDTO.Builder;
import com.vmturbo.common.protobuf.topology.TopologyDTO.CommoditySoldDTO;
import com.vmturbo.common.protobuf.topology.TopologyDTO.CommodityType;
import com.vmturbo.common.protobuf.topology.TopologyDTO.EntityState;
import com.vmturbo.common.protobuf.topology.TopologyDTO.HistoricalValues;
import com.vmturbo.common.protobuf.topology.TopologyDTO.ProjectedTopologyEntity;
import com.vmturbo.common.protobuf.topology.TopologyDTO.TopologyEntityDTO;
import com.vmturbo.common.protobuf.topology.TopologyDTO.TopologyEntityDTO.AnalysisOrigin;
import com.vmturbo.common.protobuf.topology.TopologyDTO.TopologyEntityDTO.CommoditiesBoughtFromProvider;
import com.vmturbo.common.protobuf.topology.TopologyDTO.TopologyEntityDTO.ConnectedEntity;
import com.vmturbo.common.protobuf.topology.TopologyDTO.TopologyEntityDTO.ConnectedEntity.ConnectionType;
import com.vmturbo.common.protobuf.topology.TopologyDTO.TopologyEntityDTO.Origin;
import com.vmturbo.common.protobuf.topology.TopologyDTO.TopologyInfo;
import com.vmturbo.common.protobuf.topology.TopologyDTO.TypeSpecificInfo;
import com.vmturbo.common.protobuf.topology.TopologyDTO.TypeSpecificInfo.TypeCase;
import com.vmturbo.common.protobuf.topology.TopologyDTO.TypeSpecificInfo.VirtualMachineInfo;
import com.vmturbo.common.protobuf.topology.TopologyDTO.TypeSpecificInfo.VirtualVolumeInfo;
import com.vmturbo.common.protobuf.topology.TopologyDTOUtil;
import com.vmturbo.common.protobuf.utils.StringConstants;
import com.vmturbo.commons.Pair;
import com.vmturbo.commons.Units;
import com.vmturbo.commons.analysis.AnalysisUtil;
import com.vmturbo.commons.analysis.NumericIDAllocator;
import com.vmturbo.components.common.setting.EntitySettingSpecs;
import com.vmturbo.cost.calculation.integration.CloudCostDataProvider.CloudCostData;
import com.vmturbo.cost.calculation.integration.CloudCostDataProvider.ReservedInstanceData;
import com.vmturbo.cost.calculation.integration.CloudTopology;
import com.vmturbo.cost.calculation.journal.CostJournal;
import com.vmturbo.cost.calculation.topology.AccountPricingData;
import com.vmturbo.cost.calculation.topology.TopologyCostCalculator;
import com.vmturbo.group.api.GroupAndMembers;
import com.vmturbo.market.AnalysisRICoverageListener;
import com.vmturbo.market.runner.Analysis;
import com.vmturbo.market.runner.MarketMode;
import com.vmturbo.market.runner.ReservedCapacityAnalysis;
import com.vmturbo.market.runner.WastedFilesAnalysis;
import com.vmturbo.market.runner.cost.MarketPriceTable;
import com.vmturbo.market.settings.EntitySettings;
import com.vmturbo.market.settings.MarketSettings;
import com.vmturbo.market.topology.MarketTier;
import com.vmturbo.market.topology.OnDemandMarketTier;
import com.vmturbo.market.topology.RiDiscountedMarketTier;
import com.vmturbo.market.topology.SingleRegionMarketTier;
import com.vmturbo.market.topology.TopologyConversionConstants;
import com.vmturbo.market.topology.conversions.CommodityIndex.CommodityIndexFactory;
import com.vmturbo.market.topology.conversions.ConsistentScalingHelper.ConsistentScalingHelperFactory;
import com.vmturbo.market.topology.conversions.ConsistentScalingHelper.ScalingGroup;
import com.vmturbo.market.topology.conversions.ConversionErrorCounts.ErrorCategory;
import com.vmturbo.market.topology.conversions.ConversionErrorCounts.Phase;
import com.vmturbo.market.topology.conversions.TierExcluder.TierExcluderFactory;
import com.vmturbo.platform.analysis.protobuf.ActionDTOs.ActionTO;
import com.vmturbo.platform.analysis.protobuf.ActionDTOs.MoveTO;
import com.vmturbo.platform.analysis.protobuf.BalanceAccountDTOs.BalanceAccountDTO;
import com.vmturbo.platform.analysis.protobuf.CommodityDTOs;
import com.vmturbo.platform.analysis.protobuf.CommodityDTOs.CommodityBoughtTO;
import com.vmturbo.platform.analysis.protobuf.CommodityDTOs.CommoditySoldTO;
import com.vmturbo.platform.analysis.protobuf.CommodityDTOs.CommoditySpecificationTO;
import com.vmturbo.platform.analysis.protobuf.CommunicationDTOs.AnalysisResults.NewShoppingListToBuyerEntry;
import com.vmturbo.platform.analysis.protobuf.EconomyDTOs;
import com.vmturbo.platform.analysis.protobuf.EconomyDTOs.Context;
import com.vmturbo.platform.analysis.protobuf.EconomyDTOs.CoverageEntry;
import com.vmturbo.platform.analysis.protobuf.EconomyDTOs.ShoppingListTO;
import com.vmturbo.platform.analysis.protobuf.EconomyDTOs.TraderSettingsTO;
import com.vmturbo.platform.analysis.protobuf.EconomyDTOs.TraderStateTO;
import com.vmturbo.platform.analysis.protobuf.EconomyDTOs.TraderTO;
import com.vmturbo.platform.analysis.protobuf.PriceIndexDTOs.PriceIndexMessage;
import com.vmturbo.platform.analysis.protobuf.PriceIndexDTOs.PriceIndexMessagePayload;
import com.vmturbo.platform.analysis.protobuf.QuoteFunctionDTOs.QuoteFunctionDTO;
import com.vmturbo.platform.analysis.protobuf.QuoteFunctionDTOs.QuoteFunctionDTO.SumOfCommodity;
import com.vmturbo.platform.analysis.utilities.BiCliquer;
import com.vmturbo.platform.common.dto.CommonDTO.CommodityDTO;
import com.vmturbo.platform.common.dto.CommonDTO.EntityDTO.EntityType;
import com.vmturbo.platform.sdk.common.CloudCostDTO;
import com.vmturbo.platform.sdk.common.CloudCostDTO.OSType;

/**
 * Convert topology DTOs to economy DTOs.
 */
public class TopologyConverter {
    private static final Logger logger = LogManager.getLogger();

    public static final Set<TopologyDTO.EntityState> SKIPPED_ENTITY_STATES = ImmutableSet.of(
            TopologyDTO.EntityState.UNKNOWN,
            TopologyDTO.EntityState.MAINTENANCE,
            TopologyDTO.EntityState.FAILOVER);

    private static final boolean INCLUDE_GUARANTEED_BUYER_DEFAULT =
            MarketSettings.BooleanKey.INCLUDE_GUARANTEED_BUYER.value();

    // Key is the type of original entity, value is a set of types
    // Copy the connected entities of original entity into the projected entity except for the
    // ones in the map, which need to be computed like Availability zone or Region
    // because the AZ or Region might have changed.
    private final Map<Integer, Set<Integer>> projectedConnectedEntityTypesToCompute = ImmutableMap.of(
            EntityType.VIRTUAL_MACHINE_VALUE,
                    ImmutableSet.of(EntityType.AVAILABILITY_ZONE_VALUE, EntityType.REGION_VALUE),
            EntityType.DATABASE_VALUE, ImmutableSet.of(EntityType.AVAILABILITY_ZONE_VALUE),
            EntityType.DATABASE_SERVER_VALUE, ImmutableSet.of(EntityType.AVAILABILITY_ZONE_VALUE));

    private static final Set<Integer> CONTAINER_TYPES = ImmutableSet.of(
        // TODO: Add container collection
        EntityType.CONTAINER_VALUE,
        EntityType.CONTAINER_POD_VALUE);

    // If a cloud entity buys from this set of cloud entity types, then we need to create DataCenter
    // commodity bought for it.
    private static final Set<Integer> CLOUD_ENTITY_TYPES_TO_CREATE_DC_COMM_BOUGHT = ImmutableSet.of(
        EntityType.COMPUTE_TIER_VALUE,
        EntityType.DATABASE_TIER_VALUE,
        EntityType.DATABASE_SERVER_TIER_VALUE
    );

    /**
     * Entity types for which we generate SCALE type actions in the cloud.
     */
    private static final Set<Integer> CLOUD_SCALING_ENTITY_TYPES = ImmutableSet.of(
        EntityType.VIRTUAL_MACHINE_VALUE,
        EntityType.VIRTUAL_VOLUME_VALUE,
        EntityType.DATABASE_VALUE,
        EntityType.DATABASE_SERVER_VALUE
    );

    /**
     * A map from the entity type to the commodities. Turbonomic should preserve the old capacities
     * of these commodities.
     */
    private static final Map<Integer, Set<Integer>> OLD_CAPACITY_REQUIRED_ENTITIES_TO_COMMODITIES =
            new HashMap<Integer, Set<Integer>>() {{
                put(EntityType.VIRTUAL_VOLUME_VALUE,
                        ImmutableSet.of(CommodityDTO.CommodityType.STORAGE_AMOUNT_VALUE,
                                CommodityDTO.CommodityType.STORAGE_ACCESS_VALUE,
                                CommodityDTO.CommodityType.IO_THROUGHPUT_VALUE));
                put(EntityType.DATABASE_VALUE,
                        ImmutableSet.of(CommodityDTO.CommodityType.STORAGE_AMOUNT_VALUE));
            }};

    private static final double MINIMUM_ACHIEVABLE_IOPS_PERCENTAGE = 0.05;

    /**
     * Provider utilization should be updated when removing the following entities.
     */
    private static final Set<Integer> WORKLOAD_ENTITY_TYPES = ImmutableSet.of(
        EntityType.VIRTUAL_MACHINE_VALUE,
        EntityType.CONTAINER_VALUE,
        EntityType.CONTAINER_POD_VALUE,
        EntityType.APPLICATION_COMPONENT_VALUE);

    private static final Set<Integer> OLD_QUANTITY_REQUIRED_COMM_TYPES = ImmutableSet.of(
            CommodityDTO.CommodityType.STORAGE_AMOUNT_VALUE,
            CommodityDTO.CommodityType.STORAGE_ACCESS_VALUE,
            CommodityDTO.CommodityType.IO_THROUGHPUT_VALUE
    );

    // TODO: In legacy this is taken from LicenseManager and is currently false
    private boolean includeGuaranteedBuyer = INCLUDE_GUARANTEED_BUYER_DEFAULT;

    private CloudTopologyConverter cloudTc;

    public CloudTopologyConverter getCloudTc() {
        return cloudTc;
    }

    @VisibleForTesting
    protected void setCloudTc(final CloudTopologyConverter cloudTc) {
        this.cloudTc = cloudTc;
    }

    private final ProjectedRICoverageCalculator projectedRICoverageCalculator;

    private CloudStorageTierIOPSCalculator cloudStorageTierIOPSCalculator;

    private Status costNotificationStatus = Status.UNKNOWN;

    /**
     * A non-shop-together TopologyConverter.
     *
     * @param topologyInfo information about topology
     * @param marketPriceTable market price table
     * @param cloudCostData cloud cost data
     * @param commodityIndexFactory commodity index factory
     * @param tierExcluderFactory tier excluder factory
     * @param consistentScalingHelperFactory CSM helper factory
     * @param reversibilitySettingFetcher fetcher for "Savings vs Reversibility" policy settings
     */
    @VisibleForTesting
    public TopologyConverter(@Nonnull final TopologyInfo topologyInfo,
                             @Nonnull final MarketPriceTable marketPriceTable,
                             @Nonnull final CloudCostData cloudCostData,
                             @Nonnull final CommodityIndexFactory commodityIndexFactory,
                             @Nonnull final TierExcluderFactory tierExcluderFactory,
                             @Nonnull final ConsistentScalingHelperFactory
                                     consistentScalingHelperFactory,
                             @Nonnull final ReversibilitySettingFetcher
                                     reversibilitySettingFetcher) {
        this.topologyInfo = Objects.requireNonNull(topologyInfo);
        this.cloudTopology = null;
        this.consistentScalingHelper = consistentScalingHelperFactory
                .newConsistentScalingHelper(topologyInfo, getShoppingListOidToInfos());
        this.commodityConverter = new CommodityConverter( new NumericIDAllocator(),
                includeGuaranteedBuyer, dsBasedBicliquer, numConsumersOfSoldCommTable,
                conversionErrorCounts, consistentScalingHelper);
        this.tierExcluder = tierExcluderFactory.newExcluder(topologyInfo, this.commodityConverter,
                getShoppingListOidToInfos());
        this.cloudTc = new CloudTopologyConverter(unmodifiableEntityOidToDtoMap, topologyInfo,
                pmBasedBicliquer, dsBasedBicliquer, commodityConverter, azToRegionMap, businessAccounts,
                marketPriceTable, cloudCostData, tierExcluder, cloudTopology);
        // Lazy initialize commodityIndex through Suppliers#memoize. This ensures that all calls to
        // commmodityIndex#get after the first just return the lazy-initialized commodityIndex.
        this.commodityIndex = Suppliers.memoize(() -> this.createCommodityIndex(commodityIndexFactory));

        this.marketMode = MarketMode.M2Only;
        this.projectedRICoverageCalculator = new ProjectedRICoverageCalculator(
                oidToOriginalTraderTOMap, cloudTc, this.commodityConverter);
        this.isCloudMigration = TopologyDTOUtil.isCloudMigrationPlan(topologyInfo);
        this.isCloudResizeEnabled = TopologyDTOUtil.isResizableCloudMigrationPlan(topologyInfo);
        // Lazy initialize actionInterpreter. It needs to be lazy-initialized because it refers
        // to the lazy-initialized commodity index.
        this.actionInterpreter = Suppliers.memoize(() -> new ActionInterpreter(commodityConverter,
                shoppingListOidToInfos,
                cloudTc,
                unmodifiableEntityOidToDtoMap,
                oidToProjectedTraderTOMap,
                commoditiesResizeTracker,
                projectedRICoverageCalculator, tierExcluder, commodityIndex,
                getExplanationOverride()));
        this.reversibilitySettingFetcher = reversibilitySettingFetcher;
    }

    /**
     * Entities that are providers of containers.
     * Populated only for plans. For realtime market, this set will be empty.
     */
    private final Set<Long> providersOfContainers = Sets.newHashSet();

    // Set of oids of compute shopping list of the cloud vm. one entry per cloud vm.
    private final Set<Long> cloudVmComputeShoppingListIDs = new HashSet<>();

    // Store skipped service entities which need to be added back to projected topology and price
    // index messages.
    private final Map<Long, TopologyEntityDTO> skippedEntities = Maps.newHashMap();


    private long shoppingListId = 1000L; // Arbitrary start value

    private final AtomicLong cloneIndex = new AtomicLong(0);

    // used in double comparision
    public static final double EPSILON = 1e-5;

    /**
     * Map from entity OID to original topology entity DTO.
     */
    private final Map<Long, com.vmturbo.common.protobuf.topology.TopologyDTO.TopologyEntityDTO>
            entityOidToDto = Maps.newHashMap();

    private final Map<Long, TopologyEntityDTO> unmodifiableEntityOidToDtoMap
            = Collections.unmodifiableMap(entityOidToDto);

    // a map to keep the oid to projected traderTO mapping
    private final Map<Long, EconomyDTOs.TraderTO> oidToProjectedTraderTOMap = Maps.newHashMap();

    // a map to keep the oid to original traderTO mapping
    private final Map<Long, TraderTO> oidToOriginalTraderTOMap = new HashMap<>();

    private final Map<Long, TraderTO> unmodifiableOidToOriginalTraderTOMap
            = Collections.unmodifiableMap(oidToOriginalTraderTOMap);

    // Bicliquer created based on datastore
    private final BiCliquer dsBasedBicliquer = new BiCliquer();
    // Bicliquer created based on pm
    private final BiCliquer pmBasedBicliquer = new BiCliquer();

    // Table that stores the number of consumers of a commodity sold by a provider
    private final Table<Long, CommodityType, Integer> numConsumersOfSoldCommTable =
            HashBasedTable.create();
    // Map from bcKey to commodity bought
    private final Map<String, CommodityDTOs.CommodityBoughtTO> bcCommodityBoughtMap = Maps.newHashMap();
    // a BiMap from DSPMAccess and Datastore commodity sold key to seller oid
    // Note: the commodity key is composed of entity type and entity ID (which is different from
    // OID)
    private final BiMap<String, Long> accessesByKey = HashBiMap.create();

    private final Map<TopologyEntityDTO, TopologyEntityDTO> azToRegionMap = new HashMap<>();

    // This map will hold VM/DB -> BusinessAccount mapping.
    private final Map<TopologyEntityDTO, TopologyEntityDTO> cloudEntityToBusinessAccount = new HashMap<>();
    // This will hold the set of all business accounts in the topology
    private final Set<TopologyEntityDTO> businessAccounts = new HashSet<>();

    private final TopologyInfo topologyInfo;

    private final CommoditiesResizeTracker commoditiesResizeTracker = new CommoditiesResizeTracker();

    // a map keeps shoppinglist oid to ShoppingListInfo which is a container for
    // shoppinglist oid, buyer oid, seller oid and commodity bought
    private final Map<Long, ShoppingListInfo> shoppingListOidToInfos = Maps.newHashMap();

    private float quoteFactor = MarketAnalysisUtils.QUOTE_FACTOR;
    private float liveMarketMoveCostFactor = MarketAnalysisUtils.LIVE_MARKET_MOVE_COST_FACTOR;

    // Add a cost of moving from source to destination.
    private static final float PLAN_MOVE_COST_FACTOR = 0.0f;
    private static final float CLOUD_QUOTE_FACTOR = 1;

    private final CommodityConverter commodityConverter;

    private final Supplier<ActionInterpreter> actionInterpreter;

    private final CloudTopology<TopologyEntityDTO> cloudTopology;

    /**
     * Utility to track errors encountered during conversion.
     */
    private final ConversionErrorCounts conversionErrorCounts = new ConversionErrorCounts();

    /**
     * Index that keeps scaling factors applied during conversion TO market entities, to allow
     * quick lookups to reverse scaling when converting FROM market entities.
     * <p/>
     * Lazily initialized to reduce memory usage in the component until we actually need to
     * use the CommodityIndex when we convert back from market.
     */
    private Supplier<CommodityIndex> commodityIndex;

    private final TierExcluder tierExcluder;

    private final ConsistentScalingHelper consistentScalingHelper;

    private final MarketMode marketMode;

    private final ReversibilitySettingFetcher reversibilitySettingFetcher;

    private Set<Long> entityOidsWithReversibilityPreferred;

    /**
     * Whether it is a cloud migration plan.
     */
    private boolean isCloudMigration;

    /**
     * Whether resize is enabled, for cloud migration plan.
     */
    private boolean isCloudResizeEnabled;

    /**
     * Constructor with includeGuaranteedBuyer parameter. Entry point from Analysis.
     *
     * @param topologyInfo Information about the topology.
     * @param includeGuaranteedBuyer whether to include guaranteed buyers (VDC, VPod, DPod) or not
     * @param quoteFactor to be used by move recommendations.
     * @param marketMode the market generates compute scaling action for could vms if false.
     *                  the SMA (Stable Marriage Algorithm)  library generates them if true.
     * @param liveMarketMoveCostFactor used by the live market to control aggressiveness of move actions.
     * @param marketPriceTable market price table
     * @param incomingCommodityConverter the commodity converter
     * @param cloudCostData cloud cost data
     * @param commodityIndexFactory commodity index factory
     * @param tierExcluderFactory tierExcluderFactory
     * @param consistentScalingHelperFactory CSM helper factory
     * @param cloudTopology instance to look up topology relationships
     * @param reversibilitySettingFetcher fetcher for "Savings vs Reversibility" policy settings
     */
    public TopologyConverter(@Nonnull final TopologyInfo topologyInfo,
                             final boolean includeGuaranteedBuyer,
                             final float quoteFactor,
                             final MarketMode marketMode,
                             final float liveMarketMoveCostFactor,
                             @Nonnull final MarketPriceTable marketPriceTable,
                             CommodityConverter incomingCommodityConverter,
                             final CloudCostData cloudCostData,
                             final CommodityIndexFactory commodityIndexFactory,
                             @Nonnull final TierExcluderFactory tierExcluderFactory,
                             @Nonnull final ConsistentScalingHelperFactory consistentScalingHelperFactory,
                             @Nonnull final CloudTopology<TopologyEntityDTO> cloudTopology,
                             @Nonnull final ReversibilitySettingFetcher reversibilitySettingFetcher) {
        this.topologyInfo = Objects.requireNonNull(topologyInfo);
        this.cloudTopology = cloudTopology;
        this.includeGuaranteedBuyer = includeGuaranteedBuyer;
        this.quoteFactor = quoteFactor;
        this.marketMode = marketMode;
        this.liveMarketMoveCostFactor = liveMarketMoveCostFactor;
        this.consistentScalingHelper = consistentScalingHelperFactory
                .newConsistentScalingHelper(topologyInfo, getShoppingListOidToInfos());
        this.commodityConverter = incomingCommodityConverter != null ?
                incomingCommodityConverter : new CommodityConverter(new NumericIDAllocator(),
                includeGuaranteedBuyer, dsBasedBicliquer, numConsumersOfSoldCommTable,
                conversionErrorCounts, consistentScalingHelper);
        this.tierExcluder = tierExcluderFactory.newExcluder(topologyInfo, this.commodityConverter,
                getShoppingListOidToInfos());
        this.cloudTc = new CloudTopologyConverter(unmodifiableEntityOidToDtoMap, topologyInfo,
                pmBasedBicliquer, dsBasedBicliquer, this.commodityConverter, azToRegionMap, businessAccounts,
                marketPriceTable, cloudCostData, tierExcluder, cloudTopology);
        this.commodityIndex = Suppliers.memoize(() -> this.createCommodityIndex(commodityIndexFactory));
        this.projectedRICoverageCalculator = new ProjectedRICoverageCalculator(
            oidToOriginalTraderTOMap, cloudTc, this.commodityConverter);
        this.actionInterpreter = Suppliers.memoize(() -> new ActionInterpreter(
                commodityConverter,
                shoppingListOidToInfos,
                cloudTc,
                unmodifiableEntityOidToDtoMap,
                oidToProjectedTraderTOMap,
                commoditiesResizeTracker,
                projectedRICoverageCalculator,
                tierExcluder,
                commodityIndex,
                getExplanationOverride()));
        this.isCloudMigration = TopologyDTOUtil.isCloudMigrationPlan(topologyInfo);
        this.isCloudResizeEnabled = TopologyDTOUtil.isResizableCloudMigrationPlan(topologyInfo);
        this.reversibilitySettingFetcher = reversibilitySettingFetcher;
    }

    /**
     * get the TopologyEntityDTO OID corresponding to the oid of a On-demand TemplateProvider.
     * return empty if the traderTOOID is a CBTP.
     * @param traderTOOID  oid of a TemplateProvider
     * @return the OID of corresponding TopologyEntityDTO
     */
    public Optional<Long> getTopologyEntityOIDForOnDemandMarketTier(Long traderTOOID) {
        MarketTier marketTier = cloudTc.getMarketTier(traderTOOID);
        if (marketTier.hasRIDiscount()) {
            return Optional.empty();
        } else {
            return Optional.of(marketTier.getTier().getOid());
        }
    }

    @VisibleForTesting
    public TopologyConverter(@Nonnull final TopologyInfo topologyInfo,
                             final boolean includeGuaranteedBuyer,
                             final float quoteFactor,
                             final MarketMode marketMode,
                             final float liveMarketMoveCostFactor,
                             @Nonnull final MarketPriceTable marketPriceTable,
                             @Nonnull CommodityConverter incomingCommodityConverter,
                             @Nonnull final CommodityIndexFactory commodityIndexFactory,
                             @Nonnull final TierExcluderFactory tierExcluderFactory,
                             @Nonnull final ConsistentScalingHelperFactory
                                     consistentScalingHelperFactory,
                             @Nonnull final ReversibilitySettingFetcher
                                     reversibilitySettingFetcher) {
        this.topologyInfo = Objects.requireNonNull(topologyInfo);
        this.cloudTopology = null;
        this.includeGuaranteedBuyer = includeGuaranteedBuyer;
        this.quoteFactor = quoteFactor;
        this.marketMode = marketMode;
        this.liveMarketMoveCostFactor = liveMarketMoveCostFactor;
        this.commodityConverter = incomingCommodityConverter;
        this.tierExcluder = tierExcluderFactory.newExcluder(topologyInfo, this.commodityConverter,
            getShoppingListOidToInfos());
        this.cloudTc = new CloudTopologyConverter(unmodifiableEntityOidToDtoMap, topologyInfo,
                pmBasedBicliquer, dsBasedBicliquer, this.commodityConverter, azToRegionMap,
                businessAccounts, marketPriceTable, null, tierExcluder, cloudTopology);
        this.commodityIndex = Suppliers.memoize(() -> this.createCommodityIndex(commodityIndexFactory));

        this.projectedRICoverageCalculator = new ProjectedRICoverageCalculator(
            oidToOriginalTraderTOMap, cloudTc, this.commodityConverter);
        this.isCloudMigration = TopologyDTOUtil.isCloudMigrationPlan(topologyInfo);
        this.isCloudResizeEnabled = TopologyDTOUtil.isResizableCloudMigrationPlan(topologyInfo);
        this.actionInterpreter = Suppliers.memoize(() -> new ActionInterpreter(commodityConverter,
            shoppingListOidToInfos,
            cloudTc,
            unmodifiableEntityOidToDtoMap,
            oidToProjectedTraderTOMap,
            commoditiesResizeTracker,
            projectedRICoverageCalculator, tierExcluder, commodityIndex,
            getExplanationOverride()));
        this.consistentScalingHelper = consistentScalingHelperFactory
            .newConsistentScalingHelper(topologyInfo, getShoppingListOidToInfos());
        this.reversibilitySettingFetcher = reversibilitySettingFetcher;
    }

    /**
     * Constructor with includeGuaranteedBuyer parameter.
     *
     * @param topologyInfo Information about the topology.
     * @param includeGuaranteedBuyer whether to include guaranteed buyers (VDC, VPod, DPod) or not
     * @param quoteFactor to be used by move recommendations.
     * @param liveMarketMoveCostFactor used by the live market to control aggressiveness of move actions.
     * @param marketPriceTable the market price table
     * @param cloudCostData cloud cost data
     * @param commodityIndexFactory commodity index factory
     * @param tierExcluderFactory tier excluder factory
     * @param consistentScalingHelperFactory CSM helper factory
     * @param reversibilitySettingFetcher fetcher for "Savings vs Reversibility" policy settings
     */
    @VisibleForTesting
    public TopologyConverter(@Nonnull final TopologyInfo topologyInfo,
                             final boolean includeGuaranteedBuyer,
                             final float quoteFactor,
                             final float liveMarketMoveCostFactor,
                             @Nonnull final MarketPriceTable marketPriceTable,
                             @Nonnull final CloudCostData cloudCostData,
                             @Nonnull final CommodityIndexFactory commodityIndexFactory,
                             @Nonnull final TierExcluderFactory tierExcluderFactory,
                             @Nonnull final ConsistentScalingHelperFactory
                                     consistentScalingHelperFactory,
                             @Nonnull final ReversibilitySettingFetcher
                                     reversibilitySettingFetcher) {
        this(topologyInfo, includeGuaranteedBuyer, quoteFactor, MarketMode.M2Only, liveMarketMoveCostFactor,
            marketPriceTable, null, cloudCostData, commodityIndexFactory, tierExcluderFactory,
            consistentScalingHelperFactory, null, reversibilitySettingFetcher);
    }

    private boolean isReversibilityPreferred(final long entityOid) {
        if (entityOidsWithReversibilityPreferred == null) {
            entityOidsWithReversibilityPreferred = reversibilitySettingFetcher
                    .getEntityOidsWithReversibilityPreferred();
        }
        return entityOidsWithReversibilityPreferred.contains(entityOid);
    }

    public Map<Long, TopologyEntityDTO> getUnmodifiableEntityOidToDtoMap() {
        return unmodifiableEntityOidToDtoMap;
    }

    public Map<Long, TraderTO> getUnmodifiableOidToOriginalTraderTOMap() {
        return unmodifiableOidToOriginalTraderTOMap;
    }

    @VisibleForTesting
    protected Map<Long, TopologyEntityDTO> getSkippedEntities() {
        return skippedEntities;
    }

    public Set<Long> getCloudVmComputeShoppingListIDs() {
        return cloudVmComputeShoppingListIDs;
    }

    public ProjectedRICoverageCalculator getProjectedRICoverageCalculator() {
        return projectedRICoverageCalculator;
    }

    public CommodityIndex getCommodityIndex() {
        return commodityIndex.get();
    }

    // Read only version
    public final Map<Long, ShoppingListInfo> getShoppingListOidToInfos() {
        return Collections.unmodifiableMap(shoppingListOidToInfos);
    }

    private boolean isPlan() {
        return TopologyDTOUtil.isPlan(topologyInfo);
    }

    /**
     * Convert a collection of common protobuf topology entity DTOs to analysis protobuf economy DTOs.
     * @param topology list of topology entity DTOs
     * @return set of economy DTOs
     */
    @Nonnull
    public Set<EconomyDTOs.TraderTO> convertToMarket(
                @Nonnull final Map<Long, TopologyDTO.TopologyEntityDTO> topology) {
        return convertToMarket(topology, Collections.emptySet());
    }

    /**
     * Convert a collection of common protobuf topology entity DTOs to analysis protobuf economy DTOs.
     * @param topology list of topology entity DTOs
     * @param oidsToRemove oids to remove
     * @return set of economy DTOs
     */
    @Nonnull
    public Set<EconomyDTOs.TraderTO> convertToMarket(
                @Nonnull final Map<Long, TopologyDTO.TopologyEntityDTO> topology,
                @Nonnull final Set<Long> oidsToRemove) {
        // Initialize the consistent resizer
        if (!TopologyDTOUtil.isCloudMigrationPlan(topologyInfo)) {
            consistentScalingHelper.initialize(topology);
        }
        // TODO (roman, Jul 5 2018): We don't need to create a new entityOidToDto map.
        // We can have a helper class that will apply the skipped entity logic on the
        // original topology.
        conversionErrorCounts.startPhase(Phase.CONVERT_TO_MARKET);
        long convertToMarketStartTime = System.currentTimeMillis();
        final Set<Long> tierExcluderEntityOids = new HashSet<>();
        final Set<Integer> tierExcluderEntityTypeScope = EntitySettingSpecs.ExcludedTemplates
            .getEntityTypeScope().stream().map(EntityType::getNumber).collect(Collectors.toSet());
        try {
            for (TopologyDTO.TopologyEntityDTO entity : topology.values()) {
                final int entityType = entity.getEntityType();
                if (MarketAnalysisUtils.SKIPPED_ENTITY_TYPES.contains(entityType)
                        || !includeByType(entityType)) {
                    logger.debug("Skipping trader creation for entity name = {}, entity type = {}, " +
                            "entity state = {}", entity.getDisplayName(),
                        EntityType.forNumber(entityType), entity.getEntityState());
                    skippedEntities.put(entity.getOid(), entity);
                } else {
                    // Allow creation of traderTOs for traders discarded due to state or entityType.
                    // We will remove them traderTO set after scoping but before sending to market.
                    if (SKIPPED_ENTITY_STATES.contains(entity.getEntityState())) {
                        logger.debug("Skipping trader creation for entity oid = {}, name = {}, type = {}, "
                                        + "state = {} because of state.", entity.getOid(), entity.getDisplayName(),
                                EntityType.forNumber(entityType), entity.getEntityState());
                        skippedEntities.put(entity.getOid(), entity);
                    }
                    entityOidToDto.put(entity.getOid(), entity);
                    if (CONTAINER_TYPES.contains(entityType)) {
                        // VMs and ContainerPods
                        providersOfContainers.addAll(entity.getCommoditiesBoughtFromProvidersList()
                            .stream()
                            .filter(CommoditiesBoughtFromProvider::hasProviderId)
                            .map(CommoditiesBoughtFromProvider::getProviderId)
                            .collect(Collectors.toSet()));
                    }
                    if (entityType == EntityType.REGION_VALUE) {
                        List<TopologyEntityDTO> AZs = TopologyDTOUtil.getConnectedEntitiesOfType(
                            entity, EntityType.AVAILABILITY_ZONE_VALUE, topology);
                        AZs.forEach(az -> azToRegionMap.put(az, entity));
                    } else if (entityType == EntityType.BUSINESS_ACCOUNT_VALUE) {
                        List<TopologyEntityDTO> vms = TopologyDTOUtil.getConnectedEntitiesOfType(
                            entity, EntityType.VIRTUAL_MACHINE_VALUE, topology);
                        List<TopologyEntityDTO> dbs = TopologyDTOUtil.getConnectedEntitiesOfType(
                            entity, EntityType.DATABASE_VALUE, topology);
                        List<TopologyEntityDTO> dbss = TopologyDTOUtil.getConnectedEntitiesOfType(
                            entity, EntityType.DATABASE_SERVER_VALUE, topology);
                        vms.forEach(vm -> cloudEntityToBusinessAccount.put(vm, entity));
                        dbs.forEach(db -> cloudEntityToBusinessAccount.put(db, entity));
                        dbss.forEach(db -> cloudEntityToBusinessAccount.put(db, entity));
                        businessAccounts.add(entity);
                        if (cloudTc.getAccountPricingIdFromBusinessAccount(entity.getOid()).isPresent()) {
                            cloudTc.insertIntoAccountPricingDataByBusinessAccountOidMap(entity.getOid(),
                                    cloudTc.getAccountPricingIdFromBusinessAccount(entity.getOid()).get());
                        }
                    }

                    // Store oids of entities that may have ExcludedTemplates settings.
                    if (entity.getEnvironmentType() == EnvironmentType.CLOUD &&
                        tierExcluderEntityTypeScope.contains(entityType)) {
                        tierExcluderEntityOids.add(entity.getOid());
                    }
                }
            }

            // Initialize the template exclusion applicator
            tierExcluder.initialize(topology, tierExcluderEntityOids);

            commodityConverter.setProviderUsedSubtractionMap(
                createProviderUsedSubtractionMap(entityOidToDto, oidsToRemove));

            return convertToMarket();
        } catch (RuntimeException e) {
            //throw new RuntimeException("RuntimeException in convertToMarket(topology) ", e);
            logger.error("RuntimeException in convertToMarket(topology) ");
            throw e;
        } finally {
            conversionErrorCounts.endPhase();
            tierExcluder.clearStateNeededForConvertToMarket();
            long convertToMarketEndTime = System.currentTimeMillis();
            logger.info("Completed converting TopologyEntityDTOs to traderTOs. Time taken = {} seconds",
                ((double)(convertToMarketEndTime - convertToMarketStartTime)) / 1000);
        }
    }

    /**
     * Convert a map of common protobuf topology entity DTOs to analysis protobuf economy DTOs.
     * @return set of economy DTOs
     */
    @Nonnull
    private Set<EconomyDTOs.TraderTO> convertToMarket() {
        try {
            logger.info("Converting topologyEntityDTOs to traderTOs");
            logger.debug("Start creating bicliques");
            BiMap<Long, String> oidToUuidMap = HashBiMap.create();
            for (TopologyDTO.TopologyEntityDTO dto : entityOidToDto.values()) {
                dto.getCommoditySoldListList().stream()
                    .filter(comm -> CommodityConverter.isBicliqueCommodity(comm.getCommodityType()))
                    .forEach(comm -> edge(dto, comm));
                oidToUuidMap.put(dto.getOid(), String.valueOf(dto.getOid()));
                populateCommodityConsumesTable(dto);
            }
            // Create market tier traderTO builders
            List<TraderTO.Builder> marketTierTraderTOBuilders = cloudTc.createMarketTierTraderTOs();
            marketTierTraderTOBuilders.forEach(t -> oidToUuidMap.put(t.getOid(), String.valueOf(t.getOid())));
            dsBasedBicliquer.compute(oidToUuidMap);
            pmBasedBicliquer.compute(oidToUuidMap);
            logger.debug("Done creating bicliques");

            // Convert market tier traderTO builders to traderTOs
            marketTierTraderTOBuilders.stream()
                    .map(t -> t.addAllCliques(pmBasedBicliquer.getBcIDs(String.valueOf(t.getOid()))))
                    .forEach(t -> {
                        final MarketTier marketTier = cloudTc.getMarketTier(t.getOid());
                        if (marketTier != null
                            && marketTier.getTier().getEntityType()
                            != EntityType.STORAGE_TIER_VALUE) {
                            t.addAllCommoditiesSold(
                                commodityConverter.bcCommoditiesSold(t.getOid()));
                        }
                        oidToOriginalTraderTOMap.put(t.getOid(), t.build());
                    });
            // Iterate over all scaling groups and compute top usage
            calculateScalingGroupUsageData(entityOidToDto);
            entityOidToDto.values().stream()
                    .filter(t -> TopologyConversionUtils.shouldConvertToTrader(t.getEntityType()))
                    .map(this::topologyDTOtoTraderTO)
                    .filter(Objects::nonNull)
                    .forEach(t -> oidToOriginalTraderTOMap.put(t.getOid(), t));

            commodityConverter.clearProviderUsedSubtractionMap();

            logger.info("Converted topologyEntityDTOs to traderTOs");
            return new HashSet<>(oidToOriginalTraderTOMap.values());
        } catch (RuntimeException e) {
            logger.error("RuntimeException in convertToMarket");
            throw e;
        }
    }

    /**
     * Iterate over all commodities bought by a trader from a supplier and increment the
     * number of consumers associated with the commodities bought in the corresponding seller.
     *
     * <p>This information is stored in numConsumersOfSoldCommTable
     *
     */
    private void populateCommodityConsumesTable(TopologyDTO.TopologyEntityDTO dto) {
        // iterate over the commoditiesBought by a buyer on a per seller basis
        dto.getCommoditiesBoughtFromProvidersList().forEach(entry ->
            // for each commodityBought, we increment the number of consumers for the
            // corresponding commSold in numConsumersOfSoldCommTable
            entry.getCommodityBoughtList().stream()
                // Ignore inactive commodity bought.
                // TopologyEntityDTO with an inactive commodity bought is not considered as a consumer.
                .filter(CommodityBoughtDTO::getActive)
                .forEach(commDto -> {
                    Integer consumersCount = numConsumersOfSoldCommTable.get(
                        entry.getProviderId(), commDto.getCommodityType());
                    if (consumersCount == null) {
                        consumersCount = 0;
                    }
                    consumersCount = consumersCount + 1;
                    numConsumersOfSoldCommTable.put(entry.getProviderId(),
                        commDto.getCommodityType(),
                        consumersCount);
                })
        );
    }

    private void edge(TopologyDTO.TopologyEntityDTO dto, TopologyDTO.CommoditySoldDTO commSold) {
        accessesByKey.computeIfAbsent(commSold.getCommodityType().getKey(),
            key -> commSold.getAccesses());
        if (commSold.getCommodityType().getType() == CommodityDTO.CommodityType.DSPM_ACCESS_VALUE &&
            dto.getEntityType() == EntityType.STORAGE_VALUE) {
            // Storage id first, PM id second.
            // This way each storage is a member of exactly one biclique.
            String dsOid = String.valueOf(dto.getOid());
            String pmOid = String.valueOf(commSold.getAccesses());
            dsBasedBicliquer.edge(dsOid, pmOid);
        } else if (commSold.getCommodityType().getType() == CommodityDTO.CommodityType.DATASTORE_VALUE &&
            dto.getEntityType() == EntityType.PHYSICAL_MACHINE_VALUE) {
            // PM id first, storage id second.
            // This way each pm is a member of exactly one biclique.
            String pmOid = String.valueOf(dto.getOid());
            String dsOid = String.valueOf(commSold.getAccesses());
            pmBasedBicliquer.edge(pmOid, dsOid);
        }
    }

    /**
     * Convert the {@link EconomyDTOs.TraderTO}s to {@link TopologyDTO.ProjectedTopologyEntity}s.
     *
     * @param projectedTraders list of {@link EconomyDTOs.TraderTO}s that are to be converted to
     * {@link TopologyDTO.TopologyEntityDTO}s
     * @param originalTopology the original set of {@link TopologyDTO.TopologyEntityDTO}s by OID.
     * @param priceIndexMessage the price index message
     * @param reservedCapacityAnalysis the reserved capacity information
     * @param wastedFileAnalysis wasted file analysis handler
     * @return list of {@link TopologyDTO.ProjectedTopologyEntity}s
     */
    @Nonnull
    public Map<Long, TopologyDTO.ProjectedTopologyEntity> convertFromMarket(
                @Nonnull final List<EconomyDTOs.TraderTO> projectedTraders,
                @Nonnull final Map<Long, TopologyDTO.TopologyEntityDTO> originalTopology,
                @Nonnull final PriceIndexMessage priceIndexMessage,
                @Nonnull final ReservedCapacityAnalysis reservedCapacityAnalysis,
                @Nonnull final WastedFilesAnalysis wastedFileAnalysis) {

        conversionErrorCounts.startPhase(Phase.CONVERT_FROM_MARKET);
        try {
            final Map<Long, PriceIndexMessagePayload> priceIndexByOid =
                priceIndexMessage.getPayloadList().stream()
                    .collect(Collectors.toMap(PriceIndexMessagePayload::getOid, Function.identity()));
            Map<Long, EconomyDTOs.TraderTO> projTraders =
                    projectedTraders.stream().collect(Collectors.toMap(TraderTO::getOid, Function.identity()));
            logger.info("Converting {} projectedTraders to topologyEntityDTOs", projectedTraders.size());
            projectedTraders.forEach(t -> oidToProjectedTraderTOMap.put(t.getOid(), t));
            projectedRICoverageCalculator.relinquishCoupons(projectedTraders);
            cloudStorageTierIOPSCalculator = new CloudStorageTierIOPSCalculator(unmodifiableEntityOidToDtoMap);
            final Map<Long, TopologyDTO.ProjectedTopologyEntity> projectedTopologyEntities = new HashMap<>(
                projectedTraders.size());
            for (TraderTO projectedTrader : projectedTraders) {
                final Set<TopologyEntityDTO> projectedEntities = traderTOtoTopologyDTO(
                        projectedTrader, originalTopology, reservedCapacityAnalysis,
                        projTraders, wastedFileAnalysis);
                for (TopologyEntityDTO projectedEntity : projectedEntities) {
                    final ProjectedTopologyEntity.Builder projectedEntityBuilder =
                        ProjectedTopologyEntity.newBuilder().setEntity(projectedEntity);
                    final PriceIndexMessagePayload priceIndex = priceIndexByOid.get(projectedEntity.getOid());
                    if (priceIndex != null) {
                        if (originalTopology.containsKey(projectedEntity.getOid())) {
                            projectedEntityBuilder.setOriginalPriceIndex(priceIndex.getPriceindexCurrent());
                        }
                        projectedEntityBuilder.setProjectedPriceIndex(priceIndex.getPriceindexProjected());
                    }

                    projectedTopologyEntities.put(projectedEntity.getOid(), projectedEntityBuilder.build());
                }
                // Calculate projected RI Coverage
                projectedRICoverageCalculator.calculateProjectedRiCoverage(projectedTrader);
            }
            return projectedTopologyEntities;
        } finally {
            conversionErrorCounts.endPhase();
        }
    }

    /**
     * Convert the {@link EconomyDTOs.TraderTO}s to {@link TopologyDTO.ProjectedTopologyEntity}s for
     * Buy RI Impact Analysis.
     *
     * <p>Here just create projected entities by copying the original entities.
     *
     * {@link TopologyDTO.TopologyEntityDTO}s
     * @param originalTopology the original set of {@link TopologyDTO.TopologyEntityDTO}s by OID.
     * @return list of {@link TopologyDTO.ProjectedTopologyEntity}s
     */
    @Nonnull
    public Map<Long, TopologyDTO.ProjectedTopologyEntity> createProjectedEntitiesAsCopyOfOriginalEntities(
                @Nonnull final Map<Long, TopologyDTO.TopologyEntityDTO> originalTopology) {
        final Map<Long, TopologyDTO.ProjectedTopologyEntity> projectedTopologyEntities = new HashMap<>(
                        originalTopology.size());
        try {
            for (TopologyEntityDTO projectedEntity : originalTopology.values()) {
                final ProjectedTopologyEntity.Builder projectedEntityBuilder =
                    ProjectedTopologyEntity.newBuilder().setEntity(projectedEntity);
                projectedTopologyEntities.put(projectedEntity.getOid(), projectedEntityBuilder.build());
            }
        } catch (Exception e) {
            logger.error("Exception in createProjectedEntitiesAsCopyOfOriginalEntities", e);
        }
        return projectedTopologyEntities;
    }

    /**
     * Interpret stream of market-specific {@link ActionTO} as a stream of topology-specific
     * {@Action} proto for use by the rest of the system.
     *
     * <p>It is vital to use the same {@link TopologyConverter} that converted
     * the topology into market-specific objects
     * to interpret the resulting actions in a way that makes sense.</p>
     *
     * @param actionTOs A stream of {@link ActionTO} describing the action recommendations
     *                 generated by the market.
     * @param projectedTopology The projected topology. All entities involved in the action are
     *                          expected to be in the projected topology.
     * @param originalCloudTopology {@link CloudTopology} of the original {@link TopologyEntityDTO}s  received by Analysis
     * @param projectedCosts  A map of id of projected topologyEntityDTO -> {@link CostJournal} for the entity with that ID.
     * @param topologyCostCalculator the topologyCostCalculator is used to calculate costs of entities
     * @return The {@link Action} describing the recommendation in a topology-specific way.
     */
    @Nonnull
    public List<Action> interpretAllActions(@Nonnull final List<ActionTO> actionTOs,
                                              @Nonnull final Map<Long, ProjectedTopologyEntity> projectedTopology,
                                              @Nonnull CloudTopology<TopologyEntityDTO> originalCloudTopology,
                                              @Nonnull Map<Long, CostJournal<TopologyEntityDTO>> projectedCosts,
                                              @Nonnull TopologyCostCalculator topologyCostCalculator) {
        // Before beginning to interpret actions, compute the reason settings for the tier exclusion
        // actions
        tierExcluder.computeReasonSettings(actionTOs, originalCloudTopology);
        List<Action> actions = Lists.newArrayList();
        actionTOs.forEach(actionTO -> {
            List<Action> currentActions = interpretAction(actionTO, projectedTopology,
                originalCloudTopology, projectedCosts, topologyCostCalculator);
            actions.addAll(currentActions);
        });
        return actions;
    }

    /**
     * After actions have been interpreted, we don't need some state.
     * So we clear that.
     */
    public void clearStateNeededForActionInterpretation() {
        tierExcluder.clearStateNeededForActionInterpretation();
    }

    /**
     * Interpret the market-specific {@link ActionTO} as a topology-specific {@Action} proto
     * for use by the rest of the system.
     *
     * <p>It is vital to use the same {@link TopologyConverter} that converted
     * the topology into market-specific objects
     * to interpret the resulting actions in a way that makes sense.
     *
     * @param actionTO An {@link ActionTO} describing an action recommendation
     *                 generated by the market.
     * @param projectedTopology The projected topology. All entities involved in the action are
     *                          expected to be in the projected topology.
     * @param originalCloudTopology {@link CloudTopology} of the original {@link TopologyEntityDTO}s  received by Analysis
     * @param projectedCosts  A map of id of projected topologyEntityDTO -> {@link CostJournal} for the entity with that ID.
     *
     *
     * @return The {@link Action} describing the recommendation in a topology-specific way.
     */
    @NonNull
    List<Action> interpretAction(@Nonnull final ActionTO actionTO,
                                     @Nonnull final Map<Long, ProjectedTopologyEntity> projectedTopology,
                                     @Nonnull CloudTopology<TopologyEntityDTO> originalCloudTopology,
                                     @Nonnull Map<Long, CostJournal<TopologyEntityDTO>> projectedCosts,
                                     @Nonnull TopologyCostCalculator topologyCostCalculator) {
        return actionInterpreter.get().interpretAction(actionTO, projectedTopology, originalCloudTopology,
            projectedCosts, topologyCostCalculator);
    }

    /**
     * Create CommoditiesBoughtFromProvider for TopologyEntityDTO.
     *
     * @param sl       ShoppingListTO of the projectedTraderTO
     * @param commList List of CommodityBoughtDTO
     * @param buyerOid id of the buyer for which the CommoditiesBoughtFromProvider is being created
     * @return CommoditiesBoughtFromProvider
     */
    private CommoditiesBoughtFromProvider createCommoditiesBoughtFromProvider(
            EconomyDTOs.ShoppingListTO sl, List<TopologyDTO.CommodityBoughtDTO> commList,
            final long buyerOid) {
        final CommoditiesBoughtFromProvider.Builder commoditiesBoughtFromProviderBuilder =
            CommoditiesBoughtFromProvider.newBuilder().addAllCommodityBought(commList);
        // if can not find the ShoppingListInfo, that means Market generate some wrong shopping
        // list.
        ShoppingListInfo slInfo = shoppingListOidToInfos.get(sl.getOid());
        if (slInfo == null) {
            throw new IllegalStateException("Market returned invalid shopping list for : " + sl);
        }
        // Six cases for a sl move:
        // active provider -> active provider/provisioned provider/unplaced
        // unplaced -> active provider/provisioned provider/unplaced
        // skipped provider -> unplaced
        //
        // active provider: provider exists before the market
        // provisioned provider: provider is created by the market
        // unplaced: sl has no provider
        // skipped provider: provider in skippedEntities
        Long supplier = null;
        if (sl.hasSupplier()) {
            supplier = sl.getSupplier();
        } else if (skippedEntities.containsKey(slInfo.sellerId)) {
            // If a sl is unplaced due to skipped provider, which makes it movable false,
            // we should set the supplier of it to the original skipped provider.
            // Why do we need else if here, not just else?
            // Because for a sl moving from active provider to unplaced, the supplier should be null.
            // If we just use else here, then the supplier will be the original active provider,
            // which is not correct.
            supplier = slInfo.sellerId;
        }

        Integer supplierEntityType = null;
        if (supplier != null) {
            // if collapsedBuyerId is different from buyerOid, it means that the collapsedBuyerId is
            // the original (pre-collapsing) provider of the shopping list. If collapsedBuyerId
            // is same as buyerOid, it means that the current provider of the shopping list is
            // the same as the original provider
            if (slInfo.getCollapsedBuyerId().isPresent()
                    && slInfo.getCollapsedBuyerId().get() != buyerOid) {
                supplier = slInfo.getCollapsedBuyerId().get();
            }
            // If the supplier is a market tier, then get the tier TopologyEntityDTO and
            // make that the supplier.
            if (cloudTc.isMarketTier(supplier)) {
                if (cloudTc.getMarketTier(supplier).hasRIDiscount()) {
                    // Projected trader should not be supplied by RI Tier. But it can happen if
                    // costs are not yet fully discovered or there is a highly restrictive
                    // tier-exclusion policy. Both these situations prevent
                    // AnalysisToProtobuf#replaceNewSupplier from replacing the RITier by an
                    // on-demand tier. If this happens, we should make no changes and take the
                    // supplier of the shopping list from the original entity.
                    Optional<TopologyEntityDTO> computeTier = cloudTopology.getComputeTier(slInfo.getBuyerId());
                    if (computeTier.isPresent()) {
                        supplier = computeTier.get().getOid();
                        supplierEntityType = computeTier.get().getEntityType();
                    } else {
                        logger.error("{} does not have compute tier supplier", slInfo.getBuyerId());
                        TopologyEntityDTO tier = cloudTc.getMarketTier(supplier).getTier();
                        supplier = tier.getOid();
                        supplierEntityType = tier.getEntityType();
                    }
                } else {
                    TopologyEntityDTO tier = cloudTc.getMarketTier(supplier).getTier();
                    supplier = tier.getOid();
                    supplierEntityType = tier.getEntityType();
                }
            }
            commoditiesBoughtFromProviderBuilder.setProviderId(supplier);
        }
        final TopologyEntityDTO supplierEntity = entityOidToDto.get(supplier);
        if (supplierEntity != null) {
            commoditiesBoughtFromProviderBuilder.setProviderEntityType(
                    supplierEntity.getEntityType());
        } else {
<<<<<<< HEAD
            // For a sl of an unplaced VM before market, it doesn't have a provider, but has
            // providerEntityType. It should remain the same if it's unplaced after market.
            // For a sl moving from active provider/unplaced to provisioned provider,
            // we can get the providerEntityType from slInfo
            if (supplierEntityType != null) {
                commoditiesBoughtFromProviderBuilder.setProviderEntityType(supplierEntityType);
=======
            final TopologyEntityDTO supplierEntity = entityOidToDto.get(supplier);
            if (supplierEntity != null) {
                commoditiesBoughtFromProviderBuilder
                        .setProviderEntityType(supplierEntity.getEntityType());
>>>>>>> 7a7d10a3
            } else {
                slInfo.getSellerEntityType()
                        .ifPresent(commoditiesBoughtFromProviderBuilder::setProviderEntityType);
            }
<<<<<<< HEAD
            slInfo.getResourceId().ifPresent(commoditiesBoughtFromProviderBuilder::setVolumeId);
=======
>>>>>>> 7a7d10a3
        }
        return commoditiesBoughtFromProviderBuilder.build();
    }

    /**
     * Convert a {@link EconomyDTOs.TraderTO} to a set of {@link TopologyDTO.TopologyEntityDTO}.
     * Usually one trader will return one topologyEntityDTO. But there are some exceptions.
     * For ex. in the case of cloud VMs, one trader will give back a list of TopologyEntityDTOs
     * which consist of the projected VM and its projected volumes.
     *
     * @param traderTO {@link EconomyDTOs.TraderTO} that is to be converted to a {@link TopologyDTO.TopologyEntityDTO}
     * @param traderOidToEntityDTO whose key is the traderOid and the value is the original
     * traderTO
     * @param reservedCapacityAnalysis the reserved capacity information
     * @param projTraders projected traders
     * @param wastedFileAnalysis handler for wasted file analysis
     * @return set of {@link TopologyDTO.TopologyEntityDTO}s
     */
    private Set<TopologyDTO.TopologyEntityDTO> traderTOtoTopologyDTO(EconomyDTOs.TraderTO traderTO,
                    @Nonnull final Map<Long, TopologyDTO.TopologyEntityDTO> traderOidToEntityDTO,
                    @Nonnull final ReservedCapacityAnalysis reservedCapacityAnalysis,
                    @Nonnull final Map<Long, EconomyDTOs.TraderTO> projTraders,
                    @Nonnull final WastedFilesAnalysis wastedFileAnalysis) {
        Set<TopologyDTO.TopologyEntityDTO> topologyEntityDTOs = Sets.newHashSet();
        if (cloudTc.isMarketTier(traderTO.getOid())) {
            // Tiers and regions are added from the original topology into the projected traders
            // because there can be no change to these entities by market.
            return topologyEntityDTOs;
        }
        List<CommoditiesBoughtFromProvider> topoDTOCommonBoughtGrouping = new ArrayList<>();
        long pmOid = 0L;
        List<Long> storageOidList = Collections.emptyList();
        // for a VM, find its associated PM to ST list map
        if (traderTO.getType() == EntityType.VIRTUAL_MACHINE_VALUE) {
            Map<Long, List<Long>> pm2stMap = createPMToSTMap(traderTO.getShoppingListsList());
            // there should be only one pm supplier for vm, zero if the vm is unplaced
            if (!pm2stMap.isEmpty()) {
                pmOid = pm2stMap.keySet().iterator().next();
                storageOidList = pm2stMap.get(pmOid);
            }
        }
        TopologyDTO.TopologyEntityDTO originalEntity = traderOidToEntityDTO.get(traderTO.getOid());
        final List<ShoppingListTO> collapsedShoppingLists = new ArrayList<>();
        for (EconomyDTOs.ShoppingListTO sl : traderTO.getShoppingListsList()) {
            List<TopologyDTO.CommodityBoughtDTO> commList = new ArrayList<>();

            // Map to keep timeslot commodities from the generated timeslot families
            // This is needed because we need to add those timeslots coming from the market later
            // to generated commodity DTOs
            final Map<CommodityType, List<Double>> timeSlotsByCommType = Maps.newHashMap();
            // First we merge timeslot commodities
            final Collection<CommodityDTOs.CommodityBoughtTO.Builder> commBuilders =
                sl.getCommoditiesBoughtList().stream().map(CommodityBoughtTO::toBuilder)
                .collect(Collectors.toList());
            final Collection<CommodityDTOs.CommodityBoughtTO> mergedCommoditiesBought =
                mergeTimeSlotCommodities(commBuilders, timeSlotsByCommType,
                    CommodityBoughtTO.Builder::getSpecification,
                    CommodityBoughtTO.Builder::getQuantity,
                    CommodityBoughtTO.Builder::getPeakQuantity,
                    CommodityBoughtTO.Builder::setQuantity,
                    CommodityBoughtTO.Builder::setPeakQuantity)
                .stream().map(CommodityBoughtTO.Builder::build).collect(Collectors.toList());
            for (CommodityDTOs.CommodityBoughtTO commBought : mergedCommoditiesBought) {
                // if the commodity bought DTO type is biclique, create new
                // DSPM and Datastore bought
                if ( commodityConverter.isSpecBiClique(commBought.getSpecification().getBaseType())) {
                    if (pmOid == sl.getSupplier()) {
                        // create datastore commodity bought because the supplier is PM
                        for (Long stOid: storageOidList) {
                            // iterate all storage supplier, create all datastore commodity bought
                            // for vm-pm shoppinglist
                            commList.add(newCommodity(CommodityDTO.CommodityType.DATASTORE_VALUE, stOid));
                        }

                    } else if (storageOidList.contains(sl.getSupplier())) {
                        // create dspm commodity bought because the supplier is ST
                        commList.add(newCommodity(CommodityDTO.CommodityType.DSPM_ACCESS_VALUE, pmOid));
                    }
                } else if (tierExcluder.isCommSpecTypeForTierExclusion(commBought.getSpecification())) {
                    // If the commodity bought was created by market-component for tier exclusion,
                    // then do not include it in the projected topology.
                    continue;
                } else {
                    //If the traderTO has cloneOf, it is a provisioned SE.
                    commBoughtTOtoCommBoughtDTO(traderTO.getOid(), sl.getSupplier(), sl.getOid(),
                        commBought, reservedCapacityAnalysis, originalEntity, timeSlotsByCommType,
                            traderTO.hasCloneOf()).ifPresent(commList::add);
                }
            }
            // the shopping list might not exist in shoppingListOidToInfos, because it might be
            // created inside M2 via a provision by demand or provision by supply action
            if (shoppingListOidToInfos.get(sl.getOid()) == null) {
                TraderTO supplier = projTraders.get(sl.getSupplier());
                logger.trace("Adding shopping list {} of trader {} having a supplier {} into the sl-info map",
                                sl.getOid(), traderTO.getDebugInfoNeverUseInCode(),
                                supplier != null ? supplier.getDebugInfoNeverUseInCode() : null);
                ShoppingListInfo slInfo = new ShoppingListInfo(sl.getOid(), traderTO.getOid(),
                                sl.getSupplier(), null, null,
                                supplier != null ? supplier.getType() : null, commList);
                shoppingListOidToInfos.put(sl.getOid(), slInfo);
            }
            final ShoppingListInfo shoppingListInfo = shoppingListOidToInfos.get(sl.getOid());
            if (shoppingListInfo != null && shoppingListInfo.getCollapsedBuyerId().isPresent()) {
                collapsedShoppingLists.add(sl);
            }
            topoDTOCommonBoughtGrouping.add(
                    createCommoditiesBoughtFromProvider(sl, commList, traderTO.getOid()));
        }

        TopologyDTO.EntityState entityState = TopologyDTO.EntityState.POWERED_ON;
        String displayName = originalEntity != null ? originalEntity.getDisplayName()
                        : traderOidToEntityDTO.get(traderTO.getCloneOf()).getDisplayName()
                        + "_Clone #" + cloneIndex.addAndGet(1);
        if (originalEntity != null) {
            EntityState originalState = originalEntity.getEntityState();
            // TODO: Address the following workaroud for SUSPEND VM.
            // Without the workaround for VM:
            // Entity (SUSPEND) -> TRADER (IDLE) -> TRADER (ACTIVE) -> Entity (POWER_ON)
            // The correct behavior for VM:
            // Entity (SUSPEND) -> TRADER (IDLE) -> TRADER (IDLE) -> Entity (SUSPEND)
            // For VMs, if trader states are not changed, then the new entity state
            // should be the same as original entity state.
            if (traderTO.getType() == EntityType.VIRTUAL_MACHINE_VALUE) {
                EconomyDTOs.TraderTO oldTraderTo = topologyDTOtoTraderTO(originalEntity);
                if (oldTraderTo != null
                        && isSameVMTraderState(traderTO.getState(), oldTraderTo.getState())) {
                    entityState = originalEntity.getEntityState();
                }
            } else {
                // set state of IDLE VM to poweredOff
                entityState = originalState == TopologyDTO.EntityState.POWERED_OFF
                        ? TopologyDTO.EntityState.POWERED_OFF
                        : TopologyDTO.EntityState.POWERED_ON;
            }
        }
        if (entityState == TopologyDTO.EntityState.POWERED_ON) {
            entityState = (traderTO.getState() == EconomyDTOs.TraderStateTO.ACTIVE)
                            ? TopologyDTO.EntityState.POWERED_ON
                            : TopologyDTO.EntityState.SUSPENDED;
        }

        final TraderSettingsTO traderSetting = traderTO.getSettings();
        TopologyDTO.TopologyEntityDTO.AnalysisSettings analysisSetting =
            TopologyDTO.TopologyEntityDTO.AnalysisSettings.newBuilder()
                .setIsAvailableAsProvider(traderSetting.getCanAcceptNewCustomers())
                .setShopTogether(traderSetting.getIsShopTogether())
                .setCloneable(traderSetting.getClonable())
                .setSuspendable(traderSetting.getSuspendable())
                .setDesiredUtilizationTarget((traderSetting.getMaxDesiredUtilization()
                       + traderSetting.getMinDesiredUtilization()) / 2)
                .setDesiredUtilizationRange(traderSetting.getMaxDesiredUtilization()
                       - traderSetting.getMinDesiredUtilization())
                .setProviderMustClone(traderSetting.getProviderMustClone())
                .setDaemon(traderSetting.getDaemon())
            .build();
        TopologyDTO.TopologyEntityDTO.Builder entityDTOBuilder =
                TopologyDTO.TopologyEntityDTO.newBuilder()
                    .setEntityType(traderTO.getType())
                    .setOid(traderTO.getOid())
                    .setEntityState(entityState)
                    .setDisplayName(displayName)
                    .addAllCommoditySoldList(retrieveCommSoldList(traderTO))
                    .addAllCommoditiesBoughtFromProviders(topoDTOCommonBoughtGrouping)
                    .addAllConnectedEntityList(getConnectedEntities(traderTO))
                    .setAnalysisSettings(analysisSetting);
        if (originalEntity == null) {
            // this is a clone trader
            originalEntity = traderOidToEntityDTO.get(traderTO.getCloneOf());
            entityDTOBuilder.setOrigin(Origin.newBuilder()
                .setAnalysisOrigin(AnalysisOrigin.newBuilder()
                    .setOriginalEntityId(originalEntity.getOid())));
        } else {
            // copy the origin from the original entity
            if (originalEntity.hasOrigin()) {
                entityDTOBuilder.setOrigin(originalEntity.getOrigin());
            }
        }

        copyStaticAttributes(originalEntity, entityDTOBuilder);

        // Get dspm, datastore and inactive commodity sold from the original trader,
        // add them to the projected topology entity DTO.
        entityDTOBuilder.addAllCommoditySoldList(
            originalEntity.getCommoditySoldListList().stream()
                .filter(commSold ->
                    AnalysisUtil.DSPM_OR_DATASTORE.contains(commSold.getCommodityType().getType()) ||
                    !commSold.getActive())
                .collect(Collectors.toSet()));

        // handle 'delete wasted file analysis' to update entity from market
        wastedFileAnalysis.getStorageAmountReleasedForOid(traderTO.getOid())
            .ifPresent(stAmt -> {
                final long stAmtToReleaseInMB = stAmt / Units.NUM_OF_KB_IN_MB;
                entityDTOBuilder.getCommoditySoldListBuilderList().stream()
                    .filter(commSold -> commSold.getCommodityType().getType() == CommodityDTO.CommodityType.STORAGE_AMOUNT_VALUE)
                    .findFirst()
                    .ifPresent(storageCommSold ->
                        storageCommSold.setUsed(Math.max(0, storageCommSold.getUsed() - stAmtToReleaseInMB)));
            });

        overwriteCommoditiesBoughtByVMsFromVolumes(entityDTOBuilder);
        updateProjectedEntityOsType(entityDTOBuilder);
        updateProjectedCores(entityDTOBuilder);

        TopologyEntityDTO entityDTO = entityDTOBuilder.build();
        topologyEntityDTOs.add(entityDTO);
        // when source volume is on-prem volume with volumeId
        topologyEntityDTOs.addAll(createResources(entityDTO));
<<<<<<< HEAD
        topologyEntityDTOs.addAll(createCollapsedTopologyEntityDTOs(collapsedShoppingLists,
                reservedCapacityAnalysis,  traderTO.hasCloneOf()));
=======
        // when source volume is cloud volume with collapsedBuyerId
        topologyEntityDTOs.addAll(createCollapsedTopologyEntityDTOs(entityDTO, collapsedShoppingLists,
            reservedCapacityAnalysis));
>>>>>>> 7a7d10a3
        return topologyEntityDTOs;
    }

    private List<TopologyEntityDTO> createCollapsedTopologyEntityDTOs(
<<<<<<< HEAD
        final List<ShoppingListTO> collapsedShoppingList,
        final ReservedCapacityAnalysis reservedCapacityAnalysis, final boolean isProvisioned) {
=======
            final TopologyEntityDTO projectedEntityForConsumerOfCollapsedEntity,
            final List<ShoppingListTO> collapsedShoppingList,
            final ReservedCapacityAnalysis reservedCapacityAnalysis) {
>>>>>>> 7a7d10a3
        final List<TopologyEntityDTO> result = new ArrayList<>();
        for (final ShoppingListTO shoppingListTO : collapsedShoppingList) {
            final Optional<Long> collapsedEntityId = Optional.ofNullable(shoppingListOidToInfos
                .get(shoppingListTO.getOid()))
                .flatMap(ShoppingListInfo::getCollapsedBuyerId);
            if (collapsedEntityId.isPresent()) {
                final TopologyEntityDTO collapsedEntityDTO = entityOidToDto
                    .get(collapsedEntityId.get());
                final TopologyEntityDTO.Builder projectedEntity = TopologyEntityDTO.newBuilder()
                    .setOid(collapsedEntityDTO.getOid())
                    .setEntityType(collapsedEntityDTO.getEntityType())
                    .setDisplayName(collapsedEntityDTO.getDisplayName());

                final List<CommodityBoughtDTO> boughtCommodityDTOS = shoppingListTO
                    .getCommoditiesBoughtList().stream()
                    .map(commodityBoughtTO -> commBoughtTOtoCommBoughtDTO(
                        collapsedEntityDTO.getOid(), shoppingListTO.getSupplier(),
                        shoppingListTO.getOid(), commodityBoughtTO, reservedCapacityAnalysis,
                        collapsedEntityDTO, new HashMap<>(), isProvisioned))
                    .filter(Optional::isPresent)
                    .map(Optional::get)
                    .collect(Collectors.toList());
                CommoditiesBoughtFromProvider commBoughtGrouping = createCommoditiesBoughtFromProvider(
                        shoppingListTO, boughtCommodityDTOS, collapsedEntityDTO.getOid());
                projectedEntity.addCommoditiesBoughtFromProviders(commBoughtGrouping);
                final List<CommoditySoldDTO> soldDTOS =
                    createCommoditySoldFromCommBoughtTO(collapsedEntityDTO,
                        shoppingListTO.getCommoditiesBoughtList());
                projectedEntity.addAllCommoditySoldList(soldDTOS);
                copyStaticAttributes(collapsedEntityDTO, projectedEntity);
                // copy the origin from the original entity.
                if (collapsedEntityDTO.hasOrigin()) {
                    projectedEntity.setOrigin(collapsedEntityDTO.getOrigin());
                }
                // Connect collapsed entity with the AZ/Region of its consumer's AZ/Region.
                // i.e. For cloud volumes, connect projected cloud volumes with the same AZ/Region
                // as the projected VM that the volumes are attached to.
                createConnectedAzOrRegion(projectedEntityForConsumerOfCollapsedEntity)
                    .ifPresent(projectedEntity::addConnectedEntityList);
                addMissingStorageAccessForLiftAndShiftPlan(commBoughtGrouping, projectedEntity);
                result.add(projectedEntity.build());
            }
        }
        logger.trace("Collapsed Projected Traders created: {}", () -> result);
        return result;
    }

    private List<CommoditySoldDTO> createCommoditySoldFromCommBoughtTO(
        final TopologyEntityDTO entity, final List<CommodityBoughtTO> commodityBoughtTOS) {
        final List<CommoditySoldDTO> result = new ArrayList<>();
        for (final CommodityBoughtTO commodityBoughtTO : commodityBoughtTOS) {
            final CommodityType commodityType =
                commodityConverter.commodityIdToCommodityType(commodityBoughtTO.getSpecification()
                    .getType());
            double newCapacity = commodityBoughtTO.getAssignedCapacityForBuyer();
            if (newCapacity <= 0) {
                newCapacity = getCommodityIndex().getCommSold(entity.getOid(), commodityType)
                    .map(CommoditySoldDTO::getCapacity).orElse(0D);
            }
            newCapacity =
                TopologyConversionUtils.convertMarketUnitToTopologyUnit(commodityType.getType(),
                    newCapacity, entity);
            final CommoditySoldDTO.Builder soldBuilder = CommoditySoldDTO.newBuilder()
                .setCommodityType(commodityType)
                .setCapacity(newCapacity);
            final Optional<CommoditySoldDTO> currentCommSold =
                getCommodityIndex().getCommSold(entity.getOid(), commodityType);
            if (currentCommSold.isPresent()) {
                soldBuilder.setUsed(currentCommSold.get().getUsed());
                if (newCapacity > 0) {
                    final double oldCapacity = currentCommSold.get().getCapacity();
                    final double oldPercentile =
                        currentCommSold.get().getHistoricalUsed().getPercentile();
                    final double projectedPercentile = oldPercentile * oldCapacity / newCapacity;
                    soldBuilder
                        .setHistoricalUsed(HistoricalValues.newBuilder()
                            .setPercentile(projectedPercentile)
                            .build());
                }
            }
            result.add(soldBuilder.build());
        }
        return result;
    }

    /**
     * This method overwrites projected commodities bought by VMs from volumes using original
     * commodities. That is each projected commodity bought by VM from volume is replaced with
     * related commodity from original VM {@code TopologyEntityDTO}.
     *
     * @param entityBuilder Projected entity builder.
     */
    private void overwriteCommoditiesBoughtByVMsFromVolumes(
            @Nonnull final TopologyEntityDTO.Builder entityBuilder) {
        if (entityBuilder.getEntityType() != EntityType.VIRTUAL_MACHINE.getNumber()) {
            return;
        }

        final TopologyEntityDTO originalVm = entityOidToDto.get(entityBuilder.getOid());
        if (originalVm == null) {
            logger.error("Cannot find original entity for projected VM: " + entityBuilder.getOid());
            return;
        }

        // Get original commodities
        final Queue<CommoditiesBoughtFromProvider> originalCommodities =
                originalVm.getCommoditiesBoughtFromProvidersList()
                        .stream()
                        .filter(commBought -> commBought.getProviderEntityType()
                                == EntityType.VIRTUAL_VOLUME.getNumber())
                        .collect(Collectors.toCollection(LinkedList::new));

        if (originalCommodities.isEmpty()) {
            return;
        }

        // Replace every commodity bought from volume with original commodity. We assume that the
        // number of commodities hasn't changed.
        for (int i = 0; i < entityBuilder.getCommoditiesBoughtFromProvidersCount(); i++) {
            final long providerEntityType = entityBuilder
                    .getCommoditiesBoughtFromProvidersBuilder(i).getProviderEntityType();
            if (providerEntityType == EntityType.VIRTUAL_VOLUME.getNumber()) {
                final CommoditiesBoughtFromProvider nextCommBought = originalCommodities.poll();
                if (nextCommBought == null) {
                    logger.error("The number of projected commodities bought by VM {} from "
                                    + "Volumes is greater than the number of original commodities",
                            entityBuilder.getOid());
                    return;
                }
                entityBuilder.setCommoditiesBoughtFromProviders(i, nextCommBought.toBuilder());
            }
        }

        if (!originalCommodities.isEmpty()) {
            logger.error("The number of projected commodities bought by VM {} from Volumes "
                    + "doesn't match the number of original commodities. {} extra original "
                    + "commodities found", entityBuilder.getOid(), originalCommodities.size());
        }
    }

    /**
     * Reads the license access commodity key value (e.g 'SUSE') and updates it into the VM type
     * specific info in the projected entity, if it happens to be different. Applicable for cloud
     * migration case where we possibly migrate from one OS type to another. In such cases,
     * projected entity's VM type specific info points to the new OS type.
     *
     * @param builder Projected entity builder to update.
     */
    @VisibleForTesting
    void updateProjectedEntityOsType(@Nonnull final TopologyEntityDTO.Builder builder) {
        if (builder.getEntityType() != EntityType.VIRTUAL_MACHINE_VALUE) {
            return;
        }
        final TypeSpecificInfo typeInfo = builder.getTypeSpecificInfo();
        if (!typeInfo.hasVirtualMachine()) {
            return;
        }
        final Optional<String> optionalNewOsType = Optional.ofNullable(builder
                .getEntityPropertyMapMap().get(StringConstants.PLAN_NEW_OS_TYPE_PROPERTY));
        if (!optionalNewOsType.isPresent()) {
            return;
        }
        builder.removeEntityPropertyMap(StringConstants.PLAN_NEW_OS_TYPE_PROPERTY);
        final CloudCostDTO.OSType newOsType = Enums.getIfPresent(OSType.class,
                optionalNewOsType.get()).orNull();
        final CloudCostDTO.OSType oldOsType = typeInfo.getVirtualMachine().getGuestOsInfo()
                .getGuestOsType();
        String newOsName = builder.getEntityPropertyMapMap().get(
                StringConstants.PLAN_NEW_OS_NAME_PROPERTY);
        builder.removeEntityPropertyMap(StringConstants.PLAN_NEW_OS_NAME_PROPERTY);
        if (newOsType == null || newOsName == null) {
            return;
        }
        // We want to set the OS name in projected always to be OsType.displayName
        // (e.g 'Linux (Free)') as that is what we show in user visible mapping tables.
        logger.trace("Updating OS type for projected entity {} from {} -> {}.",
                builder.getDisplayName(), oldOsType, newOsType);
        final TypeSpecificInfo.Builder typeInfoBuilder = TypeSpecificInfo.newBuilder(typeInfo)
                .setVirtualMachine(VirtualMachineInfo
                .newBuilder(typeInfo.getVirtualMachine())
                .setGuestOsInfo(TopologyDTO.OS.newBuilder()
                        .setGuestOsType(newOsType)
                        .setGuestOsName(newOsName).build()));
        builder.setTypeSpecificInfo(typeInfoBuilder);
    }

    /**
     * Update the number of CPU cores in a projected VM
     * based on the number of cores that its new Compute Tier has.
     * This is important so that calculations such as projected
     * OS license costs, which can vary with the number of cores, are
     * correct. This method is safe to call on any entity.
     * If the entity is not a VM that will be buying from a Compute Tier,
     * the entity will not be updated.
     *
     * @param entityBuilder Projected entity builder.
     */
    @VisibleForTesting
    void updateProjectedCores(@Nonnull final TopologyEntityDTO.Builder entityBuilder) {
        if (entityBuilder.getEntityType() != EntityType.VIRTUAL_MACHINE.getNumber()) {
            return;
        }

        entityBuilder.getCommoditiesBoughtFromProvidersList().stream()
            .filter(commBought -> commBought.getProviderEntityType()
                == EntityType.COMPUTE_TIER.getNumber())
            .map(CommoditiesBoughtFromProvider::getProviderId)
            .forEach(tierId -> {
                final TopologyEntityDTO newComputeTier = entityOidToDto.get(tierId);
                if (newComputeTier == null) {
                    logger.error("Cannot find compute tier for projected VM: " + entityBuilder.getOid());
                    return;
                }

                int newCores = newComputeTier.getTypeSpecificInfo().getComputeTier().getNumCores();

                entityBuilder.setTypeSpecificInfo(
                    TypeSpecificInfo.newBuilder().setVirtualMachine(
                        entityBuilder.getTypeSpecificInfo().getVirtualMachine().toBuilder()
                            .setNumCpus(newCores)
                    )
                );
            });
    }

    /**
     * Merge timeslot commodities from the original commodities list.
     *
     * <p>Timeslot commodities from the same family generated for a specific {@link CommodityType} are merged
     * by averaging their use and peak values.
     * Non-timeslot commodities are left unchanged.
     * @param commodityBuilderTOs Original commodity builders bought or sold by trader
     * @param timeSlotsByCommType Holder for timeslot values arranged by commodity type
     * @param commoditySpecExtractor Function to extract commodity TO specification
     * @param quantityExtractor Function to extract commodity TO quantity
     * @param peakQuantityExtractor Function to extract commodity TO peak quantity
     * @param quantitySetter Function to set commodity TO quantity
     * @param peakQuantitySetter Function to set commodity TO peak quantity
     * @param <T> {@link CommodityBoughtTO.Builder} or {@link CommoditySoldTO.Builder}.
     * @return Merged commodity builders
     */
    @Nonnull
    @VisibleForTesting
    <T> Collection<T> mergeTimeSlotCommodities(
        @Nonnull final Collection<T> commodityBuilderTOs,
        @Nonnull final Map<CommodityType, List<Double>> timeSlotsByCommType,
        @Nonnull final Function<T, CommoditySpecificationTO> commoditySpecExtractor,
        @Nonnull final Function<T, Float> quantityExtractor,
        @Nonnull final Function<T, Float> peakQuantityExtractor,
        @Nonnull final BiFunction<T, Float, T> quantitySetter,
        @Nonnull final BiFunction<T, Float, T> peakQuantitySetter) {
        final List<T> mergedComms = Lists.newArrayListWithCapacity(
            commodityBuilderTOs.size());
        //final boolean isBought = commodityTOs.iterator().next() instanceof CommodityBoughtTO;
        final Map<CommodityType, List<T>> timeSlotCommoditiesByCommType = Maps.newHashMap();
        // group time slot commodities by CommodityType
        commodityBuilderTOs.forEach(commTO -> {
            final CommoditySpecificationTO commSpec = commoditySpecExtractor.apply(commTO);
            if (commodityConverter.isTimeSlotCommodity(commSpec)) {
                final Optional<TopologyDTO.CommodityType> commTypeOptional =
                    commodityConverter.marketToTopologyCommodity(commSpec);
                if (commTypeOptional.isPresent()) {
                    final CommodityType commType = commTypeOptional.get();
                    timeSlotCommoditiesByCommType.computeIfAbsent(commType,
                        k -> Lists.newLinkedList()).add(commTO);
                } else {
                    logger.error("Unknown commodity type returned by analysis for market id {}",
                        () -> commSpec.getType());
                }
            } else {
                mergedComms.add(commTO);
            }
        });
        mergeTimeSlotCommoditiesByType(timeSlotCommoditiesByCommType, timeSlotsByCommType, mergedComms,
            quantityExtractor, peakQuantityExtractor, quantitySetter, peakQuantitySetter);

        return mergedComms;
    }

    /**
     * Merge timeslot commodities arranged by {@link CommodityType}.
     *
     * @param timeSlotCmmoditiesByCommType Commodity TOs arranged by {@link CommodityType}
     * @param timeSlotsByCommType Holder for timeslot values arranged by commodity type
     * @param mergedCommodities Holder for merged commodities
     * @param quantityExtractor Function to extract commodity TO quantity
     * @param peakQuantityExtractor Function to extract commodity TO peak quantity
     * @param quantitySetter Function to set commodity TO quantity
     * @param peakQuantitySetter Function to set commodity TO peak quantity
     * @param <T> {@link CommodityBoughtTO} or {@link CommoditySoldTO}
     */
    private static <T> void mergeTimeSlotCommoditiesByType(
        @Nonnull final Map<CommodityType, List<T>> timeSlotCmmoditiesByCommType,
        @Nonnull final Map<CommodityType, List<Double>> timeSlotsByCommType,
        @Nonnull final Collection<T> mergedCommodities,
        @Nonnull final Function<T, Float> quantityExtractor,
        @Nonnull final Function<T, Float> peakQuantityExtractor,
        @Nonnull final BiFunction<T, Float, T> quantitySetter,
        @Nonnull final BiFunction<T, Float, T> peakQuantitySetter) {
       /* Sample timeSlotComms content with 2 time slots for pool CPU commodity (base type = 89):
               [type: 89 => [
                   specification {
                      type: 100
                      base_type: 89
                    }
                    quantity: 0.5
                    peak_quantity: 0.55,
                    specification {
                      type: 101
                      base_type: 89
                    }
                    quantity: 0.6
                    peak_quantity: 0.65
                ]
        */
        timeSlotCmmoditiesByCommType.forEach((commType, groupedCommodities) -> {
            final List<Double> timeSlotValues = Lists.newLinkedList();
            // ensure the generated family is sorted in the right order of slots
            groupedCommodities.sort(Comparator.comparing(comm -> commType.getType()));
            // we merge commodities from each generated family by averaging up used/peak values
            float totalQuantity = 0.0f;
            float totalPeak = 0.0f;
            for (final T comm : groupedCommodities) {
                final float currQuantity = quantityExtractor.apply(comm);
                timeSlotValues.add(Double.valueOf(currQuantity));
                totalQuantity += currQuantity;
                totalPeak += peakQuantityExtractor.apply(comm);
            }
            final T mergedCommBuilder = groupedCommodities.iterator().next();
            quantitySetter.apply(mergedCommBuilder, totalQuantity / groupedCommodities.size());
            peakQuantitySetter.apply(mergedCommBuilder, totalPeak / groupedCommodities.size());
            mergedCommodities.add(mergedCommBuilder);
            timeSlotsByCommType.put(commType, timeSlotValues);
        });
    }

    /**
     * Copies static attributes from one TopologyEntityDTO to another.
     * Static attributes will not change between the original entity to the projected entity.
     *
     * @param source the source TopologyEntityDto to copy from
     * @param destination the destination TopologyEntityDto.Builder to copy to
     */
    private void copyStaticAttributes(TopologyEntityDTO source, TopologyEntityDTO.Builder destination) {
        // copy environmentType
        if (source.hasEnvironmentType()) {
            destination.setEnvironmentType(source.getEnvironmentType());
        }

        // copy the TypeSpecificInfo from the original entity
        if (source.hasTypeSpecificInfo()) {
            destination.setTypeSpecificInfo(source.getTypeSpecificInfo());
        }
        // Copy over entity property map.
        Map<String, String> propertyMap = source.getEntityPropertyMapMap();
        if (propertyMap != null) {
            destination.putAllEntityPropertyMap(propertyMap);
        }
    }

    /**
     * Create entities for resources of topologyEntityDTO.
     * For ex. If a Cloud VM has a volume, then we create the projected version of the volume here.
     *
     * @param topologyEntityDTO The entity for which the resources need to be created
     * @return set of resources
     */
    @VisibleForTesting
    Set<TopologyEntityDTO> createResources(TopologyEntityDTO topologyEntityDTO) {
        Set<TopologyEntityDTO> resources = Sets.newHashSet();
        for (CommoditiesBoughtFromProvider commBoughtGrouping :
                topologyEntityDTO.getCommoditiesBoughtFromProvidersList()) {
            // create entities for volumes
            if (commBoughtGrouping.hasVolumeId()) {
                TopologyEntityDTO originalVolume = entityOidToDto.get(commBoughtGrouping.getVolumeId());
                if (originalVolume != null && originalVolume.getEntityType() == EntityType.VIRTUAL_VOLUME_VALUE) {
                    if (!commBoughtGrouping.hasProviderId() || !commBoughtGrouping.hasProviderEntityType()) {
                        logger.error("commBoughtGrouping of projected entity {} has volume Id {} " +
                            "but no associated storage or storageTier",
                            topologyEntityDTO.getDisplayName(), commBoughtGrouping.getVolumeId());
                        continue;
                    }
                    // Build a volume which is connected to the same Storage or StorageTier
                    // (which is the provider for this commBoughtGrouping), and connected to
                    // the same AZ as the VM if the zone exists
                    TopologyEntityDTO.Builder volume =
                        TopologyEntityDTO.newBuilder()
                            .setEntityType(originalVolume.getEntityType())
                            .setOid(originalVolume.getOid());

                    // connect to storage or storage tier
                    final ConnectedEntity connectedStorage = ConnectedEntity.newBuilder()
                            .setConnectedEntityId(commBoughtGrouping.getProviderId())
                            .setConnectedEntityType(commBoughtGrouping.getProviderEntityType())
                            .setConnectionType(ConnectionType.NORMAL_CONNECTION).build();
                    volume.addConnectedEntityList(connectedStorage);

                    // Get the AZ or Region the VM is connected to (there is no zone for azure or on-prem)
                    List<TopologyEntityDTO> azOrRegion = TopologyDTOUtil.getConnectedEntitiesOfType(
                        topologyEntityDTO,
                        Sets.newHashSet(EntityType.AVAILABILITY_ZONE_VALUE, EntityType.REGION_VALUE),
                        entityOidToDto);
                    if (!azOrRegion.isEmpty()) {
                        // Use the first AZ or Region we get.
                        ConnectedEntity connectedAzOrRegion = ConnectedEntity.newBuilder()
                            .setConnectedEntityId(azOrRegion.get(0).getOid())
                            .setConnectedEntityType(azOrRegion.get(0).getEntityType())
                            .setConnectionType(ConnectionType.AGGREGATED_BY_CONNECTION)
                            .build();
                        volume.addConnectedEntityList(connectedAzOrRegion);
                    }

                    // Create commodities of the volume. Volumes don't have a corresponding trader
                    // object. The commodity values are taken from the commodity bought list of the VM.
                    if (commBoughtGrouping.getProviderEntityType() == EntityType.STORAGE_TIER_VALUE) {
                        // Add commodity bought list
                        CommoditiesBoughtFromProvider.Builder commBoughtListBuilder =
                                CommoditiesBoughtFromProvider.newBuilder()
                                        .setProviderEntityType(EntityType.STORAGE_TIER_VALUE)
                                        .setProviderId(commBoughtGrouping.getProviderId());
                        for (CommodityBoughtDTO comm : commBoughtGrouping.getCommodityBoughtList()) {
                            if (OLD_QUANTITY_REQUIRED_COMM_TYPES.contains(comm.getCommodityType().getType())) {
                                CommodityBoughtDTO.Builder commBoughtBuilder = CommodityBoughtDTO.newBuilder()
                                        .setCommodityType(comm.getCommodityType());
                                if (comm.getCommodityType().getType() == CommodityDTO.CommodityType.STORAGE_AMOUNT_VALUE) {
                                    // Storage amount unit was converted to GB when creating traderTO.
                                    // Convert the unit back to MB when creating the projected value.
                                    // Cost and API expects storage to be in MB.
                                    commBoughtBuilder.setUsed(comm.getUsed() * Units.KIBI);
                                } else {
                                    commBoughtBuilder.setUsed(comm.getUsed());
                                }
                                commBoughtListBuilder.addCommodityBought(commBoughtBuilder);
                            }
                        }
                        volume.addCommoditiesBoughtFromProviders(commBoughtListBuilder);

                        // Add commodity sold list
                        for (CommodityBoughtDTO comm : commBoughtGrouping.getCommodityBoughtList()) {
                            if (OLD_QUANTITY_REQUIRED_COMM_TYPES.contains(comm.getCommodityType().getType())) {
                                CommoditySoldDTO.Builder commSoldBuilder = CommoditySoldDTO.newBuilder()
                                        .setCommodityType(comm.getCommodityType());
                                if (comm.getCommodityType().getType() == CommodityDTO.CommodityType.STORAGE_AMOUNT_VALUE) {
                                    setStorageAmountSoldCapacityForVolume(comm, commSoldBuilder, commBoughtGrouping);
                                } else if (comm.getCommodityType().getType() == CommodityDTO.CommodityType.STORAGE_ACCESS_VALUE) {
                                    setStorageAmountSoldCapacityForVolume(commSoldBuilder, commBoughtGrouping);
                                } else {
                                    commSoldBuilder.setCapacity(comm.getUsed());
                                }
                                volume.addCommoditySoldList(commSoldBuilder);
                            }
                        }
                        addMissingStorageAccessForLiftAndShiftPlan(commBoughtGrouping, volume);
                    }

                    copyStaticAttributes(originalVolume, volume);
                    volume.setDisplayName(originalVolume.getDisplayName());
                    resources.add(volume.build());
                }
            }
        }
        return resources;
    }

    private void addMissingStorageAccessForLiftAndShiftPlan(CommoditiesBoughtFromProvider commBoughtGrouping,
                                                            TopologyEntityDTO.Builder volume) {
        if (commBoughtGrouping.getProviderEntityType() != EntityType.STORAGE_TIER_VALUE) {
            return;
        }
        boolean storageAccessCommodityPresent = commBoughtGrouping.getCommodityBoughtList().stream()
                .anyMatch(c -> c.getCommodityType().getType() == CommodityDTO.CommodityType.STORAGE_ACCESS_VALUE);
        if (!storageAccessCommodityPresent) {
            // storage access commodity is not in the commodity list for the Lift&Shift
            // plan because it is disabled and not sent to the market. In this case,
            // we add the storage access commodity sold for the volume here. We don't
            // need the storage access usage value to determine the IOPS capacity for
            // GP2 and Azure Managed Premium.
            CommoditySoldDTO.Builder commSoldBuilder = CommoditySoldDTO.newBuilder()
                    .setCommodityType(CommodityType.newBuilder().setType(CommodityDTO.CommodityType.STORAGE_ACCESS_VALUE));
            setStorageAmountSoldCapacityForVolume(commSoldBuilder, commBoughtGrouping);
            volume.addCommoditySoldList(commSoldBuilder);
        }
    }

    private Optional<ConnectedEntity> createConnectedAzOrRegion(
        final TopologyEntityDTO topologyEntityDTO) {
        final List<TopologyEntityDTO> azOrRegions = TopologyDTOUtil.getConnectedEntitiesOfType(
            topologyEntityDTO,
            Sets.newHashSet(EntityType.AVAILABILITY_ZONE_VALUE, EntityType.REGION_VALUE),
            entityOidToDto);
        return azOrRegions.stream().findFirst()
            .map(azOrRegion -> ConnectedEntity.newBuilder()
                .setConnectedEntityId(azOrRegion.getOid())
                .setConnectedEntityType(azOrRegion.getEntityType())
                .setConnectionType(ConnectionType.AGGREGATED_BY_CONNECTION)
                .build());
    }

    /**
     * Set the storage access sold value for the volume that is the provider of the storage
     * commodity list.
     *
     * @param commSoldBuilder the storage access sold commodity to be added to a volume
     * @param commBoughtGrouping the storage commodity list of a VM.
     */
    private void setStorageAmountSoldCapacityForVolume(CommoditySoldDTO.Builder commSoldBuilder,
                                                       CommoditiesBoughtFromProvider commBoughtGrouping) {
        long providerId = commBoughtGrouping.getProviderId();
        TopologyEntityDTO tier = unmodifiableEntityOidToDtoMap.get(providerId);
        if (tier != null && cloudStorageTierIOPSCalculator != null) {
            cloudStorageTierIOPSCalculator.getIopsCapacity(commBoughtGrouping.getCommodityBoughtList(), tier)
                    .ifPresent(commSoldBuilder::setCapacity);
        }
    }

    /**
     * Set the storage amount sold value for volume in MB.
     *
     * @param storageAmountBoughtDto storage amount bought commodity of the VM
     * @param commSoldBuilder storage amount sold commodity build of the volume
     * @param commBoughtGrouping the storage commodity list of the VM
     */
    private void setStorageAmountSoldCapacityForVolume(CommodityBoughtDTO storageAmountBoughtDto,
                                                       CommoditySoldDTO.Builder commSoldBuilder,
                                                       CommoditiesBoughtFromProvider commBoughtGrouping) {
        long providerId = commBoughtGrouping.getProviderId();
        TopologyEntityDTO tier = unmodifiableEntityOidToDtoMap.get(providerId);
        if (tier != null && cloudStorageTierIOPSCalculator != null) {
            cloudStorageTierIOPSCalculator.getStorageAmountCapacityMB(storageAmountBoughtDto,
                    commBoughtGrouping.getCommodityBoughtList(), tier)
                    .ifPresent(commSoldBuilder::setCapacity);
        }
    }

    /**
     * Gets the list of connected entities to a trader. At present, this method returns the
     * availability zone to be connected to the trader for cloud consumers.
     *
     * @param traderTO the traderTO for which connected entity list is desired
     * @return
     */
    @Nonnull
    private List<ConnectedEntity> getConnectedEntities(TraderTO traderTO) {
        List<ConnectedEntity> connectedEntities = new ArrayList<>();
        TopologyEntityDTO originalCloudConsumer = entityOidToDto.get(traderTO.getOid());
        // Copy the connected entities of original entity into the projected entity except for the
        // ones in the map, which need to be computed like Availability zone or Region
        // because the AZ or Region might have changed.
        final boolean originalCloudConsumerExists = originalCloudConsumer != null;
        if (originalCloudConsumerExists) {
            Set<Integer> connectionsToCompute = projectedConnectedEntityTypesToCompute
                    .get(originalCloudConsumer.getEntityType());
            originalCloudConsumer.getConnectedEntityListList().stream()
                    .filter(ce -> connectionsToCompute == null ||
                            !connectionsToCompute.contains(ce.getConnectedEntityType()))
                    .forEach(ce -> connectedEntities.add(ConnectedEntity.newBuilder()
                            .setConnectedEntityId(ce.getConnectedEntityId())
                            .setConnectedEntityType(ce.getConnectedEntityType())
                            .setConnectionType(ce.getConnectionType()).build()));
            if (cloudTc.isTraderConsumingFromMaketTier(traderTO)) {
                // Primary market tier refers to Compute market tier / database market tier
                MarketTier destinationPrimaryMarketTier = cloudTc.getPrimaryMarketTier(traderTO);
                if (destinationPrimaryMarketTier == null) {
                    logger.error("Could not fetch primary market tier for {}",
                            traderTO.getDebugInfoNeverUseInCode());
                } else {
                    TopologyEntityDTO sourceRegion = originalCloudConsumerExists
                            ? cloudTc.getRegionOfCloudConsumer(originalCloudConsumer)
                            : null;
                    EconomyDTOs.Context contextWithRegionPresent = cloudTc.getContextWithRegionPresent(traderTO);
                    Long regionCommSpec = null;
                    if (Objects.nonNull(contextWithRegionPresent)) {
                        regionCommSpec = contextWithRegionPresent.getRegionId();
                    }
                    TopologyEntityDTO destinationRegion;
                    if (destinationPrimaryMarketTier instanceof SingleRegionMarketTier) {
                        destinationRegion = ((SingleRegionMarketTier)destinationPrimaryMarketTier).getRegion();
                    } else {
                        if (regionCommSpec != null) {
                            destinationRegion = unmodifiableEntityOidToDtoMap.get(regionCommSpec);
                        } else {
                            destinationRegion = sourceRegion;
                        }
                    }
                    TopologyEntityDTO destAZOrRegion = null;
                    if (sourceRegion == destinationRegion) {
                        // cloud consumer (VM / DB) did NOT move to a different region
                        destAZOrRegion = cloudTc.getAZOfCloudConsumer(originalCloudConsumer);
                    } else {
                        // cloud consumer (VM / DB) has moved to a different region
                        // Pick the first AZ in the destination region if AZ exists
                        List<TopologyEntityDTO> destAZs = TopologyDTOUtil.getConnectedEntitiesOfType(destinationRegion,
                                EntityType.AVAILABILITY_ZONE_VALUE, unmodifiableEntityOidToDtoMap);
                        if (!destAZs.isEmpty()) {
                            destAZOrRegion = destAZs.get(0);
                        }
                    }
                    destAZOrRegion = destAZOrRegion != null ? destAZOrRegion : destinationRegion;
                    if (destAZOrRegion != null) {
                        ConnectedEntity az = ConnectedEntity.newBuilder()
                                .setConnectedEntityId(destAZOrRegion.getOid())
                                .setConnectedEntityType(destAZOrRegion.getEntityType())
                                .setConnectionType(ConnectionType.AGGREGATED_BY_CONNECTION).build();
                        connectedEntities.add(az);
                    }
                }
            }
        }
        return connectedEntities;
    }

    /**
     * For VM, IDLE trader can be ACTIVE after analysis. It's a workaround to treat ACTIVE as IDEL,
     * and vise verse.
     * @param newState new VM state
     * @param originalState original VM state
     * @return true if the they have "same" state.
     */
    private boolean isSameVMTraderState(@Nonnull final TraderStateTO newState,
                                        @Nonnull final TraderStateTO originalState) {
        Objects.requireNonNull(newState);
        Objects.requireNonNull(originalState);
        if (originalState == TraderStateTO.ACTIVE && newState == TraderStateTO.IDLE) {
            return true;
        }
        if (originalState == TraderStateTO.IDLE && newState == TraderStateTO.ACTIVE) {
            return true;
        }
        return originalState == newState;
    }

    private TopologyDTO.CommodityBoughtDTO newCommodity(int type, long pmOid) {
        final CommodityType.Builder typeBuilder =
                    CommodityType.newBuilder().setType(type);

        final String key = accessesByKey.inverse().get(pmOid);
        if (key != null) {
            typeBuilder.setKey(key);
        } else {
            logger.warn("Unable to find key in inverse map for PM with OID {}", pmOid);
        }

        return TopologyDTO.CommodityBoughtDTO.newBuilder()
            .setCommodityType(typeBuilder)
            .build();
    }

    /**
     * Create a map which contains a VM's PM supplier to all ST suppliers mapping.
     *
     * @param shoppingListList all shoppinglists of the given trader
     * @return a map in which key is a PM OID and the value is a list of ST Oids that the
     * PM is connected to
     */
    private Map<Long, List<Long>> createPMToSTMap(
                    List<EconomyDTOs.ShoppingListTO> shoppingListList) {
        Map<Long, List<Long>> pMToSTMap = Maps.newHashMap();
        // return an empty map if there is no trader in oidToProjectedTraderTOMap
        if (oidToProjectedTraderTOMap.isEmpty()) {
            return pMToSTMap;
        }
        List<Long> stList = new ArrayList<>();
        for (EconomyDTOs.ShoppingListTO sl : shoppingListList) {
            if (oidToProjectedTraderTOMap.containsKey(sl.getSupplier())) {
                long supplierType = oidToProjectedTraderTOMap.get(sl.getSupplier()).getType();
                if (supplierType == EntityType.PHYSICAL_MACHINE_VALUE) {
                    pMToSTMap.put(sl.getSupplier(), stList);
                } else if (supplierType == EntityType.STORAGE_VALUE) {
                    stList.add(sl.getSupplier());
                }
            }
        }
        return pMToSTMap;
    }

    /**
     * Convert commodities sold by a trader to a list of {@link TopologyDTO.CommoditySoldDTO}.
     *
     * @param traderTO {@link TraderTO} whose commoditiesSold are to be converted into DTOs
     * @return list of {@link TopologyDTO.CommoditySoldDTO}s
     */
    private Set<TopologyDTO.CommoditySoldDTO> retrieveCommSoldList(
            @Nonnull final TraderTO traderTO) {

        // First we merge all timeslot commdities
        final Map<CommodityType, List<Double>> timeSlotsByCommType = Maps.newHashMap();
        final Collection<CommodityDTOs.CommoditySoldTO.Builder> commBuilders =
            traderTO.getCommoditiesSoldList().stream().map(CommoditySoldTO::toBuilder)
                .collect(Collectors.toList());
        final Collection<CommoditySoldTO> mergedCommodities =
            mergeTimeSlotCommodities(commBuilders,
                timeSlotsByCommType,
                CommoditySoldTO.Builder::getSpecification,
                CommoditySoldTO.Builder::getQuantity,
                CommoditySoldTO.Builder::getPeakQuantity,
                CommoditySoldTO.Builder::setQuantity,
                CommoditySoldTO.Builder::setPeakQuantity)
                .stream().map(CommoditySoldTO.Builder::build).collect(Collectors.toList());
        return mergedCommodities.stream()
                    .map(commoditySoldTO -> commSoldTOtoCommSoldDTO(traderTO, commoditySoldTO,
                        timeSlotsByCommType))
                    .filter(Optional::isPresent)
                    .map(Optional::get)
                    .collect(Collectors.toSet());
    }

    /**
     * Gets the resized capacity of cloud entity based on the used, weighted used and resize target
     * utilization. Th same resize demand will be considered to calculate new quantities required
     * for both Resize-up and Resize-down. This will be consistent for both use cases where there
     * is a driving sold commodity and no driving sold commodity.
     * @param topologyDTO topology entity DTO as resize target
     * @param commBought commodity bought to be resized
     * @param providerOid the oid of the seller of the shopping list
     * @return an array of two elements, the first element is an array of new used values,
     * the second is the array of new peak values
     */
    protected float[][] getResizedCapacity(
            @Nonnull final TopologyDTO.TopologyEntityDTO topologyDTO,
            @Nonnull final TopologyDTO.CommodityBoughtDTO commBought,
            @Nullable final Long providerOid) {

        logger.debug("Recalculating new capacity for {}", topologyDTO.getDisplayName());
        Optional<float[]> histUsedValue =
                CommodityConverter.getHistoricalUsedOrPeak(commBought,
                        TopologyDTO.CommodityBoughtDTO::getHistoricalUsed);
        Optional<float[]> histPeakValue =
                CommodityConverter.getHistoricalUsedOrPeak(commBought,
                        TopologyDTO.CommodityBoughtDTO::getHistoricalPeak);
        if (logger.isDebugEnabled()) {
            checkHistValues(commBought, histUsedValue, histPeakValue);
        }
        // if no historical values retrieved, use real time values
        if (!histUsedValue.isPresent()) {
            logger.debug("Using current used value {} for recalculating resize capacity for {}",
                    commBought.getUsed(), commBought.getCommodityType().getType());
            histUsedValue = Optional.of(new float[]{(float)commBought.getUsed()});
        }
        if (!histPeakValue.isPresent()) {
            logger.debug("Using current peak value {} for recalculating resize capacity for {}",
                    commBought.getPeak(), commBought.getCommodityType().getType());
            histPeakValue = Optional.of(new float[]{(float)commBought.getPeak()});
        }

        float[] histUsed = histUsedValue.orElseGet(() -> new float[] {});
        float[] histPeak = histPeakValue.orElseGet(() -> new float[] {});

        if (topologyDTO.getEnvironmentType() != EnvironmentType.CLOUD
                || !CLOUD_SCALING_ENTITY_TYPES.contains(topologyDTO.getEntityType())) {
            final float[][] standardResizedCapacity = getStandardResizedCapacity(histUsed, histPeak,
                commBought, providerOid, topologyDTO);
            return new float[][]{standardResizedCapacity[0], standardResizedCapacity[1]};
        }

        // Handle entities for which we generate cloud-scaling actions.
        final Integer drivingCommSoldType =
                TopologyConversionConstants.commDependancyMapForCloudResize.get(
                        commBought.getCommodityType().getType());

        if (drivingCommSoldType != null) {
            final List<TopologyDTO.CommoditySoldDTO> drivingCommmoditySoldList =
                    topologyDTO.getCommoditySoldListList()
                            .stream()
                            .filter(c -> c.getCommodityType().getType() == drivingCommSoldType)
                            .collect(Collectors.toList());
            if (!drivingCommmoditySoldList.isEmpty()) {
                return drivingSoldCommodityBasedCapacity(drivingCommmoditySoldList, topologyDTO, providerOid);
            }
        }
        if (providerOid != null
                && TopologyConversionConstants.CLOUD_BOUGHT_COMMODITIES_RESIZED.contains(
                commBought.getCommodityType().getType())) {
            final MarketTier marketTier = cloudTc.getMarketTier(providerOid);
            if (marketTier != null) {
                final TopologyEntityDTO tier = marketTier.getTier();
                final Optional<CommoditySoldDTO> commoditySoldDTO = tier
                        .getCommoditySoldListList()
                        .stream()
                        .filter(c -> c.getCommodityType().equals(commBought.getCommodityType()))
                        .filter(CommoditySoldDTO::hasCapacity)
                        .findFirst();

                if (commoditySoldDTO.isPresent() && commoditySoldDTO.get().getIsResizeable()
                        && commoditySoldDTO.get().hasCapacity()) {
                    return getCloudResizableBoughtCommodityCapacity(topologyDTO, commBought, histUsed, histPeak, commoditySoldDTO.get(), providerOid);
                } else {
                    logger.debug("Tier {} does not sell commodity type {} for entity {}",
                            tier::getDisplayName, commBought::getCommodityType,
                            topologyDTO::getDisplayName);
                }
            }
        }
        return new float[][]{histUsed, histPeak};
    }

    /**
     * Calculate capacity for bought commodities in cloud entity which is resizable.
     *
     * @param topologyDTO cloud entity {@link TopologyEntityDTO}
     * @param commBought {@link CommodityBoughtDTO} of the cloud entity which its provider
     * @param histUsed historical used values
     * @param histPeak historical peak values
     * @param commoditySoldDTO the corresponding {@link CommoditySoldDTO}
     * @return an array of two elements, the first element is an array of new used values,
     *         the second is the array of new peak values
     */
    private float[][] getCloudResizableBoughtCommodityCapacity(@Nonnull final TopologyEntityDTO topologyDTO,
                                                               @Nonnull final CommodityBoughtDTO commBought,
                                                               float[] histUsed,
                                                               final float[] histPeak,
                                                               final CommoditySoldDTO commoditySoldDTO,
                                                               final long providerOid) {

        if (commBought.hasHistoricalUsed() && commBought.getHistoricalUsed().hasPercentile()) {
            float targetUtil = (float)commBought.getResizeTargetUtilization();
            if (targetUtil <= 0.0) {
                targetUtil = EntitySettingSpecs.UtilTarget.getSettingSpec()
                        .getNumericSettingValueType()
                        .getDefault() / 100;
            }
            // For cloud entities / cloud migration plans, we do not use the peakQuantity.
            // We only use the quantity values inside M2
            final float percentile = (float)commBought.getHistoricalUsed().getPercentile();

            logger.debug("Using percentile value {} to recalculate capacity for {} in {}",
                    percentile, commBought.getCommodityType().getType(), topologyDTO.getDisplayName());

            float histUsage = percentile * (float)commoditySoldDTO.getCapacity();
            final float resizeUsage = histUsage / targetUtil;

            commoditiesResizeTracker.save(topologyDTO.getOid(), providerOid, commBought.getCommodityType(),
                    resizeUsage - commoditySoldDTO.getCapacity() > 0);
            return new float[][]{new float[]{resizeUsage}, new float[]{resizeUsage}};
        } else {
            // We want to use the historical used (already smoothened) for both the resize-up
            // and resize-down demand calculations. We do not want to consider the
            // historical max or the peaks to avoid a one-time historic max value to cause
            // resize decisions.
            final float[] resizedQuantity = calculateResizedQuantity(histUsed[0], histUsed[0],
                    (float)commBought.getUsed(), histPeak[0],
                    (float)commoditySoldDTO.getCapacity(),
                    (float)commBought.getResizeTargetUtilization(), false, false, false);
            commoditiesResizeTracker.save(topologyDTO.getOid(), providerOid, commBought.getCommodityType(),
                    resizedQuantity[0] - commoditySoldDTO.getCapacity() > 0);
            logger.debug("Using a peak used of {} for commodity type {} for entity {}.",
                    resizedQuantity[1], commBought.getCommodityType().getType(),
                    topologyDTO.getDisplayName());
            return new float[][]{new float[]{resizedQuantity[0]},
                    new float[]{resizedQuantity[1]}};
        }
    }

    private float[][] drivingSoldCommodityBasedCapacity(final List<CommoditySoldDTO> drivingCommmoditySoldList,
                                                        final TopologyEntityDTO topologyDTO, long providerOid) {
        final CommoditySoldDTO commoditySoldDTO = drivingCommmoditySoldList.get(0);

        // Cloud migration lift and shift plan (a.k.a. allocation plan) uses the capacity
        // value of the commodity of drivingCommSold.
        // The optimization plan (a.k.a consumption plan) will consider commodity usage and target
        // utilization when determining the resize quantity.
        if (isCloudMigration && !isCloudResizeEnabled && commoditySoldDTO.hasCapacity()) {
            float drivingCommSoldCapacity = (float)commoditySoldDTO.getCapacity();
            return new float[][]{new float[]{drivingCommSoldCapacity},
                    new float[]{drivingCommSoldCapacity}};
        }
        float histUsage = (float)commoditySoldDTO.getUsed();
        final float capacity = (float)commoditySoldDTO.getCapacity();
        boolean percentileBasedDemand = false;
        if (commoditySoldDTO.hasHistoricalUsed()) {
            if (commoditySoldDTO.getHistoricalUsed().hasPercentile() &&
                    commoditySoldDTO.getIsResizeable() && commoditySoldDTO.hasCapacity()) {
                final float percentile = (float)commoditySoldDTO.getHistoricalUsed().getPercentile();
                logger.debug("Using percentile value {} to recalculate capacity for {} in {}",
                        percentile, commoditySoldDTO.getCommodityType().getType(),
                        topologyDTO.getDisplayName());
                histUsage = percentile * capacity;
                percentileBasedDemand = true;
            } else if (commoditySoldDTO.getHistoricalUsed().hasHistUtilization()) {
                // if not then hist utilization which is the historical used value.
                histUsage =
                        (float)commoditySoldDTO.getHistoricalUsed().getHistUtilization();
                logger.debug("Using historical value {} to recalculate capacity for {} in {}",
                        histUsage, commoditySoldDTO.getCommodityType().getType(),
                        topologyDTO.getDisplayName());
            }
        }
        final EntityType entityType = EntityType.forNumber(topologyDTO.getEntityType());
        final boolean useTargetUtilBand = EntitySettingSpecs.TargetBand.getEntityTypeScope()
            .contains(entityType);
        final float[] resizedQuantity =
                calculateResizedQuantity(histUsage, histUsage,
                        (float)commoditySoldDTO.getUsed(), (float)commoditySoldDTO.getPeak(),
                        (float)commoditySoldDTO.getCapacity(),
                        (float)commoditySoldDTO.getResizeTargetUtilization(),
                        true, useTargetUtilBand, percentileBasedDemand);
        commoditiesResizeTracker.save(topologyDTO.getOid(), providerOid, commoditySoldDTO.getCommodityType(),
                resizedQuantity[0] - capacity > 0);
        logger.debug(
                "Using quantity {}, peak quantity {}, targetUtilBand: {} for driving commodity "
                        + "type {} for entity {}, with current capacity: {}",
                resizedQuantity[0], resizedQuantity[1], useTargetUtilBand,
                commoditySoldDTO.getCommodityType().getType(), topologyDTO.getDisplayName(), capacity);
        return new float[][]{new float[]{resizedQuantity[0]},
                new float[]{resizedQuantity[1]}};
    }

    /**
     * Warn if the number of historical used quantities is different from the number of historical
     * peak values, and the difference is legitimately unexpected.
     *
     * @param commBought commodity bought which values to check
     * @param histUsed historical used values
     * @param histPeak historical peak values
     */
    private static void checkHistValues(
        @Nonnull final TopologyDTO.CommodityBoughtDTO commBought,
        @Nonnull final Optional<float[]> histUsed,
        @Nonnull final Optional<float[]> histPeak) {
        if (histUsed.isPresent() && histPeak.isPresent()) {
            final float[] usedQuantities = histUsed.get();
            final float[] peakQuantities = histPeak.get();
            if (usedQuantities.length != peakQuantities.length) {
                final int histUsedTimeslots = commBought.hasHistoricalUsed()
                    ? commBought.getHistoricalUsed().getTimeSlotCount() : 0;
                final int histPeakTimeslots = commBought.hasHistoricalPeak()
                    ? commBought.getHistoricalPeak().getTimeSlotCount() : 0;
                // if one set of historical values has timeslots while the other one doesn't,
                // the difference would be expected
                if (histUsedTimeslots == histPeakTimeslots && peakQuantities.length > 0) {
                    logger.warn("Different lengths of used and peak quantities for commodity {}. "
                            + "Received {} used and {} peak values. ",
                        commBought::getCommodityType, () -> usedQuantities.length,
                        () -> peakQuantities.length);
                }
            }
        }
    }

    /**
     * Calculates the new resized  capacities for the bought commodity based on historical
     * demands.
     *
     * @param used Bought commodity historical used value.
     * @param peak Bought commodity peak value.
     * @param commBought Bought commodity.
     * @param providerOid Oid of the provider DTO for this commodity.
     * @param topologyDTO the TopologyDTO buying this commodity.
     * @return the new calculated capacities for the bought commodity.
     */
    private float[][] getStandardResizedCapacity(final float[] used,
                                                 final float[] peak,
                                                 @Nonnull final TopologyDTO.CommodityBoughtDTO commBought,
                                                 final Long providerOid,
                                                 @Nonnull final TopologyDTO.TopologyEntityDTO topologyDTO) {
        // An example use case for the condition below is the
        // VDI use case where we need to apply the target Util on the percentile.
        final TopologyEntityDTO providerTopologyEntity = entityOidToDto.get(providerOid);
        if (providerTopologyEntity == null) {
            logger.warn("Could not find provider for entity {} with id {}." +
                            " Using percentile used and peak without " +
                            "applying the target utilization", topologyDTO.getDisplayName(),
                    providerOid);
            return new float[][]{used, peak};
        }
        float histUsed = used[0];
        float histPeak = peak[0];
        // Find the corresponding sold commodity. For example, in the VDI use case,
        // this would be the image commodity sold by the desktop pool.
        final List<TopologyDTO.CommoditySoldDTO> commoditiesSoldByProvider =
                providerTopologyEntity.getCommoditySoldListList()
                        .stream()
                        .filter(c -> c.getCommodityType().getType()
                                == commBought.getCommodityType().getType())
                        .collect(Collectors.toList());
        if (commoditiesSoldByProvider.size() != 1 || commoditiesSoldByProvider.get(0) == null) {
            logger.debug("Could not find corresponding sold commodity from provider {} for "
                    + "type {}, for entity {}. Using percentile used and peak without "
                    + "applying the target utilization", providerTopologyEntity.getDisplayName(),
                    commBought.getCommodityType().getType(), topologyDTO.getDisplayName());
            return new float[][]{new float[]{histUsed}, new float[]{histPeak}};
        } else {
            float targetUtil = (float)commBought.getResizeTargetUtilization();
            double capacity = commoditiesSoldByProvider.get(0).getCapacity();
            histUsed = (float)(histUsed / targetUtil);
            histPeak = (float)(histPeak / targetUtil);
            //If commBought has percentile, the histUsed is in percentage
            if (commBought.hasHistoricalUsed() && commBought.getHistoricalUsed().hasPercentile()) {
                histPeak *= capacity;
                histUsed *= capacity;
            }
            logger.debug("New capacity for entity {} 's commodity {}: {}, providerId: {}, targetUtil:{}, old capacity: {}",
                    topologyDTO.getDisplayName(), commBought.getCommodityType().getType(),
                    histUsed, providerTopologyEntity.getDisplayName(), targetUtil, capacity);
            if (TopologyConversionConstants.ONPREM_BOUGHT_COMMODITIES_TO_TRACK.contains(commBought.getCommodityType().getType())) {
                    commoditiesResizeTracker.save(topologyDTO.getOid(), providerOid, commBought.getCommodityType(), histUsed > capacity);
            }
        }
        if (commBought.hasHistoricalUsed() && commBought.getHistoricalUsed().hasPercentile()) {
            return new float[][]{new float[]{histUsed}, new float[]{histPeak}};
        }
        return new float[][]{used, peak};
    }

    private float[] calculateResizedQuantity(float resizeUpDemand, float resizeDownDemand,
                                             float used, float peak, float capacity,
                                             float targetUtil, boolean isSoldCommodity,
                                             boolean useTargetUtilBand,
                                             boolean percentileBasedDemand) {
        if (targetUtil <= 0.0) {
            targetUtil = EntitySettingSpecs.UtilTarget.getSettingSpec()
                    .getNumericSettingValueType()
                    .getDefault() / 100;
        }
        final float targetBandRange =
                EntitySettingSpecs.TargetBand.getSettingSpec().getNumericSettingValueType()
                        .getDefault();
        final boolean resizeUpOutsideTargetBand =
                !useTargetUtilBand || outsideTargetBand(targetUtil, resizeUpDemand, capacity,
                        targetBandRange / 200);
        final boolean resizeDownOutsideTargetBand =
                !useTargetUtilBand || outsideTargetBand(targetUtil, resizeDownDemand, capacity,
                        targetBandRange / 200);
        // For cloud entities / cloud migration plans, we do not use the peakQuantity.
        // We only use the quantity values inside M2
        final float peakQuantity = Math.max(used, peak) / targetUtil;
        float quantity = used;
        final boolean zeroDemandAllowed = isSoldCommodity && percentileBasedDemand;
        if (resizeUpOutsideTargetBand && Math.ceil(resizeUpDemand / targetUtil) > capacity) {
            quantity = resizeUpDemand / targetUtil;
        } else if (resizeDownOutsideTargetBand && (resizeDownDemand > 0 || zeroDemandAllowed)
            && Math.ceil(resizeDownDemand / targetUtil) < capacity) {
            quantity = resizeDownDemand / targetUtil;
        } else if (isSoldCommodity) {
            /* Sold commodities like vMem may sometimes have a zero usage
            when the probe does not send in metrics. But, this is not applicable for
            the bought commodities like the throughput commodities. */
            quantity = capacity;
        }
        return new float[]{quantity, peakQuantity};
    }

    private static boolean outsideTargetBand(final float targetUtilization, final float demandValue,
                                    final float capacity, final float delta) {
        return demandValue / capacity > (targetUtilization + delta)
            || demandValue / capacity < (targetUtilization - delta);
    }


    /**
     * Calculates the weighted usage which will be used for resize down for cloud resource.
     *
     * @param commodity the {@link TopologyDTO.CommoditySoldDTO}
     * @return weighted used value calculated from avg, peak and max
     */
    @SuppressWarnings("unused")
    private double getWeightedUsed(@Nonnull final TopologyDTO.CommoditySoldDTO commodity) {
        final Double maxQuantity =
                commodity.hasHistoricalUsed() && commodity.getHistoricalUsed().hasMaxQuantity() ?
                        commodity.getHistoricalUsed().getMaxQuantity() : null;
        final float max = maxQuantity == null ? 0f : maxQuantity.floatValue();
        return getWeightedUsed(commodity.getUsed(), max, commodity.getPeak());
    }


    /**
     * Calculates the weighted usage which will be used for resize down for cloud resource.
     *
     * @param used commodity used
     * @param max max quantity of commodity historical used
     * @param peak commodity peak
     */
    private static double getWeightedUsed(double used, double max, double peak) {
        return max <= 0 ? max : TopologyConversionConstants.RESIZE_AVG_WEIGHT * used +
                TopologyConversionConstants.RESIZE_MAX_WEIGHT * max +
                TopologyConversionConstants.RESIZE_PEAK_WEIGHT * peak;
    }

    /**
     * Convert {@link CommodityDTOs.CommodityBoughtTO} of a trader to its corresponding
     * {@link TopologyDTO.CommodityBoughtDTO}.
     * <p/>
     * Note that the 'used' value may need to be reverse-scaled from the market-value to the
     * 'topology' value if there is a 'scaleFactor' for that commodity (e.g. CPU, CPU_Provisioned).
     *
     * @param commBoughtTO {@link CommodityBoughtTO} that is to be converted to
     * {@link CommodityBoughtDTO}
     * @param reservedCapacityAnalysis the reserved capacity information
     * @param originalEntity the original entity DTO
     * @param timeSlotsByCommType Timeslot values arranged by {@link CommodityBoughtTO}
     * @param isProvisioned Whether this trader is a provisioned trader which doesn't have shoppinglist.
     * @return {@link TopologyDTO.CommoditySoldDTO} that the trader sells
     */
    @Nonnull
    private Optional<TopologyDTO.CommodityBoughtDTO> commBoughtTOtoCommBoughtDTO(
            final long traderOid, final long supplierOid, final long slOid,
            @Nonnull final CommodityBoughtTO commBoughtTO,
            @Nonnull final ReservedCapacityAnalysis reservedCapacityAnalysis,
            final TopologyEntityDTO originalEntity,
            @Nonnull Map<CommodityType, List<Double>> timeSlotsByCommType,
            boolean isProvisioned) {


        float peak = commBoughtTO.getPeakQuantity();
        if (peak < 0) {
            conversionErrorCounts.recordError(ErrorCategory.PEAK_NEGATIVE,
                commBoughtTO.getSpecification().getDebugInfoNeverUseInCode());
            logger.trace("The entity with negative peak is {} (buying {} from {})",
                traderOid, commBoughtTO, supplierOid);
            peak = 0;
        }

        final float peakQuantity = peak; // It must be final

        final ShoppingListInfo shoppingListInfo = shoppingListOidToInfos.get(slOid);
        long volumeId = Optional.ofNullable(shoppingListInfo)
                        .flatMap(ShoppingListInfo::getResourceId).orElse(0L);
        return commodityConverter.marketToTopologyCommodity(commBoughtTO.getSpecification())
                .map(commType -> {
                    Optional<CommodityBoughtDTO> boughtDTObyTraderFromProjectedSellerInRealTopology =
                        getCommodityIndex().getCommBought(traderOid, supplierOid, commType, volumeId);
                    float currentUsage = getOriginalUsedValue(commBoughtTO, traderOid,
                            supplierOid, commType, volumeId, originalEntity);
                    final Builder builder = CommodityBoughtDTO.newBuilder();
                    builder.setUsed(reverseScaleComm(currentUsage, boughtDTObyTraderFromProjectedSellerInRealTopology,
                                    CommodityBoughtDTO::getScalingFactor))
                    .setReservedCapacity(reservedCapacityAnalysis.getReservedCapacity(traderOid, commType))
                    .setCommodityType(commType)
                    .setPeak(reverseScaleComm(peakQuantity, boughtDTObyTraderFromProjectedSellerInRealTopology,
                            CommodityBoughtDTO::getScalingFactor));

                    boughtDTObyTraderFromProjectedSellerInRealTopology.map(CommodityBoughtDTO::getScalingFactor)
                                    .ifPresent(builder::setScalingFactor);

                    /*
                       if (bought by buyer from projected seller commodity in real topology exists) {
                           there are several possible use cases here:
                                1) Seller didn't change after work of market.
                                   It's either resize or no action at all
                                2) Seller changed after market's work.
                                   It is moving some entity to entity1 -> entity2 -> entity1
                           just use percentile from original topology
                       } else {
                            Buyer didn't buy from projectedSeller in real topology.
                            It is definitely a move action (seller changed).
                            we should calculate projected percentile value and use it
                       }
                     */
                    //A provisioned trader doesn't have shopping list info and boughtCommodities
                    //so don't populate projected percentile for it.
                    if (!isProvisioned) {
                        final Double projectedPercentile =
                                    boughtDTObyTraderFromProjectedSellerInRealTopology
                                                    .map(CommodityBoughtDTO::getHistoricalUsed)
                                                    .filter(HistoricalValues::hasPercentile)
                                                    .map(HistoricalValues::getPercentile)
                                                    .orElse(getProjectedPercentileValue(supplierOid,
                                                                                        shoppingListInfo,
                                                                                        commType));
                        if (projectedPercentile != null) {
                            builder.setHistoricalUsed(HistoricalValues.newBuilder().setPercentile(projectedPercentile).build());
                        }
                    }

                    // Set timeslot values if applies
                    if (timeSlotsByCommType.containsKey(commType)) {
                        if (builder.hasHistoricalUsed()) {
                            builder.setHistoricalUsed(
                                builder.getHistoricalUsed().toBuilder()
                                    .addAllTimeSlot(timeSlotsByCommType.get(commType))
                                    .build());
                        } else {
                            builder.setHistoricalUsed(HistoricalValues.newBuilder()
                                .addAllTimeSlot(timeSlotsByCommType.get(commType))
                                .build());
                        }
                    }

                    return builder.build(); });
    }

    /**
     * Calculates projected percentile if it is possible.
     *
     * @implNote projectedPercentile == originalPercentile * oldCapacity / newCapacity
     *
     * @param supplierOid oid of provider in projected topology (seller)
     * @param shoppingListInfo information about commodities that are bought in real topology.
     * @param commType commodity type
     *
     * @return projected percentile value or null if percentile is missing in original commodity
     * or it's not possible to calculate it
     */
    private Double getProjectedPercentileValue(long supplierOid, ShoppingListInfo shoppingListInfo,
                                               CommodityType commType) {
        if (shoppingListInfo == null || shoppingListInfo.getSellerId() == null) {
            logger.error("Shopping list info is null or sellerId is null. Unable to calculate projected percentile. Shopping list is {}",
                         shoppingListInfo);
            return null;
        }

        final List<CommodityBoughtDTO> commodityBoughtDTOs =
                        shoppingListInfo.commodities.stream()
                                        .filter(commodity -> commType
                                                        .equals(commodity.getCommodityType()))
                                        .collect(Collectors.toList());
        if (commodityBoughtDTOs.size() != 1) {
            logger.warn("There are too many or too few (count is {} but expected is 1) commodities with type {} that sold by supplier {} to buyer {}. Shopping list is {}.",
                        commodityBoughtDTOs.size(),
                        commType,
                        supplierOid,
                        shoppingListInfo.getBuyerId(),
                        shoppingListInfo);
            return null;
        }

        CommodityBoughtDTO boughtDTO = commodityBoughtDTOs.get(0);
        if (boughtDTO == null || boughtDTO.getHistoricalUsed() == null || !boughtDTO.getHistoricalUsed().hasPercentile()) {
            return null;
        }

        final double originalPercentile = boughtDTO.getHistoricalUsed().getPercentile();
        long oldSupplierId = shoppingListInfo.getSellerId();
        long newSupplierId = supplierOid;
        if (shoppingListInfo.getSellerEntityType().isPresent() && TopologyDTOUtil.isTierEntityType(shoppingListInfo.getSellerEntityType().get())) {
            // If it is tier type, the traderOid is stored in the shoppinglistInfo.
            // Need to convert it to the entityOid in order to look up in commodityIndex
            if (cloudTc.isMarketTier(oldSupplierId)) {
                final MarketTier marketTier = cloudTc.getMarketTier(oldSupplierId);
                if (marketTier.hasRIDiscount()) {
                    // For now the system only support RI for computeTier.  In the further if other tiers
                    // can be RI, this needs to be handled in a generic way.
                    final Optional<TopologyEntityDTO> computeTier = cloudTopology.getComputeTier(shoppingListInfo.getBuyerId());
                    if (computeTier.isPresent()) {
                        oldSupplierId = computeTier.get().getOid();
                    } else {
                        logger.error("{} does not have compute tier supplier", shoppingListInfo.getBuyerId());
                        oldSupplierId = marketTier.getTier().getOid();
                    }
                } else {
                    oldSupplierId = cloudTc.getMarketTier(oldSupplierId).getTier().getOid();
                }
            }
            if (cloudTc.isMarketTier(newSupplierId)) {
                // new supplier is always OnDemandMarketTier
                newSupplierId = cloudTc.getMarketTier(newSupplierId).getTier().getOid();
            }
        }
        final Optional<Double> oldCapacity = getCommodityIndex().getCommSold(
            oldSupplierId,
            commType).map(CommoditySoldDTO::getCapacity);
        final Optional<Double> newCapacity =
            getCommodityIndex().getCommSold(newSupplierId, commType)
                                        .map(CommoditySoldDTO::getCapacity)
                                        .filter(capacity -> capacity != 0);
        if (oldCapacity.isPresent() && newCapacity.isPresent()) {
            logger.debug("converting for commType={}, buyer oid {}, seller {} oid={}.  oldCapacity={}, newcapacity={}, originalPercentile={}, newPercentile={}",
                commType, shoppingListInfo.getBuyerId(), shoppingListInfo.sellerEntityType, shoppingListInfo.getSellerId(), oldCapacity, newCapacity, originalPercentile, originalPercentile * oldCapacity.get() / newCapacity.get());
            return originalPercentile * oldCapacity.get() / newCapacity.get();
        }

        logger.warn("Projected percentile approximation can't be calculated. commType={}; Original percentile = {}, oldCapacity = {}, newCapacity = {}, boughtDTO = {}",
            commType,
            originalPercentile,
            oldCapacity,
            newCapacity,
            boughtDTO);
        return null;
    }

    /**
     * Find the original used value for a given Bought commodity TO.
     * @param commBoughtTO - BoughtTO for which we want the original used value.
     * @param traderOid Trader Oid
     * @param supplierOid Provider Oid
     * @param commType commodity type
     * @param volumeId Volume Id
     * @param originalEntity the original topology entity DTO for the trader.
     * @return the used value
     */
    private float getOriginalUsedValue(final CommodityBoughtTO commBoughtTO, final long traderOid,
                                       final long supplierOid, final CommodityType commType,
                                       final long volumeId,
                                       final TopologyEntityDTO originalEntity) {
        float currentUsage = commBoughtTO.getQuantity();
        // If this is a cloud entity, find the original bought commodity from supplier.
        if (cloudTc.isMarketTier(supplierOid)) {
            if (cloudTc.getMarketTier(supplierOid).getTier() != null &&
                    TopologyConversionConstants.CLOUD_BOUGHT_COMMODITIES_RESIZED
                            .contains(commType.getType())) {
                //  Retrieve old bought commodity,given the old provider id
                //  and original entity
                final int providerType =
                        cloudTc.getMarketTier(supplierOid).getTier().getEntityType();
                final Set<TopologyEntityDTO> providerDTO =
                        cloudTc.getTopologyEntityDTOProvidersOfType(originalEntity,
                                providerType);
                /* The cloudTc.getTopologyEntityDTOProvidersOfType returns a list in
                cases where there maybe multiple providers for the same provider type
                as in the case of a VM buying from multiple storages. We don't need to
                find the original bought commodity to restore the quantity in this case.
                */
                if (providerDTO.size() == 1) {
                    Optional<CommodityBoughtDTO> originalCommodityBoughtDTO =
                        getCommodityIndex().getCommBought(traderOid,
                            providerDTO.stream().findFirst().get().getOid(),
                            commType, volumeId);
                    if (originalCommodityBoughtDTO.isPresent()) {
                        currentUsage = (float)originalCommodityBoughtDTO.get().getUsed();
                    }
                } else if (providerDTO.isEmpty()) {
                    logger.warn("{} has no provider of type {} in the topology.",
                        originalEntity.getDisplayName(), EntityType.forNumber(providerType));
                }
            } else if (cloudTc.getMarketTier(supplierOid).getTier() == null) {
                logger.warn("Unable to find providerType to retrieve original" +
                                " commodityBought for commodity {} in trader {}." +
                                " Using usage as received from trader from market.",
                        commBoughtTO.getSpecification().toString(), traderOid);
            }
        }
        return currentUsage;
    }

    /**
     * Convert a topology entity DTO to a trader TO.
     * @param topologyDTO topology entity DTO to process
     * @return the converted trader
     */
    @VisibleForTesting
     EconomyDTOs.TraderTO topologyDTOtoTraderTO(@Nonnull final TopologyEntityDTO topologyDTO) {
        EconomyDTOs.TraderTO traderDTO = null;
        try {
            final EconomyDTOs.TraderStateTO state = TopologyConversionUtils.traderState(topologyDTO);
            final boolean active = EconomyDTOs.TraderStateTO.ACTIVE.equals(state);
            final boolean bottomOfSupplyChain = topologyDTO.getCommoditiesBoughtFromProvidersList().isEmpty();
            final boolean topOfSupplyChain = topologyDTO.getCommoditySoldListList().isEmpty();
            final int entityType = topologyDTO.getEntityType();
            boolean clonable = EntitySettings.BooleanKey.ENABLE_PROVISION.value(topologyDTO);
            /*
             * Whether trader is suspendable in market or not depends on multiple conditions
             * 1. Topology settings - policy sends the suspendable flag
             * (entity settings and analysis settings (happens later))
             * 2. Topology sends controllable flag
             * 3. Whether entity is a VM in plan (to improve)
             * 4. Whether in plan the VM hosts containers (in which case 3 is overridden)
             * 5. Whether entity is top of supply chain (to improve)
             * 6. Whether it is a DB or DBServer on cloud
             */
            // If topologyEntity set suspendable value, we should directly use it.
            boolean suspendable = topologyDTO.getAnalysisSettings().hasSuspendable()
                            ? topologyDTO.getAnalysisSettings().getSuspendable()
                            : EntitySettings.BooleanKey.ENABLE_SUSPEND.value(topologyDTO);
            boolean isProviderMustClone = EntitySettings.BooleanKey
                    .PROVIDER_MUST_CLONE.value(topologyDTO);
            // If the entity hosts containers, use the entity setting.  Otherwise, force VM
            // suspension to false. In the future, mediation needs to set the suspend/clone setting
            // so that this override is not required.
            if (!providersOfContainers.contains(topologyDTO.getOid())) {
                if ((bottomOfSupplyChain && active) ||
                        topOfSupplyChain ||   // Workaround for OM-25254. Should be set by mediation
                        entityType == EntityType.VIRTUAL_MACHINE_VALUE) {
                    suspendable = false;
                }
            }
            // If topologyEntity set clonable value, we should directly use it.
            clonable = topologyDTO.getAnalysisSettings().hasCloneable()
                            ? topologyDTO.getAnalysisSettings().getCloneable()
                                            : clonable;
            // If topologyEntity set providerMustClone, we need to use its value.
            isProviderMustClone = topologyDTO.getAnalysisSettings().hasProviderMustClone()
                ? topologyDTO.getAnalysisSettings().getProviderMustClone()
                : isProviderMustClone;

            if (entityType == EntityType.DATABASE_VALUE ||
                    entityType == EntityType.DATABASE_SERVER_VALUE) {
                suspendable = false;
            }

            final StitchingErrors stitchingErrors = StitchingErrors.fromProtobuf(topologyDTO);
            final boolean controllable = topologyDTO.getAnalysisSettings().getControllable() &&
                // If there were stitching errors, it's risky to control this entity.
                stitchingErrors.isNone();

            boolean isEntityFromCloud = TopologyConversionUtils.isEntityConsumingCloud(topologyDTO);
            TraderSettingsTO.Builder settingsBuilder = TopologyConversionUtils
                    .createCommonTraderSettingsTOBuilder(topologyDTO, unmodifiableEntityOidToDtoMap);
            settingsBuilder.setClonable(clonable && controllable)
                    .setControllable(controllable)
                    // cloud providers do not come here. We will hence be setting this to true just for
                    // on-prem storages
                    .setCanSimulateAction(entityType == EntityType.STORAGE_VALUE)
                    .setSuspendable(suspendable)
                    .setCanAcceptNewCustomers(topologyDTO.getAnalysisSettings().getIsAvailableAsProvider()
                                              && controllable)
                    .setIsEligibleForResizeDown(isPlan() ||
                            topologyDTO.getAnalysisSettings().getIsEligibleForResizeDown())
                    .setQuoteFunction(QuoteFunctionDTO.newBuilder()
                            .setSumOfCommodity(SumOfCommodity.getDefaultInstance()))
                    .setQuoteFactor(isEntityFromCloud ? CLOUD_QUOTE_FACTOR : quoteFactor)
                    .setMoveCostFactor((isPlan() || isEntityFromCloud)
                            ? PLAN_MOVE_COST_FACTOR
                            : liveMarketMoveCostFactor)
                    .setProviderMustClone(isProviderMustClone)
                    .setDaemon(topologyDTO.getAnalysisSettings().getDaemon())
                    .setRateOfResize(topologyDTO.getAnalysisSettings().getRateOfResize());

            // Overwrite flags for vSAN
            if (TopologyConversionUtils.isVsanStorage(topologyDTO)) {
                settingsBuilder.setGuaranteedBuyer(true).setProviderMustClone(true)
                        .setClonable(false).setSuspendable(false).setResizeThroughSupplier(true);
            }

            //compute biclique IDs for this entity, the clique list will be used only for
            // shop together placement, so pmBasedBicliquer is called
            Set<Long> allCliques = pmBasedBicliquer.getBcIDs(String.valueOf(topologyDTO.getOid()));

            Pair<List<EconomyDTOs.ShoppingListTO>, Long> p =
                    createAllShoppingListsAndReturnProviderId(topologyDTO);
            List<EconomyDTOs.ShoppingListTO> shoppingLists = p.first;
            TraderTO.Builder traderDTOBuilder = TraderTO.newBuilder()
                    // Type and Oid are the same in the topology DTOs and economy DTOs
                    .setOid(topologyDTO.getOid())
                    .setType(entityType)
                    .setState(state)
                    .setDebugInfoNeverUseInCode(entityDebugInfo(topologyDTO))
                    .addAllCommoditiesSold(createAllCommoditySoldTO(topologyDTO))
                    .addAllShoppingLists(shoppingLists)
                    .addAllCliques(allCliques);
            createCurrentContext(topologyDTO, p.second)
                .ifPresent(settingsBuilder::setCurrentContext);
            consistentScalingHelper.getScalingGroupId(topologyDTO.getOid())
                .ifPresent(traderDTOBuilder::setScalingGroupId);
            traderDTOBuilder.setSettings(settingsBuilder);
            traderDTO = traderDTOBuilder.build();
        } catch (RuntimeException e) {
            logger.error(entityDebugInfo(topologyDTO) + " could not be converted to traderTO:", e);
            throw e;
        }
        return traderDTO;
    }

    private Optional<Context.Builder> createCurrentContext(final TopologyEntityDTO topologyDTO,
                                                           final Long providerId) {
        final TopologyEntityDTO businessAccount = cloudEntityToBusinessAccount.get(topologyDTO);
        if (businessAccount == null || isCloudMigration) {
            // For cloud migration case, we want it to find the cheapest among the
            // destination regions, rather than using its current BA.
            return Optional.empty();
        }
        final Context.Builder result = Context.newBuilder()
                .setBalanceAccount(createBalanceAccountFromBusinessAccount(businessAccount));
        final TopologyEntityDTO region = cloudTc.getRegionOfCloudConsumer(topologyDTO);
        setIfPresent(region, result::setRegionId);
        final TopologyEntityDTO zone = cloudTc.getAZOfCloudConsumer(topologyDTO);
        setIfPresent(zone, result::setZoneId);
        Optional<EntityReservedInstanceCoverage> riCoverage =
                cloudTc.getRiCoverageForEntity(topologyDTO.getOid());
        if (riCoverage.isPresent() && providerId != null) {
            CoverageEntry entry = CoverageEntry.newBuilder()
                    .setProviderId(providerId)
                    .setTotalRequestedCoupons(getTotalNumberOfCouponsRequested(topologyDTO))
                    .setTotalAllocatedCoupons(TopologyConversionUtils.getTotalNumberOfCouponsCovered(riCoverage.get()))
                    .build();
            result.addFamilyBasedCoverage(entry);
        }
        return Optional.of(result);
    }

    private float getTotalNumberOfCouponsRequested(TopologyEntityDTO entity) {
        return entity.getCommoditiesBoughtFromProvidersList().stream().filter(CommoditiesBoughtFromProvider::hasProviderId)
                .filter(entry -> entry.getProviderEntityType() == EntityType.COMPUTE_TIER_VALUE)
                .map(entry -> entityOidToDto.get(entry.getProviderId()))
                .map(TopologyEntityDTO::getTypeSpecificInfo)
                .map(TopologyDTO.TypeSpecificInfo::getComputeTier)
                .mapToLong(TopologyDTO.TypeSpecificInfo.ComputeTierInfo::getNumCoupons)
                .sum();
    }

    private void setIfPresent(final TopologyEntityDTO topologyDTO,
                                  Function<Long, Context.Builder> setter) {
        if (topologyDTO != null) {
            setter.apply(topologyDTO.getOid());
        }
    }

    @Nonnull
    private BalanceAccountDTO createBalanceAccountFromBusinessAccount(
            TopologyEntityDTO businessAccount) {
        // We create default balance account
        final double defaultBudgetValue = 100000000d;
        final float spent = 0f;
        // Set the account pricing data oid on the balance account. If it is not found,
        // have the VM shop for its own business account id.
        final Optional<Long> priceId = cloudTc
                .getAccountPricingIdFromBusinessAccount(businessAccount.getOid())
                .map(AccountPricingData::getAccountPricingDataOid);
        final BalanceAccountDTO.Builder balanceAccount = BalanceAccountDTO.newBuilder()
                .setBudget(defaultBudgetValue)
                .setSpent(spent)
                .setPriceId(priceId.orElse(businessAccount.getOid()))
                .setId(businessAccount.getOid());
        // Set Billing Family ID if present
        if (cloudTopology != null) { // can be null in unit tests
            cloudTopology.getBillingFamilyForEntity(businessAccount.getOid())
                    .map(GroupAndMembers::group)
                    .map(Grouping::getId)
                    .ifPresent(balanceAccount::setParentId);
        }
        return balanceAccount.build();
    }

    private @Nonnull List<CommoditySoldTO> createAllCommoditySoldTO(@Nonnull TopologyEntityDTO topologyDTO) {
        List<CommoditySoldTO> commSoldTOList = new ArrayList<>();
        commSoldTOList.addAll(commodityConverter.commoditiesSoldList(topologyDTO));
        commSoldTOList.addAll(commodityConverter.bcCommoditiesSold(topologyDTO.getOid()));
        return commSoldTOList;
    }

    /**
     * Construct a string that can be used for debug purposes.
     *
     * <p>The debug info format should be: EntityType|OID|DisplayName
     * do not change the format, otherwise the analysis stats collection will break
     * This format is the same in both classic and XL
     * TODO this should be enforced in a better way
     *
     * @param topologyDTO the topology entity DTO
     * @return a string in the format "VIRTUAL_MACHINE|1234|VM-1" where "VM-1" is the entity
     * display name.
     */
    @Nonnull
    private static String entityDebugInfo(
            @Nonnull final TopologyDTO.TopologyEntityDTO topologyDTO) {
        return EntityType.forNumber(topologyDTO.getEntityType())
                + "|"
                + topologyDTO.getOid()
                + "|"
                + topologyDTO.getDisplayName();
    }

    private static final String EMPTY_JSON = "{}";

    /**
     * Create the shopping lists for a topology entity. A shopping list is
     * a collection of commodities bought from the same provider.
     *
     * @param topologyEntity a topology entity received from the topology processor
     * @return list of shopping lists bought by the corresponding trader, and the provider ID of the
     * compute tier, or null if not present in the shopping lists.
     */
    @Nonnull
    private Pair<List<ShoppingListTO>, Long> createAllShoppingListsAndReturnProviderId(
        @Nonnull final TopologyEntityDTO topologyEntity) {
        Optional<ScalingGroupUsage> scalingGroupUsage =
            consistentScalingHelper.getScalingGroupUsage(topologyEntity.getOid());
        // used for the case when a plan VM is unplaced
        Map<Long, Long> providers = oldProviders(topologyEntity);
        List<ShoppingListTO> shoppingLists = new ArrayList<>();
        Long computeTierProviderId = null;
        // Sort the commBoughtGroupings based on provider type and then by volume id so
        // that the input into analysis is consistent every cycle
        List<CommoditiesBoughtFromProvider> sortedCommBoughtGrouping = topologyEntity.getCommoditiesBoughtFromProvidersList().stream()
                .sorted(Comparator.comparing(CommoditiesBoughtFromProvider::getProviderEntityType)
                .thenComparing(CommoditiesBoughtFromProvider::getVolumeId)).collect(Collectors.toList());
        for (TopologyDTO.TopologyEntityDTO.CommoditiesBoughtFromProvider commBoughtGrouping : sortedCommBoughtGrouping) {
            // skip converting shoppinglist that buys from VDC
            // TODO: we also skip the sl that consumes AZ which contains Zone commodity because zonal RI is not yet supported
            if (includeByType(commBoughtGrouping.getProviderEntityType())
                    && commBoughtGrouping.getProviderEntityType() != EntityType.AVAILABILITY_ZONE_VALUE) {
                TopologyEntityDTO entityForSL = topologyEntity;
                CommoditiesBoughtFromProvider commBoughtGroupingForSL = commBoughtGrouping;
                final Integer providerTypeAfterCollapsing = CollapsedTraderHelper
                        .getNewProviderTypeAfterCollapsing(topologyEntity.getEntityType(),
                                commBoughtGrouping.getProviderEntityType());
                if (providerTypeAfterCollapsing != null) {
                    Long directProviderId = commBoughtGrouping.getProviderId();
                    TopologyEntityDTO directProvider = entityOidToDto.get(directProviderId);
                    if (directProvider == null) {
                        logger.error("Provider {} for entity {} not found", directProviderId, topologyEntity.getOid());
                        continue;
                    }
                    commBoughtGroupingForSL = directProvider.getCommoditiesBoughtFromProvidersList().stream()
                            .filter(CommoditiesBoughtFromProvider::hasProviderEntityType)
                            .filter(commBought -> commBought.getProviderEntityType() == providerTypeAfterCollapsing)
                            .findAny().orElse(null);
                    if (commBoughtGroupingForSL == null) {
                        logger.error("Couldn't find commBoughtGrouping with provider type {} for collapsed entity {}",
                                providerTypeAfterCollapsing, directProviderId);
                        continue;
                    }
                    entityForSL = directProvider;
                }
                Pair<Long, Class> providerId;
                if (scalingGroupUsage.isPresent() && commBoughtGroupingForSL.getProviderEntityType()
                        == EntityType.COMPUTE_TIER_VALUE) {
                    providerId = scalingGroupUsage.get().getProviderId(entityForSL.getOid());
                } else {
                    providerId = getProviderId(commBoughtGroupingForSL, entityForSL);
                }
                if (providerId.second == RiDiscountedMarketTier.class) {
                    computeTierProviderId = providerId.first;
                }
                if (skipShoppingListCreation(entityForSL)) {
                    logger.trace("For context: {}: Skip SL creation for: {} ({}), entity: {}.",
                            topologyInfo.getTopologyContextId(), entityForSL.getDisplayName(),
                            entityForSL.getOid(), topologyEntity.getDisplayName());
                } else {
                    shoppingLists.add(createShoppingList(entityForSL, topologyEntity, entityForSL.getEntityType(),
                            topologyEntity.getAnalysisSettings().getShopTogether(), providerId.first,
                            commBoughtGroupingForSL, providers, scalingGroupUsage));
                }
            }
        }
        return new Pair<>(shoppingLists, computeTierProviderId);
    }

    /**
     * Checks if shopping list creation needs to be skipped - e.g in case of ephemeral local
     * volumes that are transient.
     *
     * @param entityDto Entity DTO for which shopping list creation needs to be checked.
     * @return True if shopping list creation will be skipped for the entity.
     */
    @VisibleForTesting
    boolean skipShoppingListCreation(@Nonnull final TopologyEntityDTO entityDto) {
        if (entityDto.getEntityType() != EntityType.VIRTUAL_VOLUME_VALUE
                || entityDto.getTypeSpecificInfo().getTypeCase() != TypeCase.VIRTUAL_VOLUME) {
            return false;
        }
        final VirtualVolumeInfo volumeInfo = entityDto.getTypeSpecificInfo().getVirtualVolume();
        return volumeInfo.hasIsEphemeral() && volumeInfo.getIsEphemeral();
    }

    /**
     * Calculate usage data for all entities in each scaling group and return a map from entity
     * OID to a map from commodity type to top usage for the commodity.  This usage data is stored
     * in the consistent scaling helper instance.
     * @param topologyEntityDTOMap map of OIDs to their topology entity DTOs.
     */
    @Nonnull
    private void
    calculateScalingGroupUsageData(final Map<Long, TopologyEntityDTO> topologyEntityDTOMap) {
        if (logger.isTraceEnabled()) {
            logger.trace("calculateScalingGroupUsageData start");
        }
        for (ScalingGroup sg : consistentScalingHelper.getGroups()) {
            if (!sg.isCloudGroup()) {
                if (logger.isTraceEnabled()) {
                    logger.trace("Scaling group {} not cloud - skipping usage leveling",
                        sg.getName());
                }
                continue;
            }
            ScalingGroupUsage usage = sg.getScalingGroupUsage();
            for (Long oid : sg.getMembers()) {
                TopologyEntityDTO topologyEntity = topologyEntityDTOMap.get(oid);
                if (topologyEntity == null ||
                    !TopologyConversionUtils.shouldConvertToTrader(topologyEntity.getEntityType())) {
                    if (logger.isTraceEnabled()) {
                        logger.trace("Entity {} in scaling group {} not convertible - skipping usage leveling",
                            topologyEntity == null ? "UNKNOWN" : topologyEntity.getDisplayName(),
                            sg.getName());
                    }
                    continue;
                }
                for (CommoditiesBoughtFromProvider commBoughtGrouping :
                    topologyEntity.getCommoditiesBoughtFromProvidersList()) {
                    if (commBoughtGrouping.getProviderEntityType() != EntityType.COMPUTE_TIER_VALUE) {
                        continue;
                    }
                    Pair<Long, Class> providerId = getProviderId(commBoughtGrouping, topologyEntity);
                    usage.setProviderId(oid, providerId);
                    if (logger.isTraceEnabled()) {
                        logger.trace("Setting {} scaling group usage data provider id to {}, {}",
                            topologyEntity.getDisplayName(), providerId.first, providerId.second);
                    }
                    for (CommodityBoughtDTO commBought : commBoughtGrouping.getCommodityBoughtList()) {
                        if (!commBought.getActive() || !consistentScalingHelper
                                .isCommodityConsistentlyScalable(commBought.getCommodityType())) {
                            continue;
                        }
                        final List<Pair<Float, Float>> boughtQuantities =
                                getCommBoughtQuantities(topologyEntity,
                                commBought, providerId.first);
                        usage.addUsage(commBought, boughtQuantities.get(0));
                    }
                    // We've processed the grouping with the compute tier provider, so we're done.
                    break;
                }
            }
        }
        if (logger.isTraceEnabled()) {
            logger.trace("calculateScalingGroupUsageData end");
        }
    }

    /**
     * Entity type is included in the converted topology if {@link #includeGuaranteedBuyer} is
     * true (in which case it is included regardless of its actual type), or else if the type
     * is not in the list of {@link AnalysisUtil#{GUARANTEED_BUYER_TYPES}. This method is used
     * to decide whether to include an entity in the topology by its type, and whether to
     * include a shopping list by its provider type.
     *
     * @param entityType the type of entity to consider for inclusion in the converted topology
     * @return whether to include this entity type in the converted topology
     */
    private boolean includeByType(int entityType) {
        return includeGuaranteedBuyer
            || !MarketAnalysisUtils.GUARANTEED_BUYER_TYPES.contains(entityType);
    }

    /**
     * Extract the old providers mapping. When creating a copy of an entity in
     * a plan, we "un-place" the entity by changing the provider oids in the
     * cloned shopping lists to oids that do not exist in the topology. But we
     * still need to know who were the original providers (for the purpose of
     * creating bicliques). This map provides the mapping between the provider
     * oids in the cloned object and the provider oids in the source object.
     *
     * @param topologyEntity a buyer in the topology
     * @return map from provider oids in the cloned shopping list and
     * the source shopping lists. If the entity is not a clone in a plan
     * then the map is empty.
     */
    private Map<Long, Long> oldProviders(TopologyEntityDTO topologyEntity) {
        // TODO: OM-26631 - get rid of unstructured data and Gson
        @SuppressWarnings("unchecked")
        Map<String, Double> oldProviders = new Gson().fromJson(
            topologyEntity.getEntityPropertyMapMap()
                .getOrDefault("oldProviders", EMPTY_JSON), Map.class);
        return oldProviders.entrySet().stream()
            .collect(Collectors.toMap(e -> Long.decode(e.getKey()),
                e -> e.getValue().longValue()));
    }

    /**
     * Create a shopping list for a specified buyer and the entity it is buying from.
     *
     * @param entityForSL topology entity used to create shoppingList
     * @param originalEntityAsTrader topology entity as trader
     * @param entityType the entity type of entityForSL
     * @param shopTogether whether the entity supports the shop-together feature
     * @param providerOid the oid of the seller of the shopping list
     * @param commBoughtGroupingForSL commoditiesBought for entityForSL from provider with providerOid
     * @param providers a map that captures the previous placement for unplaced plan entities
     * @param scalingGroupUsage cached usage data for buyers in scaling groups
     * @return a shopping list between the buyer and seller
     */
    @Nonnull
    private EconomyDTOs.ShoppingListTO createShoppingList(
            final TopologyEntityDTO entityForSL,
            final TopologyEntityDTO originalEntityAsTrader,
            final int entityType,
            final boolean shopTogether,
            @Nullable final Long providerOid,
            @Nonnull final CommoditiesBoughtFromProvider commBoughtGroupingForSL,
            final Map<Long, Long> providers,
            final Optional<ScalingGroupUsage> scalingGroupUsage) {
        long entityForSLOid = entityForSL.getOid();
        TopologyDTO.TopologyEntityDTO provider = (providerOid != null) ? entityOidToDto.get(providerOid) : null;
        float moveCost = !isPlan() && (entityType == EntityType.VIRTUAL_MACHINE_VALUE
                && provider != null // this check is for testing purposes
                && provider.getEntityType() == EntityType.STORAGE_VALUE)
                ? (float)(totalStorageAmountBought(entityForSL) / Units.KIBI)
                : 0.0f;
        Set<CommodityDTOs.CommodityBoughtTO> values = filterUnknownLicense(commBoughtGroupingForSL.getCommodityBoughtList(),
                entityForSL)
                .filter(CommodityBoughtDTO::getActive)
                .map(topoCommBought -> convertCommodityBought(entityForSL, topoCommBought, providerOid,
                        shopTogether, providers, scalingGroupUsage))
                // Null for DSPMAccess/Datastore and shop-together
            .filter(Objects::nonNull)
                .flatMap(List::stream)
            .collect(Collectors.toSet());
        boolean addGroupFactor = false;
        if (cloudTc.isMarketTier(providerOid)) {
            // For cloud buyers, add biClique comm bought because we skip them in
            // convertCommodityBought method
            if (!shopTogether) {
                // NOTE: Skip biClique creation for migration case where the shoptogether is true
                // for migrating entities.
                values.addAll(createBcCommodityBoughtForCloudEntity(providerOid, entityForSLOid));
            }
            // Create DC comm bought
            if (!isCloudMigration) {
                // Having DC commodity prevents us from going from one CSP to another for migration.
                createDCCommodityBoughtForCloudEntity(providerOid, entityForSLOid)
                        .ifPresent(values::add);
            }
            if (marketMode != MarketMode.SMAOnly) {
                // Create Coupon Comm
                Optional<CommodityBoughtTO> coupon = createCouponCommodityBoughtForCloudEntity(
                        providerOid, entityForSLOid);
                if (coupon.isPresent()) {
                    values.add(coupon.get());
                    addGroupFactor = true;
                }
            }
            // Create template exclusion commodity bought
            values.addAll(createTierExclusionCommodityBoughtForCloudEntity(providerOid, entityForSLOid));
        } else if (isCloudMigration) {
            values.addAll(createTierExclusionCommodityBoughtForMigratingEntity(providerOid, entityForSLOid));
        }
        final long id = shoppingListId++;
        // Check if the provider of the shopping list is UNKNOWN. If true, set movable false.
        final boolean isProviderUnknownOrFailover = skippedEntities.containsKey(providerOid) &&
                (skippedEntities.get(providerOid).getEntityState() == TopologyDTO.EntityState.UNKNOWN
                || skippedEntities.get(providerOid).getEntityState() == EntityState.FAILOVER);
        if (isProviderUnknownOrFailover) {
            logger.debug("Making movable false for shoppingList of entity {} which has provider " +
                "{} in UNKNOWN/FAILOVER state",
                    entityForSL.getDisplayName(), skippedEntities.get(providerOid).getDisplayName());
        }
        boolean isMovable = !isProviderUnknownOrFailover &&
            // Containers cannot move off their ContainerPods
            !(provider != null && provider.getEntityType() == EntityType.CONTAINER_POD_VALUE) &&
            (commBoughtGroupingForSL.hasMovable()
                ? commBoughtGroupingForSL.getMovable()
                : AnalysisUtil.MOVABLE_TYPES.contains(entityType));
        if (TopologyConversionUtils.isVsanStorage(entityForSL)) {
            isMovable = false;
        }

        if (entityForSL.getEnvironmentType() == EnvironmentType.CLOUD
                && CLOUD_SCALING_ENTITY_TYPES.contains(entityForSL.getEntityType())) {
            // Apply scalable from mediation to movable for cloud VMs.
            isMovable &= commBoughtGroupingForSL.getScalable();
            // Apply EligibleForScale to movable for cloud VMs in realtime
            if (!isPlan()) {
                // In realtime analysis, we need to check if the cost notification status has succeeded.
                // If it hasn't, we mark movable false for cloud VMs.
                isMovable = isMovable && entityForSL.getAnalysisSettings().getIsEligibleForScale()
                        && costNotificationStatus == Status.SUCCESS;
            }
        }

        // if the buyer of the shopping list is in control state(controllable = false), or if the
        // shopping list has a provider and the provider is in control state (controllable = false)
        // the shopping list should not move
        final boolean isControllable = entityForSL.getAnalysisSettings()
                        .getControllable() && (provider == null || (provider != null &&
                        provider.getAnalysisSettings().getControllable()));
        isMovable = isMovable && isControllable;

        final boolean addShoppingListToSMA = MarketMode.isEnableSMA(marketMode)
                && includeByType(commBoughtGroupingForSL.getProviderEntityType())
                && commBoughtGroupingForSL.getProviderEntityType() == EntityType.COMPUTE_TIER_VALUE;

        //SMA doesn't care about isMovable, we only use it to fill cloudVmComputeShoppingListIDs
        //if isMovable==false, we won't add SHoppingListTo to this set and VM will remains on the
        //same template in SMA
        if (addShoppingListToSMA && isMovable) {
            cloudVmComputeShoppingListIDs.add(id);
        }

        if (commBoughtGroupingForSL.getProviderEntityType() == EntityType.COMPUTE_TIER_VALUE) {
            // Turn off movable for cloud scaling group members that are not group leaders.
            isMovable &= addGroupFactor && consistentScalingHelper.getGroupFactor(entityForSL) > 0;
        }
        final EconomyDTOs.ShoppingListTO.Builder economyShoppingListBuilder = EconomyDTOs.ShoppingListTO
                .newBuilder()
                .setOid(id)
                .setStorageMoveCost(moveCost)
                .setMovable(isMovable);
        if (providerOid != null) {
            economyShoppingListBuilder.setSupplier(providerOid);
        }
        if (addGroupFactor) {
            // Since we added a coupon commodity, the group factor will be required in order to
            // obtain a price quote.  Set it to zero here, just to make the group factor present
            // in the SL. The actual group factor will be set in the scaling group leader after
            // the proper value is known.
            economyShoppingListBuilder
                .setGroupFactor(consistentScalingHelper.getGroupFactor(entityForSL));
        }
        final Integer providerEntityType = commBoughtGroupingForSL.hasProviderEntityType()
                ? commBoughtGroupingForSL.getProviderEntityType() : null;
        final Long resourceId = commBoughtGroupingForSL.hasVolumeId() ? commBoughtGroupingForSL.getVolumeId() : null;
        // Preserve collapsedBuyerId in ShoppingListInfo.
        final Long collapsedBuyerId = entityForSL == originalEntityAsTrader ? null : entityForSLOid;
        shoppingListOidToInfos.put(id,
                new ShoppingListInfo(id, originalEntityAsTrader.getOid(), providerOid, resourceId, collapsedBuyerId, providerEntityType,
                    commBoughtGroupingForSL.getCommodityBoughtList()));

        // in SMAOnly mode we are preventing M2 to generate actions for cloud VMs
        if (addShoppingListToSMA && marketMode == MarketMode.SMAOnly) {
            economyShoppingListBuilder.setMovable(false);
        }

        if (entityType == EntityType.VIRTUAL_VOLUME_VALUE
                && originalEntityAsTrader.getEntityType() == EntityType.VIRTUAL_MACHINE_VALUE) {
            // Set cloud volume shoppingList to be in Savings/Reversibility mode.
            final boolean isDemandScalable = !isReversibilityPreferred(entityForSLOid);
            economyShoppingListBuilder.setDemandScalable(isDemandScalable);
            // Modify values set if applicable.
            dropIopsDemandForThroughputDrivenVolume(entityForSL, values);
        }
        economyShoppingListBuilder.addAllCommoditiesBought(values);
        return economyShoppingListBuilder.build();
    }

    /**
     * For throughput driven volumes, drop IOPS demand for analysis.
     * A volume is throughput driven if it meets the following formula --
     * (ThroughputUsed / IOPSUsed) > (MaxThroughput / (MaxIOPS * minimum achievable IOPS percentage)),
     * which means the average block size transferred to/from the volume is larger than desirable block
     * size for current tier. We need to drop IOPS demand in this case because --
     * 1. For large block size case, throughput demand is the driving factor for analysis.
     * 2. IOPS is based on 16KiB data blocks for SSD tiers, and 1MiB data blocks for HDD tiers. A SSD
     * volume with large block size can have relatively high IOPS demand because the data blocks are
     * capped by 16KiB, and if placed on a HDD tier, may not need that many of IOPS.
     * For example, a volume on SSD with block size 256KiB and 1000IOPS, if placed on HDD tier,
     * can be 256 * 2000 / 1024 = 250 IOPS with 1MiB block size.
     *
     * @param cloudVolume cloud volume to check
     * @param boughtTOS volume shoppingList boughtTOs.
     */
    private void dropIopsDemandForThroughputDrivenVolume(final TopologyEntityDTO cloudVolume,
                                                         final Set<CommodityDTOs.CommodityBoughtTO> boughtTOS) {
        CommodityBoughtTO iopsBoughtTO = boughtTOS.stream().filter(b ->
                CommodityDTO.CommodityType.STORAGE_ACCESS_VALUE == b.getSpecification().getBaseType())
                .findFirst().orElse(null);
        CommodityBoughtTO throughputBoughtTO = boughtTOS.stream().filter(b ->
                CommodityDTO.CommodityType.IO_THROUGHPUT_VALUE == b.getSpecification().getBaseType())
                .findFirst().orElse(null);
        if (iopsBoughtTO == null || throughputBoughtTO == null
                || iopsBoughtTO.getQuantity() == 0f || iopsBoughtTO.getAssignedCapacityForBuyer() == 0f) {
            return;
        }
        if (throughputBoughtTO.getQuantity() / iopsBoughtTO.getQuantity()
                > throughputBoughtTO.getAssignedCapacityForBuyer()
                / (iopsBoughtTO.getAssignedCapacityForBuyer() * MINIMUM_ACHIEVABLE_IOPS_PERCENTAGE)) {
            logger.info("Dropping IOPS quantity {} for cloud volume {} with oid {}",
                    iopsBoughtTO.getQuantity(), cloudVolume.getDisplayName(), cloudVolume.getOid());
            boughtTOS.remove(iopsBoughtTO);
            boughtTOS.add(iopsBoughtTO.toBuilder().setQuantity(0f).build());
        }
    }

    /**
     * Creates a DC Comm bought for a cloud entity which has a provider as a Compute tier,
     * DatabaseTier or DatabaseServerTier.
     *
     * @param providerOid oid of the market tier provider oid
     * @param buyerOid oid of the buyer of the shopping list
     * @return The commodity bought TO
     */
    private Optional<CommodityBoughtTO> createDCCommodityBoughtForCloudEntity(
            long providerOid, long buyerOid) {
        MarketTier marketTier = cloudTc.getMarketTier(providerOid);
        int providerEntityType = marketTier.getTier().getEntityType();
        CommodityBoughtTO dcCommBought = null;
        if (CLOUD_ENTITY_TYPES_TO_CREATE_DC_COMM_BOUGHT.contains(providerEntityType)) {
            TopologyEntityDTO region = cloudTc.getRegionOfCloudConsumer(entityOidToDto.get(buyerOid));
            if (region == null) {
                logger.warn("Region not found for tier {}", marketTier.getDisplayName());
                return Optional.empty();
            }
            List<CommoditySoldDTO> dcCommSoldList = region.getCommoditySoldListList().stream()
                .filter(commSold -> commSold.getCommodityType().getType() ==
                    CommodityDTO.CommodityType.DATACENTER_VALUE)
                .filter(commSold -> commSold.getCommodityType().hasKey())
                .collect(Collectors.toList());
            if (dcCommSoldList.size() != 1) {
                logger.error("{} is selling {} DC Commodities - {}", region.getDisplayName(),
                        dcCommSoldList.size(), dcCommSoldList.stream().map(
                                c -> c.getCommodityType().getKey())
                                .collect(Collectors.joining(",")));
                return Optional.empty();
            }
            CommoditySoldDTO dcCommSold = dcCommSoldList.iterator().next();
            final CommoditySpecificationTO commoditySpecs =
                    commodityConverter.commoditySpecification(dcCommSold.getCommodityType());
            dcCommBought = CommodityDTOs.CommodityBoughtTO.newBuilder()
                    .setSpecification(commoditySpecs)
                    .build();
        }
        return Optional.ofNullable(dcCommBought);
    }

    /**
     * Creates a Coupon Comm bought for a cloud entity which has a provider as a Compute tier.
     *
     * @param providerOid oid of the market tier provider oid
     * @param buyerOid oid of the buyer of the shopping list
     * @return The coupon commodity bought TO
     */
    public Optional<CommodityBoughtTO> createCouponCommodityBoughtForCloudEntity(
            long providerOid, long buyerOid) {
        MarketTier marketTier = cloudTc.getMarketTier(providerOid);
        int providerEntityType = marketTier.getTier().getEntityType();
        CommodityBoughtTO couponCommBought = null;
        if (providerEntityType == EntityType.COMPUTE_TIER_VALUE) {
            Optional<EntityReservedInstanceCoverage> riCoverage = cloudTc.getRiCoverageForEntity(buyerOid);
            float couponQuantity = 0;
            if (riCoverage.isPresent()) {
                couponQuantity = TopologyConversionUtils.getTotalNumberOfCouponsCovered(riCoverage.get());
            }
            final CommoditySpecificationTO commoditySpecs = commodityConverter.commoditySpecification(
                    CommodityType.newBuilder()
                            .setType(CommodityDTO.CommodityType.COUPON_VALUE)
                            .build());
            couponCommBought = CommodityBoughtTO.newBuilder()
                    .setSpecification(commoditySpecs)
                    .setPeakQuantity(entityOidToDto.get(marketTier.getTier().getOid()).getTypeSpecificInfo()
                            .getComputeTier().getNumCoupons())
                    .setQuantity(couponQuantity).build();
        }
        return Optional.ofNullable(couponCommBought);
    }

    /**
     * Creates template exclusion commodities bought for cloud consumer.
     *
     * @param providerOid oid of the market tier provider oid
     * @param buyerOid the cloud consumer
     * @return the list of template exclusion commodities the cloud consumer needs to buy
     */
    @Nonnull
    private Set<CommodityBoughtTO> createTierExclusionCommodityBoughtForCloudEntity(
            long providerOid, long buyerOid) {
        MarketTier marketTier = cloudTc.getMarketTier(providerOid);
        int providerEntityType = marketTier.getTier().getEntityType();
        if (TopologyDTOUtil.isPrimaryTierEntityType(providerEntityType)) {
            return createTierExclusionCommodityBought(buyerOid);
        }
        return Collections.emptySet();
    }

    /**
     * Creates template exclusion commodities bought for cloud consumer that is
     * currently on-prem.
     *
     * @param providerOid oid of the provider
     * @param buyerOid the cloud consumer
     * @return the list of template exclusion commodities the consumer needs to buy
     */
    @Nonnull
    private Set<CommodityBoughtTO> createTierExclusionCommodityBoughtForMigratingEntity(
        long providerOid, long buyerOid) {

        TopologyEntityDTO provider = entityOidToDto.get(providerOid);
        if (provider != null && provider.getEntityType() == EntityType.PHYSICAL_MACHINE_VALUE) {
            return createTierExclusionCommodityBought(buyerOid);
        }
        return Collections.emptySet();
    }

    /**
     * Creates template exclusion commodities which need to be bought to exclude tiers.
     *
     * @param buyerOid the consumer
     * @return the list of template exclusion commodities the consumer needs to buy
     */
    @Nonnull
    private Set<CommodityBoughtTO> createTierExclusionCommodityBought(final long buyerOid) {
        return tierExcluder.getTierExclusionCommoditiesToBuy(buyerOid).stream()
            .map(ct -> {
                final CommoditySpecificationTO commoditySpec =
                    commodityConverter.commoditySpecification(ct);
                return CommodityBoughtTO.newBuilder()
                    .setSpecification(commoditySpec)
                    .build();
            })
            .collect(Collectors.toSet());
    }

    /**
     * Creates the BiClique commodity bought if the provider is a compute market tier
     * or a storage market tier.
     *
     * @param providerOid oid of the market tier provider oid
     * @param buyerOid oid of the buyer of the shopping list
     * @return The set of biclique commodity bought TO
     */
    @Nonnull
    private Set<CommodityDTOs.CommodityBoughtTO> createBcCommodityBoughtForCloudEntity(
            long providerOid, long buyerOid) {
        final MarketTier marketTier = cloudTc.getMarketTier(providerOid);
        final Set<String> bcKeys = new HashSet<>();
        if (marketTier != null) {
            int providerEntityType = marketTier.getTier().getEntityType();
            TopologyEntityDTO cloudBuyer = entityOidToDto.get(buyerOid);
            if (providerEntityType == EntityType.COMPUTE_TIER_VALUE) {
                Set<Long> connectedStorageMarketTierOids =
                    cloudTc.getMarketTierProviderOidOfType(cloudBuyer, EntityType.STORAGE_TIER_VALUE);
                connectedStorageMarketTierOids.stream().filter(Objects::nonNull)
                    .map(stOid -> dsBasedBicliquer.getBcKey(
                        String.valueOf(providerOid), String.valueOf(stOid)))
                    .filter(Objects::nonNull)
                    .forEach(bcKeys::add);
            }
        }
        return bcKeys.stream()
            .filter(Objects::nonNull)
            .map(this::bcCommodityBought)
            .collect(Collectors.toCollection(HashSet::new));
    }

    /**
     * The total used value of storage amount commodities bought by a buyer,
     * summed over all the providers that it buys storage amount from.
     *
     * @param buyer the {@link TopologyEntityDTO} of the buyer (presumably a VM)
     * @return total used storage amount bought
     */
    private double totalStorageAmountBought(@Nonnull final TopologyEntityDTO buyer) {
        final MutableDouble result = new MutableDouble(0);
        buyer.getCommoditiesBoughtFromProvidersList().forEach(commsBoughtFromProvider -> {
            if (isStorage(commsBoughtFromProvider)) {
                commsBoughtFromProvider.getCommodityBoughtList().forEach(commodity -> {
                    if (commodity.getCommodityType().getType() ==
                            CommodityDTO.CommodityType.STORAGE_AMOUNT_VALUE) {
                        result.add(commodity.getUsed());
                    }
                });
            }
        });
        return result.doubleValue();
    }

    /**
     * Checks whether the provider id of commodity bought group is the OID of a Storage.
     *
     * @param grouping a group of Commodity bought
     * @return whether the provider id is the oid of a Storage
     */

    private boolean isStorage(CommoditiesBoughtFromProvider grouping) {
        if (!grouping.hasProviderId()) {
            return false;
        }
        TopologyDTO.TopologyEntityDTO entity = entityOidToDto.get(grouping.getProviderId());
        return entity != null && entity.getEntityType() == EntityType.STORAGE_VALUE;
    }

    @Nullable
    private Pair<Long, Class> getProviderId(@Nonnull CommoditiesBoughtFromProvider commodityBoughtGrouping,
                               @Nonnull TopologyEntityDTO topologyEntity) {
        Long providerId = commodityBoughtGrouping.hasProviderId() ?
            commodityBoughtGrouping.getProviderId() :
            null;
        if (providerId == null) {
            return new Pair(null, null);
        }
        Class resultType = MarketTier.class;
        // If the provider id is a compute tier / storage tier/ database tier, then it is a
        // cloud VM / DB. In this case, get the marketTier from
        // [tier x region] combination.
        TopologyEntityDTO providerTopologyEntity = entityOidToDto.get(providerId);
        if (providerTopologyEntity != null && (TopologyDTOUtil.isTierEntityType(
                providerTopologyEntity.getEntityType()))) {
            // Provider is a compute tier / storage tier / database tier
            // Get the region connected to the topologyEntity
            Optional<EntityReservedInstanceCoverage> coverage = cloudTc
                    .getRiCoverageForEntity(topologyEntity.getOid());

            TopologyEntityDTO region = cloudTc.getRegionOfCloudConsumer(topologyEntity);
            if (providerTopologyEntity.getEntityType() == EntityType.COMPUTE_TIER_VALUE &&
                    coverage.isPresent() && region != null &&
                    !coverage.get().getCouponsCoveredByRiMap().isEmpty()) {
                // The entity may be covered by multiple RIs - the first RI is picked as the
                // provider
                long riId = coverage.get().getCouponsCoveredByRiMap().keySet().iterator().next();
                final ReservedInstanceData riData = cloudTc.getRiDataById(riId);
                if (riData != null) {
                    providerId = cloudTc.getRIDiscountedMarketTierIDFromRIData(riData);
                    resultType = RiDiscountedMarketTier.class;
                } else {
                    logger.error("RI: {} for topology entity: {} not found in scope.",
                            riId, topologyEntity.getOid() + "::" + topologyEntity.getDisplayName());
                    providerId = cloudTc.getTraderTOOid(new OnDemandMarketTier(
                            providerTopologyEntity));
                    resultType = OnDemandMarketTier.class;
                }
            } else {
                providerId = cloudTc.getTraderTOOid(new OnDemandMarketTier(
                        providerTopologyEntity));
                resultType = OnDemandMarketTier.class;
            }
        }
        return new Pair<>(providerId, resultType);
    }

    private List<CommodityDTOs.CommodityBoughtTO> convertCommodityBought(
            final TopologyEntityDTO buyer, @Nonnull final CommodityBoughtDTO topologyCommBought,
            @Nullable final Long providerOid,
            final boolean shopTogether,
            final Map<Long, Long> providers,
            final Optional<ScalingGroupUsage> scalingGroupUsage) {
        CommodityType type = topologyCommBought.getCommodityType();
        if (CommodityConverter.isBicliqueCommodity(type)) {
            if (shopTogether || cloudTc.isMarketTier(providerOid)) {
                // skip DSPMAcess and Datastore commodities in the case of shop-together
                // or cloud provider
                return null;
            }
            // convert them to biclique commodities if not shop-together
            CommodityBoughtTO bc = generateBcCommodityBoughtTO(
                    providers.getOrDefault(providerOid, providerOid), type);
            return bc != null ? ImmutableList.of(bc) : null;
        }
        // all other commodities - convert to DTO regardless of shop-together
        return createAndValidateCommBoughtTO(buyer, topologyCommBought, providerOid,
                scalingGroupUsage);
    }

    @VisibleForTesting
    List<CommodityDTOs.CommodityBoughtTO> createAndValidateCommBoughtTO(
            final TopologyEntityDTO buyer,
            CommodityBoughtDTO topologyCommBought, @Nullable final Long providerOid,
            final Optional<ScalingGroupUsage> scalingGroupUsage) {
        List<Pair<Float, Float>> quantityList = getCommBoughtQuantities(buyer, topologyCommBought,
                providerOid, scalingGroupUsage);
        int slots =
                (topologyCommBought.hasHistoricalUsed() &&
                        topologyCommBought.getHistoricalUsed().getTimeSlotCount() > 0) ?
                        topologyCommBought.getHistoricalUsed().getTimeSlotCount() : 1;
        final Collection<CommoditySpecificationTO> commoditySpecs = commodityConverter.commoditySpecification(
                topologyCommBought.getCommodityType(), slots);

        List<CommodityDTOs.CommodityBoughtTO> boughtTOs = new ArrayList<>();
        int index = 0;
        for (CommoditySpecificationTO spec: commoditySpecs) {
            Pair<Float, Float> quantities = quantityList.get(index++);
            float quantity = quantities.first.floatValue();
            float peakQuantity = quantities.second.floatValue();
            CommodityBoughtTO.Builder builder = CommodityDTOs.CommodityBoughtTO.newBuilder().setSpecification(spec);
            final int commodityType = topologyCommBought.getCommodityType().getType();
            // Add old capacity for cloud volume shoppingList.
            int buyerEntityType = buyer.getEntityType();
            if (OLD_CAPACITY_REQUIRED_ENTITIES_TO_COMMODITIES.containsKey(buyerEntityType)) {
                Set<Integer> oldCapacityRequiredCommodityTypes =
                        OLD_CAPACITY_REQUIRED_ENTITIES_TO_COMMODITIES.get(buyerEntityType);
                if (oldCapacityRequiredCommodityTypes.contains(commodityType)) {
                    CommoditySoldDTO volumeSold = buyer.getCommoditySoldListList()
                            .stream()
                            .filter(sold -> sold.hasCommodityType() &&
                                    sold.getCommodityType().getType() == commodityType)
                            .findFirst()
                            .orElse(null);
                    float oldCapacity = (volumeSold == null) ? 0f : (float)volumeSold.getCapacity();
                    // Convert cloud volume StorageAmount quantity from MB to GB
                    float factor = calculateFactorForCommodityValues(commodityType, buyerEntityType);
                    quantity /= factor;
                    peakQuantity /= factor;
                    oldCapacity /= factor;
                    if (oldCapacity != 0) {
                        builder.setAssignedCapacityForBuyer(oldCapacity);
                    }
                }
            } else if (isCloudMigration && commodityType
                    == CommodityDTO.CommodityType.STORAGE_AMOUNT_VALUE) {
                // Storage amount used is coming in MB, market expects in GB which is tier capacity.
                // Issue seen for cloud migration case where source entities with storage in MB,
                // are being migrated to cloud storage tiers like GP2.
                // As this is market specific, doing this here rather than in topology, so that it
                // doesn't affect projected entity or API calculations, which might still be
                // expecting quantity in MB and might perform their own unit conversion.
                quantity /= Units.KIBI;
                peakQuantity /= Units.KIBI;
            }
            builder.setQuantity(quantity).setPeakQuantity(peakQuantity);
            boughtTOs.add(builder.build());
        }
        logger.debug("Created {} bought commodity TOs for {}",
                boughtTOs.size(), topologyCommBought);
        return boughtTOs;
    }

    /**
     * Return the used and peak used amounts for the given commodity bought.  If the amounts were
     * previously calculated as part of the top commodity usage computation phase, those values
     * will be used instead.
     * @param buyer buyer
     * @param topologyCommBought commodity to get usage for
     * @param providerOid OID of provider
     * @param scalingGroupUsage pre-calculated scaling group usage, if available.
     * @return a list of a pairs, each pair with the used and peak values.
     */
    private List<Pair<Float, Float>> getCommBoughtQuantities(
            final TopologyEntityDTO buyer,
            final CommodityBoughtDTO topologyCommBought,
            @Nullable final Long providerOid,
            final Optional<ScalingGroupUsage> scalingGroupUsage) {
        if (scalingGroupUsage.isPresent()) {
            Optional<Double> cachedUsage = scalingGroupUsage.get()
                    .getUsageForCommodity(topologyCommBought);
            if (cachedUsage.isPresent()) {
                final Float usage = cachedUsage.get().floatValue();
                return ImmutableList.of(new Pair<>(usage, usage));
            }
        }
        return getCommBoughtQuantities(buyer, topologyCommBought, providerOid);
    }

    private List<Pair<Float, Float>> getCommBoughtQuantities(final TopologyEntityDTO buyer,
                                                             CommodityBoughtDTO topologyCommBought,
                                                             @Nullable final Long providerOid) {

        final float[][] newQuantity = getResizedCapacity(buyer, topologyCommBought, providerOid);
        float[] usedQuantities = newQuantity[0];
        float[] peakQuantities = newQuantity[1];
        List<Pair<Float, Float>> newQuantityList = new ArrayList<>();
        if (newQuantity.length == 0) {
            logger.warn("Received  empty resized quantities for {}", topologyCommBought);
            return newQuantityList;
        }
        int maxLength = Math.max(usedQuantities.length, peakQuantities.length);
        for (int index = 0; index < maxLength; index++) {
            float usedQuantity = getQuantity(index, usedQuantities, topologyCommBought, "used");
            // Bought Flow-0 commodity must have quantity of 1.
            if (topologyCommBought.getCommodityType().getType() ==
                    CommodityDTO.CommodityType.FLOW_VALUE &&
                    "FLOW-0".equals(topologyCommBought.getCommodityType().getKey())) {
                usedQuantity = 1;
            }
            usedQuantity *= topologyCommBought.getScalingFactor();
            float peakQuantity = getQuantity(index, peakQuantities, topologyCommBought, "peak");
            peakQuantity *= topologyCommBought.getScalingFactor();
            newQuantityList.add(new Pair(Float.valueOf(usedQuantity),
                    Float.valueOf(peakQuantity)));
        }
        return newQuantityList;
    }

    private float getQuantity(final int index, final float[] quantities,
                              final CommodityBoughtDTO topologyCommBought, String quantityType) {
        int size = quantities.length;
        float quantity = (index < size) ? quantities[index] : 0;
        if (quantity < 0) {
            // We don't want to log every time we get used = -1 because mediation
            // sets some values to -1 as default.
            if (logger.isDebugEnabled() || quantity != -1) {
                logger.info("Setting negative" + quantityType + " value for "
                        + topologyCommBought.getCommodityType() + " to 0.");
            }
            quantity = 0;
        }
        return quantity;
    }

    /**
     * Generate Biclique commodity bought based on providerOid parameter. And if can not generate
     * Biclique commodity, it will return null. And all those null will be filtered out at createShoppingList
     * function.
     *
     * @param providerOid Oid of provider, it could be null.
     * @param type Commodity Bought type.
     * @return Biclique Commodity bought.
     */
    @Nullable
    private CommodityDTOs.CommodityBoughtTO generateBcCommodityBoughtTO(@Nullable final Long providerOid,
                                                                      final CommodityType type) {
        if (providerOid == null) {
            // TODO: After we remove provider ids of commodity bought for clone entities of Plan,
            // then we need to refactor TopologyConverter class to allow this case.
            logger.error("Biclique commodity bought type {} doesn't have provider id");
            return null;
        }
        // Get the biclique ID and use it to create biclique commodity bought for shop alone
        // entities
        final Optional<String> bcKey = getBcKeyWithProvider(providerOid, type);
        return bcKey
                .map(this::bcCommodityBought)
                .orElse(null);
    }

    /**
     * Obtain the biclique ID from bicliquer that is created based on storage.
     * @return a list of Strings that will be used as biclique commodity keys.
     */
    @Nonnull
    private Optional<String> getBcKeyWithProvider(Long providerOid, CommodityType type) {
        return Optional.ofNullable(dsBasedBicliquer.getBcKey(
                String.valueOf(providerOid),
                String.valueOf(accessesByKey.get(type.getKey()))));
    }

    @Nonnull
    private CommodityDTOs.CommodityBoughtTO bcCommodityBought(@Nonnull String bcKey) {
        return bcCommodityBoughtMap.computeIfAbsent(bcKey,
            key -> CommodityDTOs.CommodityBoughtTO.newBuilder()
                .setSpecification(commodityConverter.commoditySpecificationBiClique(key))
                .build());
    }

    /**
     * Convert a single {@link CommoditySoldTO} market dto to the corresponding
     * {@link CommoditySoldDTO} XL model object.
     * <p/>
     * Note that if the original CommoditySoldDTO has a 'scaleFactor', then
     * we reverse the scaling that had been done on the way in to the market.
     *
     * @param traderTO The TraderTO of the trader selling the commodity.
     * @param commSoldTO the market CommdditySoldTO to convert
     * @param timeSlotsByCommType Timeslot values arranged by {@link CommodityBoughtTO}
     * @return a {@link CommoditySoldDTO} equivalent to the original.
     */
    @Nonnull
    private Optional<TopologyDTO.CommoditySoldDTO> commSoldTOtoCommSoldDTO(
            final TraderTO traderTO,
            @Nonnull final CommoditySoldTO commSoldTO,
            @Nonnull Map<CommodityType, List<Double>> timeSlotsByCommType) {

        final long traderOid = traderTO.getOid();
        float peak = commSoldTO.getPeakQuantity();
        if (peak < 0) {
            conversionErrorCounts.recordError(ErrorCategory.PEAK_NEGATIVE,
                    commSoldTO.getSpecification().getDebugInfoNeverUseInCode());
            logger.trace("The entity with negative peak is {}", traderOid);
            peak = 0;
        }

        Optional<CommodityType> commTypeOptional =
                commodityConverter.marketToTopologyCommodity(commSoldTO.getSpecification());
        if (!commTypeOptional.isPresent() ||
            tierExcluder.isCommSpecTypeForTierExclusion(commSoldTO.getSpecification())) {
            return Optional.empty();
        }

        CommodityType commType = commTypeOptional.get();
        TraderTO projectedTraderTO = oidToProjectedTraderTOMap.get(traderOid);

        /* Avoid invoking the getPrimaryMarketTier on On-Prem entities since getPrimaryMarketTier
        assumes the entity is a cloud entity.*/
        long primaryTierSize = projectedTraderTO.getShoppingListsList().stream()
                .filter(sl -> cloudTc.isMarketTier(sl.getSupplier()))
                .count();
        MarketTier marketTier =
                (primaryTierSize > 0) ? cloudTc.getPrimaryMarketTier(projectedTraderTO) : null;
        // find original sold commodity of same type from original entity
        Optional<CommoditySoldDTO> originalCommoditySold =
            getCommodityIndex().getCommSold(traderOid, commType);
        if (!originalCommoditySold.isPresent() && projectedTraderTO.getCloneOf() != 0) {
            originalCommoditySold = getCommodityIndex().getCommSold(projectedTraderTO.getCloneOf(), commType);
        }
        CommoditySoldTO adjustedCommSoldTO = commSoldTO.toBuilder()
                .setQuantity((float)reverseScaleComm(commSoldTO.getQuantity(),
                    originalCommoditySold, CommoditySoldDTO::getScalingFactor))
                .setCapacity((float)reverseScaleComm(commSoldTO.getCapacity(),
                    originalCommoditySold, CommoditySoldDTO::getScalingFactor))
                .setPeakQuantity((float)reverseScaleComm(peak,
                    originalCommoditySold, CommoditySoldDTO::getScalingFactor))
                .setMaxQuantity((float)reverseScaleComm(commSoldTO.getMaxQuantity(),
                        originalCommoditySold, CommoditySoldDTO::getScalingFactor))
                .build();
        double capacity = updateCommoditySoldCapacity(traderTO, commType, marketTier, adjustedCommSoldTO);
        CommoditySoldDTO.Builder commoditySoldBuilder = CommoditySoldDTO.newBuilder()
            .setCapacity(capacity)
            .setUsed(adjustedCommSoldTO.getQuantity())
            .setPeak(adjustedCommSoldTO.getPeakQuantity())
            .setIsResizeable(commSoldTO.getSettings().getResizable())
            .setEffectiveCapacityPercentage(
                commSoldTO.getSettings().getUtilizationUpperBound() * 100)
            .setCommodityType(commType)
            .setIsThin(commSoldTO.getThin())
            .setCapacityIncrement((float)reverseScaleComm(
                    commSoldTO.getSettings().getCapacityIncrement(),
                    originalCommoditySold, CommoditySoldDTO::getScalingFactor));

        // set hot add / hot remove, if present
        originalCommoditySold
            .filter(CommoditySoldDTO::hasHotResizeInfo)
            .map(CommoditySoldDTO::getHotResizeInfo)
            .ifPresent(commoditySoldBuilder::setHotResizeInfo);

        if (originalCommoditySold.isPresent()) {
            commoditySoldBuilder.setScalingFactor(originalCommoditySold.get().getScalingFactor());

            if (originalCommoditySold.get().hasHistoricalUsed()
                    && originalCommoditySold.get().getHistoricalUsed().hasPercentile()) {
                    float existingPercentile = (float)originalCommoditySold.get().getHistoricalUsed()
                        .getPercentile();
                    double existingCapacity = originalCommoditySold.get().getCapacity();
                    float projectedPercentile = (float)(existingCapacity / capacity) * existingPercentile;
                    commoditySoldBuilder.setHistoricalUsed(HistoricalValues.newBuilder()
                        .setPercentile(projectedPercentile)
                        .build());
            }
        }

        // Set timeslot values if applies
        if (timeSlotsByCommType.containsKey(commType)) {
            if (commoditySoldBuilder.hasHistoricalUsed()) {
                commoditySoldBuilder.setHistoricalUsed(
                    commoditySoldBuilder.getHistoricalUsed().toBuilder()
                        .addAllTimeSlot(timeSlotsByCommType.get(commType))
                        .build());
            } else {
                commoditySoldBuilder.setHistoricalUsed(HistoricalValues.newBuilder()
                    .addAllTimeSlot(timeSlotsByCommType.get(commType))
                    .build());
            }
        }

        return Optional.of(commoditySoldBuilder.build());
    }

    /**
     * This method allows us to use assignedCapacityForBuyer if available. Right now this is only allowed for
     * entities and commodities combos in {@link #OLD_CAPACITY_REQUIRED_ENTITIES_TO_COMMODITIES}.
     *
     * @param traderTO           {@link TraderTO} whose commoditiesSold are to be converted into DTOs.
     * @param commType           commodity type.
     * @param marketTier         the primary market tier.
     * @param adjustedCommSoldTO commodity sold.
     * @return double capacity value.
     */
    private double updateCommoditySoldCapacity(final @Nonnull TraderTO traderTO,
                                               final @Nonnull CommodityType commType,
                                               final @Nonnull MarketTier marketTier,
                                               final @Nonnull CommoditySoldTO adjustedCommSoldTO) {
        // Filter based on if the current CommodityType and entityType matches.
        final int entityType = traderTO.getType();
        if (OLD_CAPACITY_REQUIRED_ENTITIES_TO_COMMODITIES.containsKey(entityType) &&
                OLD_CAPACITY_REQUIRED_ENTITIES_TO_COMMODITIES.get(traderTO.getType()).contains(commType.getType())) {

            // Sorted list of commodityBoughtTOs with matching commType.
            List<CommodityBoughtTO> commodityBoughtTOs =
                    traderTO.getShoppingListsList()
                            .stream().map(shoppingListTO -> {
                        Optional<CommodityBoughtTO> commBoughtOpt = shoppingListTO.getCommoditiesBoughtList().stream()
                                .filter(commBought -> commBought.getSpecification().hasBaseType()
                                        && commBought.getSpecification().getBaseType() == commType.getType()
                                        && commBought.hasAssignedCapacityForBuyer()).findFirst();
                        return commBoughtOpt.orElse(null);
                    }).filter(Objects::nonNull)
                            .sorted((o1, o2) -> Float.compare(o1.getAssignedCapacityForBuyer(), o2.getAssignedCapacityForBuyer()))
                            .collect(Collectors.toList());

            // If the list of commodityBoughtTOs is not empty, Return the smallest assignedCapacityForBuyer as capacity.
            if (!commodityBoughtTOs.isEmpty()) {
                CommodityBoughtTO commodityBoughtTO = commodityBoughtTOs.iterator().next();
                return commodityBoughtTO.getAssignedCapacityForBuyer() *
                        calculateFactorForCommodityValues(commType.getType(), entityType);
            }
        }
        // If assignedCapacityForBuyer is not available, get capacity from commSoldTO.
        return getCapacityForCommodity(adjustedCommSoldTO, marketTier, commType, traderTO.getOid());
    }

    /**
     * Find the capacity of the old provider for a given sold commodity TO.
     * @param commSoldTO the soldTO for which we want the new capacity.
     * @param marketTier the current market tier for the trader selling the commodity.
     * @param commType the commodity type.
     * @param traderOid the trader OID.
     * @return the new capacity for the passed sold TO.
     */
    private float getCapacityForCommodity(final CommoditySoldTO commSoldTO,
                                          final MarketTier marketTier,
                                          final CommodityType commType,
                                          final long traderOid) {
        float capacity = commSoldTO.getCapacity();

        // If it is a tier based cloud sold TO, return the new provider capacity
        if (marketTier != null && marketTier.getTier() != null) {
            /*
             The capacity of the sold commodity in the projected TO needs to be
             updated to the new provider (cloud tier) capacity.
             */
            final TopologyEntityDTO tier = marketTier.getTier();
            final int tierType = tier.getEntityType();
            Map<Integer, Integer> commTypeMap = null;
            /* Check if there is a corresponding commodity sold by a cloud tier
            for this bought commodity. For example, a vMem commodity sold by a VM
            corresponds to a mem commodity sold by a compute tier.
            */
             commTypeMap =
                    TopologyConversionConstants.entityCommTypeToTierCommType.get(tierType);
            int commTypeValue = commType.getType();
            final int tierComodityType =
                    (commTypeMap != null && commTypeMap.containsKey(commTypeValue)) ?
                            commTypeMap.get(commTypeValue) : commTypeValue;
            Optional<CommoditySoldDTO> tierSoldDTO = marketTier.getTier()
                    .getCommoditySoldListList().stream().filter(commoditySoldDTO ->
                            commoditySoldDTO.getCommodityType().getType() == tierComodityType).findFirst();
            if (tierSoldDTO.isPresent() && tierSoldDTO.get().hasCapacity()) {
                return (float)tierSoldDTO.get().getCapacity();
            } else {
                logger.warn("Could not determine new provider capacity for sold commodity" +
                        " of type {} for trader {}.Using usage as received from trader from market.",
                        commType.getType(), traderOid);
            }
        } else if (commSoldTO.getSpecification().getBaseType() == CommodityDTO.CommodityType.VCPU_VALUE) {
            capacity = calculateVCPUResizeCapacityForVM(traderOid, commSoldTO);
        }
        return capacity;
    }

    /**
     * Calculate the correct VCPU capacity only for VM. We don't need to consider Container.
     * For example, if the old capacity of the VCPU is 5200 MHz, the new capacity calculated by the
     * market is 7000 MHz and the CPU Core MHz of the PM which the current trader stays on is 2600 MHz,
     * 7000 MHz is not the correct VCPU capacity because 7000 MHz is not a multiplier of 2600, which
     * doesn't make sense to resize the VCPU to 7000 / 2600 = 2.7 cores.
     * So we need to round 7000 MHz up to the next multiplier of 2600 larger than 7000, which is 7800.
     * Math formula: correctCapacity = Math.ceil(newCapacity / cpuCoreMhz) * cpuCoreMhz
     *
     * @param traderOid The ID of the trader selling the commodity
     * @param commSoldTO the market CommdditySoldTO to convert
     * @return the correct VCPU capacity
     */
    private float calculateVCPUResizeCapacityForVM(final long traderOid,
                                                   @Nonnull final CommoditySoldTO commSoldTO) {
        float capacity = commSoldTO.getCapacity();
        if (oidToProjectedTraderTOMap.get(traderOid).getType() != EntityType.VIRTUAL_MACHINE_VALUE) {
            return capacity;
        }
        // A VM may be cloned from another VM.
        long originalTraderOid = oidToProjectedTraderTOMap.get(traderOid).hasCloneOf() ?
            oidToProjectedTraderTOMap.get(traderOid).getCloneOf() : traderOid;
        CommoditySoldTO originalCommSoldTO = oidToOriginalTraderTOMap.get(originalTraderOid)
            .getCommoditiesSoldList().stream().filter(commoditySoldTO ->
                commoditySoldTO.getSpecification().getBaseType() == CommodityDTO.CommodityType.VCPU_VALUE)
            .findFirst().get();
        // Check if VCPU is resized.
        int isVCPUresized = Float.compare(capacity, originalCommSoldTO.getCapacity());
        if (isVCPUresized == 0) {
            return capacity;
        }
        // Get the id of the current PM provider of the current trader.
        Optional<Long> providerIdOptional = oidToProjectedTraderTOMap.get(traderOid)
            .getShoppingListsList().stream().filter(ShoppingListTO::hasSupplier)
            .map(ShoppingListTO::getSupplier).filter(supplier ->
                oidToProjectedTraderTOMap.get(supplier).getType() == EntityType.PHYSICAL_MACHINE_VALUE)
            .findFirst();
        if (providerIdOptional.isPresent() &&
            oidToProjectedTraderTOMap.containsKey(providerIdOptional.get())) {
            // Get the id of the original PM provider of the current trader.
            long providerId = oidToProjectedTraderTOMap.get(providerIdOptional.get()).hasCloneOf() ?
                oidToProjectedTraderTOMap.get(providerIdOptional.get()).getCloneOf() :
                providerIdOptional.get();
            boolean hasCpuCoreMhz = entityOidToDto.get(providerId).hasTypeSpecificInfo() &&
                entityOidToDto.get(providerId).getTypeSpecificInfo().hasPhysicalMachine() &&
                entityOidToDto.get(providerId).getTypeSpecificInfo().getPhysicalMachine().hasCpuCoreMhz();
            if (hasCpuCoreMhz) {
                // Always take the ceiling.
                // Same as what we do in ActionTranslator#translateVcpuResizeInfo
                int cpuCoreMhz = entityOidToDto.get(providerId).getTypeSpecificInfo()
                    .getPhysicalMachine().getCpuCoreMhz();
                capacity = (float)Math.ceil(capacity / cpuCoreMhz) * cpuCoreMhz;
            } else {
                logger.error("PM {} doesn't have cpuCoreMhz information.",
                    entityOidToDto.get(providerId).getDisplayName());
            }
        } else {
            logger.error("VM {} has no PM provider.",
                entityOidToDto.get(traderOid).getDisplayName());
        }
        return capacity;
    }

    /**
     * If this commodity in the original {@link TopologyEntityDTO} in the input topology
     * had a scale factor, then reverse the scaling on the way out. In other words, since
     * we multiplied by the scale factor on the way in to the market analysis, here we
     * divide by the scale factor on the way back out.
     * <p/>
     * Note that if there is a scale factor but that scale factor is zero, which should never happen,
     * we simply return the originalValue, i.e. we do _not_ return Inf or NaN.
     *
     * @param <T> type of the commodity which value will be scaled.
     * @param valueToReverseScale the commodity value output from the market to
     *                            scale down (if there is a scaleFactor)
     * @param commodity commodity which might have unusual scaling factor
     * @param scalingFactorExtractor function to extract scaling factor from commodity.
     * @return either the valueToReverseScale divided by the scaleFactor if the original
     * commodity had defined a scaleFactor, else the valueToReverseScale unmodified
     */
    static <T> double reverseScaleComm(final double valueToReverseScale,
                    @Nonnull final Optional<T> commodity,
                    @Nonnull Function<T, Double> scalingFactorExtractor) {
        return commodity.map(scalingFactorExtractor).filter(sf -> {
            // Scaling factor should be positive, and not an infinitely small value.
            return (sf - EPSILON) > 0;
        }).map(sf -> valueToReverseScale / sf).orElse(valueToReverseScale);
    }

    public CommodityConverter getCommodityConverter() {
        return commodityConverter;
    }

    /**
     * Adds the newly cloned entity's shoppinglist to shoppingListInfos.
     *
     * @param list the list of shoppinglist to its buyer mapping
     */
    public void updateShoppingListMap(List<NewShoppingListToBuyerEntry> list) {
        // economy only sends back information about shoppinglist oid and its buyer oid,
        // action interpretation only cares about shoppinglist oid and buyer oid,
        // however, because the definition of ShoppingListInfo requires providerOid and
        // commodityBoughtList, we have to give some dummy values
        list.forEach(l -> shoppingListOidToInfos.put(l.getNewShoppingList(),
                    new ShoppingListInfo(l.getNewShoppingList(), l.getBuyer(), null, null, null, null,
                            Lists.newArrayList())));
    }

    /**
     * Given TraderTOs to be sent to market remove skipped entities from this set.
     * @param traderTOs set of TraderTOs sent to market.
     */
    public void removeSkippedEntitiesFromTraderTOs(Set<TraderTO> traderTOs) {
        // Remove all skipped traders as we don't want to send them to market
        // and only needed them for scoping.
        for (long skippedEntityOid : skippedEntities.keySet()) {
            final TraderTO traderTO = oidToOriginalTraderTOMap.get(skippedEntityOid);
            if (traderTO != null) {
                traderTOs.remove(traderTO);
                final Set<Long> shoppingListsOids = traderTO.getShoppingListsList().stream().map(ShoppingListTO::getOid)
                        .collect(Collectors.toSet());
                logger.debug("Remove following ShoppingListTOs {} from cloudVmComputeShoppingListIDs, because traderTO {} is skipped",
                        () -> shoppingListsOids.stream().map(String::valueOf).collect(Collectors.joining(",")),
                        () -> traderTO.getDebugInfoNeverUseInCode());
                cloudVmComputeShoppingListIDs.removeAll(shoppingListsOids);

            }
        }
    }

    /**
     * Find intersection between skipped entities and entities in scope to return
     * entities in scope but were skipped.
     * @param scopeEntitiesSet set of entities in scope.
     * @return set of entities that were skipped but were in scope.
     */
    public Set<TopologyEntityDTO> getSkippedEntitiesInScope(Set<Long> scopeEntitiesSet) {
        // Filtering is required only when it is a plan
        // as scoping is possible only in plans.
        if (isPlan()) {
            return skippedEntities.keySet().stream()
                .filter(oid -> scopeEntitiesSet.contains(oid))
                .map(oid -> skippedEntities.get(oid))
                .collect(Collectors.toSet());
        } else {
            // For realtime we should return all skipped entities.
            return skippedEntities.values().stream().collect(Collectors.toSet());
        }
    }

    /**
     * Return a CommSpecTO for the CommodityType passed.
     * @param commType is the commType we need converted
     * @return {@link com.vmturbo.platform.analysis.protobuf.CommodityDTOs.CommoditySpecificationTO}
     * equivalent of the commType.
     */
    public CommodityDTOs.CommoditySpecificationTO getCommSpecForCommodity(CommodityType commType) {
        return commodityConverter.commoditySpecification(commType);
    }

    /**
     * Return the consistent scaling helper associated with this TC.
     * @return consistent scaling helper
     */
    public ConsistentScalingHelper getConsistentScalingHelper() {
        return consistentScalingHelper;
    }

    /**
     * Filter the license commodity bought for a VM if its an Unknown License. If a VM has an unknown
     * license, it should not be going into the market shopping for a license access commodity. It
     * should not shop for one and we should scope it to the cost tuple having no value for license
     * when getting a quote from a TP.
     *
     * @param commodityBoughtDTOList List of CommodityBoughtDTO's.
     * @param entityDTO The entity DTO.
     *
     * @return Stream with the filtered license commodities
     */
    public Stream<CommodityBoughtDTO> filterUnknownLicense(List<CommodityBoughtDTO> commodityBoughtDTOList, TopologyEntityDTO entityDTO) {
        if (EnvironmentType.CLOUD == entityDTO.getEnvironmentType() && entityDTO.getTypeSpecificInfo().hasVirtualMachine()) {
            if (commodityBoughtDTOList.stream()
                    .filter(s -> s.getCommodityType().getType() == CommodityDTO.CommodityType.LICENSE_ACCESS_VALUE)
                    .anyMatch(s -> OSType.UNKNOWN_OS.name().equals(s.getCommodityType().getKey()))) {
                return commodityBoughtDTOList.stream().filter(s -> s.getCommodityType().getType() != CommodityDTO.CommodityType.LICENSE_ACCESS_VALUE);
            }
        }
        return commodityBoughtDTOList.stream();
    }

    /**
     * Create the commodity index from the input TopologyDTO's.
     *
     * @param commodityIndexFactory Factory to use to create the commodity index.
     * @return the commodity index created from the input TopologyDTO's.
     */
    private CommodityIndex createCommodityIndex(final CommodityIndexFactory commodityIndexFactory) {
        final CommodityIndex index = commodityIndexFactory.newIndex();
        for (TopologyDTO.TopologyEntityDTO dto : entityOidToDto.values()) {
            index.addEntity(dto);
        }
        return index;
    }

    /**
     * Create providerUsedSubtractionMap.
     * provider oid -> commodity type -> used value of all consumers to be removed of this provider.
     * This map is used to update the utilization of providers if there are entities to be removed.
     * This can only happen in a plan with entities to remove.
     *
     * @param entityOidToDto topology entity DTOs
     * @param oidsToRemove oids to remove
     * @return providerUsedSubtractionMap
     */
    @VisibleForTesting
    Map<Long, Map<TopologyDTO.CommodityType, Pair<Double, Double>>> createProviderUsedSubtractionMap(
            final Map<Long, TopologyEntityDTO> entityOidToDto, final Set<Long> oidsToRemove) {
        if (oidsToRemove.isEmpty()) {
            return Collections.emptyMap();
        }

        final Map<Long, Map<TopologyDTO.CommodityType, Pair<Double, Double>>> providerUsedSubtractionMap = new HashMap<>();
        for (long oid : oidsToRemove) {
            final TopologyEntityDTO entity = entityOidToDto.get(oid);
            for (CommoditiesBoughtFromProvider commBoughtProvider : entity.getCommoditiesBoughtFromProvidersList()) {
                final TopologyEntityDTO provider = entityOidToDto.get(commBoughtProvider.getProviderId());
                // SKip non-workload type entity and entity without provider.
                if (!WORKLOAD_ENTITY_TYPES.contains(entity.getEntityType()) || provider == null) {
                    continue;
                }

                for (CommodityBoughtDTO commBought : commBoughtProvider.getCommodityBoughtList()) {
                    // Skip segmentation commodity.
                    if (commBought.getCommodityType().hasKey()) {
                        continue;
                    }
                    final Map<TopologyDTO.CommodityType, Pair<Double, Double>> commodityUsed =
                        providerUsedSubtractionMap.computeIfAbsent(commBoughtProvider.getProviderId(),
                            key -> new HashMap<>());
                    final List<Pair<Float, Float>> quantityList =
                        getCommBoughtQuantities(entity, commBought, provider.getOid());
                    // The size of quantityList is greater than 1 only when the commBought is a time slot commodity.
                    if (quantityList.size() >= 1) {
                        Pair<Double, Double> currentVal = commodityUsed.containsKey(commBought.getCommodityType())
                            ? commodityUsed.get(commBought.getCommodityType()) : new Pair<>(0.0d, 0.0d);
                        commodityUsed.put(commBought.getCommodityType(), new Pair<>(currentVal.first + quantityList.get(0).first,
                                currentVal.second + quantityList.get(0).second));
                    }
                }
            }
        }

        return providerUsedSubtractionMap;
    }

    /**
     * Sets the cost notification status to be used by topology converter for setting movable on cloud entities.
     * If the cloud cost notification fails, we will set movable false on cloud entities.
     *
     * @param listener The listened for the notification.
     * @param analysis The analysis currently running.
     *
     * @throws InterruptedException An interrupted exception.
     */
    public void setCostNotificationStatus(AnalysisRICoverageListener listener, Analysis analysis)
            throws InterruptedException {
        final long waitStartTime = System.currentTimeMillis();
        try {
            CostNotification notification = listener.receiveCostNotification(analysis).get();
            final StatusUpdate statusUpdate = notification.getStatusUpdate();
            final Status status = statusUpdate.getStatus();
            if (status != Status.SUCCESS) {
                logger.error("WARNING!!:Cost notification reception failed for analysis with context id"
                                + " : {}, topology id: {} with status: {} and message: {}. This will result"
                                + "in movable being set to false for cloud entities.", analysis.getContextId(), analysis.getTopologyId(), status,
                        statusUpdate.getStatusDescription());
                costNotificationStatus = Status.FAIL;
            } else {
                logger.debug("Cost notification with a success status received for analysis "
                        + "with context id: {}, topology id: {}", analysis.getContextId(), analysis.getTopologyId());
                costNotificationStatus = Status.SUCCESS;
            }
        } catch (ExecutionException e) {
            logger.error(
                    String.format("Error while receiving cost notification for analysis %s. WARNING!!:"
                                    + " Movable will be set to false for cloud entities. ",
                            analysis.getTopologyInfo()), e);
            costNotificationStatus = Status.FAIL;
        } finally {
            final long waitEndTime = System.currentTimeMillis();
            logger.debug("Analysis with context id: {}, topology id: {} waited {} ms for the "
                            + "cost notification.", analysis.getContextId(), analysis.getTopologyId(),
                    waitEndTime - waitStartTime);
        }
    }

    /**
     * Returns a function that decides if Compliance risk needs to be overridden in
     * ActionInterpreter. For cloud migration, we override Optimized plan actions with VM/Vol moves.
     * For volumes, a change provider explanation is provided in the return based on whether there
     * is a change to a higher tier or not. If no tier such tier change, we check for a disk size
     * increase, if so, risk is marked as Performance. Default risk is Efficiency.
     *
     * @return BiFunction that decides if Compliance risk explanation is to be overridden.
     * For compute tier, we want to override (so flag is true), but we don't actually calculate
     * the override explanation, that is calculated by ActionInterpreter.
     * For storage tier, if it is one of the 'higher' tiers like IO1/IO2/Ultra, then it is a
     * Performance risk. Else, if there is a disk size increase compared to pre-action, then it is
     * Performance, else it is an Efficiency (default option).
     */
    @VisibleForTesting
    BiFunction<MoveTO, Map<Long, ProjectedTopologyEntity>,
            Pair<Boolean, ChangeProviderExplanation>> getExplanationOverride() {
        return (moveTO, projectedTopology) -> {
            if (!isCloudResizeEnabled) {
                return new Pair<>(false, null);
            }
            final MarketTier marketTier = cloudTc.getMarketTier(moveTO.getDestination());
            if (marketTier == null) {
                return new Pair<>(false, null);
            }
            if (marketTier.getTier().getEntityType() == EntityType.COMPUTE_TIER_VALUE) {
                return new Pair<>(true, null);
            }
            if (marketTier.getTier().getEntityType() != EntityType.STORAGE_TIER_VALUE) {
                return new Pair<>(false, null);
            }
            final ShoppingListInfo slInfo = shoppingListOidToInfos.get(moveTO
                    .getShoppingListToMove());
            if (slInfo == null) {
                return new Pair<>(false, null);
            }
            long buyerVmId = slInfo.getBuyerId();
            final String tierName = marketTier.getTier().getDisplayName();
            ChangeProviderExplanation explanation = null;
            // Using IOPS as the reason that we have congestion (performance risk).
            final ReasonCommodity iopsReasonCommodity = ReasonCommodity.newBuilder()
                    .setCommodityType(TopologyDTO.CommodityType.newBuilder().setType(
                            CommodityDTO.CommodityType.STORAGE_ACCESS_VALUE).build())
                    .build();
            if ("IO1".equals(tierName)
                    || "IO2".equals(tierName)
                    || "MANAGED_ULTRA_SSD".equals(tierName)) {
                // If moving to any of these higher tiers, then it is performance.
                explanation = ChangeProviderExplanation.newBuilder()
                        .setCongestion(ChangeProviderExplanation.Congestion.newBuilder()
                                .addCongestedCommodities(iopsReasonCommodity)).build();
                logger.trace("MCP Performance risk (VM: {}, tier: {}), moveTO: {}.",
                        buyerVmId, tierName, moveTO);
            } else {
                explanation = checkVolumeDiskSizeIncrease(slInfo, buyerVmId, tierName,
                        iopsReasonCommodity, projectedTopology);
            }
            if (explanation == null) {
                // If not performance, it is efficiency
                explanation = ChangeProviderExplanation.newBuilder()
                        .setEfficiency(ChangeProviderExplanation.Efficiency.getDefaultInstance())
                        .build();
                logger.trace("MCP Efficiency risk (VM: {}, tier: {}).", buyerVmId, tierName);
            }
            return new Pair<>(true, explanation);
        };
    }

    /**
     * Checks if there is a volume disk size increase for cloud migration (Optimized plan) actions.
     * If disk size increase, then a Performance explanation is returned.
     *
     * @param slInfo VM shopping list info.
     * @param buyerVmId VM that volume is a part of.
     * @param tierName New storage tier name.
     * @param iopsReasonCommodity Reason (Iops) to use for the Performance risk.
     * @param projectedTopology Projected topology containing the after-action disk size.
     * @return Performance risk change provider explanation if disk increase, or null.
     */
    @Nullable
    private ChangeProviderExplanation checkVolumeDiskSizeIncrease(
            @Nonnull final ShoppingListInfo slInfo, long buyerVmId, @Nonnull final String tierName,
            @Nonnull final ReasonCommodity iopsReasonCommodity,
            @Nonnull final Map<Long, ProjectedTopologyEntity> projectedTopology) {
        // For onPrem -> cloud, we have volumeId in resourceId field, for cloud -> cloud, it is
        // available in the collapsedBuyerId field instead.
        final Long volumeId = slInfo.getResourceId().isPresent() ? slInfo.getResourceId().get()
                : slInfo.getCollapsedBuyerId().orElse(null);
        if (volumeId == null) {
            logger.trace("MCP Performance risk (VM: {}, tier: {}) No volume id available.",
                    buyerVmId, tierName);
            return null;
        }
        ProjectedTopologyEntity projectedVolume = projectedTopology.get(volumeId);
        if (projectedVolume == null || projectedVolume.getEntity().getEntityType()
                != EntityType.VIRTUAL_VOLUME_VALUE) {
            logger.trace("MCP Performance risk (VM: {}, tier: {}) No projected volume {}.",
                    buyerVmId, tierName, volumeId);
            return null;
        }
        // Get disk size before plan.
        double diskSizeBeforeMb = slInfo.commodities.stream()
                .filter(commBought -> commBought.getCommodityType().getType()
                        == CommodityDTO.CommodityType.STORAGE_PROVISIONED_VALUE)
                .map(CommodityBoughtDTO::getUsed)
                .findFirst()
                .orElse(0d);

        // Get disk size after from projected volume.
        double diskSizeAfterMb = projectedVolume.getEntity().getCommoditySoldListList().stream()
                .filter(commSold -> commSold.getCommodityType().getType()
                        == CommodityDTO.CommodityType.STORAGE_AMOUNT_VALUE)
                .map(CommoditySoldDTO::getCapacity)
                .findAny()
                .orElse(0d);

        logger.trace("MCP Performance risk (VM: {}, tier: {}) Vol: {}, disk size {} -> {} MB.",
                buyerVmId, tierName, volumeId, diskSizeBeforeMb, diskSizeAfterMb);
        if (diskSizeAfterMb > diskSizeBeforeMb) {
            return ChangeProviderExplanation.newBuilder()
                    .setCongestion(ChangeProviderExplanation.Congestion.newBuilder()
                            .addCongestedCommodities(iopsReasonCommodity)).build();
        }
        return null;
    }
}<|MERGE_RESOLUTION|>--- conflicted
+++ resolved
@@ -1052,33 +1052,23 @@
             }
             commoditiesBoughtFromProviderBuilder.setProviderId(supplier);
         }
-        final TopologyEntityDTO supplierEntity = entityOidToDto.get(supplier);
-        if (supplierEntity != null) {
-            commoditiesBoughtFromProviderBuilder.setProviderEntityType(
-                    supplierEntity.getEntityType());
+        // For a sl of an unplaced VM before market, it doesn't have a provider, but has
+        // providerEntityType. It should remain the same if it's unplaced after market.
+        // For a sl moving from active provider/unplaced to provisioned provider,
+        // we can get the providerEntityType from slInfo.
+        if (supplierEntityType != null) {
+            commoditiesBoughtFromProviderBuilder.setProviderEntityType(supplierEntityType);
         } else {
-<<<<<<< HEAD
-            // For a sl of an unplaced VM before market, it doesn't have a provider, but has
-            // providerEntityType. It should remain the same if it's unplaced after market.
-            // For a sl moving from active provider/unplaced to provisioned provider,
-            // we can get the providerEntityType from slInfo
-            if (supplierEntityType != null) {
-                commoditiesBoughtFromProviderBuilder.setProviderEntityType(supplierEntityType);
-=======
             final TopologyEntityDTO supplierEntity = entityOidToDto.get(supplier);
             if (supplierEntity != null) {
                 commoditiesBoughtFromProviderBuilder
                         .setProviderEntityType(supplierEntity.getEntityType());
->>>>>>> 7a7d10a3
             } else {
                 slInfo.getSellerEntityType()
                         .ifPresent(commoditiesBoughtFromProviderBuilder::setProviderEntityType);
             }
-<<<<<<< HEAD
-            slInfo.getResourceId().ifPresent(commoditiesBoughtFromProviderBuilder::setVolumeId);
-=======
->>>>>>> 7a7d10a3
-        }
+        }
+        slInfo.getResourceId().ifPresent(commoditiesBoughtFromProviderBuilder::setVolumeId);
         return commoditiesBoughtFromProviderBuilder.build();
     }
 
@@ -1286,26 +1276,16 @@
         topologyEntityDTOs.add(entityDTO);
         // when source volume is on-prem volume with volumeId
         topologyEntityDTOs.addAll(createResources(entityDTO));
-<<<<<<< HEAD
-        topologyEntityDTOs.addAll(createCollapsedTopologyEntityDTOs(collapsedShoppingLists,
-                reservedCapacityAnalysis,  traderTO.hasCloneOf()));
-=======
         // when source volume is cloud volume with collapsedBuyerId
         topologyEntityDTOs.addAll(createCollapsedTopologyEntityDTOs(entityDTO, collapsedShoppingLists,
-            reservedCapacityAnalysis));
->>>>>>> 7a7d10a3
+                reservedCapacityAnalysis));
         return topologyEntityDTOs;
     }
 
     private List<TopologyEntityDTO> createCollapsedTopologyEntityDTOs(
-<<<<<<< HEAD
-        final List<ShoppingListTO> collapsedShoppingList,
-        final ReservedCapacityAnalysis reservedCapacityAnalysis, final boolean isProvisioned) {
-=======
             final TopologyEntityDTO projectedEntityForConsumerOfCollapsedEntity,
             final List<ShoppingListTO> collapsedShoppingList,
             final ReservedCapacityAnalysis reservedCapacityAnalysis) {
->>>>>>> 7a7d10a3
         final List<TopologyEntityDTO> result = new ArrayList<>();
         for (final ShoppingListTO shoppingListTO : collapsedShoppingList) {
             final Optional<Long> collapsedEntityId = Optional.ofNullable(shoppingListOidToInfos
@@ -1324,7 +1304,7 @@
                     .map(commodityBoughtTO -> commBoughtTOtoCommBoughtDTO(
                         collapsedEntityDTO.getOid(), shoppingListTO.getSupplier(),
                         shoppingListTO.getOid(), commodityBoughtTO, reservedCapacityAnalysis,
-                        collapsedEntityDTO, new HashMap<>(), isProvisioned))
+                        collapsedEntityDTO, new HashMap<>(), false))
                     .filter(Optional::isPresent)
                     .map(Optional::get)
                     .collect(Collectors.toList());
