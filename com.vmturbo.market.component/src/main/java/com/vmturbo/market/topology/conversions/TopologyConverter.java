--- conflicted
+++ resolved
@@ -40,6 +40,7 @@
 import org.apache.commons.lang3.mutable.MutableDouble;
 import org.apache.logging.log4j.LogManager;
 import org.apache.logging.log4j.Logger;
+import org.checkerframework.checker.nullness.qual.NonNull;
 
 import com.vmturbo.common.protobuf.action.ActionDTO.Action;
 import com.vmturbo.common.protobuf.common.EnvironmentTypeEnum.EnvironmentType;
@@ -61,6 +62,7 @@
 import com.vmturbo.common.protobuf.topology.TopologyDTO.TopologyEntityDTO.ConnectedEntity.ConnectionType;
 import com.vmturbo.common.protobuf.topology.TopologyDTO.TopologyEntityDTO.Origin;
 import com.vmturbo.common.protobuf.topology.TopologyDTO.TopologyInfo;
+import com.vmturbo.common.protobuf.topology.TopologyDTO.TypeSpecificInfo.VirtualMachineInfo;
 import com.vmturbo.common.protobuf.topology.TopologyDTOUtil;
 import com.vmturbo.commons.Pair;
 import com.vmturbo.commons.Units;
@@ -181,58 +183,7 @@
         this.cloudTc = cloudTc;
     }
 
-<<<<<<< HEAD
     private final ProjectedRICoverageCalculator projectedRICoverageCalculator;
-=======
-    private ProjectedRICoverageCalculator projectedRICoverageCalculator;
-
-    /**
-     * A non-shop-together TopologyConverter.
-     *
-     * @param topologyInfo information about topology
-     * @param marketPriceTable market price table
-     * @param cloudCostData cloud cost data
-     * @param commodityIndexFactory commodity index factory
-     * @param tierExcluderFactory tier excluder factory
-     * @param consistentScalingHelperFactory CSM helper factory
-     */
-    public TopologyConverter(@Nonnull final TopologyInfo topologyInfo,
-                             @Nonnull final MarketPriceTable marketPriceTable,
-                             @Nonnull final CloudCostData cloudCostData,
-                             @Nonnull final CommodityIndexFactory commodityIndexFactory,
-                             @NonNull final TierExcluderFactory tierExcluderFactory,
-                             @Nonnull final ConsistentScalingHelperFactory
-                                                consistentScalingHelperFactory) {
-        this.topologyInfo = Objects.requireNonNull(topologyInfo);
-        this.cloudTopology = null;
-        this.consistentScalingHelper = consistentScalingHelperFactory
-            .newConsistentScalingHelper(topologyInfo, getShoppingListOidToInfos());
-        this.commodityConverter = new CommodityConverter( new NumericIDAllocator(),
-                includeGuaranteedBuyer, dsBasedBicliquer, numConsumersOfSoldCommTable,
-                conversionErrorCounts, consistentScalingHelper);
-        this.tierExcluder = tierExcluderFactory.newExcluder(topologyInfo, this.commodityConverter,
-            getShoppingListOidToInfos());
-        this.cloudTc = new CloudTopologyConverter(unmodifiableEntityOidToDtoMap, topologyInfo,
-                pmBasedBicliquer, dsBasedBicliquer, commodityConverter, azToRegionMap, businessAccounts,
-                marketPriceTable, cloudCostData, tierExcluder, cloudTopology);
-        // Lazy initialize commodityIndex through Suppliers#memoize. This ensures that all calls to
-        // commmodityIndex#get after the first just return the lazy-initialized commodityIndex.
-        this.commodityIndex = Suppliers.memoize(() -> this.createCommodityIndex(commodityIndexFactory));
-
-        this.marketMode = MarketMode.M2Only;
-        this.projectedRICoverageCalculator = new ProjectedRICoverageCalculator(
-            oidToOriginalTraderTOMap, cloudTc, this.commodityConverter);
-        // Lazy initialize actionInterpreter. It needs to be lazy-initialized because it refers
-        // to the lazy-initialized commodity index.
-        this.actionInterpreter = Suppliers.memoize(() -> new ActionInterpreter(commodityConverter,
-            shoppingListOidToInfos,
-            cloudTc,
-            unmodifiableEntityOidToDtoMap,
-            oidToProjectedTraderTOMap,
-            cert,
-            projectedRICoverageCalculator, tierExcluder, commodityIndex));
-    }
->>>>>>> 4fcb1520
 
     /**
      * Entities that are providers of containers.
@@ -245,27 +196,102 @@
 
     // Store skipped service entities which need to be added back to projected topology and price
     // index messages.
-<<<<<<< HEAD
     private final Map<Long, TopologyEntityDTO> skippedEntities = Maps.newHashMap();
 
-=======
-    private Map<Long, TopologyEntityDTO> skippedEntities = Maps.newHashMap();
-
-    @VisibleForTesting
-    protected Map<Long, TopologyEntityDTO> getSkippedEntities() {
-        return skippedEntities;
-    }
-
-    // a map keeps shoppinglist oid to ShoppingListInfo which is a container for
-    // shoppinglist oid, buyer oid, seller oid and commodity bought
-    private final Map<Long, ShoppingListInfo> shoppingListOidToInfos = Maps.newHashMap();
-
-    public Set<Long> getCloudVmComputeShoppingListIDs() {
-        return cloudVmComputeShoppingListIDs;
-    }
-
-    /**
-     * Constructor with includeGuaranteedBuyer parameter.
+
+    private long shoppingListId = 1000L; // Arbitrary start value
+
+    private final AtomicLong cloneIndex = new AtomicLong(0);
+
+    // used in double comparision
+    public static final double EPSILON = 1e-5;
+
+    /**
+     * Map from entity OID to original topology entity DTO.
+     */
+    private final Map<Long, com.vmturbo.common.protobuf.topology.TopologyDTO.TopologyEntityDTO>
+            entityOidToDto = Maps.newHashMap();
+
+    private final Map<Long, TopologyEntityDTO> unmodifiableEntityOidToDtoMap
+            = Collections.unmodifiableMap(entityOidToDto);
+
+    // a map to keep the oid to projected traderTO mapping
+    private final Map<Long, EconomyDTOs.TraderTO> oidToProjectedTraderTOMap = Maps.newHashMap();
+
+    // a map to keep the oid to original traderTO mapping
+    private final Map<Long, TraderTO> oidToOriginalTraderTOMap = new HashMap<>();
+
+    private final Map<Long, TraderTO> unmodifiableOidToOriginalTraderTOMap
+            = Collections.unmodifiableMap(oidToOriginalTraderTOMap);
+
+    // Bicliquer created based on datastore
+    private final BiCliquer dsBasedBicliquer = new BiCliquer();
+    // Bicliquer created based on pm
+    private final BiCliquer pmBasedBicliquer = new BiCliquer();
+
+    // Table that stores the number of consumers of a commodity sold by a provider
+    private final Table<Long, CommodityType, Integer> numConsumersOfSoldCommTable =
+            HashBasedTable.create();
+    // Map from bcKey to commodity bought
+    private final Map<String, CommodityDTOs.CommodityBoughtTO> bcCommodityBoughtMap = Maps.newHashMap();
+    // a BiMap from DSPMAccess and Datastore commodity sold key to seller oid
+    // Note: the commodity key is composed of entity type and entity ID (which is different from
+    // OID)
+    private final BiMap<String, Long> accessesByKey = HashBiMap.create();
+
+    private final Map<TopologyEntityDTO, TopologyEntityDTO> azToRegionMap = new HashMap<>();
+
+    // This map will hold VM/DB -> BusinessAccount mapping.
+    private final Map<TopologyEntityDTO, TopologyEntityDTO> cloudEntityToBusinessAccount = new HashMap<>();
+    // This will hold the set of all business accounts in the topology
+    private final Set<TopologyEntityDTO> businessAccounts = new HashSet<>();
+
+    private final TopologyInfo topologyInfo;
+
+    private final CloudEntityResizeTracker cert = new CloudEntityResizeTracker();
+
+    private float quoteFactor = MarketAnalysisUtils.QUOTE_FACTOR;
+    private float liveMarketMoveCostFactor = MarketAnalysisUtils.LIVE_MARKET_MOVE_COST_FACTOR;
+
+    // Add a cost of moving from source to destination.
+    private static final float PLAN_MOVE_COST_FACTOR = 0.0f;
+    private static final float CLOUD_QUOTE_FACTOR = 1;
+
+    private final CommodityConverter commodityConverter;
+
+    private final ActionInterpreter actionInterpreter;
+
+    private final CloudTopology<TopologyEntityDTO> cloudTopology;
+
+    /**
+     * Utility to track errors encountered during conversion.
+     */
+    private final ConversionErrorCounts conversionErrorCounts = new ConversionErrorCounts();
+
+    /**
+     * Index that keeps scaling factors applied during conversion TO market entities, to allow
+     * quick lookups to reverse scaling when converting FROM market entities.
+     */
+    private final CommodityIndex commodityIndex;
+
+    private final TierExcluder tierExcluder;
+
+    private final ConsistentScalingHelper consistentScalingHelper;
+
+    private final MarketMode marketMode;
+
+    /**
+     * Whether it is a cloud migration plan.
+     */
+    private boolean isCloudMigration;
+
+    /**
+     * Whether resize is enabled, for cloud migration plan.
+     */
+    private boolean isCloudResizeEnabled;
+
+    /**
+     * Constructor with includeGuaranteedBuyer parameter. Entry point from Analysis.
      *
      * @param topologyInfo Information about the topology.
      * @param includeGuaranteedBuyer whether to include guaranteed buyers (VDC, VPod, DPod) or not
@@ -300,13 +326,13 @@
         this.marketMode = marketMode;
         this.liveMarketMoveCostFactor = liveMarketMoveCostFactor;
         this.consistentScalingHelper = consistentScalingHelperFactory
-            .newConsistentScalingHelper(topologyInfo, getShoppingListOidToInfos());
-        this.commodityConverter = incomingCommodityConverter != null ?
-                incomingCommodityConverter : new CommodityConverter(new NumericIDAllocator(),
+                .newConsistentScalingHelper(topologyInfo, getShoppingListOidToInfos());
+        this.commodityConverter = incomingCommodityConverter != null
+                ? incomingCommodityConverter : new CommodityConverter(new NumericIDAllocator(),
                 includeGuaranteedBuyer, dsBasedBicliquer, numConsumersOfSoldCommTable,
                 conversionErrorCounts, consistentScalingHelper);
         this.tierExcluder = tierExcluderFactory.newExcluder(topologyInfo, this.commodityConverter,
-            getShoppingListOidToInfos());
+                getShoppingListOidToInfos());
         this.cloudTc = new CloudTopologyConverter(unmodifiableEntityOidToDtoMap, topologyInfo,
                 pmBasedBicliquer, dsBasedBicliquer, this.commodityConverter, azToRegionMap, businessAccounts,
                 marketPriceTable, cloudCostData, tierExcluder, cloudTopology);
@@ -320,171 +346,6 @@
             oidToProjectedTraderTOMap,
             cert,
             projectedRICoverageCalculator, tierExcluder, commodityIndex));
-    }
-
-    /**
-     * get the TopologyEntityDTO OID corresponding to the oid of a TemplateProvider.
-     * @param traderTOOID  oid of a TemplateProvider
-     * @return the OID of corresponding TopologyEntityDTO
-     */
-    public Long convertTraderTOToTopologyEntityDTO(Long traderTOOID) {
-        return cloudTc.getMarketTier(traderTOOID).getTier().getOid();
-    }
->>>>>>> 4fcb1520
-
-    private long shoppingListId = 1000L; // Arbitrary start value
-
-    private final AtomicLong cloneIndex = new AtomicLong(0);
-
-    // used in double comparision
-    public static final double EPSILON = 1e-5;
-
-    /**
-     * Map from entity OID to original topology entity DTO.
-     */
-    private final Map<Long, com.vmturbo.common.protobuf.topology.TopologyDTO.TopologyEntityDTO>
-            entityOidToDto = Maps.newHashMap();
-
-    private final Map<Long, TopologyEntityDTO> unmodifiableEntityOidToDtoMap
-            = Collections.unmodifiableMap(entityOidToDto);
-
-    // a map to keep the oid to projected traderTO mapping
-    private final Map<Long, EconomyDTOs.TraderTO> oidToProjectedTraderTOMap = Maps.newHashMap();
-
-    // a map to keep the oid to original traderTO mapping
-    private final Map<Long, TraderTO> oidToOriginalTraderTOMap = new HashMap<>();
-
-    private final Map<Long, TraderTO> unmodifiableOidToOriginalTraderTOMap
-            = Collections.unmodifiableMap(oidToOriginalTraderTOMap);
-
-    // Bicliquer created based on datastore
-    private final BiCliquer dsBasedBicliquer = new BiCliquer();
-    // Bicliquer created based on pm
-    private final BiCliquer pmBasedBicliquer = new BiCliquer();
-
-    // Table that stores the number of consumers of a commodity sold by a provider
-    private final Table<Long, CommodityType, Integer> numConsumersOfSoldCommTable =
-            HashBasedTable.create();
-    // Map from bcKey to commodity bought
-    private final Map<String, CommodityDTOs.CommodityBoughtTO> bcCommodityBoughtMap = Maps.newHashMap();
-    // a BiMap from DSPMAccess and Datastore commodity sold key to seller oid
-    // Note: the commodity key is composed of entity type and entity ID (which is different from
-    // OID)
-    private final BiMap<String, Long> accessesByKey = HashBiMap.create();
-
-    private final Map<TopologyEntityDTO, TopologyEntityDTO> azToRegionMap = new HashMap<>();
-
-    // This map will hold VM/DB -> BusinessAccount mapping.
-    private final Map<TopologyEntityDTO, TopologyEntityDTO> cloudEntityToBusinessAccount = new HashMap<>();
-    // This will hold the set of all business accounts in the topology
-    private final Set<TopologyEntityDTO> businessAccounts = new HashSet<>();
-
-    private final TopologyInfo topologyInfo;
-
-    private final CloudEntityResizeTracker cert = new CloudEntityResizeTracker();
-
-    private float quoteFactor = MarketAnalysisUtils.QUOTE_FACTOR;
-    private float liveMarketMoveCostFactor = MarketAnalysisUtils.LIVE_MARKET_MOVE_COST_FACTOR;
-
-    // Add a cost of moving from source to destination.
-    private static final float PLAN_MOVE_COST_FACTOR = 0.0f;
-    private static final float CLOUD_QUOTE_FACTOR = 1;
-
-    private final CommodityConverter commodityConverter;
-
-    private final Supplier<ActionInterpreter> actionInterpreter;
-
-    private final CloudTopology<TopologyEntityDTO> cloudTopology;
-
-    /**
-     * Utility to track errors encountered during conversion.
-     */
-    private final ConversionErrorCounts conversionErrorCounts = new ConversionErrorCounts();
-
-    /**
-     * Index that keeps scaling factors applied during conversion TO market entities, to allow
-     * quick lookups to reverse scaling when converting FROM market entities.
-     * <p/>
-     * Lazily initialized to reduce memory usage in the component until we actually need to
-     * use the CommodityIndex when we convert back from market.
-     */
-<<<<<<< HEAD
-    private final CommodityIndex commodityIndex;
-=======
-    private Supplier<CommodityIndex> commodityIndex;
->>>>>>> 4fcb1520
-
-    private final TierExcluder tierExcluder;
-
-    private final ConsistentScalingHelper consistentScalingHelper;
-
-    private final MarketMode marketMode;
-
-    /**
-     * Whether it is a cloud migration plan.
-     */
-    private boolean isCloudMigration;
-
-    /**
-     * Whether resize is enabled, for cloud migration plan.
-     */
-    private boolean isCloudResizeEnabled;
-
-    /**
-     * Constructor with includeGuaranteedBuyer parameter. Entry point from Analysis.
-     *
-     * @param topologyInfo Information about the topology.
-     * @param includeGuaranteedBuyer whether to include guaranteed buyers (VDC, VPod, DPod) or not
-     * @param quoteFactor to be used by move recommendations.
-     * @param marketMode the market generates compute scaling action for could vms if false.
-     *                  the SMA (Stable Marriage Algorithm)  library generates them if true.
-     * @param liveMarketMoveCostFactor used by the live market to control aggressiveness of move actions.
-     * @param marketPriceTable market price table
-     * @param incomingCommodityConverter the commodity converter
-     * @param cloudCostData cloud cost data
-     * @param commodityIndexFactory commodity index factory
-     * @param tierExcluderFactory tierExcluderFactory
-     * @param consistentScalingHelperFactory CSM helper factory
-     * @param cloudTopology instance to look up topology relationships
-     */
-    public TopologyConverter(@Nonnull final TopologyInfo topologyInfo,
-                             final boolean includeGuaranteedBuyer,
-                             final float quoteFactor,
-                             final MarketMode marketMode,
-                             final float liveMarketMoveCostFactor,
-                             @Nonnull final MarketPriceTable marketPriceTable,
-                             CommodityConverter incomingCommodityConverter,
-                             final CloudCostData cloudCostData,
-                             final CommodityIndexFactory commodityIndexFactory,
-                             @Nonnull final TierExcluderFactory tierExcluderFactory,
-                             @Nonnull final ConsistentScalingHelperFactory consistentScalingHelperFactory,
-                             final CloudTopology<TopologyEntityDTO> cloudTopology) {
-        this.topologyInfo = Objects.requireNonNull(topologyInfo);
-        this.cloudTopology = cloudTopology;
-        this.includeGuaranteedBuyer = includeGuaranteedBuyer;
-        this.quoteFactor = quoteFactor;
-        this.marketMode = marketMode;
-        this.liveMarketMoveCostFactor = liveMarketMoveCostFactor;
-        this.consistentScalingHelper = consistentScalingHelperFactory
-                .newConsistentScalingHelper(topologyInfo, getShoppingListOidToInfos());
-        this.commodityConverter = incomingCommodityConverter != null
-                ? incomingCommodityConverter : new CommodityConverter(new NumericIDAllocator(),
-                includeGuaranteedBuyer, dsBasedBicliquer, numConsumersOfSoldCommTable,
-                conversionErrorCounts, consistentScalingHelper);
-        this.tierExcluder = tierExcluderFactory.newExcluder(topologyInfo, this.commodityConverter,
-                getShoppingListOidToInfos());
-        this.cloudTc = new CloudTopologyConverter(unmodifiableEntityOidToDtoMap, topologyInfo,
-                pmBasedBicliquer, dsBasedBicliquer, this.commodityConverter, azToRegionMap, businessAccounts,
-                marketPriceTable, cloudCostData, tierExcluder, cloudTopology);
-        this.commodityIndex = commodityIndexFactory.newIndex();
-        this.projectedRICoverageCalculator = new ProjectedRICoverageCalculator(
-                oidToOriginalTraderTOMap, cloudTc, this.commodityConverter);
-        this.actionInterpreter = new ActionInterpreter(this.commodityConverter, shoppingListOidToInfos,
-                cloudTc,
-                unmodifiableEntityOidToDtoMap,
-                oidToProjectedTraderTOMap,
-                cert,
-                projectedRICoverageCalculator, tierExcluder, commodityIndex);
         this.isCloudMigration = TopologyDTOUtil.isCloudMigrationPlan(topologyInfo);
         this.isCloudResizeEnabled = TopologyDTOUtil.isResizableCloudMigrationPlan(topologyInfo);
     }
@@ -983,8 +844,8 @@
      *
      * @return The {@link Action} describing the recommendation in a topology-specific way.
      */
-    @Nonnull
-    List<Action> interpretAction(@Nonnull final ActionTO actionTO,
+    @NonNull
+    Optional<Action> interpretAction(@NonNull final ActionTO actionTO,
                                      @Nonnull final Map<Long, ProjectedTopologyEntity> projectedTopology,
                                      @Nonnull CloudTopology<TopologyEntityDTO> originalCloudTopology,
                                      @Nonnull Map<Long, CostJournal<TopologyEntityDTO>> projectedCosts,
@@ -1156,7 +1017,7 @@
                                 sl.getOid(), traderTO.getDebugInfoNeverUseInCode(),
                                 supplier != null ? supplier.getDebugInfoNeverUseInCode() : null);
                 ShoppingListInfo slInfo = new ShoppingListInfo(sl.getOid(), traderTO.getOid(),
-                                sl.getSupplier(), null, null,
+                                sl.getSupplier(), null,
                                 supplier != null ? supplier.getType() : null, commList);
                 shoppingListOidToInfos.put(sl.getOid(), slInfo);
             }
