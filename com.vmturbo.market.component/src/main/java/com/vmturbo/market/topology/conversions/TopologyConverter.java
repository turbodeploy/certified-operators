package com.vmturbo.market.topology.conversions;

import java.util.ArrayList;
import java.util.Collection;
import java.util.Collections;
import java.util.Comparator;
import java.util.HashMap;
import java.util.HashSet;
import java.util.List;
import java.util.Map;
import java.util.Objects;
import java.util.Optional;
import java.util.Set;
import java.util.concurrent.ExecutionException;
import java.util.concurrent.atomic.AtomicLong;
import java.util.function.BiFunction;
import java.util.function.Function;
import java.util.function.Supplier;
import java.util.stream.Collectors;
import java.util.stream.Stream;

import javax.annotation.Nonnull;
import javax.annotation.Nullable;

import com.google.common.annotations.VisibleForTesting;
import com.google.common.base.Suppliers;
import com.google.common.base.Enums;
import com.google.common.collect.BiMap;
import com.google.common.collect.HashBasedTable;
import com.google.common.collect.HashBiMap;
import com.google.common.collect.ImmutableList;
import com.google.common.collect.ImmutableMap;
import com.google.common.collect.ImmutableSet;
import com.google.common.collect.Lists;
import com.google.common.collect.Maps;
import com.google.common.collect.Sets;
import com.google.common.collect.Table;
import com.google.gson.Gson;

import org.apache.commons.lang3.mutable.MutableDouble;
import org.apache.logging.log4j.LogManager;
import org.apache.logging.log4j.Logger;
import org.checkerframework.checker.nullness.qual.NonNull;

import com.vmturbo.common.protobuf.action.ActionDTO.Action;
import com.vmturbo.common.protobuf.common.EnvironmentTypeEnum.EnvironmentType;
import com.vmturbo.common.protobuf.cost.Cost.EntityReservedInstanceCoverage;
import com.vmturbo.common.protobuf.cost.CostNotificationOuterClass.CostNotification;
import com.vmturbo.common.protobuf.cost.CostNotificationOuterClass.CostNotification.StatusUpdate;
import com.vmturbo.common.protobuf.group.GroupDTO.Grouping;
import com.vmturbo.common.protobuf.plan.PlanProgressStatusEnum.Status;
import com.vmturbo.common.protobuf.topology.StitchingErrors;
import com.vmturbo.common.protobuf.topology.TopologyDTO;
import com.vmturbo.common.protobuf.topology.TopologyDTO.CommodityBoughtDTO;
import com.vmturbo.common.protobuf.topology.TopologyDTO.CommodityBoughtDTO.Builder;
import com.vmturbo.common.protobuf.topology.TopologyDTO.CommoditySoldDTO;
import com.vmturbo.common.protobuf.topology.TopologyDTO.CommodityType;
import com.vmturbo.common.protobuf.topology.TopologyDTO.EntityState;
import com.vmturbo.common.protobuf.topology.TopologyDTO.HistoricalValues;
import com.vmturbo.common.protobuf.topology.TopologyDTO.ProjectedTopologyEntity;
import com.vmturbo.common.protobuf.topology.TopologyDTO.TopologyEntityDTO;
import com.vmturbo.common.protobuf.topology.TopologyDTO.TopologyEntityDTO.AnalysisOrigin;
import com.vmturbo.common.protobuf.topology.TopologyDTO.TopologyEntityDTO.CommoditiesBoughtFromProvider;
import com.vmturbo.common.protobuf.topology.TopologyDTO.TopologyEntityDTO.ConnectedEntity;
import com.vmturbo.common.protobuf.topology.TopologyDTO.TopologyEntityDTO.ConnectedEntity.ConnectionType;
import com.vmturbo.common.protobuf.topology.TopologyDTO.TopologyEntityDTO.Origin;
import com.vmturbo.common.protobuf.topology.TopologyDTO.TopologyInfo;
import com.vmturbo.common.protobuf.topology.TopologyDTO.TypeSpecificInfo;
import com.vmturbo.common.protobuf.topology.TopologyDTO.TypeSpecificInfo.TypeCase;
import com.vmturbo.common.protobuf.topology.TopologyDTO.TypeSpecificInfo.VirtualMachineInfo;
import com.vmturbo.common.protobuf.topology.TopologyDTO.TypeSpecificInfo.VirtualVolumeInfo;
import com.vmturbo.common.protobuf.topology.TopologyDTOUtil;
import com.vmturbo.common.protobuf.utils.StringConstants;
import com.vmturbo.commons.Pair;
import com.vmturbo.commons.Units;
import com.vmturbo.commons.analysis.AnalysisUtil;
import com.vmturbo.commons.analysis.NumericIDAllocator;
import com.vmturbo.components.common.setting.EntitySettingSpecs;
import com.vmturbo.cost.calculation.integration.CloudCostDataProvider.CloudCostData;
import com.vmturbo.cost.calculation.integration.CloudCostDataProvider.ReservedInstanceData;
import com.vmturbo.cost.calculation.integration.CloudTopology;
import com.vmturbo.cost.calculation.journal.CostJournal;
import com.vmturbo.cost.calculation.topology.AccountPricingData;
import com.vmturbo.cost.calculation.topology.TopologyCostCalculator;
import com.vmturbo.group.api.GroupAndMembers;
import com.vmturbo.market.AnalysisRICoverageListener;
import com.vmturbo.market.runner.Analysis;
import com.vmturbo.market.runner.MarketMode;
import com.vmturbo.market.runner.ReservedCapacityAnalysis;
import com.vmturbo.market.runner.WastedFilesAnalysis;
import com.vmturbo.market.runner.cost.MarketPriceTable;
import com.vmturbo.market.settings.EntitySettings;
import com.vmturbo.market.settings.MarketSettings;
import com.vmturbo.market.topology.MarketTier;
import com.vmturbo.market.topology.OnDemandMarketTier;
import com.vmturbo.market.topology.RiDiscountedMarketTier;
import com.vmturbo.market.topology.SingleRegionMarketTier;
import com.vmturbo.market.topology.TopologyConversionConstants;
import com.vmturbo.market.topology.conversions.CommodityIndex.CommodityIndexFactory;
import com.vmturbo.market.topology.conversions.ConsistentScalingHelper.ConsistentScalingHelperFactory;
import com.vmturbo.market.topology.conversions.ConsistentScalingHelper.ScalingGroup;
import com.vmturbo.market.topology.conversions.ConversionErrorCounts.ErrorCategory;
import com.vmturbo.market.topology.conversions.ConversionErrorCounts.Phase;
import com.vmturbo.market.topology.conversions.TierExcluder.TierExcluderFactory;
import com.vmturbo.platform.analysis.protobuf.ActionDTOs.ActionTO;
import com.vmturbo.platform.analysis.protobuf.ActionDTOs.MoveTO;
import com.vmturbo.platform.analysis.protobuf.BalanceAccountDTOs.BalanceAccountDTO;
import com.vmturbo.platform.analysis.protobuf.CommodityDTOs;
import com.vmturbo.platform.analysis.protobuf.CommodityDTOs.CommodityBoughtTO;
import com.vmturbo.platform.analysis.protobuf.CommodityDTOs.CommoditySoldTO;
import com.vmturbo.platform.analysis.protobuf.CommodityDTOs.CommoditySpecificationTO;
import com.vmturbo.platform.analysis.protobuf.CommunicationDTOs.AnalysisResults.NewShoppingListToBuyerEntry;
import com.vmturbo.platform.analysis.protobuf.EconomyDTOs;
import com.vmturbo.platform.analysis.protobuf.EconomyDTOs.Context;
import com.vmturbo.platform.analysis.protobuf.EconomyDTOs.CoverageEntry;
import com.vmturbo.platform.analysis.protobuf.EconomyDTOs.ShoppingListTO;
import com.vmturbo.platform.analysis.protobuf.EconomyDTOs.TraderSettingsTO;
import com.vmturbo.platform.analysis.protobuf.EconomyDTOs.TraderStateTO;
import com.vmturbo.platform.analysis.protobuf.EconomyDTOs.TraderTO;
import com.vmturbo.platform.analysis.protobuf.PriceIndexDTOs.PriceIndexMessage;
import com.vmturbo.platform.analysis.protobuf.PriceIndexDTOs.PriceIndexMessagePayload;
import com.vmturbo.platform.analysis.protobuf.QuoteFunctionDTOs.QuoteFunctionDTO;
import com.vmturbo.platform.analysis.protobuf.QuoteFunctionDTOs.QuoteFunctionDTO.SumOfCommodity;
import com.vmturbo.platform.analysis.utilities.BiCliquer;
import com.vmturbo.platform.common.dto.CommonDTO.CommodityDTO;
import com.vmturbo.platform.common.dto.CommonDTO.EntityDTO.EntityType;
import com.vmturbo.platform.sdk.common.CloudCostDTO;
import com.vmturbo.platform.sdk.common.CloudCostDTO.OSType;

/**
 * Convert topology DTOs to economy DTOs.
 */
public class TopologyConverter {
    private static final Logger logger = LogManager.getLogger();

    public static final Set<TopologyDTO.EntityState> SKIPPED_ENTITY_STATES = ImmutableSet.of(
            TopologyDTO.EntityState.UNKNOWN,
            TopologyDTO.EntityState.MAINTENANCE,
            TopologyDTO.EntityState.FAILOVER);

    private static final boolean INCLUDE_GUARANTEED_BUYER_DEFAULT =
            MarketSettings.BooleanKey.INCLUDE_GUARANTEED_BUYER.value();

    // Key is the type of original entity, value is a set of types
    // Copy the connected entities of original entity into the projected entity except for the
    // ones in the map, which need to be computed like Availability zone or Region
    // because the AZ or Region might have changed.
    private final Map<Integer, Set<Integer>> projectedConnectedEntityTypesToCompute = ImmutableMap.of(
            EntityType.VIRTUAL_MACHINE_VALUE,
                    ImmutableSet.of(EntityType.AVAILABILITY_ZONE_VALUE, EntityType.REGION_VALUE),
            EntityType.DATABASE_VALUE, ImmutableSet.of(EntityType.AVAILABILITY_ZONE_VALUE),
            EntityType.DATABASE_SERVER_VALUE, ImmutableSet.of(EntityType.AVAILABILITY_ZONE_VALUE));

    private static final Set<Integer> CONTAINER_TYPES = ImmutableSet.of(
        // TODO: Add container collection
        EntityType.CONTAINER_VALUE,
        EntityType.CONTAINER_POD_VALUE);

    // If a cloud entity buys from this set of cloud entity types, then we need to create DataCenter
    // commodity bought for it.
    private static final Set<Integer> CLOUD_ENTITY_TYPES_TO_CREATE_DC_COMM_BOUGHT = ImmutableSet.of(
        EntityType.COMPUTE_TIER_VALUE,
        EntityType.DATABASE_TIER_VALUE,
        EntityType.DATABASE_SERVER_TIER_VALUE
    );

    /**
     * Entity types for which we generate SCALE type actions in the cloud.
     */
    private static final Set<Integer> CLOUD_SCALING_ENTITY_TYPES = ImmutableSet.of(
        EntityType.VIRTUAL_MACHINE_VALUE,
        EntityType.VIRTUAL_VOLUME_VALUE,
        EntityType.DATABASE_VALUE,
        EntityType.DATABASE_SERVER_VALUE
    );

    /**
<<<<<<< HEAD
     * Entity types for which commodity sold capacity should be preserved in CommodityBoughtTO of the ShoppingList.
     */
    private static final Set<Integer> OLD_CAPACITY_REQUIRED_ENTITY_TYPES =
            ImmutableSet.of(EntityType.VIRTUAL_VOLUME_VALUE);

    /**
     * Commodity types for which commodity sold capacity should be preserved in CommodityBoughtTO of the ShoppingList.
     */
    private static final Set<Integer> OLD_CAPACITY_REQUIRED_COMM_TYPES = ImmutableSet.of(
        CommodityDTO.CommodityType.STORAGE_AMOUNT_VALUE,
        CommodityDTO.CommodityType.STORAGE_ACCESS_VALUE,
        CommodityDTO.CommodityType.IO_THROUGHPUT_VALUE
    );

    private static final double MINIMUM_ACHIEVABLE_IOPS_PERCENTAGE = 0.05;

    private static final Logger logger = LogManager.getLogger();
=======
     * Provider utilization should be updated when removing the following entities.
     */
    private static final Set<Integer> WORKLOAD_ENTITY_TYPES = ImmutableSet.of(
        EntityType.VIRTUAL_MACHINE_VALUE,
        EntityType.CONTAINER_VALUE,
        EntityType.CONTAINER_POD_VALUE,
        EntityType.APPLICATION_COMPONENT_VALUE);

    private static final Set<Integer> OLD_QUANTITY_REQUIRED_COMM_TYPES = ImmutableSet.of(
            CommodityDTO.CommodityType.STORAGE_AMOUNT_VALUE,
            CommodityDTO.CommodityType.STORAGE_ACCESS_VALUE,
            CommodityDTO.CommodityType.IO_THROUGHPUT_VALUE
    );
>>>>>>> 75a57f07

    // TODO: In legacy this is taken from LicenseManager and is currently false
    private boolean includeGuaranteedBuyer = INCLUDE_GUARANTEED_BUYER_DEFAULT;

    private CloudTopologyConverter cloudTc;

    public CloudTopologyConverter getCloudTc() {
        return cloudTc;
    }

    @VisibleForTesting
    protected void setCloudTc(final CloudTopologyConverter cloudTc) {
        this.cloudTc = cloudTc;
    }

    private final ProjectedRICoverageCalculator projectedRICoverageCalculator;

    private CloudStorageTierIOPSCalculator cloudStorageTierIOPSCalculator;

    private Status costNotificationStatus = Status.UNKNOWN;

    /**
     * A non-shop-together TopologyConverter.
     *
     * @param topologyInfo information about topology
     * @param marketPriceTable market price table
     * @param cloudCostData cloud cost data
     * @param commodityIndexFactory commodity index factory
     * @param tierExcluderFactory tier excluder factory
     * @param consistentScalingHelperFactory CSM helper factory
     * @param reversibilitySettingFetcher fetcher for "Savings vs Reversibility" policy settings
     */
    @VisibleForTesting
    public TopologyConverter(@Nonnull final TopologyInfo topologyInfo,
                             @Nonnull final MarketPriceTable marketPriceTable,
                             @Nonnull final CloudCostData cloudCostData,
                             @Nonnull final CommodityIndexFactory commodityIndexFactory,
                             @Nonnull final TierExcluderFactory tierExcluderFactory,
                             @Nonnull final ConsistentScalingHelperFactory
<<<<<<< HEAD
                                     consistentScalingHelperFactory,
                             @Nonnull final ReversibilitySettingFetcher
                                     reversibilitySettingFetcher) {
=======
                                     consistentScalingHelperFactory) {
>>>>>>> 75a57f07
        this.topologyInfo = Objects.requireNonNull(topologyInfo);
        this.cloudTopology = null;
        this.consistentScalingHelper = consistentScalingHelperFactory
                .newConsistentScalingHelper(topologyInfo, getShoppingListOidToInfos());
        this.commodityConverter = new CommodityConverter( new NumericIDAllocator(),
                includeGuaranteedBuyer, dsBasedBicliquer, numConsumersOfSoldCommTable,
                conversionErrorCounts, consistentScalingHelper);
        this.tierExcluder = tierExcluderFactory.newExcluder(topologyInfo, this.commodityConverter,
                getShoppingListOidToInfos());
        this.cloudTc = new CloudTopologyConverter(unmodifiableEntityOidToDtoMap, topologyInfo,
                pmBasedBicliquer, dsBasedBicliquer, commodityConverter, azToRegionMap, businessAccounts,
                marketPriceTable, cloudCostData, tierExcluder, cloudTopology);
        // Lazy initialize commodityIndex through Suppliers#memoize. This ensures that all calls to
        // commmodityIndex#get after the first just return the lazy-initialized commodityIndex.
        this.commodityIndex = Suppliers.memoize(() -> this.createCommodityIndex(commodityIndexFactory));

        this.marketMode = MarketMode.M2Only;
        this.projectedRICoverageCalculator = new ProjectedRICoverageCalculator(
                oidToOriginalTraderTOMap, cloudTc, this.commodityConverter);
        this.isCloudMigration = TopologyDTOUtil.isCloudMigrationPlan(topologyInfo);
        this.isCloudResizeEnabled = TopologyDTOUtil.isResizableCloudMigrationPlan(topologyInfo);
        // Lazy initialize actionInterpreter. It needs to be lazy-initialized because it refers
        // to the lazy-initialized commodity index.
        this.actionInterpreter = Suppliers.memoize(() -> new ActionInterpreter(commodityConverter,
<<<<<<< HEAD
            shoppingListOidToInfos,
            cloudTc,
            unmodifiableEntityOidToDtoMap,
            oidToProjectedTraderTOMap, commoditiesResizeTracker,
            projectedRICoverageCalculator, tierExcluder, commodityIndex));
        this.reversibilitySettingFetcher = reversibilitySettingFetcher;
=======
                shoppingListOidToInfos,
                cloudTc,
                unmodifiableEntityOidToDtoMap,
                oidToProjectedTraderTOMap,
                commoditiesResizeTracker,
                projectedRICoverageCalculator, tierExcluder, commodityIndex,
                getExplanationOverride()));
    }

    /**
     * Returns a function that decides if Compliance risk needs to be overridden in
     * ActionInterpreter. For cloud migration, we override Optimized plan actions with VM moves.
     *
     * @return Function that decides if Compliance risk explanation is to be overridden.
     */
    private Function<MoveTO, Boolean> getExplanationOverride() {
        return moveTO -> {
            if (!isCloudResizeEnabled) {
                return false;
            }
            final MarketTier marketTier = cloudTc.getMarketTier(moveTO.getDestination());
            if (marketTier == null) {
                return false;
            }
            return marketTier.getTier().getEntityType() == EntityType.COMPUTE_TIER_VALUE;
        };
>>>>>>> 75a57f07
    }

    /**
     * Entities that are providers of containers.
     * Populated only for plans. For realtime market, this set will be empty.
     */
    private final Set<Long> providersOfContainers = Sets.newHashSet();

    // Set of oids of compute shopping list of the cloud vm. one entry per cloud vm.
    private final Set<Long> cloudVmComputeShoppingListIDs = new HashSet<>();

    // Store skipped service entities which need to be added back to projected topology and price
    // index messages.
<<<<<<< HEAD
    private Map<Long, TopologyEntityDTO> skippedEntities = Maps.newHashMap();

    @VisibleForTesting
    protected Map<Long, TopologyEntityDTO> getSkippedEntities() {
        return skippedEntities;
    }

    // a map keeps shoppinglist oid to ShoppingListInfo which is a container for
    // shoppinglist oid, buyer oid, seller oid and commodity bought
    private final Map<Long, ShoppingListInfo> shoppingListOidToInfos = Maps.newHashMap();

    public Set<Long> getCloudVmComputeShoppingListIDs() {
        return cloudVmComputeShoppingListIDs;
    }

    /**
     * Constructor with includeGuaranteedBuyer parameter.
     *
     * @param topologyInfo Information about the topology.
     * @param includeGuaranteedBuyer whether to include guaranteed buyers (VDC, VPod, DPod) or not
     * @param quoteFactor to be used by move recommendations.
     * @param marketMode the market generates compute scaling action for could vms if false.
     *                  the SMA (Stable Marriage Algorithm)  library generates them if true.
     * @param liveMarketMoveCostFactor used by the live market to control aggressiveness of move actions.
     * @param marketPriceTable market price table
     * @param incomingCommodityConverter the commodity converter
     * @param cloudCostData cloud cost data
     * @param commodityIndexFactory commodity index factory
     * @param tierExcluderFactory tierExcluderFactory
     * @param consistentScalingHelperFactory CSM helper factory
     * @param cloudTopology instance to look up topology relationships
     * @param reversibilitySettingFetcher fetcher for "Savings vs Reversibility" policy settings
     */
    public TopologyConverter(@Nonnull final TopologyInfo topologyInfo,
                             final boolean includeGuaranteedBuyer,
                             final float quoteFactor,
                             final MarketMode marketMode,
                             final float liveMarketMoveCostFactor,
                             @Nonnull final MarketPriceTable marketPriceTable,
                             CommodityConverter incomingCommodityConverter,
                             final CloudCostData cloudCostData,
                             final CommodityIndexFactory commodityIndexFactory,
                             @Nonnull final TierExcluderFactory tierExcluderFactory,
                             @Nonnull final ConsistentScalingHelperFactory consistentScalingHelperFactory,
                             @Nonnull final CloudTopology<TopologyEntityDTO> cloudTopology,
                             @Nonnull final ReversibilitySettingFetcher reversibilitySettingFetcher) {
        this.topologyInfo = Objects.requireNonNull(topologyInfo);
        this.cloudTopology = cloudTopology;
        this.includeGuaranteedBuyer = includeGuaranteedBuyer;
        this.quoteFactor = quoteFactor;
        this.marketMode = marketMode;
        this.liveMarketMoveCostFactor = liveMarketMoveCostFactor;
        this.consistentScalingHelper = consistentScalingHelperFactory
            .newConsistentScalingHelper(topologyInfo, getShoppingListOidToInfos());
        this.commodityConverter = incomingCommodityConverter != null ?
                incomingCommodityConverter : new CommodityConverter(new NumericIDAllocator(),
                includeGuaranteedBuyer, dsBasedBicliquer, numConsumersOfSoldCommTable,
                conversionErrorCounts, consistentScalingHelper);
        this.tierExcluder = tierExcluderFactory.newExcluder(topologyInfo, this.commodityConverter,
            getShoppingListOidToInfos());
        this.cloudTc = new CloudTopologyConverter(unmodifiableEntityOidToDtoMap, topologyInfo,
                pmBasedBicliquer, dsBasedBicliquer, this.commodityConverter, azToRegionMap, businessAccounts,
                marketPriceTable, cloudCostData, tierExcluder, cloudTopology);
        this.commodityIndex = Suppliers.memoize(() -> this.createCommodityIndex(commodityIndexFactory));
        this.projectedRICoverageCalculator = new ProjectedRICoverageCalculator(
            oidToOriginalTraderTOMap, cloudTc, this.commodityConverter);
        this.actionInterpreter = Suppliers.memoize(() -> new ActionInterpreter(commodityConverter,
            shoppingListOidToInfos,
            cloudTc,
            unmodifiableEntityOidToDtoMap,
            oidToProjectedTraderTOMap, commoditiesResizeTracker,
            projectedRICoverageCalculator, tierExcluder, commodityIndex));
        this.reversibilitySettingFetcher = reversibilitySettingFetcher;
    }
=======
    private final Map<Long, TopologyEntityDTO> skippedEntities = Maps.newHashMap();
>>>>>>> 75a57f07


    private long shoppingListId = 1000L; // Arbitrary start value

    private final AtomicLong cloneIndex = new AtomicLong(0);

    // used in double comparision
    public static final double EPSILON = 1e-5;

    /**
     * Map from entity OID to original topology entity DTO.
     */
    private final Map<Long, com.vmturbo.common.protobuf.topology.TopologyDTO.TopologyEntityDTO>
            entityOidToDto = Maps.newHashMap();

    private final Map<Long, TopologyEntityDTO> unmodifiableEntityOidToDtoMap
            = Collections.unmodifiableMap(entityOidToDto);

    // a map to keep the oid to projected traderTO mapping
    private final Map<Long, EconomyDTOs.TraderTO> oidToProjectedTraderTOMap = Maps.newHashMap();

    // a map to keep the oid to original traderTO mapping
    private final Map<Long, TraderTO> oidToOriginalTraderTOMap = new HashMap<>();

    private final Map<Long, TraderTO> unmodifiableOidToOriginalTraderTOMap
            = Collections.unmodifiableMap(oidToOriginalTraderTOMap);

    // Bicliquer created based on datastore
    private final BiCliquer dsBasedBicliquer = new BiCliquer();
    // Bicliquer created based on pm
    private final BiCliquer pmBasedBicliquer = new BiCliquer();

    // Table that stores the number of consumers of a commodity sold by a provider
    private final Table<Long, CommodityType, Integer> numConsumersOfSoldCommTable =
            HashBasedTable.create();
    // Map from bcKey to commodity bought
    private final Map<String, CommodityDTOs.CommodityBoughtTO> bcCommodityBoughtMap = Maps.newHashMap();
    // a BiMap from DSPMAccess and Datastore commodity sold key to seller oid
    // Note: the commodity key is composed of entity type and entity ID (which is different from
    // OID)
    private final BiMap<String, Long> accessesByKey = HashBiMap.create();

    private final Map<TopologyEntityDTO, TopologyEntityDTO> azToRegionMap = new HashMap<>();

    // This map will hold VM/DB -> BusinessAccount mapping.
    private final Map<TopologyEntityDTO, TopologyEntityDTO> cloudEntityToBusinessAccount = new HashMap<>();
    // This will hold the set of all business accounts in the topology
    private final Set<TopologyEntityDTO> businessAccounts = new HashSet<>();

    private final TopologyInfo topologyInfo;

    private final CommoditiesResizeTracker commoditiesResizeTracker = new CommoditiesResizeTracker();

    // a map keeps shoppinglist oid to ShoppingListInfo which is a container for
    // shoppinglist oid, buyer oid, seller oid and commodity bought
    private final Map<Long, ShoppingListInfo> shoppingListOidToInfos = Maps.newHashMap();

    private float quoteFactor = MarketAnalysisUtils.QUOTE_FACTOR;
    private float liveMarketMoveCostFactor = MarketAnalysisUtils.LIVE_MARKET_MOVE_COST_FACTOR;

    // Add a cost of moving from source to destination.
    private static final float PLAN_MOVE_COST_FACTOR = 0.0f;
    private static final float CLOUD_QUOTE_FACTOR = 1;

    private final CommodityConverter commodityConverter;

    private final Supplier<ActionInterpreter> actionInterpreter;

    private final CloudTopology<TopologyEntityDTO> cloudTopology;

    /**
     * Utility to track errors encountered during conversion.
     */
    private final ConversionErrorCounts conversionErrorCounts = new ConversionErrorCounts();

    /**
     * Index that keeps scaling factors applied during conversion TO market entities, to allow
     * quick lookups to reverse scaling when converting FROM market entities.
     * <p/>
     * Lazily initialized to reduce memory usage in the component until we actually need to
     * use the CommodityIndex when we convert back from market.
     */
    private Supplier<CommodityIndex> commodityIndex;

    private final TierExcluder tierExcluder;

    private final ConsistentScalingHelper consistentScalingHelper;

    private final MarketMode marketMode;

<<<<<<< HEAD
    private final ReversibilitySettingFetcher reversibilitySettingFetcher;

    private Set<Long> entityOidsWithReversibilityPreferred;
=======
    /**
     * Whether it is a cloud migration plan.
     */
    private boolean isCloudMigration;

    /**
     * Whether resize is enabled, for cloud migration plan.
     */
    private boolean isCloudResizeEnabled;

    /**
     * Constructor with includeGuaranteedBuyer parameter. Entry point from Analysis.
     *
     * @param topologyInfo Information about the topology.
     * @param includeGuaranteedBuyer whether to include guaranteed buyers (VDC, VPod, DPod) or not
     * @param quoteFactor to be used by move recommendations.
     * @param marketMode the market generates compute scaling action for could vms if false.
     *                  the SMA (Stable Marriage Algorithm)  library generates them if true.
     * @param liveMarketMoveCostFactor used by the live market to control aggressiveness of move actions.
     * @param marketPriceTable market price table
     * @param incomingCommodityConverter the commodity converter
     * @param cloudCostData cloud cost data
     * @param commodityIndexFactory commodity index factory
     * @param tierExcluderFactory tierExcluderFactory
     * @param consistentScalingHelperFactory CSM helper factory
     * @param cloudTopology instance to look up topology relationships
     */
    public TopologyConverter(@Nonnull final TopologyInfo topologyInfo,
                             final boolean includeGuaranteedBuyer,
                             final float quoteFactor,
                             final MarketMode marketMode,
                             final float liveMarketMoveCostFactor,
                             @Nonnull final MarketPriceTable marketPriceTable,
                             CommodityConverter incomingCommodityConverter,
                             final CloudCostData cloudCostData,
                             final CommodityIndexFactory commodityIndexFactory,
                             @Nonnull final TierExcluderFactory tierExcluderFactory,
                             @Nonnull final ConsistentScalingHelperFactory consistentScalingHelperFactory,
                             @Nonnull final CloudTopology<TopologyEntityDTO> cloudTopology) {
        this.topologyInfo = Objects.requireNonNull(topologyInfo);
        this.cloudTopology = cloudTopology;
        this.includeGuaranteedBuyer = includeGuaranteedBuyer;
        this.quoteFactor = quoteFactor;
        this.marketMode = marketMode;
        this.liveMarketMoveCostFactor = liveMarketMoveCostFactor;
        this.consistentScalingHelper = consistentScalingHelperFactory
                .newConsistentScalingHelper(topologyInfo, getShoppingListOidToInfos());
        this.commodityConverter = incomingCommodityConverter != null ?
                incomingCommodityConverter : new CommodityConverter(new NumericIDAllocator(),
                includeGuaranteedBuyer, dsBasedBicliquer, numConsumersOfSoldCommTable,
                conversionErrorCounts, consistentScalingHelper);
        this.tierExcluder = tierExcluderFactory.newExcluder(topologyInfo, this.commodityConverter,
                getShoppingListOidToInfos());
        this.cloudTc = new CloudTopologyConverter(unmodifiableEntityOidToDtoMap, topologyInfo,
                pmBasedBicliquer, dsBasedBicliquer, this.commodityConverter, azToRegionMap, businessAccounts,
                marketPriceTable, cloudCostData, tierExcluder, cloudTopology);
        this.commodityIndex = Suppliers.memoize(() -> this.createCommodityIndex(commodityIndexFactory));
        this.projectedRICoverageCalculator = new ProjectedRICoverageCalculator(
            oidToOriginalTraderTOMap, cloudTc, this.commodityConverter);
        this.actionInterpreter = Suppliers.memoize(() -> new ActionInterpreter(
                commodityConverter,
                shoppingListOidToInfos,
                cloudTc,
                unmodifiableEntityOidToDtoMap,
                oidToProjectedTraderTOMap,
                commoditiesResizeTracker,
                projectedRICoverageCalculator,
                tierExcluder,
                commodityIndex,
                getExplanationOverride()));
        this.isCloudMigration = TopologyDTOUtil.isCloudMigrationPlan(topologyInfo);
        this.isCloudResizeEnabled = TopologyDTOUtil.isResizableCloudMigrationPlan(topologyInfo);
    }

    /**
     * get the TopologyEntityDTO OID corresponding to the oid of a On-demand TemplateProvider.
     * return empty if the traderTOOID is a CBTP.
     * @param traderTOOID  oid of a TemplateProvider
     * @return the OID of corresponding TopologyEntityDTO
     */
    public Optional<Long> getTopologyEntityOIDForOnDemandMarketTier(Long traderTOOID) {
        MarketTier marketTier = cloudTc.getMarketTier(traderTOOID);
        if (marketTier.hasRIDiscount()) {
            return Optional.empty();
        } else {
            return Optional.of(marketTier.getTier().getOid());
        }
    }
>>>>>>> 75a57f07

    @VisibleForTesting
    public TopologyConverter(@Nonnull final TopologyInfo topologyInfo,
                             final boolean includeGuaranteedBuyer,
                             final float quoteFactor,
                             final MarketMode marketMode,
                             final float liveMarketMoveCostFactor,
                             @Nonnull final MarketPriceTable marketPriceTable,
                             @Nonnull CommodityConverter incomingCommodityConverter,
                             @Nonnull final CommodityIndexFactory commodityIndexFactory,
                             @Nonnull final TierExcluderFactory tierExcluderFactory,
                             @Nonnull final ConsistentScalingHelperFactory
                                     consistentScalingHelperFactory,
                             @Nonnull final ReversibilitySettingFetcher
                                     reversibilitySettingFetcher) {
        this.topologyInfo = Objects.requireNonNull(topologyInfo);
        this.cloudTopology = null;
        this.includeGuaranteedBuyer = includeGuaranteedBuyer;
        this.quoteFactor = quoteFactor;
        this.marketMode = marketMode;
        this.liveMarketMoveCostFactor = liveMarketMoveCostFactor;
        this.commodityConverter = incomingCommodityConverter;
        this.tierExcluder = tierExcluderFactory.newExcluder(topologyInfo, this.commodityConverter,
            getShoppingListOidToInfos());
        this.cloudTc = new CloudTopologyConverter(unmodifiableEntityOidToDtoMap, topologyInfo,
                pmBasedBicliquer, dsBasedBicliquer, this.commodityConverter, azToRegionMap,
                businessAccounts, marketPriceTable, null, tierExcluder, cloudTopology);
        this.commodityIndex = Suppliers.memoize(() -> this.createCommodityIndex(commodityIndexFactory));

        this.projectedRICoverageCalculator = new ProjectedRICoverageCalculator(
            oidToOriginalTraderTOMap, cloudTc, this.commodityConverter);
        this.isCloudMigration = TopologyDTOUtil.isCloudMigrationPlan(topologyInfo);
        this.isCloudResizeEnabled = TopologyDTOUtil.isResizableCloudMigrationPlan(topologyInfo);
        this.actionInterpreter = Suppliers.memoize(() -> new ActionInterpreter(commodityConverter,
            shoppingListOidToInfos,
            cloudTc,
            unmodifiableEntityOidToDtoMap,
            oidToProjectedTraderTOMap,
            commoditiesResizeTracker,
            projectedRICoverageCalculator, tierExcluder, commodityIndex,
            getExplanationOverride()));
        this.consistentScalingHelper = consistentScalingHelperFactory
            .newConsistentScalingHelper(topologyInfo, getShoppingListOidToInfos());
        this.reversibilitySettingFetcher = reversibilitySettingFetcher;
    }

    /**
     * Constructor with includeGuaranteedBuyer parameter.
     *
     * @param topologyInfo Information about the topology.
     * @param includeGuaranteedBuyer whether to include guaranteed buyers (VDC, VPod, DPod) or not
     * @param quoteFactor to be used by move recommendations.
     * @param liveMarketMoveCostFactor used by the live market to control aggressiveness of move actions.
     * @param marketPriceTable the market price table
     * @param cloudCostData cloud cost data
     * @param commodityIndexFactory commodity index factory
     * @param tierExcluderFactory tier excluder factory
     * @param consistentScalingHelperFactory CSM helper factory
     * @param reversibilitySettingFetcher fetcher for "Savings vs Reversibility" policy settings
     */
    @VisibleForTesting
    public TopologyConverter(@Nonnull final TopologyInfo topologyInfo,
                             final boolean includeGuaranteedBuyer,
                             final float quoteFactor,
                             final float liveMarketMoveCostFactor,
                             @Nonnull final MarketPriceTable marketPriceTable,
                             @Nonnull final CloudCostData cloudCostData,
                             @Nonnull final CommodityIndexFactory commodityIndexFactory,
                             @Nonnull final TierExcluderFactory tierExcluderFactory,
                             @Nonnull final ConsistentScalingHelperFactory
                                     consistentScalingHelperFactory,
                             @Nonnull final ReversibilitySettingFetcher
                                     reversibilitySettingFetcher) {
        this(topologyInfo, includeGuaranteedBuyer, quoteFactor, MarketMode.M2Only, liveMarketMoveCostFactor,
            marketPriceTable, null, cloudCostData, commodityIndexFactory, tierExcluderFactory,
            consistentScalingHelperFactory, null, reversibilitySettingFetcher);
    }

    private boolean isReversibilityPreferred(final long entityOid) {
        if (entityOidsWithReversibilityPreferred == null) {
            entityOidsWithReversibilityPreferred = reversibilitySettingFetcher
                    .getEntityOidsWithReversibilityPreferred();
        }
        return entityOidsWithReversibilityPreferred.contains(entityOid);
    }

    public Map<Long, TopologyEntityDTO> getUnmodifiableEntityOidToDtoMap() {
        return unmodifiableEntityOidToDtoMap;
    }

    public Map<Long, TraderTO> getUnmodifiableOidToOriginalTraderTOMap() {
        return unmodifiableOidToOriginalTraderTOMap;
    }

    @VisibleForTesting
    protected Map<Long, TopologyEntityDTO> getSkippedEntities() {
        return skippedEntities;
    }

    public Set<Long> getCloudVmComputeShoppingListIDs() {
        return cloudVmComputeShoppingListIDs;
    }

    public ProjectedRICoverageCalculator getProjectedRICoverageCalculator() {
        return projectedRICoverageCalculator;
    }

    public CommodityIndex getCommodityIndex() {
        return commodityIndex.get();
    }

    // Read only version
    protected final Map<Long, ShoppingListInfo> getShoppingListOidToInfos() {
        return Collections.unmodifiableMap(shoppingListOidToInfos);
    }

    private boolean isPlan() {
        return TopologyDTOUtil.isPlan(topologyInfo);
    }

<<<<<<< HEAD
=======
    /**
     * Convert a collection of common protobuf topology entity DTOs to analysis protobuf economy DTOs.
     * @param topology list of topology entity DTOs
     * @return set of economy DTOs
     */
    @Nonnull
    public Set<EconomyDTOs.TraderTO> convertToMarket(
                @Nonnull final Map<Long, TopologyDTO.TopologyEntityDTO> topology) {
        return convertToMarket(topology, Collections.emptySet());
    }

>>>>>>> 75a57f07
    /**
     * Convert a collection of common protobuf topology entity DTOs to analysis protobuf economy DTOs.
     * @param topology list of topology entity DTOs
     * @param oidsToRemove oids to remove
     * @return set of economy DTOs
     */
    @Nonnull
    public Set<EconomyDTOs.TraderTO> convertToMarket(
                @Nonnull final Map<Long, TopologyDTO.TopologyEntityDTO> topology,
                @Nonnull final Set<Long> oidsToRemove) {
        // Initialize the consistent resizer
        if (!TopologyDTOUtil.isCloudMigrationPlan(topologyInfo)) {
            consistentScalingHelper.initialize(topology);
        }
        // TODO (roman, Jul 5 2018): We don't need to create a new entityOidToDto map.
        // We can have a helper class that will apply the skipped entity logic on the
        // original topology.
        conversionErrorCounts.startPhase(Phase.CONVERT_TO_MARKET);
        long convertToMarketStartTime = System.currentTimeMillis();
        final Set<Long> tierExcluderEntityOids = new HashSet<>();
        final Set<Integer> tierExcluderEntityTypeScope = EntitySettingSpecs.ExcludedTemplates
            .getEntityTypeScope().stream().map(EntityType::getNumber).collect(Collectors.toSet());
        try {
            for (TopologyDTO.TopologyEntityDTO entity : topology.values()) {
                final int entityType = entity.getEntityType();
                if (MarketAnalysisUtils.SKIPPED_ENTITY_TYPES.contains(entityType)
                        || !includeByType(entityType)) {
                    logger.debug("Skipping trader creation for entity name = {}, entity type = {}, " +
                            "entity state = {}", entity.getDisplayName(),
                        EntityType.forNumber(entityType), entity.getEntityState());
                    skippedEntities.put(entity.getOid(), entity);
                } else {
                    // Allow creation of traderTOs for traders discarded due to state or entityType.
                    // We will remove them traderTO set after scoping but before sending to market.
                    if (SKIPPED_ENTITY_STATES.contains(entity.getEntityState())) {
                        logger.debug("Skipping trader creation for entity oid = {}, name = {}, type = {}, "
                                        + "state = {} because of state.", entity.getOid(), entity.getDisplayName(),
                                EntityType.forNumber(entityType), entity.getEntityState());
                        skippedEntities.put(entity.getOid(), entity);
                    }
                    entityOidToDto.put(entity.getOid(), entity);
                    if (CONTAINER_TYPES.contains(entityType)) {
                        // VMs and ContainerPods
                        providersOfContainers.addAll(entity.getCommoditiesBoughtFromProvidersList()
                            .stream()
                            .filter(CommoditiesBoughtFromProvider::hasProviderId)
                            .map(CommoditiesBoughtFromProvider::getProviderId)
                            .collect(Collectors.toSet()));
                    }
                    if (entityType == EntityType.REGION_VALUE) {
                        List<TopologyEntityDTO> AZs = TopologyDTOUtil.getConnectedEntitiesOfType(
                            entity, EntityType.AVAILABILITY_ZONE_VALUE, topology);
                        AZs.forEach(az -> azToRegionMap.put(az, entity));
                    } else if (entityType == EntityType.BUSINESS_ACCOUNT_VALUE) {
                        List<TopologyEntityDTO> vms = TopologyDTOUtil.getConnectedEntitiesOfType(
                            entity, EntityType.VIRTUAL_MACHINE_VALUE, topology);
                        List<TopologyEntityDTO> dbs = TopologyDTOUtil.getConnectedEntitiesOfType(
                            entity, EntityType.DATABASE_VALUE, topology);
                        List<TopologyEntityDTO> dbss = TopologyDTOUtil.getConnectedEntitiesOfType(
                            entity, EntityType.DATABASE_SERVER_VALUE, topology);
                        vms.forEach(vm -> cloudEntityToBusinessAccount.put(vm, entity));
                        dbs.forEach(db -> cloudEntityToBusinessAccount.put(db, entity));
                        dbss.forEach(db -> cloudEntityToBusinessAccount.put(db, entity));
                        businessAccounts.add(entity);
                        if (cloudTc.getAccountPricingIdFromBusinessAccount(entity.getOid()).isPresent()) {
                            cloudTc.insertIntoAccountPricingDataByBusinessAccountOidMap(entity.getOid(),
                                    cloudTc.getAccountPricingIdFromBusinessAccount(entity.getOid()).get());
                        }
                    }

                    // Store oids of entities that may have ExcludedTemplates settings.
                    if (entity.getEnvironmentType() == EnvironmentType.CLOUD &&
                        tierExcluderEntityTypeScope.contains(entityType)) {
                        tierExcluderEntityOids.add(entity.getOid());
                    }
                }
            }

            // Initialize the template exclusion applicator
            tierExcluder.initialize(topology, tierExcluderEntityOids);

            commodityConverter.setProviderUsedSubtractionMap(
                createProviderUsedSubtractionMap(entityOidToDto, oidsToRemove));

            return convertToMarket();
        } catch (RuntimeException e) {
            //throw new RuntimeException("RuntimeException in convertToMarket(topology) ", e);
            logger.error("RuntimeException in convertToMarket(topology) ");
            throw e;
        } finally {
            conversionErrorCounts.endPhase();
            tierExcluder.clearStateNeededForConvertToMarket();
            long convertToMarketEndTime = System.currentTimeMillis();
            logger.info("Completed converting TopologyEntityDTOs to traderTOs. Time taken = {} seconds",
                ((double)(convertToMarketEndTime - convertToMarketStartTime)) / 1000);
        }
    }

    /**
     * Convert a map of common protobuf topology entity DTOs to analysis protobuf economy DTOs.
     * @return set of economy DTOs
     */
    @Nonnull
    private Set<EconomyDTOs.TraderTO> convertToMarket() {
        try {
            logger.info("Converting topologyEntityDTOs to traderTOs");
            logger.debug("Start creating bicliques");
            BiMap<Long, String> oidToUuidMap = HashBiMap.create();
            for (TopologyDTO.TopologyEntityDTO dto : entityOidToDto.values()) {
                dto.getCommoditySoldListList().stream()
                    .filter(comm -> CommodityConverter.isBicliqueCommodity(comm.getCommodityType()))
                    .forEach(comm -> edge(dto, comm));
                oidToUuidMap.put(dto.getOid(), String.valueOf(dto.getOid()));
                populateCommodityConsumesTable(dto);
            }
            // Create market tier traderTO builders
            List<TraderTO.Builder> marketTierTraderTOBuilders = cloudTc.createMarketTierTraderTOs();
            marketTierTraderTOBuilders.forEach(t -> oidToUuidMap.put(t.getOid(), String.valueOf(t.getOid())));
            dsBasedBicliquer.compute(oidToUuidMap);
            pmBasedBicliquer.compute(oidToUuidMap);
            logger.debug("Done creating bicliques");

            // Convert market tier traderTO builders to traderTOs
            marketTierTraderTOBuilders.stream()
                    .map(t -> t.addAllCliques(pmBasedBicliquer.getBcIDs(String.valueOf(t.getOid()))))
                    .map(t -> t.addAllCommoditiesSold(commodityConverter.bcCommoditiesSold(t.getOid())))
                    .forEach(t -> oidToOriginalTraderTOMap.put(t.getOid(), t.build()));
            // Iterate over all scaling groups and compute top usage
            calculateScalingGroupUsageData(entityOidToDto);
            entityOidToDto.values().stream()
                    .filter(t -> TopologyConversionUtils.shouldConvertToTrader(t.getEntityType()))
                    .map(this::topologyDTOtoTraderTO)
                    .filter(Objects::nonNull)
                    .forEach(t -> oidToOriginalTraderTOMap.put(t.getOid(), t));

            commodityConverter.clearProviderUsedSubtractionMap();

            logger.info("Converted topologyEntityDTOs to traderTOs");
            return new HashSet<>(oidToOriginalTraderTOMap.values());
        } catch (RuntimeException e) {
            logger.error("RuntimeException in convertToMarket");
            throw e;
        }
    }

    /**
     * Iterate over all commodities bought by a trader from a supplier and increment the
     * number of consumers associated with the commodities bought in the corresponding seller.
     *
     * <p>This information is stored in numConsumersOfSoldCommTable
     *
     */
    private void populateCommodityConsumesTable(TopologyDTO.TopologyEntityDTO dto) {
        // iterate over the commoditiesBought by a buyer on a per seller basis
        dto.getCommoditiesBoughtFromProvidersList().forEach(entry ->
            // for each commodityBought, we increment the number of consumers for the
            // corresponding commSold in numConsumersOfSoldCommTable
            entry.getCommodityBoughtList().stream()
                // Ignore inactive commodity bought.
                // TopologyEntityDTO with an inactive commodity bought is not considered as a consumer.
                .filter(CommodityBoughtDTO::getActive)
                .forEach(commDto -> {
                    Integer consumersCount = numConsumersOfSoldCommTable.get(
                        entry.getProviderId(), commDto.getCommodityType());
                    if (consumersCount == null) {
                        consumersCount = 0;
                    }
                    consumersCount = consumersCount + 1;
                    numConsumersOfSoldCommTable.put(entry.getProviderId(),
                        commDto.getCommodityType(),
                        consumersCount);
                })
        );
    }

    private void edge(TopologyDTO.TopologyEntityDTO dto, TopologyDTO.CommoditySoldDTO commSold) {
        accessesByKey.computeIfAbsent(commSold.getCommodityType().getKey(),
            key -> commSold.getAccesses());
        if (commSold.getCommodityType().getType() == CommodityDTO.CommodityType.DSPM_ACCESS_VALUE &&
            dto.getEntityType() == EntityType.STORAGE_VALUE) {
            // Storage id first, PM id second.
            // This way each storage is a member of exactly one biclique.
            String dsOid = String.valueOf(dto.getOid());
            String pmOid = String.valueOf(commSold.getAccesses());
            dsBasedBicliquer.edge(dsOid, pmOid);
        } else if (commSold.getCommodityType().getType() == CommodityDTO.CommodityType.DATASTORE_VALUE &&
            dto.getEntityType() == EntityType.PHYSICAL_MACHINE_VALUE) {
            // PM id first, storage id second.
            // This way each pm is a member of exactly one biclique.
            String pmOid = String.valueOf(dto.getOid());
            String dsOid = String.valueOf(commSold.getAccesses());
            pmBasedBicliquer.edge(pmOid, dsOid);
        }
    }

    /**
     * Convert the {@link EconomyDTOs.TraderTO}s to {@link TopologyDTO.ProjectedTopologyEntity}s.
     *
     * @param projectedTraders list of {@link EconomyDTOs.TraderTO}s that are to be converted to
     * {@link TopologyDTO.TopologyEntityDTO}s
     * @param originalTopology the original set of {@link TopologyDTO.TopologyEntityDTO}s by OID.
     * @param priceIndexMessage the price index message
     * @param reservedCapacityAnalysis the reserved capacity information
     * @param wastedFileAnalysis wasted file analysis handler
     * @return list of {@link TopologyDTO.ProjectedTopologyEntity}s
     */
    @Nonnull
    public Map<Long, TopologyDTO.ProjectedTopologyEntity> convertFromMarket(
                @Nonnull final List<EconomyDTOs.TraderTO> projectedTraders,
                @Nonnull final Map<Long, TopologyDTO.TopologyEntityDTO> originalTopology,
                @Nonnull final PriceIndexMessage priceIndexMessage,
                @Nonnull final ReservedCapacityAnalysis reservedCapacityAnalysis,
                @Nonnull final WastedFilesAnalysis wastedFileAnalysis) {

        conversionErrorCounts.startPhase(Phase.CONVERT_FROM_MARKET);
        try {
            final Map<Long, PriceIndexMessagePayload> priceIndexByOid =
                priceIndexMessage.getPayloadList().stream()
                    .collect(Collectors.toMap(PriceIndexMessagePayload::getOid, Function.identity()));
            Map<Long, EconomyDTOs.TraderTO> projTraders =
                    projectedTraders.stream().collect(Collectors.toMap(TraderTO::getOid, Function.identity()));
            logger.info("Converting {} projectedTraders to topologyEntityDTOs", projectedTraders.size());
            projectedTraders.forEach(t -> oidToProjectedTraderTOMap.put(t.getOid(), t));
            projectedRICoverageCalculator.relinquishCoupons(projectedTraders);
            cloudStorageTierIOPSCalculator = new CloudStorageTierIOPSCalculator(unmodifiableEntityOidToDtoMap);
            final Map<Long, TopologyDTO.ProjectedTopologyEntity> projectedTopologyEntities = new HashMap<>(
                projectedTraders.size());
            for (TraderTO projectedTrader : projectedTraders) {
                final Set<TopologyEntityDTO> projectedEntities = traderTOtoTopologyDTO(
                        projectedTrader, originalTopology, reservedCapacityAnalysis,
                        projTraders, wastedFileAnalysis);
                for (TopologyEntityDTO projectedEntity : projectedEntities) {
                    final ProjectedTopologyEntity.Builder projectedEntityBuilder =
                        ProjectedTopologyEntity.newBuilder().setEntity(projectedEntity);
                    final PriceIndexMessagePayload priceIndex = priceIndexByOid.get(projectedEntity.getOid());
                    if (priceIndex != null) {
                        if (originalTopology.containsKey(projectedEntity.getOid())) {
                            projectedEntityBuilder.setOriginalPriceIndex(priceIndex.getPriceindexCurrent());
                        }
                        projectedEntityBuilder.setProjectedPriceIndex(priceIndex.getPriceindexProjected());
                    }

                    projectedTopologyEntities.put(projectedEntity.getOid(), projectedEntityBuilder.build());
                }
                // Calculate projected RI Coverage
                projectedRICoverageCalculator.calculateProjectedRiCoverage(projectedTrader);
            }
            return projectedTopologyEntities;
        } finally {
            conversionErrorCounts.endPhase();
        }
    }

    /**
     * Convert the {@link EconomyDTOs.TraderTO}s to {@link TopologyDTO.ProjectedTopologyEntity}s for
     * Buy RI Impact Analysis.
     *
     * <p>Here just create projected entities by copying the original entities.
     *
     * {@link TopologyDTO.TopologyEntityDTO}s
     * @param originalTopology the original set of {@link TopologyDTO.TopologyEntityDTO}s by OID.
     * @return list of {@link TopologyDTO.ProjectedTopologyEntity}s
     */
    @Nonnull
    public Map<Long, TopologyDTO.ProjectedTopologyEntity> createProjectedEntitiesAsCopyOfOriginalEntities(
                @Nonnull final Map<Long, TopologyDTO.TopologyEntityDTO> originalTopology) {
        final Map<Long, TopologyDTO.ProjectedTopologyEntity> projectedTopologyEntities = new HashMap<>(
                        originalTopology.size());
        try {
            for (TopologyEntityDTO projectedEntity : originalTopology.values()) {
                final ProjectedTopologyEntity.Builder projectedEntityBuilder =
                    ProjectedTopologyEntity.newBuilder().setEntity(projectedEntity);
                projectedTopologyEntities.put(projectedEntity.getOid(), projectedEntityBuilder.build());
            }
        } catch (Exception e) {
            logger.error("Exception in createProjectedEntitiesAsCopyOfOriginalEntities", e);
        }
        return projectedTopologyEntities;
    }

    /**
     * Interpret stream of market-specific {@link ActionTO} as a stream of topology-specific
     * {@Action} proto for use by the rest of the system.
     *
     * <p>It is vital to use the same {@link TopologyConverter} that converted
     * the topology into market-specific objects
     * to interpret the resulting actions in a way that makes sense.</p>
     *
     * @param actionTOs A stream of {@link ActionTO} describing the action recommendations
     *                 generated by the market.
     * @param projectedTopology The projected topology. All entities involved in the action are
     *                          expected to be in the projected topology.
     * @param originalCloudTopology {@link CloudTopology} of the original {@link TopologyEntityDTO}s  received by Analysis
     * @param projectedCosts  A map of id of projected topologyEntityDTO -> {@link CostJournal} for the entity with that ID.
     * @param topologyCostCalculator the topologyCostCalculator is used to calculate costs of entities
     * @return The {@link Action} describing the recommendation in a topology-specific way.
     */
    @Nonnull
    public List<Action> interpretAllActions(@Nonnull final List<ActionTO> actionTOs,
                                              @Nonnull final Map<Long, ProjectedTopologyEntity> projectedTopology,
                                              @Nonnull CloudTopology<TopologyEntityDTO> originalCloudTopology,
                                              @Nonnull Map<Long, CostJournal<TopologyEntityDTO>> projectedCosts,
                                              @Nonnull TopologyCostCalculator topologyCostCalculator) {
        // Before beginning to interpret actions, compute the reason settings for the tier exclusion
        // actions
        tierExcluder.computeReasonSettings(actionTOs, originalCloudTopology);
        List<Action> actions = Lists.newArrayList();
        actionTOs.forEach(actionTO -> {
            List<Action> currentActions = interpretAction(actionTO, projectedTopology,
                originalCloudTopology, projectedCosts, topologyCostCalculator);
            actions.addAll(currentActions);
        });
        return actions;
    }

    /**
     * After actions have been interpreted, we don't need some state.
     * So we clear that.
     */
    public void clearStateNeededForActionInterpretation() {
        tierExcluder.clearStateNeededForActionInterpretation();
    }

    /**
     * Interpret the market-specific {@link ActionTO} as a topology-specific {@Action} proto
     * for use by the rest of the system.
     *
     * <p>It is vital to use the same {@link TopologyConverter} that converted
     * the topology into market-specific objects
     * to interpret the resulting actions in a way that makes sense.
     *
     * @param actionTO An {@link ActionTO} describing an action recommendation
     *                 generated by the market.
     * @param projectedTopology The projected topology. All entities involved in the action are
     *                          expected to be in the projected topology.
     * @param originalCloudTopology {@link CloudTopology} of the original {@link TopologyEntityDTO}s  received by Analysis
     * @param projectedCosts  A map of id of projected topologyEntityDTO -> {@link CostJournal} for the entity with that ID.
     *
     *
     * @return The {@link Action} describing the recommendation in a topology-specific way.
     */
    @NonNull
    List<Action> interpretAction(@Nonnull final ActionTO actionTO,
                                     @Nonnull final Map<Long, ProjectedTopologyEntity> projectedTopology,
                                     @Nonnull CloudTopology<TopologyEntityDTO> originalCloudTopology,
                                     @Nonnull Map<Long, CostJournal<TopologyEntityDTO>> projectedCosts,
                                     @Nonnull TopologyCostCalculator topologyCostCalculator) {
        return actionInterpreter.get().interpretAction(actionTO, projectedTopology, originalCloudTopology,
            projectedCosts, topologyCostCalculator);
    }

    /**
     * Create CommoditiesBoughtFromProvider for TopologyEntityDTO.
     *
     * @param sl ShoppingListTO of the projectedTraderTO
     * @param commList List of CommodityBoughtDTO
     * @param buyerOid id of the buyer for which the CommoditiesBoughtFromProvider is being created
     * @return CommoditiesBoughtFromProvider
     */
    private CommoditiesBoughtFromProvider createCommoditiesBoughtFromProvider(
        EconomyDTOs.ShoppingListTO sl, List<TopologyDTO.CommodityBoughtDTO> commList,
        final long buyerOid) {
        final CommoditiesBoughtFromProvider.Builder commoditiesBoughtFromProviderBuilder =
            CommoditiesBoughtFromProvider.newBuilder().addAllCommodityBought(commList);
        // if can not find the ShoppingListInfo, that means Market generate some wrong shopping
        // list.
        ShoppingListInfo slInfo = shoppingListOidToInfos.get(sl.getOid());
        if (slInfo == null) {
            throw new IllegalStateException("Market returned invalid shopping list for : " + sl);
        }
        // Six cases for a sl move:
        // active provider -> active provider/provisioned provider/unplaced
        // unplaced -> active provider/provisioned provider/unplaced
        // skipped provider -> unplaced
        //
        // active provider: provider exists before the market
        // provisioned provider: provider is created by the market
        // unplaced: sl has no provider
        // skipped provider: provider in skippedEntities
        Long supplier = null;
        if (sl.hasSupplier()) {
            supplier = sl.getSupplier();
        } else if (skippedEntities.containsKey(slInfo.sellerId)) {
            // If a sl is unplaced due to skipped provider, which makes it movable false,
            // we should set the supplier of it to the original skipped provider.
            // Why do we need else if here, not just else?
            // Because for a sl moving from active provider to unplaced, the supplier should be null.
            // If we just use else here, then the supplier will be the original active provider,
            // which is not correct.
            supplier = slInfo.sellerId;
        }

        Integer supplierEntityType = null;
        if (supplier != null) {
            // if collapsedBuyerId is different from buyerOid, it means that the collapsedBuyerId is
            // the original (pre-collapsing) provider of the shopping list. If collapsedBuyerId
            // is same as buyerOid, it means that the current provider of the shopping list is
            // the same as the original provider
            if (slInfo.getCollapsedBuyerId().isPresent()
                && slInfo.getCollapsedBuyerId().get() != buyerOid) {
                supplier = slInfo.getCollapsedBuyerId().get();
            }
            // If the supplier is a market tier, then get the tier TopologyEntityDTO and
            // make that the supplier.
            if (cloudTc.isMarketTier(supplier)) {
                if (cloudTc.getMarketTier(supplier).hasRIDiscount()) {
                    // Projected trader should not be supplied by RI Tier. But it can happen if
                    // costs are not yet fully discovered or there is a highly restrictive
                    // tier-exclusion policy. Both these situations prevent
                    // AnalysisToProtobuf#replaceNewSupplier from replacing the RITier by an
                    // on-demand tier. If this happens, we should make no changes and take the
                    // supplier of the shopping list from the original entity.
                    Optional<TopologyEntityDTO> computeTier = cloudTopology.getComputeTier(slInfo.getBuyerId());
                    if (computeTier.isPresent()) {
                        supplier = computeTier.get().getOid();
                        supplierEntityType = computeTier.get().getEntityType();
                    } else {
                        logger.error("{} does not have compute tier supplier", slInfo.getBuyerId());
                        TopologyEntityDTO tier = cloudTc.getMarketTier(supplier).getTier();
                        supplier = tier.getOid();
                        supplierEntityType = tier.getEntityType();
                    }
                } else {
                    TopologyEntityDTO tier = cloudTc.getMarketTier(supplier).getTier();
                    supplier = tier.getOid();
                    supplierEntityType = tier.getEntityType();
                }
            }
            commoditiesBoughtFromProviderBuilder.setProviderId(supplier);
        }
<<<<<<< HEAD
        final TopologyEntityDTO supplierEntity = entityOidToDto.get(supplier);
        if (supplierEntity != null) {
            commoditiesBoughtFromProviderBuilder
                .setProviderEntityType(supplierEntity.getEntityType());
        } else {
            // For a sl of an unplaced VM before market, it doesn't have a provider, but has
            // providerEntityType. It should remain the same if it's unplaced after market.
            // For a sl moving from active provider/unplaced to provisioned provider,
            // we can get the providerEntityType from slInfo
            slInfo.getSellerEntityType()
                .ifPresent(commoditiesBoughtFromProviderBuilder::setProviderEntityType);
=======
        // For a sl of an unplaced VM before market, it doesn't have a provider, but has
        // providerEntityType. It should remain the same if it's unplaced after market.
        // For a sl moving from active provider/unplaced to provisioned provider,
        // we can get the providerEntityType from slInfo.
        if (supplierEntityType != null) {
            commoditiesBoughtFromProviderBuilder.setProviderEntityType(supplierEntityType);
        } else {
            slInfo.getSellerEntityType()
                    .ifPresent(commoditiesBoughtFromProviderBuilder::setProviderEntityType);
>>>>>>> 75a57f07
        }
        slInfo.getResourceId().ifPresent(commoditiesBoughtFromProviderBuilder::setVolumeId);
        if (!commoditiesBoughtFromProviderBuilder.hasVolumeId()
                && slInfo.getCollapsedBuyerId() != null) {
            commoditiesBoughtFromProviderBuilder.setVolumeId(slInfo.getCollapsedBuyerId());
        }
        return commoditiesBoughtFromProviderBuilder.build();
    }

    /**
     * Convert a {@link EconomyDTOs.TraderTO} to a set of {@link TopologyDTO.TopologyEntityDTO}.
     * Usually one trader will return one topologyEntityDTO. But there are some exceptions.
     * For ex. in the case of cloud VMs, one trader will give back a list of TopologyEntityDTOs
     * which consist of the projected VM and its projected volumes.
     *
     * @param traderTO {@link EconomyDTOs.TraderTO} that is to be converted to a {@link TopologyDTO.TopologyEntityDTO}
     * @param traderOidToEntityDTO whose key is the traderOid and the value is the original
     * traderTO
     * @param reservedCapacityAnalysis the reserved capacity information
     * @param projTraders projected traders
     * @param wastedFileAnalysis handler for wasted file analysis
     * @return set of {@link TopologyDTO.TopologyEntityDTO}s
     */
    private Set<TopologyDTO.TopologyEntityDTO> traderTOtoTopologyDTO(EconomyDTOs.TraderTO traderTO,
                    @Nonnull final Map<Long, TopologyDTO.TopologyEntityDTO> traderOidToEntityDTO,
                    @Nonnull final ReservedCapacityAnalysis reservedCapacityAnalysis,
                    @Nonnull final Map<Long, EconomyDTOs.TraderTO> projTraders,
                    @Nonnull final WastedFilesAnalysis wastedFileAnalysis) {
        Set<TopologyDTO.TopologyEntityDTO> topologyEntityDTOs = Sets.newHashSet();
        if (cloudTc.isMarketTier(traderTO.getOid())) {
            // Tiers and regions are added from the original topology into the projected traders
            // because there can be no change to these entities by market.
            return topologyEntityDTOs;
        }
        List<CommoditiesBoughtFromProvider> topoDTOCommonBoughtGrouping = new ArrayList<>();
        long pmOid = 0L;
        List<Long> storageOidList = Collections.emptyList();
        // for a VM, find its associated PM to ST list map
        if (traderTO.getType() == EntityType.VIRTUAL_MACHINE_VALUE) {
            Map<Long, List<Long>> pm2stMap = createPMToSTMap(traderTO.getShoppingListsList());
            // there should be only one pm supplier for vm, zero if the vm is unplaced
            if (!pm2stMap.isEmpty()) {
                pmOid = pm2stMap.keySet().iterator().next();
                storageOidList = pm2stMap.get(pmOid);
            }
        }
        TopologyDTO.TopologyEntityDTO originalEntity = traderOidToEntityDTO.get(traderTO.getOid());
        final List<ShoppingListTO> collapsedShoppingLists = new ArrayList<>();
        for (EconomyDTOs.ShoppingListTO sl : traderTO.getShoppingListsList()) {
            List<TopologyDTO.CommodityBoughtDTO> commList = new ArrayList<>();

            // Map to keep timeslot commodities from the generated timeslot families
            // This is needed because we need to add those timeslots coming from the market later
            // to generated commodity DTOs
            final Map<CommodityType, List<Double>> timeSlotsByCommType = Maps.newHashMap();
            // First we merge timeslot commodities
            final Collection<CommodityDTOs.CommodityBoughtTO.Builder> commBuilders =
                sl.getCommoditiesBoughtList().stream().map(CommodityBoughtTO::toBuilder)
                .collect(Collectors.toList());
            final Collection<CommodityDTOs.CommodityBoughtTO> mergedCommoditiesBought =
                mergeTimeSlotCommodities(commBuilders, timeSlotsByCommType,
                    CommodityBoughtTO.Builder::getSpecification,
                    CommodityBoughtTO.Builder::getQuantity,
                    CommodityBoughtTO.Builder::getPeakQuantity,
                    CommodityBoughtTO.Builder::setQuantity,
                    CommodityBoughtTO.Builder::setPeakQuantity)
                .stream().map(CommodityBoughtTO.Builder::build).collect(Collectors.toList());
            for (CommodityDTOs.CommodityBoughtTO commBought : mergedCommoditiesBought) {
                // if the commodity bought DTO type is biclique, create new
                // DSPM and Datastore bought
                if ( commodityConverter.isSpecBiClique(commBought.getSpecification().getBaseType())) {
                    if (pmOid == sl.getSupplier()) {
                        // create datastore commodity bought because the supplier is PM
                        for (Long stOid: storageOidList) {
                            // iterate all storage supplier, create all datastore commodity bought
                            // for vm-pm shoppinglist
                            commList.add(newCommodity(CommodityDTO.CommodityType.DATASTORE_VALUE, stOid));
                        }

                    } else if (storageOidList.contains(sl.getSupplier())) {
                        // create dspm commodity bought because the supplier is ST
                        commList.add(newCommodity(CommodityDTO.CommodityType.DSPM_ACCESS_VALUE, pmOid));
                    }
                } else if (tierExcluder.isCommSpecTypeForTierExclusion(commBought.getSpecification())) {
                    // If the commodity bought was created by market-component for tier exclusion,
                    // then do not include it in the projected topology.
                    continue;
                } else {
                    //If the traderTO has cloneOf, it is a provisioned SE.
                    commBoughtTOtoCommBoughtDTO(traderTO.getOid(), sl.getSupplier(), sl.getOid(),
                        commBought, reservedCapacityAnalysis, originalEntity, timeSlotsByCommType, traderTO.hasCloneOf()).ifPresent(commList::add);
                }
            }
            // the shopping list might not exist in shoppingListOidToInfos, because it might be
            // created inside M2 via a provision by demand or provision by supply action
            if (shoppingListOidToInfos.get(sl.getOid()) == null) {
                TraderTO supplier = projTraders.get(sl.getSupplier());
                logger.trace("Adding shopping list {} of trader {} having a supplier {} into the sl-info map",
                                sl.getOid(), traderTO.getDebugInfoNeverUseInCode(),
                                supplier != null ? supplier.getDebugInfoNeverUseInCode() : null);
                ShoppingListInfo slInfo = new ShoppingListInfo(sl.getOid(), traderTO.getOid(),
                                sl.getSupplier(), null, null,
                                supplier != null ? supplier.getType() : null, commList);
                shoppingListOidToInfos.put(sl.getOid(), slInfo);
            }
            final ShoppingListInfo shoppingListInfo = shoppingListOidToInfos.get(sl.getOid());
            if (shoppingListInfo != null && shoppingListInfo.getCollapsedBuyerId().isPresent()) {
                collapsedShoppingLists.add(sl);
            }
            topoDTOCommonBoughtGrouping.add(createCommoditiesBoughtFromProvider(sl, commList,
                traderTO.getOid()));
        }

        TopologyDTO.EntityState entityState = TopologyDTO.EntityState.POWERED_ON;
        String displayName = originalEntity != null ? originalEntity.getDisplayName()
                        : traderOidToEntityDTO.get(traderTO.getCloneOf()).getDisplayName()
                        + "_Clone #" + cloneIndex.addAndGet(1);
        if (originalEntity != null) {
            EntityState originalState = originalEntity.getEntityState();
            // TODO: Address the following workaroud for SUSPEND VM.
            // Without the workaround for VM:
            // Entity (SUSPEND) -> TRADER (IDLE) -> TRADER (ACTIVE) -> Entity (POWER_ON)
            // The correct behavior for VM:
            // Entity (SUSPEND) -> TRADER (IDLE) -> TRADER (IDLE) -> Entity (SUSPEND)
            // For VMs, if trader states are not changed, then the new entity state
            // should be the same as original entity state.
            if (traderTO.getType() == EntityType.VIRTUAL_MACHINE_VALUE) {
                EconomyDTOs.TraderTO oldTraderTo = topologyDTOtoTraderTO(originalEntity);
                if (oldTraderTo != null
                        && isSameVMTraderState(traderTO.getState(), oldTraderTo.getState())) {
                    entityState = originalEntity.getEntityState();
                }
            } else {
                // set state of IDLE VM to poweredOff
                entityState = originalState == TopologyDTO.EntityState.POWERED_OFF
                        ? TopologyDTO.EntityState.POWERED_OFF
                        : TopologyDTO.EntityState.POWERED_ON;
            }
        }
        if (entityState == TopologyDTO.EntityState.POWERED_ON) {
            entityState = (traderTO.getState() == EconomyDTOs.TraderStateTO.ACTIVE)
                            ? TopologyDTO.EntityState.POWERED_ON
                            : TopologyDTO.EntityState.SUSPENDED;
        }

        final TraderSettingsTO traderSetting = traderTO.getSettings();
        TopologyDTO.TopologyEntityDTO.AnalysisSettings analysisSetting =
            TopologyDTO.TopologyEntityDTO.AnalysisSettings.newBuilder()
                .setIsAvailableAsProvider(traderSetting.getCanAcceptNewCustomers())
                .setShopTogether(traderSetting.getIsShopTogether())
                .setCloneable(traderSetting.getClonable())
                .setSuspendable(traderSetting.getSuspendable())
                .setDesiredUtilizationTarget((traderSetting.getMaxDesiredUtilization()
                       + traderSetting.getMinDesiredUtilization()) / 2)
                .setDesiredUtilizationRange(traderSetting.getMaxDesiredUtilization()
                       - traderSetting.getMinDesiredUtilization())
                .setProviderMustClone(traderSetting.getProviderMustClone())
                .setDaemon(traderSetting.getDaemon())
            .build();
        TopologyDTO.TopologyEntityDTO.Builder entityDTOBuilder =
                TopologyDTO.TopologyEntityDTO.newBuilder()
                    .setEntityType(traderTO.getType())
                    .setOid(traderTO.getOid())
                    .setEntityState(entityState)
                    .setDisplayName(displayName)
                    .addAllCommoditySoldList(retrieveCommSoldList(traderTO))
                    .addAllCommoditiesBoughtFromProviders(topoDTOCommonBoughtGrouping)
                    .addAllConnectedEntityList(getConnectedEntities(traderTO))
                    .setAnalysisSettings(analysisSetting);
        if (originalEntity == null) {
            // this is a clone trader
            originalEntity = traderOidToEntityDTO.get(traderTO.getCloneOf());
            entityDTOBuilder.setOrigin(Origin.newBuilder()
                .setAnalysisOrigin(AnalysisOrigin.newBuilder()
                    .setOriginalEntityId(originalEntity.getOid())));
        } else {
            // copy the origin from the original entity
            if (originalEntity.hasOrigin()) {
                entityDTOBuilder.setOrigin(originalEntity.getOrigin());
            }
        }

        copyStaticAttributes(originalEntity, entityDTOBuilder);

        // Get dspm, datastore and inactive commodity sold from the original trader,
        // add them to the projected topology entity DTO.
        entityDTOBuilder.addAllCommoditySoldList(
            originalEntity.getCommoditySoldListList().stream()
                .filter(commSold ->
                    AnalysisUtil.DSPM_OR_DATASTORE.contains(commSold.getCommodityType().getType()) ||
                    !commSold.getActive())
                .collect(Collectors.toSet()));

        // handle 'delete wasted file analysis' to update entity from market
        wastedFileAnalysis.getStorageAmountReleasedForOid(traderTO.getOid())
            .ifPresent(stAmt -> {
                final long stAmtToReleaseInMB = stAmt / Units.NUM_OF_KB_IN_MB;
                entityDTOBuilder.getCommoditySoldListBuilderList().stream()
                    .filter(commSold -> commSold.getCommodityType().getType() == CommodityDTO.CommodityType.STORAGE_AMOUNT_VALUE)
                    .findFirst()
                    .ifPresent(storageCommSold ->
                        storageCommSold.setUsed(Math.max(0, storageCommSold.getUsed() - stAmtToReleaseInMB)));
            });

<<<<<<< HEAD
=======
        overwriteCommoditiesBoughtByVMsFromVolumes(entityDTOBuilder);
        updateProjectedEntityOsType(entityDTOBuilder);
        updateProjectedCores(entityDTOBuilder);

>>>>>>> 75a57f07
        TopologyEntityDTO entityDTO = entityDTOBuilder.build();
        topologyEntityDTOs.add(entityDTO);
        topologyEntityDTOs.addAll(createResources(entityDTO));
        topologyEntityDTOs.addAll(createCollapsedTopologyEntityDTOs(collapsedShoppingLists,
            reservedCapacityAnalysis));
        return topologyEntityDTOs;
    }

    private List<TopologyEntityDTO> createCollapsedTopologyEntityDTOs(
        final List<ShoppingListTO> collapsedShoppingList,
        final ReservedCapacityAnalysis reservedCapacityAnalysis) {
        final List<TopologyEntityDTO> result = new ArrayList<>();
        for (final ShoppingListTO shoppingListTO : collapsedShoppingList) {
            final Optional<Long> collapsedEntityId = Optional.ofNullable(shoppingListOidToInfos
                .get(shoppingListTO.getOid()))
                .flatMap(ShoppingListInfo::getCollapsedBuyerId);
            if (collapsedEntityId.isPresent()) {
                final TopologyEntityDTO collapsedEntityDTO = entityOidToDto
                    .get(collapsedEntityId.get());
                final TopologyEntityDTO.Builder projectedEntity = TopologyEntityDTO.newBuilder()
                    .setOid(collapsedEntityDTO.getOid())
                    .setEntityType(collapsedEntityDTO.getEntityType())
                    .setDisplayName(collapsedEntityDTO.getDisplayName());

                final List<CommodityBoughtDTO> boughtCommodityDTOS = shoppingListTO
                    .getCommoditiesBoughtList().stream()
                    .map(commodityBoughtTO -> commBoughtTOtoCommBoughtDTO(
                        collapsedEntityDTO.getOid(), shoppingListTO.getSupplier(),
                        shoppingListTO.getOid(), commodityBoughtTO, reservedCapacityAnalysis,
                        collapsedEntityDTO, new HashMap<>(), false))
                    .filter(Optional::isPresent)
                    .map(Optional::get)
                    .collect(Collectors.toList());
                projectedEntity.addCommoditiesBoughtFromProviders(
                    createCommoditiesBoughtFromProvider(shoppingListTO, boughtCommodityDTOS,
                        collapsedEntityDTO.getOid()));

                final List<CommoditySoldDTO> soldDTOS =
                    createCommoditySoldFromCommBoughtTO(collapsedEntityDTO,
                        shoppingListTO.getCommoditiesBoughtList());
                projectedEntity.addAllCommoditySoldList(soldDTOS);
                copyStaticAttributes(collapsedEntityDTO, projectedEntity);
                createConnectedAzOrRegion(collapsedEntityDTO)
                    .ifPresent(projectedEntity::addConnectedEntityList);
                result.add(projectedEntity.build());
            }
        }
        logger.trace("Collapsed Projected Traders created: {}", () -> result);
        return result;
    }

    private List<CommoditySoldDTO> createCommoditySoldFromCommBoughtTO(
        final TopologyEntityDTO entity, final List<CommodityBoughtTO> commodityBoughtTOS) {
        final List<CommoditySoldDTO> result = new ArrayList<>();
        for (final CommodityBoughtTO commodityBoughtTO : commodityBoughtTOS) {
            final CommodityType commodityType =
                commodityConverter.commodityIdToCommodityType(commodityBoughtTO.getSpecification()
                    .getType());
            double newCapacity = commodityBoughtTO.getAssignedCapacityForBuyer();
            if (newCapacity <= 0) {
                newCapacity = getCommodityIndex().getCommSold(entity.getOid(), commodityType)
                    .map(CommoditySoldDTO::getCapacity).orElse(0D);
            }
            newCapacity =
                TopologyConversionUtils.convertMarketUnitToTopologyUnit(commodityType.getType(),
                    newCapacity, entity);
            final CommoditySoldDTO.Builder soldBuilder = CommoditySoldDTO.newBuilder()
                .setCommodityType(commodityType)
                .setCapacity(newCapacity);
            final Optional<CommoditySoldDTO> currentCommSold =
                getCommodityIndex().getCommSold(entity.getOid(), commodityType);
            if (currentCommSold.isPresent()) {
                soldBuilder.setUsed(currentCommSold.get().getUsed());
                if (newCapacity > 0) {
                    final double oldCapacity = currentCommSold.get().getCapacity();
                    final double oldPercentile =
                        currentCommSold.get().getHistoricalUsed().getPercentile();
                    final double projectedPercentile = oldPercentile * oldCapacity / newCapacity;
                    soldBuilder
                        .setHistoricalUsed(HistoricalValues.newBuilder()
                            .setPercentile(projectedPercentile)
                            .build());
                }
            }
            result.add(soldBuilder.build());
        }
        return result;
    }

    /**
     * Reads the license access commodity key value (e.g 'SUSE') and updates it into the VM type
     * specific info in the projected entity, if it happens to be different. Applicable for cloud
     * migration case where we possibly migrate from one OS type to another. In such cases,
     * projected entity's VM type specific info points to the new OS type.
     *
     * @param builder Projected entity builder to update.
     */
    @VisibleForTesting
    void updateProjectedEntityOsType(@Nonnull final TopologyEntityDTO.Builder builder) {
        if (builder.getEntityType() != EntityType.VIRTUAL_MACHINE_VALUE) {
            return;
        }
        final TypeSpecificInfo typeInfo = builder.getTypeSpecificInfo();
        if (!typeInfo.hasVirtualMachine()) {
            return;
        }
        final Optional<String> optionalNewOsType = Optional.ofNullable(builder
                .getEntityPropertyMapMap().get(StringConstants.PLAN_NEW_OS_TYPE_PROPERTY));
        if (!optionalNewOsType.isPresent()) {
            return;
        }
        builder.removeEntityPropertyMap(StringConstants.PLAN_NEW_OS_TYPE_PROPERTY);
        final CloudCostDTO.OSType newOsType = Enums.getIfPresent(OSType.class,
                optionalNewOsType.get()).orNull();
        final CloudCostDTO.OSType oldOsType = typeInfo.getVirtualMachine().getGuestOsInfo()
                .getGuestOsType();
        String newOsName = builder.getEntityPropertyMapMap().get(
                StringConstants.PLAN_NEW_OS_NAME_PROPERTY);
        builder.removeEntityPropertyMap(StringConstants.PLAN_NEW_OS_NAME_PROPERTY);
        if (newOsType == null || newOsName == null) {
            return;
        }
        // We want to set the OS name in projected always to be OsType.displayName
        // (e.g 'Linux (Free)') as that is what we show in user visible mapping tables.
        logger.trace("Updating OS type for projected entity {} from {} -> {}.",
                builder.getDisplayName(), oldOsType, newOsType);
        final TypeSpecificInfo.Builder typeInfoBuilder = TypeSpecificInfo.newBuilder(typeInfo)
                .setVirtualMachine(VirtualMachineInfo
                .newBuilder(typeInfo.getVirtualMachine())
                .setGuestOsInfo(TopologyDTO.OS.newBuilder()
                        .setGuestOsType(newOsType)
                        .setGuestOsName(newOsName).build()));
        builder.setTypeSpecificInfo(typeInfoBuilder);
    }

    /**
     * Update the number of CPU cores in a projected VM
     * based on the number of cores that its new Compute Tier has.
     * This is important so that calculations such as projected
     * OS license costs, which can vary with the number of cores, are
     * correct. This method is safe to call on any entity.
     * If the entity is not a VM that will be buying from a Compute Tier,
     * the entity will not be updated.
     *
     * @param entityBuilder Projected entity builder.
     */
    @VisibleForTesting
    void updateProjectedCores(@Nonnull final TopologyEntityDTO.Builder entityBuilder) {
        if (entityBuilder.getEntityType() != EntityType.VIRTUAL_MACHINE.getNumber()) {
            return;
        }

        entityBuilder.getCommoditiesBoughtFromProvidersList().stream()
            .filter(commBought -> commBought.getProviderEntityType()
                == EntityType.COMPUTE_TIER.getNumber())
            .map(CommoditiesBoughtFromProvider::getProviderId)
            .forEach(tierId -> {
                final TopologyEntityDTO newComputeTier = entityOidToDto.get(tierId);
                if (newComputeTier == null) {
                    logger.error("Cannot find compute tier for projected VM: " + entityBuilder.getOid());
                    return;
                }

                int newCores = newComputeTier.getTypeSpecificInfo().getComputeTier().getNumCores();

                entityBuilder.setTypeSpecificInfo(
                    TypeSpecificInfo.newBuilder().setVirtualMachine(
                        entityBuilder.getTypeSpecificInfo().getVirtualMachine().toBuilder()
                            .setNumCpus(newCores)
                    )
                );
            });
    }

    /**
     * Merge timeslot commodities from the original commodities list.
     *
     * <p>Timeslot commodities from the same family generated for a specific {@link CommodityType} are merged
     * by averaging their use and peak values.
     * Non-timeslot commodities are left unchanged.
     * @param commodityBuilderTOs Original commodity builders bought or sold by trader
     * @param timeSlotsByCommType Holder for timeslot values arranged by commodity type
     * @param commoditySpecExtractor Function to extract commodity TO specification
     * @param quantityExtractor Function to extract commodity TO quantity
     * @param peakQuantityExtractor Function to extract commodity TO peak quantity
     * @param quantitySetter Function to set commodity TO quantity
     * @param peakQuantitySetter Function to set commodity TO peak quantity
     * @param <T> {@link CommodityBoughtTO.Builder} or {@link CommoditySoldTO.Builder}.
     * @return Merged commodity builders
     */
    @Nonnull
    @VisibleForTesting
    <T> Collection<T> mergeTimeSlotCommodities(
        @Nonnull final Collection<T> commodityBuilderTOs,
        @Nonnull final Map<CommodityType, List<Double>> timeSlotsByCommType,
        @Nonnull final Function<T, CommoditySpecificationTO> commoditySpecExtractor,
        @Nonnull final Function<T, Float> quantityExtractor,
        @Nonnull final Function<T, Float> peakQuantityExtractor,
        @Nonnull final BiFunction<T, Float, T> quantitySetter,
        @Nonnull final BiFunction<T, Float, T> peakQuantitySetter) {
        final List<T> mergedComms = Lists.newArrayListWithCapacity(
            commodityBuilderTOs.size());
        //final boolean isBought = commodityTOs.iterator().next() instanceof CommodityBoughtTO;
        final Map<CommodityType, List<T>> timeSlotCommoditiesByCommType = Maps.newHashMap();
        // group time slot commodities by CommodityType
        commodityBuilderTOs.forEach(commTO -> {
            final CommoditySpecificationTO commSpec = commoditySpecExtractor.apply(commTO);
            if (commodityConverter.isTimeSlotCommodity(commSpec)) {
                final Optional<TopologyDTO.CommodityType> commTypeOptional =
                    commodityConverter.marketToTopologyCommodity(commSpec);
                if (commTypeOptional.isPresent()) {
                    final CommodityType commType = commTypeOptional.get();
                    timeSlotCommoditiesByCommType.computeIfAbsent(commType,
                        k -> Lists.newLinkedList()).add(commTO);
                } else {
                    logger.error("Unknown commodity type returned by analysis for market id {}",
                        () -> commSpec.getType());
                }
            } else {
                mergedComms.add(commTO);
            }
        });
        mergeTimeSlotCommoditiesByType(timeSlotCommoditiesByCommType, timeSlotsByCommType, mergedComms,
            quantityExtractor, peakQuantityExtractor, quantitySetter, peakQuantitySetter);

        return mergedComms;
    }

    /**
     * Merge timeslot commodities arranged by {@link CommodityType}.
     *
     * @param timeSlotCmmoditiesByCommType Commodity TOs arranged by {@link CommodityType}
     * @param timeSlotsByCommType Holder for timeslot values arranged by commodity type
     * @param mergedCommodities Holder for merged commodities
     * @param quantityExtractor Function to extract commodity TO quantity
     * @param peakQuantityExtractor Function to extract commodity TO peak quantity
     * @param quantitySetter Function to set commodity TO quantity
     * @param peakQuantitySetter Function to set commodity TO peak quantity
     * @param <T> {@link CommodityBoughtTO} or {@link CommoditySoldTO}
     */
    private static <T> void mergeTimeSlotCommoditiesByType(
        @Nonnull final Map<CommodityType, List<T>> timeSlotCmmoditiesByCommType,
        @Nonnull final Map<CommodityType, List<Double>> timeSlotsByCommType,
        @Nonnull final Collection<T> mergedCommodities,
        @Nonnull final Function<T, Float> quantityExtractor,
        @Nonnull final Function<T, Float> peakQuantityExtractor,
        @Nonnull final BiFunction<T, Float, T> quantitySetter,
        @Nonnull final BiFunction<T, Float, T> peakQuantitySetter) {
       /* Sample timeSlotComms content with 2 time slots for pool CPU commodity (base type = 89):
               [type: 89 => [
                   specification {
                      type: 100
                      base_type: 89
                    }
                    quantity: 0.5
                    peak_quantity: 0.55,
                    specification {
                      type: 101
                      base_type: 89
                    }
                    quantity: 0.6
                    peak_quantity: 0.65
                ]
        */
        timeSlotCmmoditiesByCommType.forEach((commType, groupedCommodities) -> {
            final List<Double> timeSlotValues = Lists.newLinkedList();
            // ensure the generated family is sorted in the right order of slots
            groupedCommodities.sort(Comparator.comparing(comm -> commType.getType()));
            // we merge commodities from each generated family by averaging up used/peak values
            float totalQuantity = 0.0f;
            float totalPeak = 0.0f;
            for (final T comm : groupedCommodities) {
                final float currQuantity = quantityExtractor.apply(comm);
                timeSlotValues.add(Double.valueOf(currQuantity));
                totalQuantity += currQuantity;
                totalPeak += peakQuantityExtractor.apply(comm);
            }
            final T mergedCommBuilder = groupedCommodities.iterator().next();
            quantitySetter.apply(mergedCommBuilder, totalQuantity / groupedCommodities.size());
            peakQuantitySetter.apply(mergedCommBuilder, totalPeak / groupedCommodities.size());
            mergedCommodities.add(mergedCommBuilder);
            timeSlotsByCommType.put(commType, timeSlotValues);
        });
    }

    /**
     * Copies static attributes from one TopologyEntityDTO to another.
     * Static attributes will not change between the original entity to the projected entity.
     *
     * @param source the source TopologyEntityDto to copy from
     * @param destination the destination TopologyEntityDto.Builder to copy to
     */
    private void copyStaticAttributes(TopologyEntityDTO source, TopologyEntityDTO.Builder destination) {
        // copy environmentType
        if (source.hasEnvironmentType()) {
            destination.setEnvironmentType(source.getEnvironmentType());
        }

        // copy the TypeSpecificInfo from the original entity
        if (source.hasTypeSpecificInfo()) {
            destination.setTypeSpecificInfo(source.getTypeSpecificInfo());
        }
        // Copy over entity property map.
        Map<String, String> propertyMap = source.getEntityPropertyMapMap();
        if (propertyMap != null) {
            destination.putAllEntityPropertyMap(propertyMap);
        }
    }

    /**
     * Create entities for resources of topologyEntityDTO.
     * For ex. If a Cloud VM has a volume, then we create the projected version of the volume here.
     *
     * @param topologyEntityDTO The entity for which the resources need to be created
     * @return set of resources
     */
    @VisibleForTesting
    Set<TopologyEntityDTO> createResources(TopologyEntityDTO topologyEntityDTO) {
        Set<TopologyEntityDTO> resources = Sets.newHashSet();
        for (CommoditiesBoughtFromProvider commBoughtGrouping :
                topologyEntityDTO.getCommoditiesBoughtFromProvidersList()) {
            // create entities for volumes
            if (commBoughtGrouping.hasVolumeId()) {
                TopologyEntityDTO originalVolume = entityOidToDto.get(commBoughtGrouping.getVolumeId());
                if (originalVolume != null && originalVolume.getEntityType() == EntityType.VIRTUAL_VOLUME_VALUE) {
                    if (!commBoughtGrouping.hasProviderId() || !commBoughtGrouping.hasProviderEntityType()) {
                        logger.error("commBoughtGrouping of projected entity {} has volume Id {} " +
                            "but no associated storage or storageTier",
                            topologyEntityDTO.getDisplayName(), commBoughtGrouping.getVolumeId());
                        continue;
                    }
                    // Build a volume which is connected to the same Storage or StorageTier
                    // (which is the provider for this commBoughtGrouping), and connected to
                    // the same AZ as the VM if the zone exists
                    TopologyEntityDTO.Builder volume =
                        TopologyEntityDTO.newBuilder()
                            .setEntityType(originalVolume.getEntityType())
                            .setOid(originalVolume.getOid());

                    // connect to storage or storage tier
                    final ConnectedEntity connectedStorage = ConnectedEntity.newBuilder()
                            .setConnectedEntityId(commBoughtGrouping.getProviderId())
                            .setConnectedEntityType(commBoughtGrouping.getProviderEntityType())
                            .setConnectionType(ConnectionType.NORMAL_CONNECTION).build();
                    volume.addConnectedEntityList(connectedStorage);

<<<<<<< HEAD
                    createConnectedAzOrRegion(topologyEntityDTO)
                        .ifPresent(volume::addConnectedEntityList);
=======
                    // Get the AZ or Region the VM is connected to (there is no zone for azure or on-prem)
                    List<TopologyEntityDTO> azOrRegion = TopologyDTOUtil.getConnectedEntitiesOfType(
                        topologyEntityDTO,
                        Sets.newHashSet(EntityType.AVAILABILITY_ZONE_VALUE, EntityType.REGION_VALUE),
                        entityOidToDto);
                    if (!azOrRegion.isEmpty()) {
                        // Use the first AZ or Region we get.
                        ConnectedEntity connectedAzOrRegion = ConnectedEntity.newBuilder()
                            .setConnectedEntityId(azOrRegion.get(0).getOid())
                            .setConnectedEntityType(azOrRegion.get(0).getEntityType())
                            .setConnectionType(ConnectionType.AGGREGATED_BY_CONNECTION)
                            .build();
                        volume.addConnectedEntityList(connectedAzOrRegion);
                    }

                    // Create commodities of the volume. Volumes don't have a corresponding trader
                    // object. The commodity values are taken from the commodity bought list of the VM.
                    if (commBoughtGrouping.getProviderEntityType() == EntityType.STORAGE_TIER_VALUE) {
                        // Add commodity bought list
                        CommoditiesBoughtFromProvider.Builder commBoughtListBuilder =
                                CommoditiesBoughtFromProvider.newBuilder()
                                        .setProviderEntityType(EntityType.STORAGE_TIER_VALUE)
                                        .setProviderId(commBoughtGrouping.getProviderId());
                        for (CommodityBoughtDTO comm : commBoughtGrouping.getCommodityBoughtList()) {
                            if (OLD_QUANTITY_REQUIRED_COMM_TYPES.contains(comm.getCommodityType().getType())) {
                                CommodityBoughtDTO.Builder commBoughtBuilder = CommodityBoughtDTO.newBuilder()
                                        .setCommodityType(comm.getCommodityType());
                                if (comm.getCommodityType().getType() == CommodityDTO.CommodityType.STORAGE_AMOUNT_VALUE) {
                                    // Storage amount unit was converted to GB when creating traderTO.
                                    // Convert the unit back to MB when creating the projected value.
                                    // Cost and API expects storage to be in MB.
                                    commBoughtBuilder.setUsed(comm.getUsed() * Units.KIBI);
                                } else {
                                    commBoughtBuilder.setUsed(comm.getUsed());
                                }
                                commBoughtListBuilder.addCommodityBought(commBoughtBuilder);
                            }
                        }
                        volume.addCommoditiesBoughtFromProviders(commBoughtListBuilder);

                        // Add commodity sold list
                        for (CommodityBoughtDTO comm : commBoughtGrouping.getCommodityBoughtList()) {
                            if (OLD_QUANTITY_REQUIRED_COMM_TYPES.contains(comm.getCommodityType().getType())) {
                                CommoditySoldDTO.Builder commSoldBuilder = CommoditySoldDTO.newBuilder()
                                        .setCommodityType(comm.getCommodityType());
                                if (comm.getCommodityType().getType() == CommodityDTO.CommodityType.STORAGE_AMOUNT_VALUE) {
                                    setStorageAmountSoldCapacityForVolume(comm, commSoldBuilder, commBoughtGrouping);
                                } else if (comm.getCommodityType().getType() == CommodityDTO.CommodityType.STORAGE_ACCESS_VALUE) {
                                    setStorageAmountSoldCapacityForVolume(commSoldBuilder, commBoughtGrouping);
                                } else {
                                    commSoldBuilder.setCapacity(comm.getUsed());
                                }
                                volume.addCommoditySoldList(commSoldBuilder);
                            }
                        }
                        boolean storageAccessCommodityPresent = commBoughtGrouping.getCommodityBoughtList().stream()
                                .anyMatch(c -> c.getCommodityType().getType() == CommodityDTO.CommodityType.STORAGE_ACCESS_VALUE);
                        if (!storageAccessCommodityPresent) {
                            // storage access commodity is not in the commodity list for the Lift&Shift
                            // plan because it is disabled and not sent to the market. In this case,
                            // we add the storage access commodity sold for the volume here. We don't
                            // need the storage access usage value to determine the IOPS capacity for
                            // GP2 and Azure Managed Premium.
                            CommoditySoldDTO.Builder commSoldBuilder = CommoditySoldDTO.newBuilder()
                                    .setCommodityType(CommodityType.newBuilder().setType(CommodityDTO.CommodityType.STORAGE_ACCESS_VALUE));
                            setStorageAmountSoldCapacityForVolume(commSoldBuilder, commBoughtGrouping);
                            volume.addCommoditySoldList(commSoldBuilder);
                        }
                    }

>>>>>>> 75a57f07
                    copyStaticAttributes(originalVolume, volume);
                    volume.setDisplayName(originalVolume.getDisplayName());
                    resources.add(volume.build());
                }
            }
        }
        return resources;
    }

    private Optional<ConnectedEntity> createConnectedAzOrRegion(
        final TopologyEntityDTO topologyEntityDTO) {
        final List<TopologyEntityDTO> azOrRegions = TopologyDTOUtil.getConnectedEntitiesOfType(
            topologyEntityDTO,
            Sets.newHashSet(EntityType.AVAILABILITY_ZONE_VALUE, EntityType.REGION_VALUE),
            entityOidToDto);
        return azOrRegions.stream().findFirst()
            .map(azOrRegion -> ConnectedEntity.newBuilder()
                .setConnectedEntityId(azOrRegion.getOid())
                .setConnectedEntityType(azOrRegion.getEntityType())
                .setConnectionType(ConnectionType.AGGREGATED_BY_CONNECTION)
                .build());
    }

    /**
     * Set the storage access sold value for the volume that is the provider of the storage
     * commodity list.
     *
     * @param commSoldBuilder the storage access sold commodity to be added to a volume
     * @param commBoughtGrouping the storage commodity list of a VM.
     */
    private void setStorageAmountSoldCapacityForVolume(CommoditySoldDTO.Builder commSoldBuilder,
                                                       CommoditiesBoughtFromProvider commBoughtGrouping) {
        long providerId = commBoughtGrouping.getProviderId();
        TopologyEntityDTO tier = unmodifiableEntityOidToDtoMap.get(providerId);
        if (tier != null && cloudStorageTierIOPSCalculator != null) {
            cloudStorageTierIOPSCalculator.getIopsCapacity(commBoughtGrouping.getCommodityBoughtList(), tier)
                    .ifPresent(commSoldBuilder::setCapacity);
        }
    }

    /**
     * Set the storage amount sold value for volume in MB.
     *
     * @param storageAmountBoughtDto storage amount bought commodity of the VM
     * @param commSoldBuilder storage amount sold commodity build of the volume
     * @param commBoughtGrouping the storage commodity list of the VM
     */
    private void setStorageAmountSoldCapacityForVolume(CommodityBoughtDTO storageAmountBoughtDto,
                                                       CommoditySoldDTO.Builder commSoldBuilder,
                                                       CommoditiesBoughtFromProvider commBoughtGrouping) {
        long providerId = commBoughtGrouping.getProviderId();
        TopologyEntityDTO tier = unmodifiableEntityOidToDtoMap.get(providerId);
        if (tier != null && cloudStorageTierIOPSCalculator != null) {
            cloudStorageTierIOPSCalculator.getStorageAmountCapacityMB(storageAmountBoughtDto,
                    commBoughtGrouping.getCommodityBoughtList(), tier)
                    .ifPresent(commSoldBuilder::setCapacity);
        }
    }

    /**
     * Gets the list of connected entities to a trader. At present, this method returns the
     * availability zone to be connected to the trader for cloud consumers.
     *
     * @param traderTO the traderTO for which connected entity list is desired
     * @return
     */
    @Nonnull
    private List<ConnectedEntity> getConnectedEntities(TraderTO traderTO) {
        List<ConnectedEntity> connectedEntities = new ArrayList<>();
        TopologyEntityDTO originalCloudConsumer = entityOidToDto.get(traderTO.getOid());
        // Copy the connected entities of original entity into the projected entity except for the
        // ones in the map, which need to be computed like Availability zone or Region
        // because the AZ or Region might have changed.
        final boolean originalCloudConsumerExists = originalCloudConsumer != null;
        if (originalCloudConsumerExists) {
            Set<Integer> connectionsToCompute = projectedConnectedEntityTypesToCompute
                    .get(originalCloudConsumer.getEntityType());
            originalCloudConsumer.getConnectedEntityListList().stream()
                    .filter(ce -> connectionsToCompute == null ||
                            !connectionsToCompute.contains(ce.getConnectedEntityType()))
                    .forEach(ce -> connectedEntities.add(ConnectedEntity.newBuilder()
                            .setConnectedEntityId(ce.getConnectedEntityId())
                            .setConnectedEntityType(ce.getConnectedEntityType())
                            .setConnectionType(ce.getConnectionType()).build()));
            if (cloudTc.isTraderConsumingFromMaketTier(traderTO)) {
                // Primary market tier refers to Compute market tier / database market tier
                MarketTier destinationPrimaryMarketTier = cloudTc.getPrimaryMarketTier(traderTO);
                if (destinationPrimaryMarketTier == null) {
                    logger.error("Could not fetch primary market tier for {}",
                            traderTO.getDebugInfoNeverUseInCode());
                } else {
                    TopologyEntityDTO sourceRegion = originalCloudConsumerExists
                            ? cloudTc.getRegionOfCloudConsumer(originalCloudConsumer)
                            : null;
                    EconomyDTOs.Context contextWithRegionPresent = cloudTc.getContextWithRegionPresent(traderTO);
                    Long regionCommSpec = null;
                    if (Objects.nonNull(contextWithRegionPresent)) {
                        regionCommSpec = contextWithRegionPresent.getRegionId();
                    }
                    TopologyEntityDTO destinationRegion;
                    if (destinationPrimaryMarketTier instanceof SingleRegionMarketTier) {
                        destinationRegion = ((SingleRegionMarketTier)destinationPrimaryMarketTier).getRegion();
                    } else {
                        if (regionCommSpec != null) {
                            destinationRegion = unmodifiableEntityOidToDtoMap.get(regionCommSpec);
                        } else {
                            destinationRegion = sourceRegion;
                        }
                    }
                    TopologyEntityDTO destAZOrRegion = null;
                    if (sourceRegion == destinationRegion) {
                        // cloud consumer (VM / DB) did NOT move to a different region
                        destAZOrRegion = cloudTc.getAZOfCloudConsumer(originalCloudConsumer);
                    } else {
                        // cloud consumer (VM / DB) has moved to a different region
                        // Pick the first AZ in the destination region if AZ exists
                        List<TopologyEntityDTO> destAZs = TopologyDTOUtil.getConnectedEntitiesOfType(destinationRegion,
                                EntityType.AVAILABILITY_ZONE_VALUE, unmodifiableEntityOidToDtoMap);
                        if (!destAZs.isEmpty()) {
                            destAZOrRegion = destAZs.get(0);
                        }
                    }
                    destAZOrRegion = destAZOrRegion != null ? destAZOrRegion : destinationRegion;
                    if (destAZOrRegion != null) {
                        ConnectedEntity az = ConnectedEntity.newBuilder()
                                .setConnectedEntityId(destAZOrRegion.getOid())
                                .setConnectedEntityType(destAZOrRegion.getEntityType())
                                .setConnectionType(ConnectionType.AGGREGATED_BY_CONNECTION).build();
                        connectedEntities.add(az);
                    }
                }
            }
        }
        return connectedEntities;
    }

    /**
     * For VM, IDLE trader can be ACTIVE after analysis. It's a workaround to treat ACTIVE as IDEL,
     * and vise verse.
     * @param newState new VM state
     * @param originalState original VM state
     * @return true if the they have "same" state.
     */
    private boolean isSameVMTraderState(@Nonnull final TraderStateTO newState,
                                        @Nonnull final TraderStateTO originalState) {
        Objects.requireNonNull(newState);
        Objects.requireNonNull(originalState);
        if (originalState == TraderStateTO.ACTIVE && newState == TraderStateTO.IDLE) {
            return true;
        }
        if (originalState == TraderStateTO.IDLE && newState == TraderStateTO.ACTIVE) {
            return true;
        }
        return originalState == newState;
    }

    private TopologyDTO.CommodityBoughtDTO newCommodity(int type, long pmOid) {
        final CommodityType.Builder typeBuilder =
                    CommodityType.newBuilder().setType(type);

        final String key = accessesByKey.inverse().get(pmOid);
        if (key != null) {
            typeBuilder.setKey(key);
        } else {
            logger.warn("Unable to find key in inverse map for PM with OID {}", pmOid);
        }

        return TopologyDTO.CommodityBoughtDTO.newBuilder()
            .setCommodityType(typeBuilder)
            .build();
    }

    /**
     * Create a map which contains a VM's PM supplier to all ST suppliers mapping.
     *
     * @param shoppingListList all shoppinglists of the given trader
     * @return a map in which key is a PM OID and the value is a list of ST Oids that the
     * PM is connected to
     */
    private Map<Long, List<Long>> createPMToSTMap(
                    List<EconomyDTOs.ShoppingListTO> shoppingListList) {
        Map<Long, List<Long>> pMToSTMap = Maps.newHashMap();
        // return an empty map if there is no trader in oidToProjectedTraderTOMap
        if (oidToProjectedTraderTOMap.isEmpty()) {
            return pMToSTMap;
        }
        List<Long> stList = new ArrayList<>();
        for (EconomyDTOs.ShoppingListTO sl : shoppingListList) {
            if (oidToProjectedTraderTOMap.containsKey(sl.getSupplier())) {
                long supplierType = oidToProjectedTraderTOMap.get(sl.getSupplier()).getType();
                if (supplierType == EntityType.PHYSICAL_MACHINE_VALUE) {
                    pMToSTMap.put(sl.getSupplier(), stList);
                } else if (supplierType == EntityType.STORAGE_VALUE) {
                    stList.add(sl.getSupplier());
                }
            }
        }
        return pMToSTMap;
    }

    /**
     * Convert commodities sold by a trader to a list of {@link TopologyDTO.CommoditySoldDTO}.
     *
     * @param traderTO {@link TraderTO} whose commoditiesSold are to be converted into DTOs
     * @return list of {@link TopologyDTO.CommoditySoldDTO}s
     */
    private Set<TopologyDTO.CommoditySoldDTO> retrieveCommSoldList(
            @Nonnull final TraderTO traderTO) {

        // First we merge all timeslot commdities
        final Map<CommodityType, List<Double>> timeSlotsByCommType = Maps.newHashMap();
        final Collection<CommodityDTOs.CommoditySoldTO.Builder> commBuilders =
            traderTO.getCommoditiesSoldList().stream().map(CommoditySoldTO::toBuilder)
                .collect(Collectors.toList());
        final Collection<CommoditySoldTO> mergedCommodities =
            mergeTimeSlotCommodities(commBuilders,
                timeSlotsByCommType,
                CommoditySoldTO.Builder::getSpecification,
                CommoditySoldTO.Builder::getQuantity,
                CommoditySoldTO.Builder::getPeakQuantity,
                CommoditySoldTO.Builder::setQuantity,
                CommoditySoldTO.Builder::setPeakQuantity)
                .stream().map(CommoditySoldTO.Builder::build).collect(Collectors.toList());
        return mergedCommodities.stream()
                    .map(commoditySoldTO -> commSoldTOtoCommSoldDTO(traderTO.getOid(), commoditySoldTO,
                        timeSlotsByCommType))
                    .filter(Optional::isPresent)
                    .map(Optional::get)
                    .collect(Collectors.toSet());
    }

    /**
     * Gets the resized capacity of cloud entity based on the used, weighted used and resize target
     * utilization. Th same resize demand will be considered to calculate new quantities required
     * for both Resize-up and Resize-down. This will be consistent for both use cases where there
     * is a driving sold commodity and no driving sold commodity.
     * @param topologyDTO topology entity DTO as resize target
     * @param commBought commodity bought to be resized
     * @param providerOid the oid of the seller of the shopping list
     * @return an array of two elements, the first element is an array of new used values,
     * the second is the array of new peak values
     */
    protected float[][] getResizedCapacity(
            @Nonnull final TopologyDTO.TopologyEntityDTO topologyDTO,
            @Nonnull final TopologyDTO.CommodityBoughtDTO commBought,
            @Nullable final Long providerOid) {

        logger.debug("Recalculating new capacity for {}", topologyDTO.getDisplayName());
        Optional<float[]> histUsedValue =
                CommodityConverter.getHistoricalUsedOrPeak(commBought,
                        TopologyDTO.CommodityBoughtDTO::getHistoricalUsed);
        Optional<float[]> histPeakValue =
                CommodityConverter.getHistoricalUsedOrPeak(commBought,
                        TopologyDTO.CommodityBoughtDTO::getHistoricalPeak);
        if (logger.isDebugEnabled()) {
            checkHistValues(commBought, histUsedValue, histPeakValue);
        }
        // if no historical values retrieved, use real time values
        if (!histUsedValue.isPresent()) {
            logger.debug("Using current used value {} for recalculating resize capacity for {}",
                commBought.getUsed(), commBought.getCommodityType().getType());
            histUsedValue = Optional.of(new float[]{(float)commBought.getUsed()});
        }
        if (!histPeakValue.isPresent()) {
            logger.debug("Using current peak value {} for recalculating resize capacity for {}",
                commBought.getPeak(), commBought.getCommodityType().getType());
            histPeakValue = Optional.of(new float[]{(float)commBought.getPeak()});
        }

        float[] histUsed = histUsedValue.orElseGet(() -> new float[] {});
        float[] histPeak = histPeakValue.orElseGet(() -> new float[] {});

        if (topologyDTO.getEnvironmentType() != EnvironmentType.CLOUD
            || !CLOUD_SCALING_ENTITY_TYPES.contains(topologyDTO.getEntityType())) {
            final float[][] standardResizedCapacity = getStandardResizedCapacity(histUsed, histPeak,
                commBought, providerOid, topologyDTO);
            return new float[][]{standardResizedCapacity[0], standardResizedCapacity[1]};
        }

        // Handle entities for which we generate cloud-scaling actions.
        final Integer drivingCommSoldType =
                TopologyConversionConstants.commDependancyMapForCloudResize.get(
                        commBought.getCommodityType().getType());

        if (drivingCommSoldType != null) {
            final List<TopologyDTO.CommoditySoldDTO> drivingCommmoditySoldList =
                    topologyDTO.getCommoditySoldListList()
                            .stream()
                            .filter(c -> c.getCommodityType().getType() == drivingCommSoldType)
                            .collect(Collectors.toList());
            if (!drivingCommmoditySoldList.isEmpty()) {
                return drivingSoldCommodityBasedCapacity(drivingCommmoditySoldList, topologyDTO, providerOid);
            }
        }
<<<<<<< HEAD
        if (providerOid != null &&
                TopologyConversionConstants.CLOUD_BOUGHT_COMMODITIES_RESIZED.contains(
=======
        if (providerOid != null
                && TopologyConversionConstants.CLOUD_BOUGHT_COMMODITIES_RESIZED.contains(
>>>>>>> 75a57f07
                        commBought.getCommodityType().getType())) {
            final MarketTier marketTier = cloudTc.getMarketTier(providerOid);
            if (marketTier != null) {
                final TopologyEntityDTO tier = marketTier.getTier();
                final Optional<CommoditySoldDTO> commoditySoldDTO = tier
                        .getCommoditySoldListList()
                        .stream()
                        .filter(c -> c.getCommodityType().equals(commBought.getCommodityType()))
                        .filter(CommoditySoldDTO::hasCapacity)
                        .findFirst();

                if (commoditySoldDTO.isPresent() && commoditySoldDTO.get().getIsResizeable()
                                && commoditySoldDTO.get().hasCapacity()) {
<<<<<<< HEAD
                    // We want to use the historical used (already smoothened) for both the resize-up
                    // and resize-down demand calculations. We do not want to consider the
                    // historical max or the peaks to avoid a one-time historic max value to cause
                    // resize decisions.
                    final float[] resizedQuantity = calculateResizedQuantity(histUsed[0], histUsed[0],
                            (float)commBought.getUsed(), histPeak[0],
                            (float)commoditySoldDTO.get().getCapacity(),
                            (float)commBought.getResizeTargetUtilization(), false, false);
                    commoditiesResizeTracker.save(topologyDTO.getOid(), providerOid, commBought.getCommodityType(),
                               resizedQuantity[0] - commoditySoldDTO.get().getCapacity() > 0);
                    logger.debug("Using a peak used of {} for commodity type {} for entity {}.",
                            resizedQuantity[1], commBought.getCommodityType().getType(),
                            topologyDTO.getDisplayName());
                    return new float[][]{new float[]{resizedQuantity[0]},
                            new float[]{resizedQuantity[1]}};
=======
                    return getCloudResizableBoughtCommodityCapacity(topologyDTO, commBought, histUsed, histPeak, commoditySoldDTO.get(), providerOid);
>>>>>>> 75a57f07
                } else {
                    logger.debug("Tier {} does not sell commodity type {} for entity {}",
                            tier::getDisplayName, commBought::getCommodityType,
                            topologyDTO::getDisplayName);
                }
            }
        }
        return new float[][]{histUsed, histPeak};
    }

    /**
     * Calculate capacity for bought commodities in cloud entity which is resizable.
     *
     * @param topologyDTO cloud entity {@link TopologyEntityDTO}
     * @param commBought {@link CommodityBoughtDTO} of the cloud entity which its provider
     * @param histUsed historical used values
     * @param histPeak historical peak values
     * @param commoditySoldDTO the corresponding {@link CommoditySoldDTO}
     * @return an array of two elements, the first element is an array of new used values,
     *         the second is the array of new peak values
     */
    private float[][] getCloudResizableBoughtCommodityCapacity(@Nonnull final TopologyEntityDTO topologyDTO,
                                                               @Nonnull final CommodityBoughtDTO commBought,
                                                               float[] histUsed,
                                                               final float[] histPeak,
                                                               final CommoditySoldDTO commoditySoldDTO,
                                                               final long providerOid) {

        if (commBought.hasHistoricalUsed() && commBought.getHistoricalUsed().hasPercentile()) {
            float targetUtil = (float)commBought.getResizeTargetUtilization();
            if (targetUtil <= 0.0) {
                targetUtil = EntitySettingSpecs.UtilTarget.getSettingSpec()
                    .getNumericSettingValueType()
                    .getDefault() / 100;
            }
            // For cloud entities / cloud migration plans, we do not use the peakQuantity.
            // We only use the quantity values inside M2
            final float percentile = (float)commBought.getHistoricalUsed().getPercentile();

            logger.debug("Using percentile value {} to recalculate capacity for {} in {}",
                percentile, commBought.getCommodityType().getType(), topologyDTO.getDisplayName());

            float histUsage = percentile * (float)commoditySoldDTO.getCapacity();
            final float resizeUsage = histUsage / targetUtil;

            commoditiesResizeTracker.save(topologyDTO.getOid(), providerOid, commBought.getCommodityType(),
                resizeUsage - commoditySoldDTO.getCapacity() > 0);
            return new float[][]{new float[]{resizeUsage}, new float[]{resizeUsage}};
        } else {
            // We want to use the historical used (already smoothened) for both the resize-up
            // and resize-down demand calculations. We do not want to consider the
            // historical max or the peaks to avoid a one-time historic max value to cause
            // resize decisions.
            final float[] resizedQuantity = calculateResizedQuantity(histUsed[0], histUsed[0],
                (float)commBought.getUsed(), histPeak[0],
                (float)commoditySoldDTO.getCapacity(),
                (float)commBought.getResizeTargetUtilization(), false);
            commoditiesResizeTracker.save(topologyDTO.getOid(), providerOid, commBought.getCommodityType(),
                resizedQuantity[0] - commoditySoldDTO.getCapacity() > 0);
            logger.debug("Using a peak used of {} for commodity type {} for entity {}.",
                resizedQuantity[1], commBought.getCommodityType().getType(),
                topologyDTO.getDisplayName());
            return new float[][]{new float[]{resizedQuantity[0]},
                new float[]{resizedQuantity[1]}};
        }
    }

    private float[][] drivingSoldCommodityBasedCapacity(final List<CommoditySoldDTO> drivingCommmoditySoldList,
                                                        final TopologyEntityDTO topologyDTO, long providerOid) {
        final CommoditySoldDTO commoditySoldDTO = drivingCommmoditySoldList.get(0);

        // Cloud migration lift and shift plan (a.k.a. allocation plan) uses the capacity
        // value of the commodity of drivingCommSold.
        // The optimization plan (a.k.a consumption plan) will consider commodity usage and target
        // utilization when determining the resize quantity.
        if (isCloudMigration && !isCloudResizeEnabled && commoditySoldDTO.hasCapacity()) {
            float drivingCommSoldCapacity = (float)commoditySoldDTO.getCapacity();
            return new float[][]{new float[]{drivingCommSoldCapacity},
                    new float[]{drivingCommSoldCapacity}};
        }

        float histUsage = (float)commoditySoldDTO.getUsed();
        final float capacity = (float)commoditySoldDTO.getCapacity();
        if (commoditySoldDTO.hasHistoricalUsed()) {
            if (commoditySoldDTO.getHistoricalUsed().hasPercentile() &&
                    commoditySoldDTO.getIsResizeable() && commoditySoldDTO.hasCapacity()) {
                final float percentile = (float)commoditySoldDTO.getHistoricalUsed().getPercentile();
                logger.debug("Using percentile value {} to recalculate capacity for {} in {}",
                        percentile, commoditySoldDTO.getCommodityType().getType(),
                        topologyDTO.getDisplayName());
                histUsage = percentile * capacity;

            } else if (commoditySoldDTO.getHistoricalUsed().hasHistUtilization()) {
                // if not then hist utilization which is the historical used value.
                histUsage =
                        (float)commoditySoldDTO.getHistoricalUsed().getHistUtilization();
                logger.debug("Using historical value {} to recalculate capacity for {} in {}",
                        histUsage, commoditySoldDTO.getCommodityType().getType(),
                        topologyDTO.getDisplayName());
            }
        }
        final EntityType entityType = EntityType.forNumber(topologyDTO.getEntityType());
        final boolean useTargetUtilBand = EntitySettingSpecs.TargetBand.getEntityTypeScope()
            .contains(entityType);
        final float[] resizedQuantity =
                calculateResizedQuantity(histUsage, histUsage,
                        (float)commoditySoldDTO.getUsed(), (float)commoditySoldDTO.getPeak(),
                        (float)commoditySoldDTO.getCapacity(),
                        (float)commoditySoldDTO.getResizeTargetUtilization(),
                        true, useTargetUtilBand);
        commoditiesResizeTracker.save(topologyDTO.getOid(), providerOid, commoditySoldDTO.getCommodityType(),
                    resizedQuantity[0] - capacity > 0);
        logger.debug(
                "Using quantity {}, peak quantity {}, targetUtilBand: {} for driving commodity "
                    + "type {} for entity {}, with current capacity: {}",
                resizedQuantity[0], resizedQuantity[1], useTargetUtilBand,
            commoditySoldDTO.getCommodityType().getType(), topologyDTO.getDisplayName(), capacity);
        return new float[][]{new float[]{resizedQuantity[0]},
                new float[]{resizedQuantity[1]}};
    }

    /**
     * Warn if the number of historical used quantities is different from the number of historical
     * peak values, and the difference is legitimately unexpected.
     *
     * @param commBought commodity bought which values to check
     * @param histUsed historical used values
     * @param histPeak historical peak values
     */
    private static void checkHistValues(
        @Nonnull final TopologyDTO.CommodityBoughtDTO commBought,
        @Nonnull final Optional<float[]> histUsed,
        @Nonnull final Optional<float[]> histPeak) {
        if (histUsed.isPresent() && histPeak.isPresent()) {
            final float[] usedQuantities = histUsed.get();
            final float[] peakQuantities = histPeak.get();
            if (usedQuantities.length != peakQuantities.length) {
                final int histUsedTimeslots = commBought.hasHistoricalUsed()
                    ? commBought.getHistoricalUsed().getTimeSlotCount() : 0;
                final int histPeakTimeslots = commBought.hasHistoricalPeak()
                    ? commBought.getHistoricalPeak().getTimeSlotCount() : 0;
                // if one set of historical values has timeslots while the other one doesn't,
                // the difference would be expected
                if (histUsedTimeslots == histPeakTimeslots && peakQuantities.length > 0) {
                    logger.warn("Different lengths of used and peak quantities for commodity {}. "
                            + "Received {} used and {} peak values. ",
                        commBought::getCommodityType, () -> usedQuantities.length,
                        () -> peakQuantities.length);
                }
            }
        }
    }

    /**
     * Calculates the new resized  capacities for the bought commodity based on historical
     * demands.
     *
     * @param used Bought commodity historical used value.
     * @param peak Bought commodity peak value.
     * @param commBought Bought commodity.
     * @param providerOid Oid of the provider DTO for this commodity.
     * @param topologyDTO the TopologyDTO buying this commodity.
     * @return the new calculated capacities for the bought commodity.
     */
    private float[][] getStandardResizedCapacity(final float[] used,
                                                 final float[] peak,
                                                 @Nonnull final TopologyDTO.CommodityBoughtDTO commBought,
                                                 final Long providerOid,
                                                 @Nonnull final TopologyDTO.TopologyEntityDTO topologyDTO) {
        // An example use case for the condition below is the
        // VDI use case where we need to apply the target Util on the percentile.
        final TopologyEntityDTO providerTopologyEntity = entityOidToDto.get(providerOid);
        if (providerTopologyEntity == null) {
            logger.warn("Could not find provider for entity {} with id {}." +
                            " Using percentile used and peak without " +
                            "applying the target utilization", topologyDTO.getDisplayName(),
                    providerOid);
            return new float[][]{used, peak};
        }
        float histUsed = used[0];
        float histPeak = peak[0];
        // Find the corresponding sold commodity. For example, in the VDI use case,
        // this would be the image commodity sold by the desktop pool.
        final List<TopologyDTO.CommoditySoldDTO> commoditiesSoldByProvider =
                providerTopologyEntity.getCommoditySoldListList()
                        .stream()
                        .filter(c -> c.getCommodityType().getType()
                                == commBought.getCommodityType().getType())
                        .collect(Collectors.toList());
        if (commoditiesSoldByProvider.size() != 1 || commoditiesSoldByProvider.get(0) == null) {
            logger.debug("Could not find corresponding sold commodity from provider {} for "
                    + "type {}, for entity {}. Using percentile used and peak without "
                    + "applying the target utilization", providerTopologyEntity.getDisplayName(),
                    commBought.getCommodityType().getType(), topologyDTO.getDisplayName());
            return new float[][]{new float[]{histUsed}, new float[]{histPeak}};
        } else {
            float targetUtil = (float)commBought.getResizeTargetUtilization();
            double capacity = commoditiesSoldByProvider.get(0).getCapacity();
            histUsed = (float)(histUsed / targetUtil);
            histPeak = (float)(histPeak / targetUtil);
            //If commBought has percentile, the histUsed is in percentage
            if (commBought.hasHistoricalUsed() && commBought.getHistoricalUsed().hasPercentile()) {
                histPeak *= capacity;
                histUsed *= capacity;
            }
            logger.debug("New capacity for entity {} 's commodity {}: {}, providerId: {}, targetUtil:{}, old capacity: {}",
                    topologyDTO.getDisplayName(), commBought.getCommodityType().getType(),
                    histUsed, providerTopologyEntity.getDisplayName(), targetUtil, capacity);
            if (TopologyConversionConstants.ONPREM_BOUGHT_COMMODITIES_TO_TRACK.contains(commBought.getCommodityType().getType())) {
                    commoditiesResizeTracker.save(topologyDTO.getOid(), providerOid, commBought.getCommodityType(), histUsed > capacity);
            }
        }
        if (commBought.hasHistoricalUsed() && commBought.getHistoricalUsed().hasPercentile()) {
            return new float[][]{new float[]{histUsed}, new float[]{histPeak}};
        }
        return new float[][]{used, peak};
    }

    private float[] calculateResizedQuantity(float resizeUpDemand, float resizeDownDemand,
                                             float used, float peak, float capacity,
                                             float targetUtil, boolean isSoldCommodity,
                                             boolean useTargetUtilBand) {
        if (targetUtil <= 0.0) {
            targetUtil = EntitySettingSpecs.UtilTarget.getSettingSpec()
                    .getNumericSettingValueType()
                    .getDefault() / 100;
        }
        final float targetBandRange =
            EntitySettingSpecs.TargetBand.getSettingSpec().getNumericSettingValueType()
                .getDefault();
        final boolean resizeUpOutsideTargetBand =
            !useTargetUtilBand || outsideTargetBand(targetUtil, resizeUpDemand, capacity,
                targetBandRange / 200);
        final boolean resizeDownOutsideTargetBand =
            !useTargetUtilBand || outsideTargetBand(targetUtil, resizeDownDemand, capacity,
                targetBandRange / 200);
        // For cloud entities / cloud migration plans, we do not use the peakQuantity.
        // We only use the quantity values inside M2
        final float peakQuantity = Math.max(used, peak) / targetUtil;
        float quantity = used;
        if (resizeUpOutsideTargetBand && Math.ceil(resizeUpDemand / targetUtil) > capacity) {
            quantity = resizeUpDemand / targetUtil;
        } else if (resizeDownOutsideTargetBand && resizeDownDemand > 0
            && Math.ceil(resizeDownDemand / targetUtil) < capacity) {
            quantity = resizeDownDemand / targetUtil;
        } else if (isSoldCommodity) {
            /* Sold commodities like vMem may sometimes have a zero usage
            when the probe does not send in metrics. But, this is not applicable for
            the bought commodities like the throughput commodities. */
            quantity = capacity;
        }
        return new float[]{quantity, peakQuantity};
    }

    private static boolean outsideTargetBand(final float targetUtilization, final float demandValue,
                                    final float capacity, final float delta) {
        return demandValue / capacity > (targetUtilization + delta)
            || demandValue / capacity < (targetUtilization - delta);
    }


    /**
     * Calculates the weighted usage which will be used for resize down for cloud resource.
     *
     * @param commodity the {@link TopologyDTO.CommoditySoldDTO}
     * @return weighted used value calculated from avg, peak and max
     */
    @SuppressWarnings("unused")
    private double getWeightedUsed(@Nonnull final TopologyDTO.CommoditySoldDTO commodity) {
        final Double maxQuantity =
                commodity.hasHistoricalUsed() && commodity.getHistoricalUsed().hasMaxQuantity() ?
                        commodity.getHistoricalUsed().getMaxQuantity() : null;
        final float max = maxQuantity == null ? 0f : maxQuantity.floatValue();
        return getWeightedUsed(commodity.getUsed(), max, commodity.getPeak());
    }


    /**
     * Calculates the weighted usage which will be used for resize down for cloud resource.
     *
     * @param used commodity used
     * @param max max quantity of commodity historical used
     * @param peak commodity peak
     */
    private static double getWeightedUsed(double used, double max, double peak) {
        return max <= 0 ? max : TopologyConversionConstants.RESIZE_AVG_WEIGHT * used +
                TopologyConversionConstants.RESIZE_MAX_WEIGHT * max +
                TopologyConversionConstants.RESIZE_PEAK_WEIGHT * peak;
    }

    /**
     * Convert {@link CommodityDTOs.CommodityBoughtTO} of a trader to its corresponding
     * {@link TopologyDTO.CommodityBoughtDTO}.
     * <p/>
     * Note that the 'used' value may need to be reverse-scaled from the market-value to the
     * 'topology' value if there is a 'scaleFactor' for that commodity (e.g. CPU, CPU_Provisioned).
     *
     * @param commBoughtTO {@link CommodityBoughtTO} that is to be converted to
     * {@link CommodityBoughtDTO}
     * @param reservedCapacityAnalysis the reserved capacity information
     * @param originalEntity the original entity DTO
     * @param timeSlotsByCommType Timeslot values arranged by {@link CommodityBoughtTO}
     * @param isProvisioned Whether this trader is a provisioned trader which doesn't have shoppinglist.
     * @return {@link TopologyDTO.CommoditySoldDTO} that the trader sells
     */
    @Nonnull
    private Optional<TopologyDTO.CommodityBoughtDTO> commBoughtTOtoCommBoughtDTO(
            final long traderOid, final long supplierOid, final long slOid,
            @Nonnull final CommodityBoughtTO commBoughtTO,
            @Nonnull final ReservedCapacityAnalysis reservedCapacityAnalysis,
            final TopologyEntityDTO originalEntity,
            @Nonnull Map<CommodityType, List<Double>> timeSlotsByCommType,
            boolean isProvisioned) {


        float peak = commBoughtTO.getPeakQuantity();
        if (peak < 0) {
            conversionErrorCounts.recordError(ErrorCategory.PEAK_NEGATIVE,
                commBoughtTO.getSpecification().getDebugInfoNeverUseInCode());
            logger.trace("The entity with negative peak is {} (buying {} from {})",
                traderOid, commBoughtTO, supplierOid);
            peak = 0;
        }

        final float peakQuantity = peak; // It must be final

        final ShoppingListInfo shoppingListInfo = shoppingListOidToInfos.get(slOid);
        long volumeId = Optional.ofNullable(shoppingListInfo)
                        .flatMap(ShoppingListInfo::getResourceId).orElse(0L);
        return commodityConverter.marketToTopologyCommodity(commBoughtTO.getSpecification())
                .map(commType -> {
                    Optional<CommodityBoughtDTO> boughtDTObyTraderFromProjectedSellerInRealTopology =
                        getCommodityIndex().getCommBought(traderOid, supplierOid, commType, volumeId);
                    float currentUsage = getOriginalUsedValue(commBoughtTO, traderOid,
                            supplierOid, commType, volumeId, originalEntity);
                    final Builder builder = CommodityBoughtDTO.newBuilder();
                    builder.setUsed(reverseScaleComm(currentUsage, boughtDTObyTraderFromProjectedSellerInRealTopology,
                                    CommodityBoughtDTO::getScalingFactor))
                    .setReservedCapacity(reservedCapacityAnalysis.getReservedCapacity(traderOid, commType))
                    .setCommodityType(commType)
                    .setPeak(reverseScaleComm(peakQuantity, boughtDTObyTraderFromProjectedSellerInRealTopology,
                            CommodityBoughtDTO::getScalingFactor));

                    boughtDTObyTraderFromProjectedSellerInRealTopology.map(CommodityBoughtDTO::getScalingFactor)
                                    .ifPresent(builder::setScalingFactor);

                    /*
                       if (bought by buyer from projected seller commodity in real topology exists) {
                           there are several possible use cases here:
                                1) Seller didn't change after work of market.
                                   It's either resize or no action at all
                                2) Seller changed after market's work.
                                   It is moving some entity to entity1 -> entity2 -> entity1
                           just use percentile from original topology
                       } else {
                            Buyer didn't buy from projectedSeller in real topology.
                            It is definitely a move action (seller changed).
                            we should calculate projected percentile value and use it
                       }
                     */
                    //A provisioned trader doesn't have shopping list info and boughtCommodities
                    //so don't populate projected percentile for it.
                    if (!isProvisioned) {
                        final Double projectedPercentile =
                                    boughtDTObyTraderFromProjectedSellerInRealTopology
                                                    .map(CommodityBoughtDTO::getHistoricalUsed)
                                                    .filter(HistoricalValues::hasPercentile)
                                                    .map(HistoricalValues::getPercentile)
                                                    .orElse(getProjectedPercentileValue(supplierOid,
                                                                                        shoppingListInfo,
                                                                                        commType));
                        if (projectedPercentile != null) {
                            builder.setHistoricalUsed(HistoricalValues.newBuilder().setPercentile(projectedPercentile).build());
                        }
                    }

                    // Set timeslot values if applies
                    if (timeSlotsByCommType.containsKey(commType)) {
                        if (builder.hasHistoricalUsed()) {
                            builder.setHistoricalUsed(
                                builder.getHistoricalUsed().toBuilder()
                                    .addAllTimeSlot(timeSlotsByCommType.get(commType))
                                    .build());
                        } else {
                            builder.setHistoricalUsed(HistoricalValues.newBuilder()
                                .addAllTimeSlot(timeSlotsByCommType.get(commType))
                                .build());
                        }
                    }

                    return builder.build(); });
    }

    /**
     * Calculates projected percentile if it is possible.
     *
     * @implNote projectedPercentile == originalPercentile * oldCapacity / newCapacity
     *
     * @param supplierOid oid of provider in projected topology (seller)
     * @param shoppingListInfo information about commodities that are bought in real topology.
     * @param commType commodity type
     *
     * @return projected percentile value or null if percentile is missing in original commodity
     * or it's not possible to calculate it
     */
    private Double getProjectedPercentileValue(long supplierOid, ShoppingListInfo shoppingListInfo,
                                               CommodityType commType) {
        if (shoppingListInfo == null || shoppingListInfo.getSellerId() == null) {
            logger.error("Shopping list info is null or sellerId is null. Unable to calculate projected percentile. Shopping list is {}",
                         shoppingListInfo);
            return null;
        }

        final List<CommodityBoughtDTO> commodityBoughtDTOs =
                        shoppingListInfo.commodities.stream()
                                        .filter(commodity -> commType
                                                        .equals(commodity.getCommodityType()))
                                        .collect(Collectors.toList());
        if (commodityBoughtDTOs.size() != 1) {
            logger.warn("There are too many or too few (count is {} but expected is 1) commodities with type {} that sold by supplier {} to buyer {}. Shopping list is {}.",
                        commodityBoughtDTOs.size(),
                        commType,
                        supplierOid,
                        shoppingListInfo.getBuyerId(),
                        shoppingListInfo);
            return null;
        }

        CommodityBoughtDTO boughtDTO = commodityBoughtDTOs.get(0);
        if (boughtDTO == null || boughtDTO.getHistoricalUsed() == null || !boughtDTO.getHistoricalUsed().hasPercentile()) {
            return null;
        }

        final double originalPercentile = boughtDTO.getHistoricalUsed().getPercentile();
        long oldSupplierId = shoppingListInfo.getSellerId();
        long newSupplierId = supplierOid;
        if (shoppingListInfo.getSellerEntityType().isPresent() && TopologyDTOUtil.isTierEntityType(shoppingListInfo.getSellerEntityType().get())) {
            // If it is tier type, the traderOid is stored in the shoppinglistInfo.
            // Need to convert it to the entityOid in order to look up in commodityIndex
            if (cloudTc.isMarketTier(oldSupplierId)) {
                final MarketTier marketTier = cloudTc.getMarketTier(oldSupplierId);
                if (marketTier.hasRIDiscount()) {
                    // For now the system only support RI for computeTier.  In the further if other tiers
                    // can be RI, this needs to be handled in a generic way.
                    final Optional<TopologyEntityDTO> computeTier = cloudTopology.getComputeTier(shoppingListInfo.getBuyerId());
                    if (computeTier.isPresent()) {
                        oldSupplierId = computeTier.get().getOid();
                    } else {
                        logger.error("{} does not have compute tier supplier", shoppingListInfo.getBuyerId());
                        oldSupplierId = marketTier.getTier().getOid();
                    }
                } else {
                    oldSupplierId = cloudTc.getMarketTier(oldSupplierId).getTier().getOid();
                }
            }
            if (cloudTc.isMarketTier(newSupplierId)) {
                // new supplier is always OnDemandMarketTier
                newSupplierId = cloudTc.getMarketTier(newSupplierId).getTier().getOid();
            }
        }
        final Optional<Double> oldCapacity = getCommodityIndex().getCommSold(
            oldSupplierId,
            commType).map(CommoditySoldDTO::getCapacity);
        final Optional<Double> newCapacity =
            getCommodityIndex().getCommSold(newSupplierId, commType)
                                        .map(CommoditySoldDTO::getCapacity)
                                        .filter(capacity -> capacity != 0);
        if (oldCapacity.isPresent() && newCapacity.isPresent()) {
            logger.debug("converting for commType={}, buyer oid {}, seller {} oid={}.  oldCapacity={}, newcapacity={}, originalPercentile={}, newPercentile={}",
                commType, shoppingListInfo.getBuyerId(), shoppingListInfo.sellerEntityType, shoppingListInfo.getSellerId(), oldCapacity, newCapacity, originalPercentile, originalPercentile * oldCapacity.get() / newCapacity.get());
            return originalPercentile * oldCapacity.get() / newCapacity.get();
        }

        logger.warn("Projected percentile approximation can't be calculated. commType={}; Original percentile = {}, oldCapacity = {}, newCapacity = {}, boughtDTO = {}",
            commType,
            originalPercentile,
            oldCapacity,
            newCapacity,
            boughtDTO);
        return null;
    }

    /**
     * Find the original used value for a given Bought commodity TO.
     * @param commBoughtTO - BoughtTO for which we want the original used value.
     * @param traderOid Trader Oid
     * @param supplierOid Provider Oid
     * @param commType commodity type
     * @param volumeId Volume Id
     * @param originalEntity the original topology entity DTO for the trader.
     * @return the used value
     */
    private float getOriginalUsedValue(final CommodityBoughtTO commBoughtTO, final long traderOid,
                                       final long supplierOid, final CommodityType commType,
                                       final long volumeId,
                                       final TopologyEntityDTO originalEntity) {
        float currentUsage = commBoughtTO.getQuantity();
        // If this is a cloud entity, find the original bought commodity from supplier.
        if (cloudTc.isMarketTier(supplierOid)) {
            if (cloudTc.getMarketTier(supplierOid).getTier() != null &&
                    TopologyConversionConstants.CLOUD_BOUGHT_COMMODITIES_RESIZED
                            .contains(commType.getType())) {
                //  Retrieve old bought commodity,given the old provider id
                //  and original entity
                final int providerType =
                        cloudTc.getMarketTier(supplierOid).getTier().getEntityType();
                final Set<TopologyEntityDTO> providerDTO =
                        cloudTc.getTopologyEntityDTOProvidersOfType(originalEntity,
                                providerType);
                /* The cloudTc.getTopologyEntityDTOProvidersOfType returns a list in
                cases where there maybe multiple providers for the same provider type
                as in the case of a VM buying from multiple storages. We don't need to
                find the original bought commodity to restore the quantity in this case.
                */
                if (providerDTO.size() == 1) {
                    Optional<CommodityBoughtDTO> originalCommodityBoughtDTO =
                        getCommodityIndex().getCommBought(traderOid,
                            providerDTO.stream().findFirst().get().getOid(),
                            commType, volumeId);
                    if (originalCommodityBoughtDTO.isPresent()) {
                        currentUsage = (float)originalCommodityBoughtDTO.get().getUsed();
                    }
                } else if (providerDTO.isEmpty()) {
                    logger.warn("{} has no provider of type {} in the topology.",
                        originalEntity.getDisplayName(), EntityType.forNumber(providerType));
                }
            } else if (cloudTc.getMarketTier(supplierOid).getTier() == null) {
                logger.warn("Unable to find providerType to retrieve original" +
                                " commodityBought for commodity {} in trader {}." +
                                " Using usage as received from trader from market.",
                        commBoughtTO.getSpecification().toString(), traderOid);
            }
        }
        return currentUsage;
    }

    /**
     * Convert a topology entity DTO to a trader TO.
     * @param topologyDTO topology entity DTO to process
     * @return the converted trader
     */
    @VisibleForTesting
     EconomyDTOs.TraderTO topologyDTOtoTraderTO(@Nonnull final TopologyEntityDTO topologyDTO) {
        EconomyDTOs.TraderTO traderDTO = null;
        try {
            final EconomyDTOs.TraderStateTO state = TopologyConversionUtils.traderState(topologyDTO);
            final boolean active = EconomyDTOs.TraderStateTO.ACTIVE.equals(state);
            final boolean bottomOfSupplyChain = topologyDTO.getCommoditiesBoughtFromProvidersList().isEmpty();
            final boolean topOfSupplyChain = topologyDTO.getCommoditySoldListList().isEmpty();
            final int entityType = topologyDTO.getEntityType();
            boolean clonable = EntitySettings.BooleanKey.ENABLE_PROVISION.value(topologyDTO);
            /*
             * Whether trader is suspendable in market or not depends on multiple conditions
             * 1. Topology settings - policy sends the suspendable flag
             * (entity settings and analysis settings (happens later))
             * 2. Topology sends controllable flag
             * 3. Whether entity is a VM in plan (to improve)
             * 4. Whether in plan the VM hosts containers (in which case 3 is overridden)
             * 5. Whether entity is top of supply chain (to improve)
             * 6. Whether it is a DB or DBServer on cloud
             */
            // If topologyEntity set suspendable value, we should directly use it.
            boolean suspendable = topologyDTO.getAnalysisSettings().hasSuspendable()
                            ? topologyDTO.getAnalysisSettings().getSuspendable()
                            : EntitySettings.BooleanKey.ENABLE_SUSPEND.value(topologyDTO);
            boolean isProviderMustClone = EntitySettings.BooleanKey
                    .PROVIDER_MUST_CLONE.value(topologyDTO);
            // If the entity hosts containers, use the entity setting.  Otherwise, force VM
            // suspension to false. In the future, mediation needs to set the suspend/clone setting
            // so that this override is not required.
            if (!providersOfContainers.contains(topologyDTO.getOid())) {
                if ((bottomOfSupplyChain && active) ||
                        topOfSupplyChain ||   // Workaround for OM-25254. Should be set by mediation
                        entityType == EntityType.VIRTUAL_MACHINE_VALUE) {
                    suspendable = false;
                }
            }
            // If topologyEntity set clonable value, we should directly use it.
            clonable = topologyDTO.getAnalysisSettings().hasCloneable()
                            ? topologyDTO.getAnalysisSettings().getCloneable()
                                            : clonable;
            // If topologyEntity set providerMustClone, we need to use its value.
            isProviderMustClone = topologyDTO.getAnalysisSettings().hasProviderMustClone()
                ? topologyDTO.getAnalysisSettings().getProviderMustClone()
                : isProviderMustClone;

            if (entityType == EntityType.DATABASE_VALUE ||
                    entityType == EntityType.DATABASE_SERVER_VALUE) {
                suspendable = false;
            }

            final StitchingErrors stitchingErrors = StitchingErrors.fromProtobuf(topologyDTO);
            final boolean controllable = topologyDTO.getAnalysisSettings().getControllable() &&
                // If there were stitching errors, it's risky to control this entity.
                stitchingErrors.isNone();

            boolean isEntityFromCloud = TopologyConversionUtils.isEntityConsumingCloud(topologyDTO);
            TraderSettingsTO.Builder settingsBuilder = TopologyConversionUtils
                    .createCommonTraderSettingsTOBuilder(topologyDTO, unmodifiableEntityOidToDtoMap);
            settingsBuilder.setClonable(clonable && controllable)
                    .setControllable(controllable)
                    // cloud providers do not come here. We will hence be setting this to true just for
                    // on-prem storages
                    .setCanSimulateAction(entityType == EntityType.STORAGE_VALUE)
                    .setSuspendable(suspendable)
                    .setCanAcceptNewCustomers(topologyDTO.getAnalysisSettings().getIsAvailableAsProvider()
                                              && controllable)
                    .setIsEligibleForResizeDown(isPlan() ||
                            topologyDTO.getAnalysisSettings().getIsEligibleForResizeDown())
                    .setQuoteFunction(QuoteFunctionDTO.newBuilder()
                            .setSumOfCommodity(SumOfCommodity.getDefaultInstance()))
                    .setQuoteFactor(isEntityFromCloud ? CLOUD_QUOTE_FACTOR : quoteFactor)
                    .setMoveCostFactor((isPlan() || isEntityFromCloud)
                            ? PLAN_MOVE_COST_FACTOR
                            : liveMarketMoveCostFactor)
                    .setProviderMustClone(isProviderMustClone)
                    .setDaemon(topologyDTO.getAnalysisSettings().getDaemon());

            // Overwrite flags for vSAN
            if (TopologyConversionUtils.isVsanStorage(topologyDTO)) {
                settingsBuilder.setGuaranteedBuyer(true).setProviderMustClone(true)
                        .setClonable(false).setSuspendable(false).setResizeThroughSupplier(true);
            }

            //compute biclique IDs for this entity, the clique list will be used only for
            // shop together placement, so pmBasedBicliquer is called
            Set<Long> allCliques = pmBasedBicliquer.getBcIDs(String.valueOf(topologyDTO.getOid()));

            Pair<List<EconomyDTOs.ShoppingListTO>, Long> p =
                    createAllShoppingListsAndReturnProviderId(topologyDTO);
            List<EconomyDTOs.ShoppingListTO> shoppingLists = p.first;
            TraderTO.Builder traderDTOBuilder = TraderTO.newBuilder()
                    // Type and Oid are the same in the topology DTOs and economy DTOs
                    .setOid(topologyDTO.getOid())
                    .setType(entityType)
                    .setState(state)
                    .setDebugInfoNeverUseInCode(entityDebugInfo(topologyDTO))
                    .addAllCommoditiesSold(createAllCommoditySoldTO(topologyDTO))
                    .addAllShoppingLists(shoppingLists)
                    .addAllCliques(allCliques);
            createCurrentContext(topologyDTO, p.second)
                .ifPresent(settingsBuilder::setCurrentContext);
            consistentScalingHelper.getScalingGroupId(topologyDTO.getOid())
                .ifPresent(traderDTOBuilder::setScalingGroupId);
            traderDTOBuilder.setSettings(settingsBuilder);
            traderDTO = traderDTOBuilder.build();
        } catch (RuntimeException e) {
            logger.error(entityDebugInfo(topologyDTO) + " could not be converted to traderTO:", e);
            throw e;
        }
        return traderDTO;
    }

    private Optional<Context.Builder> createCurrentContext(final TopologyEntityDTO topologyDTO,
                                                           final Long providerId) {
        final TopologyEntityDTO businessAccount = cloudEntityToBusinessAccount.get(topologyDTO);
        if (businessAccount == null || isCloudMigration) {
            // For cloud migration case, we want it to find the cheapest among the
            // destination regions, rather than using its current BA.
            return Optional.empty();
        }
        final Context.Builder result = Context.newBuilder()
                .setBalanceAccount(createBalanceAccountFromBusinessAccount(businessAccount));
        final TopologyEntityDTO region = cloudTc.getRegionOfCloudConsumer(topologyDTO);
        setIfPresent(region, result::setRegionId);
        final TopologyEntityDTO zone = cloudTc.getAZOfCloudConsumer(topologyDTO);
        setIfPresent(zone, result::setZoneId);
        Optional<EntityReservedInstanceCoverage> riCoverage =
                cloudTc.getRiCoverageForEntity(topologyDTO.getOid());
        if (riCoverage.isPresent() && providerId != null) {
            CoverageEntry entry = CoverageEntry.newBuilder()
                    .setProviderId(providerId)
                    .setTotalRequestedCoupons(getTotalNumberOfCouponsRequested(topologyDTO))
                    .setTotalAllocatedCoupons(TopologyConversionUtils.getTotalNumberOfCouponsCovered(riCoverage.get()))
                    .build();
            result.addFamilyBasedCoverage(entry);
        }
        return Optional.of(result);
    }

    private float getTotalNumberOfCouponsRequested(TopologyEntityDTO entity) {
        return entity.getCommoditiesBoughtFromProvidersList().stream().filter(CommoditiesBoughtFromProvider::hasProviderId)
                .filter(entry -> entry.getProviderEntityType() == EntityType.COMPUTE_TIER_VALUE)
                .map(entry -> entityOidToDto.get(entry.getProviderId()))
                .map(TopologyEntityDTO::getTypeSpecificInfo)
                .map(TopologyDTO.TypeSpecificInfo::getComputeTier)
                .mapToLong(TopologyDTO.TypeSpecificInfo.ComputeTierInfo::getNumCoupons)
                .sum();
    }

    private void setIfPresent(final TopologyEntityDTO topologyDTO,
                                  Function<Long, Context.Builder> setter) {
        if (topologyDTO != null) {
            setter.apply(topologyDTO.getOid());
        }
    }

    @Nonnull
    private BalanceAccountDTO createBalanceAccountFromBusinessAccount(
            TopologyEntityDTO businessAccount) {
        // We create default balance account
        final double defaultBudgetValue = 100000000d;
        final float spent = 0f;
        // Set the account pricing data oid on the balance account. If it is not found,
        // have the VM shop for its own business account id.
        final Optional<Long> priceId = cloudTc
                .getAccountPricingIdFromBusinessAccount(businessAccount.getOid())
                .map(AccountPricingData::getAccountPricingDataOid);
        final BalanceAccountDTO.Builder balanceAccount = BalanceAccountDTO.newBuilder()
                .setBudget(defaultBudgetValue)
                .setSpent(spent)
                .setPriceId(priceId.orElse(businessAccount.getOid()))
                .setId(businessAccount.getOid());
        // Set Billing Family ID if present
        if (cloudTopology != null) { // can be null in unit tests
            cloudTopology.getBillingFamilyForEntity(businessAccount.getOid())
                    .map(GroupAndMembers::group)
                    .map(Grouping::getId)
                    .ifPresent(balanceAccount::setParentId);
        }
        return balanceAccount.build();
    }

    private @Nonnull List<CommoditySoldTO> createAllCommoditySoldTO(@Nonnull TopologyEntityDTO topologyDTO) {
        List<CommoditySoldTO> commSoldTOList = new ArrayList<>();
        commSoldTOList.addAll(commodityConverter.commoditiesSoldList(topologyDTO));
        commSoldTOList.addAll(commodityConverter.bcCommoditiesSold(topologyDTO.getOid()));
        return commSoldTOList;
    }

    /**
     * Construct a string that can be used for debug purposes.
     *
     * <p>The debug info format should be: EntityType|OID|DisplayName
     * do not change the format, otherwise the analysis stats collection will break
     * This format is the same in both classic and XL
     * TODO this should be enforced in a better way
     *
     * @param topologyDTO the topology entity DTO
     * @return a string in the format "VIRTUAL_MACHINE|1234|VM-1" where "VM-1" is the entity
     * display name.
     */
    @Nonnull
    private static String entityDebugInfo(
            @Nonnull final TopologyDTO.TopologyEntityDTO topologyDTO) {
        return EntityType.forNumber(topologyDTO.getEntityType())
                + "|"
                + topologyDTO.getOid()
                + "|"
                + topologyDTO.getDisplayName();
    }

    private static final String EMPTY_JSON = "{}";

    /**
     * Create the shopping lists for a topology entity. A shopping list is
     * a collection of commodities bought from the same provider.
     *
     * @param topologyEntity a topology entity received from the topology processor
     * @return list of shopping lists bought by the corresponding trader, and the provider ID of the
     * compute tier, or null if not present in the shopping lists.
     */
    @Nonnull
    private Pair<List<ShoppingListTO>, Long> createAllShoppingListsAndReturnProviderId(
        @Nonnull final TopologyEntityDTO topologyEntity) {
        Optional<ScalingGroupUsage> scalingGroupUsage =
            consistentScalingHelper.getScalingGroupUsage(topologyEntity.getOid());
        // used for the case when a plan VM is unplaced
        Map<Long, Long> providers = oldProviders(topologyEntity);
        List<ShoppingListTO> shoppingLists = new ArrayList<>();
        Long computeTierProviderId = null;
        // Sort the commBoughtGroupings based on provider type and then by volume id so
        // that the input into analysis is consistent every cycle
        List<CommoditiesBoughtFromProvider> sortedCommBoughtGrouping = topologyEntity.getCommoditiesBoughtFromProvidersList().stream()
                .sorted(Comparator.comparing(CommoditiesBoughtFromProvider::getProviderEntityType)
                .thenComparing(CommoditiesBoughtFromProvider::getVolumeId)).collect(Collectors.toList());
        for (TopologyDTO.TopologyEntityDTO.CommoditiesBoughtFromProvider commBoughtGrouping : sortedCommBoughtGrouping) {
            // skip converting shoppinglist that buys from VDC
            // TODO: we also skip the sl that consumes AZ which contains Zone commodity because zonal RI is not yet supported
            if (includeByType(commBoughtGrouping.getProviderEntityType())
                    && commBoughtGrouping.getProviderEntityType() != EntityType.AVAILABILITY_ZONE_VALUE) {
                TopologyEntityDTO entityForSL = topologyEntity;
                CommoditiesBoughtFromProvider commBoughtGroupingForSL = commBoughtGrouping;
<<<<<<< HEAD
                final Integer providerTypeAfterCollapsing = CollapsedTraderHelper
                        .getNewProviderTypeAfterCollapsing(topologyEntity.getEntityType(),
                                commBoughtGrouping.getProviderEntityType());
                if (providerTypeAfterCollapsing != null) {
                    Long directProviderId = commBoughtGrouping.getProviderId();
                    TopologyEntityDTO directProvider = entityOidToDto.get(directProviderId);
                    if (directProvider == null) {
                        logger.error("Provider {} for entity {} not found", directProviderId, topologyEntity.getOid());
                        continue;
                    }
=======
                final Integer providerTypeAfterCollapsing =
                        CollapsedTraderHelper.getProviderTypeAfterCollapsing(topologyEntity.getEntityType(),
                                commBoughtGrouping.getProviderEntityType());
                // From RBC 39682, commBoughtGrouping from VM -> Volume is being replaced with
                // the one from Volume -> StorageTier if there is one present.
                if (providerTypeAfterCollapsing != null) {
                    Long directProviderId = commBoughtGrouping.getProviderId();
                    if (entityOidToDto.get(directProviderId) == null) {
                        logger.error("Provider {} for entity {} not found", directProviderId, topologyEntity.getOid());
                        continue;
                    }
                    TopologyEntityDTO directProvider = entityOidToDto.get(directProviderId);
>>>>>>> 75a57f07
                    commBoughtGroupingForSL = directProvider.getCommoditiesBoughtFromProvidersList().stream()
                            .filter(CommoditiesBoughtFromProvider::hasProviderEntityType)
                            .filter(commBought -> commBought.getProviderEntityType() == providerTypeAfterCollapsing)
                            .findAny().orElse(null);
                    if (commBoughtGroupingForSL == null) {
                        logger.error("Couldn't find commBoughtGrouping with provider type {} for collapsed entity {}",
                                providerTypeAfterCollapsing, directProviderId);
                        continue;
                    }
<<<<<<< HEAD
=======
                    if (isCloudMigration) {
                        // Volume may not be movable for real-time, but for plans, make it
                        // movable if commBoughtGrouping b/w VM -> Volume is set so.
                        // TODO: We should not need this after we support real-time volume actions.
                        CommoditiesBoughtFromProvider.Builder cbgBuilder
                                = CommoditiesBoughtFromProvider.newBuilder(commBoughtGroupingForSL);
                        cbgBuilder.setMovable(commBoughtGrouping.hasMovable()
                                && commBoughtGrouping.getMovable());
                        commBoughtGroupingForSL = cbgBuilder.build();
                    }
>>>>>>> 75a57f07
                    entityForSL = directProvider;
                }
                Pair<Long, Class> providerId;
                if (scalingGroupUsage.isPresent() && commBoughtGroupingForSL.getProviderEntityType()
                        == EntityType.COMPUTE_TIER_VALUE) {
                    providerId = scalingGroupUsage.get().getProviderId(entityForSL.getOid());
                } else {
                    providerId = getProviderId(commBoughtGroupingForSL, entityForSL);
                }
                if (providerId.second == RiDiscountedMarketTier.class) {
                    computeTierProviderId = providerId.first;
                }
<<<<<<< HEAD
                shoppingLists.add(createShoppingList(
                        entityForSL,
                        topologyEntity,
                        entityForSL.getEntityType(),
                        topologyEntity.getAnalysisSettings().getShopTogether(),
                        providerId.first,
                        commBoughtGroupingForSL,
                        providers,
                        scalingGroupUsage));
=======
                if (skipShoppingListCreation(entityForSL)) {
                    logger.trace("For context: {}: Skip SL creation for: {} ({}), entity: {}.",
                            topologyInfo.getTopologyContextId(), entityForSL.getDisplayName(),
                            entityForSL.getOid(), topologyEntity.getDisplayName());
                } else {
                    shoppingLists.add(createShoppingList(entityForSL, topologyEntity, entityForSL.getEntityType(),
                            topologyEntity.getAnalysisSettings().getShopTogether(), providerId.first,
                            commBoughtGroupingForSL, providers, scalingGroupUsage));
                }
>>>>>>> 75a57f07
            }
        }
        return new Pair<>(shoppingLists, computeTierProviderId);
    }

    /**
     * Checks if shopping list creation needs to be skipped - e.g in case of ephemeral local
     * volumes that are transient.
     *
     * @param entityDto Entity DTO for which shopping list creation needs to be checked.
     * @return True if shopping list creation will be skipped for the entity.
     */
    @VisibleForTesting
    boolean skipShoppingListCreation(@Nonnull final TopologyEntityDTO entityDto) {
        if (entityDto.getEntityType() != EntityType.VIRTUAL_VOLUME_VALUE
                || entityDto.getTypeSpecificInfo().getTypeCase() != TypeCase.VIRTUAL_VOLUME) {
            return false;
        }
        final VirtualVolumeInfo volumeInfo = entityDto.getTypeSpecificInfo().getVirtualVolume();
        return volumeInfo.hasIsEphemeral() && volumeInfo.getIsEphemeral();
    }

    /**
     * Calculate usage data for all entities in each scaling group and return a map from entity
     * OID to a map from commodity type to top usage for the commodity.  This usage data is stored
     * in the consistent scaling helper instance.
     * @param topologyEntityDTOMap map of OIDs to their topology entity DTOs.
     */
    @Nonnull
    private void
    calculateScalingGroupUsageData(final Map<Long, TopologyEntityDTO> topologyEntityDTOMap) {
        if (logger.isTraceEnabled()) {
            logger.trace("calculateScalingGroupUsageData start");
        }
        for (ScalingGroup sg : consistentScalingHelper.getGroups()) {
            if (!sg.isCloudGroup()) {
                if (logger.isTraceEnabled()) {
                    logger.trace("Scaling group {} not cloud - skipping usage leveling",
                        sg.getName());
                }
                continue;
            }
            ScalingGroupUsage usage = sg.getScalingGroupUsage();
            for (Long oid : sg.getMembers()) {
                TopologyEntityDTO topologyEntity = topologyEntityDTOMap.get(oid);
                if (topologyEntity == null ||
                    !TopologyConversionUtils.shouldConvertToTrader(topologyEntity.getEntityType())) {
                    if (logger.isTraceEnabled()) {
                        logger.trace("Entity {} in scaling group {} not convertible - skipping usage leveling",
                            topologyEntity == null ? "UNKNOWN" : topologyEntity.getDisplayName(),
                            sg.getName());
                    }
                    continue;
                }
                for (CommoditiesBoughtFromProvider commBoughtGrouping :
                    topologyEntity.getCommoditiesBoughtFromProvidersList()) {
                    if (commBoughtGrouping.getProviderEntityType() != EntityType.COMPUTE_TIER_VALUE) {
                        continue;
                    }
                    Pair<Long, Class> providerId = getProviderId(commBoughtGrouping, topologyEntity);
                    usage.setProviderId(oid, providerId);
                    if (logger.isTraceEnabled()) {
                        logger.trace("Setting {} scaling group usage data provider id to {}, {}",
                            topologyEntity.getDisplayName(), providerId.first, providerId.second);
                    }
                    for (CommodityBoughtDTO commBought : commBoughtGrouping.getCommodityBoughtList()) {
                        if (!commBought.getActive() || !consistentScalingHelper
                                .isCommodityConsistentlyScalable(commBought.getCommodityType())) {
                            continue;
                        }
                        final List<Pair<Float, Float>> boughtQuantities =
                                getCommBoughtQuantities(topologyEntity,
                                commBought, providerId.first);
                        usage.addUsage(commBought, boughtQuantities.get(0));
                    }
                    // We've processed the grouping with the compute tier provider, so we're done.
                    break;
                }
            }
        }
        if (logger.isTraceEnabled()) {
            logger.trace("calculateScalingGroupUsageData end");
        }
    }

    /**
     * Entity type is included in the converted topology if {@link #includeGuaranteedBuyer} is
     * true (in which case it is included regardless of its actual type), or else if the type
     * is not in the list of {@link AnalysisUtil#{GUARANTEED_BUYER_TYPES}. This method is used
     * to decide whether to include an entity in the topology by its type, and whether to
     * include a shopping list by its provider type.
     *
     * @param entityType the type of entity to consider for inclusion in the converted topology
     * @return whether to include this entity type in the converted topology
     */
    private boolean includeByType(int entityType) {
        return includeGuaranteedBuyer
            || !MarketAnalysisUtils.GUARANTEED_BUYER_TYPES.contains(entityType);
    }

    /**
     * Extract the old providers mapping. When creating a copy of an entity in
     * a plan, we "un-place" the entity by changing the provider oids in the
     * cloned shopping lists to oids that do not exist in the topology. But we
     * still need to know who were the original providers (for the purpose of
     * creating bicliques). This map provides the mapping between the provider
     * oids in the cloned object and the provider oids in the source object.
     *
     * @param topologyEntity a buyer in the topology
     * @return map from provider oids in the cloned shopping list and
     * the source shopping lists. If the entity is not a clone in a plan
     * then the map is empty.
     */
    private Map<Long, Long> oldProviders(TopologyEntityDTO topologyEntity) {
        // TODO: OM-26631 - get rid of unstructured data and Gson
        @SuppressWarnings("unchecked")
        Map<String, Double> oldProviders = new Gson().fromJson(
            topologyEntity.getEntityPropertyMapMap()
                .getOrDefault("oldProviders", EMPTY_JSON), Map.class);
        return oldProviders.entrySet().stream()
            .collect(Collectors.toMap(e -> Long.decode(e.getKey()),
                e -> e.getValue().longValue()));
    }

    /**
     * Create a shopping list for a specified buyer and the entity it is buying from.
     *
     * @param entityForSL topology entity used to create shoppingList
     * @param originalEntityAsTrader topology entity as trader
     * @param entityType the entity type of entityForSL
     * @param shopTogether whether the entity supports the shop-together feature
     * @param providerOid the oid of the seller of the shopping list
     * @param commBoughtGroupingForSL commoditiesBought for entityForSL from provider with providerOid
     * @param providers a map that captures the previous placement for unplaced plan entities
     * @param scalingGroupUsage cached usage data for buyers in scaling groups
     * @return a shopping list between the buyer and seller
     */
    @Nonnull
    private EconomyDTOs.ShoppingListTO createShoppingList(
            final TopologyEntityDTO entityForSL,
            final TopologyEntityDTO originalEntityAsTrader,
            final int entityType,
            final boolean shopTogether,
            @Nullable final Long providerOid,
            @Nonnull final CommoditiesBoughtFromProvider commBoughtGroupingForSL,
            final Map<Long, Long> providers,
            final Optional<ScalingGroupUsage> scalingGroupUsage) {
        long entityForSLOid = entityForSL.getOid();
        TopologyDTO.TopologyEntityDTO provider = (providerOid != null) ? entityOidToDto.get(providerOid) : null;
        float moveCost = !isPlan() && (entityType == EntityType.VIRTUAL_MACHINE_VALUE
                && provider != null // this check is for testing purposes
                && provider.getEntityType() == EntityType.STORAGE_VALUE)
<<<<<<< HEAD
                        ? (float)(totalStorageAmountBought(entityForSL) / Units.KIBI)
                        : 0.0f;
        Set<CommodityDTOs.CommodityBoughtTO> values = filterUnknownLicense(commBoughtGroupingForSL.getCommodityBoughtList()
            .stream(), entityForSL)
            .filter(CommodityBoughtDTO::getActive)
            .map(topoCommBought -> convertCommodityBought(entityForSL, topoCommBought, providerOid,
                    shopTogether, providers, scalingGroupUsage))
=======
                ? (float)(totalStorageAmountBought(entityForSL) / Units.KIBI)
                : 0.0f;
        Set<CommodityDTOs.CommodityBoughtTO> values = filterUnknownLicense(commBoughtGroupingForSL.getCommodityBoughtList(),
                entityForSL)
                .filter(CommodityBoughtDTO::getActive)
                .map(topoCommBought -> convertCommodityBought(entityForSL, topoCommBought, providerOid,
                        shopTogether, providers, scalingGroupUsage, entityType == EntityType.VIRTUAL_VOLUME_VALUE))
>>>>>>> 75a57f07
                // Null for DSPMAccess/Datastore and shop-together
            .filter(Objects::nonNull)
                .flatMap(List::stream)
            .collect(Collectors.toSet());
        boolean addGroupFactor = false;
        if (cloudTc.isMarketTier(providerOid)) {
            // For cloud buyers, add biClique comm bought because we skip them in
            // convertCommodityBought method
            if (!shopTogether) {
<<<<<<< HEAD
                createBcCommodityBoughtForCloudEntity(providerOid, entityForSLOid).forEach(values::add);
            }
            // Create DC comm bought
            createDCCommodityBoughtForCloudEntity(providerOid, entityForSLOid).ifPresent(values::add);
=======
                // NOTE: Skip biClique creation for migration case where the shoptogether is true
                // for migrating entities.
                createBcCommodityBoughtForCloudEntity(providerOid, entityForSLOid).forEach(values::add);
            }
            // Create DC comm bought
            if (!isCloudMigration) {
                // Having DC commodity prevents us from going from one CSP to another for migration.
                createDCCommodityBoughtForCloudEntity(providerOid, entityForSLOid)
                        .ifPresent(values::add);
            }
>>>>>>> 75a57f07
            if (marketMode != MarketMode.SMAOnly) {
                // Create Coupon Comm
                Optional<CommodityBoughtTO> coupon = createCouponCommodityBoughtForCloudEntity(
                        providerOid, entityForSLOid);
                if (coupon.isPresent()) {
                    values.add(coupon.get());
                    addGroupFactor = true;
                }
            }
            // Create template exclusion commodity bought
            values.addAll(createTierExclusionCommodityBoughtForCloudEntity(providerOid, entityForSLOid));
<<<<<<< HEAD
=======
        } else if (isCloudMigration) {
            values.addAll(createTierExclusionCommodityBoughtForMigratingEntity(providerOid, entityForSLOid));
>>>>>>> 75a57f07
        }
        final long id = shoppingListId++;
        // Check if the provider of the shopping list is UNKNOWN. If true, set movable false.
        final boolean isProviderUnknownOrFailover = skippedEntities.containsKey(providerOid) &&
                (skippedEntities.get(providerOid).getEntityState() == TopologyDTO.EntityState.UNKNOWN
                || skippedEntities.get(providerOid).getEntityState() == EntityState.FAILOVER);
        if (isProviderUnknownOrFailover) {
            logger.debug("Making movable false for shoppingList of entity {} which has provider " +
                "{} in UNKNOWN/FAILOVER state",
                    entityForSL.getDisplayName(), skippedEntities.get(providerOid).getDisplayName());
        }
        boolean isMovable = !isProviderUnknownOrFailover &&
            // Containers cannot move off their ContainerPods
            !(provider != null && provider.getEntityType() == EntityType.CONTAINER_POD_VALUE) &&
            (commBoughtGroupingForSL.hasMovable()
                ? commBoughtGroupingForSL.getMovable()
                : AnalysisUtil.MOVABLE_TYPES.contains(entityType));
        if (TopologyConversionUtils.isVsanStorage(entityForSL)) {
            isMovable = false;
        }

        if (entityForSL.getEnvironmentType() == EnvironmentType.CLOUD
                && CLOUD_SCALING_ENTITY_TYPES.contains(entityForSL.getEntityType())) {
            // Apply scalable from mediation to movable for cloud VMs.
            isMovable &= commBoughtGroupingForSL.getScalable();
            // Apply EligibleForScale to movable for cloud VMs in realtime
            if (!isPlan()) {
<<<<<<< HEAD
                isMovable = isMovable && entityForSL.getAnalysisSettings().getIsEligibleForScale();
=======
                // In realtime analysis, we need to check if the cost notification status has succeeded.
                // If it hasn't, we mark movable false for cloud VMs.
                isMovable = isMovable && entityForSL.getAnalysisSettings().getIsEligibleForScale()
                        && costNotificationStatus == Status.SUCCESS;
>>>>>>> 75a57f07
            }
        }

        // if the buyer of the shopping list is in control state(controllable = false), or if the
        // shopping list has a provider and the provider is in control state (controllable = false)
        // the shopping list should not move
        final boolean isControllable = entityForSL.getAnalysisSettings()
                        .getControllable() && (provider == null || (provider != null &&
                        provider.getAnalysisSettings().getControllable()));
        isMovable = isMovable && isControllable;

        final boolean addShoppingListToSMA = MarketMode.isEnableSMA(marketMode)
                && includeByType(commBoughtGroupingForSL.getProviderEntityType())
                && commBoughtGroupingForSL.getProviderEntityType() == EntityType.COMPUTE_TIER_VALUE;

        //SMA doesn't care about isMovable, we only use it to fill cloudVmComputeShoppingListIDs
        //if isMovable==false, we won't add SHoppingListTo to this set and VM will remains on the
        //same template in SMA
        if (addShoppingListToSMA && isMovable) {
            cloudVmComputeShoppingListIDs.add(id);
        }

        if (commBoughtGroupingForSL.getProviderEntityType() == EntityType.COMPUTE_TIER_VALUE) {
            // Turn off movable for cloud scaling group members that are not group leaders.
            isMovable &= addGroupFactor && consistentScalingHelper.getGroupFactor(entityForSL) > 0;
        }

        final EconomyDTOs.ShoppingListTO.Builder economyShoppingListBuilder = EconomyDTOs.ShoppingListTO
                .newBuilder()
                .setOid(id)
                .setStorageMoveCost(moveCost)
                .setMovable(isMovable);
        if (providerOid != null) {
            economyShoppingListBuilder.setSupplier(providerOid);
        }
        if (addGroupFactor) {
            // Since we added a coupon commodity, the group factor will be required in order to
            // obtain a price quote.  Set it to zero here, just to make the group factor present
            // in the SL. The actual group factor will be set in the scaling group leader after
            // the proper value is known.
            economyShoppingListBuilder
                .setGroupFactor(consistentScalingHelper.getGroupFactor(entityForSL));
        }
        final Integer providerEntityType = commBoughtGroupingForSL.hasProviderEntityType()
                ? commBoughtGroupingForSL.getProviderEntityType() : null;
        final Long resourceId = commBoughtGroupingForSL.hasVolumeId() ? commBoughtGroupingForSL.getVolumeId() : null;
        // Preserve collapsedBuyerId in ShoppingListInfo.
        final Long collapsedBuyerId = entityForSL == originalEntityAsTrader ? null : entityForSLOid;
        shoppingListOidToInfos.put(id,
<<<<<<< HEAD
            new ShoppingListInfo(id, originalEntityAsTrader.getOid(), providerOid, resourceId, collapsedBuyerId, providerEntityType,
                    commBoughtGroupingForSL.getCommodityBoughtList()));
=======
                new ShoppingListInfo(id, originalEntityAsTrader.getOid(), providerOid, resourceId, collapsedBuyerId, providerEntityType,
                        commBoughtGroupingForSL.getCommodityBoughtList()));
>>>>>>> 75a57f07

        // in SMAOnly mode we are preventing M2 to generate actions for cloud VMs
        if (addShoppingListToSMA && marketMode == MarketMode.SMAOnly) {
            economyShoppingListBuilder.setMovable(false);
        }

<<<<<<< HEAD
        if (entityType == EntityType.VIRTUAL_VOLUME_VALUE
                && originalEntityAsTrader.getEntityType() == EntityType.VIRTUAL_MACHINE_VALUE) {
            // Set cloud volume shoppingList to be in Savings/Reversibility mode.
            final boolean isDemandScalable = !isReversibilityPreferred(entityForSLOid);
            economyShoppingListBuilder.setDemandScalable(isDemandScalable);
            // Modify values set if applicable.
            dropIopsDemandForThroughputDrivenVolume(entityForSL, values);
        }
        economyShoppingListBuilder.addAllCommoditiesBought(values);
=======
        // TODO: Not doing this for now as protobuf changes not yet in.
        // Set cloud volume shoppingList to be in Savings mode.
        /*
        if (entityType == EntityType.VIRTUAL_VOLUME_VALUE) {
            economyShoppingListBuilder.setDemandScalable(true);
        }
         */

>>>>>>> 75a57f07
        return economyShoppingListBuilder.build();
    }

    /**
     * For throughput driven volumes, drop IOPS demand for analysis.
     * A volume is throughput driven if it meets the following formula --
     * (ThroughputUsed / IOPSUsed) > (MaxThroughput / (MaxIOPS * minimum achievable IOPS percentage)),
     * which means the average block size transferred to/from the volume is larger than desirable block
     * size for current tier. We need to drop IOPS demand in this case because --
     * 1. For large block size case, throughput demand is the driving factor for analysis.
     * 2. IOPS is based on 16KiB data blocks for SSD tiers, and 1MiB data blocks for HDD tiers. A SSD
     * volume with large block size can have relatively high IOPS demand because the data blocks are
     * capped by 16KiB, and if placed on a HDD tier, may not need that many of IOPS.
     * For example, a volume on SSD with block size 256KiB and 1000IOPS, if placed on HDD tier,
     * can be 256 * 2000 / 1024 = 250 IOPS with 1MiB block size.
     *
     * @param cloudVolume cloud volume to check
     * @param boughtTOS volume shoppingList boughtTOs.
     */
    private void dropIopsDemandForThroughputDrivenVolume(final TopologyEntityDTO cloudVolume,
                                                         final Set<CommodityDTOs.CommodityBoughtTO> boughtTOS) {
        CommodityBoughtTO iopsBoughtTO = boughtTOS.stream().filter(b ->
                CommodityDTO.CommodityType.STORAGE_ACCESS_VALUE == b.getSpecification().getBaseType())
                .findFirst().orElse(null);
        CommodityBoughtTO throughputBoughtTO = boughtTOS.stream().filter(b ->
                CommodityDTO.CommodityType.IO_THROUGHPUT_VALUE == b.getSpecification().getBaseType())
                .findFirst().orElse(null);
        if (iopsBoughtTO == null || throughputBoughtTO == null
                || iopsBoughtTO.getQuantity() == 0f || iopsBoughtTO.getAssignedCapacityForBuyer() == 0f) {
            return;
        }
        if (throughputBoughtTO.getQuantity() / iopsBoughtTO.getQuantity()
                > throughputBoughtTO.getAssignedCapacityForBuyer()
                / (iopsBoughtTO.getAssignedCapacityForBuyer() * MINIMUM_ACHIEVABLE_IOPS_PERCENTAGE)) {
            logger.info("Dropping IOPS quantity {} for cloud volume {} with oid {}",
                    iopsBoughtTO.getQuantity(), cloudVolume.getDisplayName(), cloudVolume.getOid());
            boughtTOS.remove(iopsBoughtTO);
            boughtTOS.add(iopsBoughtTO.toBuilder().setQuantity(0f).build());
        }
    }

    /**
     * Creates a DC Comm bought for a cloud entity which has a provider as a Compute tier,
     * DatabaseTier or DatabaseServerTier.
     *
     * @param providerOid oid of the market tier provider oid
     * @param buyerOid oid of the buyer of the shopping list
     * @return The commodity bought TO
     */
    private Optional<CommodityBoughtTO> createDCCommodityBoughtForCloudEntity(
            long providerOid, long buyerOid) {
        MarketTier marketTier = cloudTc.getMarketTier(providerOid);
        int providerEntityType = marketTier.getTier().getEntityType();
        CommodityBoughtTO dcCommBought = null;
        if (CLOUD_ENTITY_TYPES_TO_CREATE_DC_COMM_BOUGHT.contains(providerEntityType)) {
            TopologyEntityDTO region = cloudTc.getRegionOfCloudConsumer(entityOidToDto.get(buyerOid));
            if (region == null) {
                logger.warn("Region not found for tier {}", marketTier.getDisplayName());
                return Optional.empty();
            }
            List<CommoditySoldDTO> dcCommSoldList = region.getCommoditySoldListList().stream()
                .filter(commSold -> commSold.getCommodityType().getType() ==
                    CommodityDTO.CommodityType.DATACENTER_VALUE)
                .filter(commSold -> commSold.getCommodityType().hasKey())
                .collect(Collectors.toList());
            if (dcCommSoldList.size() != 1) {
                logger.error("{} is selling {} DC Commodities - {}", region.getDisplayName(),
                        dcCommSoldList.size(), dcCommSoldList.stream().map(
                                c -> c.getCommodityType().getKey())
                                .collect(Collectors.joining(",")));
                return Optional.empty();
            }
            CommoditySoldDTO dcCommSold = dcCommSoldList.iterator().next();
            final CommoditySpecificationTO commoditySpecs =
                    commodityConverter.commoditySpecification(dcCommSold.getCommodityType());
            dcCommBought = CommodityDTOs.CommodityBoughtTO.newBuilder()
                    .setSpecification(commoditySpecs)
                    .build();
        }
        return Optional.ofNullable(dcCommBought);
    }

    /**
     * Creates a Coupon Comm bought for a cloud entity which has a provider as a Compute tier.
     *
     * @param providerOid oid of the market tier provider oid
     * @param buyerOid oid of the buyer of the shopping list
     * @return The coupon commodity bought TO
     */
    public Optional<CommodityBoughtTO> createCouponCommodityBoughtForCloudEntity(
            long providerOid, long buyerOid) {
        MarketTier marketTier = cloudTc.getMarketTier(providerOid);
        int providerEntityType = marketTier.getTier().getEntityType();
        CommodityBoughtTO couponCommBought = null;
        if (providerEntityType == EntityType.COMPUTE_TIER_VALUE) {
            Optional<EntityReservedInstanceCoverage> riCoverage = cloudTc.getRiCoverageForEntity(buyerOid);
            float couponQuantity = 0;
            if (riCoverage.isPresent()) {
                couponQuantity = TopologyConversionUtils.getTotalNumberOfCouponsCovered(riCoverage.get());
            }
            final CommoditySpecificationTO commoditySpecs = commodityConverter.commoditySpecification(
                    CommodityType.newBuilder()
                            .setType(CommodityDTO.CommodityType.COUPON_VALUE)
                            .build());
            couponCommBought = CommodityBoughtTO.newBuilder()
                    .setSpecification(commoditySpecs)
                    .setPeakQuantity(entityOidToDto.get(marketTier.getTier().getOid()).getTypeSpecificInfo()
                            .getComputeTier().getNumCoupons())
                    .setQuantity(couponQuantity).build();
        }
        return Optional.ofNullable(couponCommBought);
    }

    /**
     * Creates template exclusion commodities bought for cloud consumer.
     *
     * @param providerOid oid of the market tier provider oid
     * @param buyerOid the cloud consumer
     * @return the list of template exclusion commodities the cloud consumer needs to buy
     */
    @Nonnull
    private Set<CommodityBoughtTO> createTierExclusionCommodityBoughtForCloudEntity(
            long providerOid, long buyerOid) {
        MarketTier marketTier = cloudTc.getMarketTier(providerOid);
        int providerEntityType = marketTier.getTier().getEntityType();
        if (TopologyDTOUtil.isPrimaryTierEntityType(providerEntityType)) {
            return createTierExclusionCommodityBought(buyerOid);
        }
        return Collections.emptySet();
    }

    /**
     * Creates template exclusion commodities bought for cloud consumer that is
     * currently on-prem.
     *
     * @param providerOid oid of the provider
     * @param buyerOid the cloud consumer
     * @return the list of template exclusion commodities the consumer needs to buy
     */
    @Nonnull
    private Set<CommodityBoughtTO> createTierExclusionCommodityBoughtForMigratingEntity(
        long providerOid, long buyerOid) {

        TopologyEntityDTO provider = entityOidToDto.get(providerOid);
        if (provider != null && provider.getEntityType() == EntityType.PHYSICAL_MACHINE_VALUE) {
            return createTierExclusionCommodityBought(buyerOid);
        }
        return Collections.emptySet();
    }

    /**
     * Creates template exclusion commodities which need to be bought to exclude tiers.
     *
     * @param buyerOid the consumer
     * @return the list of template exclusion commodities the consumer needs to buy
     */
    @Nonnull
    private Set<CommodityBoughtTO> createTierExclusionCommodityBought(final long buyerOid) {
        return tierExcluder.getTierExclusionCommoditiesToBuy(buyerOid).stream()
            .map(ct -> {
                final CommoditySpecificationTO commoditySpec =
                    commodityConverter.commoditySpecification(ct);
                return CommodityBoughtTO.newBuilder()
                    .setSpecification(commoditySpec)
                    .build();
            })
            .collect(Collectors.toSet());
    }

    /**
     * Creates the BiClique commodity bought if the provider is a compute market tier
     * or a storage market tier.
     *
     * @param providerOid oid of the market tier provider oid
     * @param buyerOid oid of the buyer of the shopping list
     * @return The set of biclique commodity bought TO
     */
    @Nonnull
    private Set<CommodityDTOs.CommodityBoughtTO> createBcCommodityBoughtForCloudEntity(
            long providerOid, long buyerOid) {
        MarketTier marketTier = cloudTc.getMarketTier(providerOid);
        int providerEntityType = marketTier.getTier().getEntityType();
        TopologyEntityDTO cloudBuyer = entityOidToDto.get(buyerOid);
        Set<String> bcKeys = new HashSet<>();
        if (providerEntityType == EntityType.COMPUTE_TIER_VALUE) {
            Set<Long> connectedStorageMarketTierOids =
                    cloudTc.getMarketTierProviderOidOfType(cloudBuyer, EntityType.STORAGE_TIER_VALUE);
            connectedStorageMarketTierOids.stream().filter(Objects::nonNull)
                    .map(stOid -> dsBasedBicliquer.getBcKey(
                            String.valueOf(providerOid), String.valueOf(stOid)))
                    .filter(Objects::nonNull)
                    .forEach(bcKeys::add);
        } else if (providerEntityType == EntityType.STORAGE_TIER_VALUE) {
            Optional.ofNullable(dsBasedBicliquer.getBcKeys(String.valueOf(providerOid)))
                    .ifPresent(keys -> keys.stream().filter(Objects::nonNull)
                    .forEach(bcKeys::add));
        }
        return bcKeys.stream().map(this::bcCommodityBought)
                .filter(Objects::nonNull).collect(Collectors.toCollection(HashSet::new));
    }

    /**
     * The total used value of storage amount commodities bought by a buyer,
     * summed over all the providers that it buys storage amount from.
     *
     * @param buyer the {@link TopologyEntityDTO} of the buyer (presumably a VM)
     * @return total used storage amount bought
     */
    private double totalStorageAmountBought(@Nonnull final TopologyEntityDTO buyer) {
        final MutableDouble result = new MutableDouble(0);
        buyer.getCommoditiesBoughtFromProvidersList().forEach(commsBoughtFromProvider -> {
            if (isStorage(commsBoughtFromProvider)) {
                commsBoughtFromProvider.getCommodityBoughtList().forEach(commodity -> {
                    if (commodity.getCommodityType().getType() ==
                            CommodityDTO.CommodityType.STORAGE_AMOUNT_VALUE) {
                        result.add(commodity.getUsed());
                    }
                });
            }
        });
        return result.doubleValue();
    }

    /**
     * Checks whether the provider id of commodity bought group is the OID of a Storage.
     *
     * @param grouping a group of Commodity bought
     * @return whether the provider id is the oid of a Storage
     */

    private boolean isStorage(CommoditiesBoughtFromProvider grouping) {
        if (!grouping.hasProviderId()) {
            return false;
        }
        TopologyDTO.TopologyEntityDTO entity = entityOidToDto.get(grouping.getProviderId());
        return entity != null && entity.getEntityType() == EntityType.STORAGE_VALUE;
    }

    @Nullable
    private Pair<Long, Class> getProviderId(@Nonnull CommoditiesBoughtFromProvider commodityBoughtGrouping,
                               @Nonnull TopologyEntityDTO topologyEntity) {
        Long providerId = commodityBoughtGrouping.hasProviderId() ?
            commodityBoughtGrouping.getProviderId() :
            null;
        if (providerId == null) {
            return new Pair(null, null);
        }
        Class resultType = MarketTier.class;
        // If the provider id is a compute tier / storage tier/ database tier, then it is a
        // cloud VM / DB. In this case, get the marketTier from
        // [tier x region] combination.
        TopologyEntityDTO providerTopologyEntity = entityOidToDto.get(providerId);
        if (providerTopologyEntity != null && (TopologyDTOUtil.isTierEntityType(
                providerTopologyEntity.getEntityType()))) {
            // Provider is a compute tier / storage tier / database tier
            // Get the region connected to the topologyEntity
            Optional<EntityReservedInstanceCoverage> coverage = cloudTc
                    .getRiCoverageForEntity(topologyEntity.getOid());

            TopologyEntityDTO region = cloudTc.getRegionOfCloudConsumer(topologyEntity);
            if (providerTopologyEntity.getEntityType() == EntityType.COMPUTE_TIER_VALUE &&
                    coverage.isPresent() && region != null &&
                    !coverage.get().getCouponsCoveredByRiMap().isEmpty()) {
                // The entity may be covered by multiple RIs - the first RI is picked as the
                // provider
                long riId = coverage.get().getCouponsCoveredByRiMap().keySet().iterator().next();
                final ReservedInstanceData riData = cloudTc.getRiDataById(riId);
                if (riData != null) {
                    providerId = cloudTc.getRIDiscountedMarketTierIDFromRIData(riData);
                    resultType = RiDiscountedMarketTier.class;
                } else {
                    logger.error("RI: {} for topology entity: {} not found in scope.",
                            riId, topologyEntity.getOid() + "::" + topologyEntity.getDisplayName());
                    providerId = cloudTc.getTraderTOOid(new OnDemandMarketTier(
                            providerTopologyEntity));
                    resultType = OnDemandMarketTier.class;
                }
            } else {
                providerId = cloudTc.getTraderTOOid(new OnDemandMarketTier(
                        providerTopologyEntity));
                resultType = OnDemandMarketTier.class;
            }
        }
        return new Pair<>(providerId, resultType);
    }

    private List<CommodityDTOs.CommodityBoughtTO> convertCommodityBought(
            final TopologyEntityDTO buyer, @Nonnull final CommodityBoughtDTO topologyCommBought,
            @Nullable final Long providerOid,
            final boolean shopTogether,
            final Map<Long, Long> providers,
            final Optional<ScalingGroupUsage> scalingGroupUsage,
            final boolean oldCommQuantityRequired) {
        CommodityType type = topologyCommBought.getCommodityType();
        if (CommodityConverter.isBicliqueCommodity(type)) {
            if (shopTogether || cloudTc.isMarketTier(providerOid)) {
                // skip DSPMAcess and Datastore commodities in the case of shop-together
                // or cloud provider
                return null;
            }
            // convert them to biclique commodities if not shop-together
            CommodityBoughtTO bc = generateBcCommodityBoughtTO(
                    providers.getOrDefault(providerOid, providerOid), type);
            return bc != null ? ImmutableList.of(bc) : null;
        }
        // all other commodities - convert to DTO regardless of shop-together
        return createAndValidateCommBoughtTO(buyer, topologyCommBought, providerOid,
                scalingGroupUsage, oldCommQuantityRequired);
    }

    @VisibleForTesting
    List<CommodityDTOs.CommodityBoughtTO> createAndValidateCommBoughtTO(
            final TopologyEntityDTO buyer,
            CommodityBoughtDTO topologyCommBought, @Nullable final Long providerOid,
            final Optional<ScalingGroupUsage> scalingGroupUsage,
            final boolean oldCommQuantityRequired) {
        List<Pair<Float, Float>> quantityList = getCommBoughtQuantities(buyer, topologyCommBought,
                providerOid, scalingGroupUsage);
        int slots =
                (topologyCommBought.hasHistoricalUsed() &&
                        topologyCommBought.getHistoricalUsed().getTimeSlotCount() > 0) ?
                        topologyCommBought.getHistoricalUsed().getTimeSlotCount() : 1;
        final Collection<CommoditySpecificationTO> commoditySpecs = commodityConverter.commoditySpecification(
                topologyCommBought.getCommodityType(), slots);

        List<CommodityDTOs.CommodityBoughtTO> boughtTOs = new ArrayList<>();
        int index = 0;
        for (CommoditySpecificationTO spec: commoditySpecs) {
            Pair<Float, Float> quantities = quantityList.get(index++);
            float quantity = quantities.first.floatValue();
            float peakQuantity = quantities.second.floatValue();
            CommodityBoughtTO.Builder builder = CommodityDTOs.CommodityBoughtTO.newBuilder().setSpecification(spec);
            final int commodityType = topologyCommBought.getCommodityType().getType();
<<<<<<< HEAD
            // Add old capacity for cloud volume shoppingList.
            if (OLD_CAPACITY_REQUIRED_ENTITY_TYPES.contains(buyer.getEntityType())
                    && OLD_CAPACITY_REQUIRED_COMM_TYPES.contains(commodityType)) {
                CommoditySoldDTO volumeSold = buyer.getCommoditySoldListList().stream()
                        .filter(sold -> sold.hasCommodityType()
                                && sold.getCommodityType().getType() == commodityType)
                        .findFirst().orElse(null);
                float oldCapacity = (volumeSold == null) ? 0f : (float)volumeSold.getCapacity();
                if (commodityType == CommodityDTO.CommodityType.STORAGE_AMOUNT_VALUE) {
                    // Convert cloud volume StorageAmount quantity from MB to GB
                    quantity /= Units.KIBI;
                    peakQuantity /= Units.KIBI;
                    oldCapacity /= Units.KIBI;
                }
                if (oldCapacity != 0) {
                    builder.setAssignedCapacityForBuyer(oldCapacity);
                }
=======
            // Add old requested quantity for cloud volume shoppingList.
            if (oldCommQuantityRequired && OLD_QUANTITY_REQUIRED_COMM_TYPES.contains(commodityType)) {
                Optional<CommoditySoldDTO> volumeSold = buyer.getCommoditySoldListList().stream()
                        .filter(sold -> sold.getCommodityType().getType() == commodityType)
                        .filter(Objects::nonNull)
                        .findFirst();
                float oldRequestedQuantity = volumeSold.isPresent() ? (float)volumeSold.get().getCapacity() : 0f;
                if (commodityType == CommodityDTO.CommodityType.STORAGE_AMOUNT_VALUE) {
                    // Convert volume StorageAmount quantity from MB to GB
                    quantity /= Units.KIBI;
                    peakQuantity /= Units.KIBI;
                    oldRequestedQuantity /= Units.KIBI;
                }
                // TODO: Comment out for now till protobuf changes are in.
                /*
                if (oldRequestedQuantity != 0) {
                    builder.setOldRequestedQuantity(oldRequestedQuantity);
                }
                 */
            } else if (isCloudMigration && commodityType
                    == CommodityDTO.CommodityType.STORAGE_AMOUNT_VALUE) {
                // Storage amount used is coming in MB, market expects in GB which is tier capacity.
                // Issue seen for cloud migration case where source entities with storage in MB,
                // are being migrated to cloud storage tiers like GP2.
                // As this is market specific, doing this here rather than in topology, so that it
                // doesn't affect projected entity or API calculations, which might still be
                // expecting quantity in MB and might perform their own unit conversion.
                quantity /= Units.KIBI;
                peakQuantity /= Units.KIBI;
>>>>>>> 75a57f07
            }
            builder.setQuantity(quantity).setPeakQuantity(peakQuantity);
            boughtTOs.add(builder.build());
        }
        logger.debug("Created {} bought commodity TOs for {}",
                boughtTOs.size(), topologyCommBought);
        return boughtTOs;
    }

    /**
     * Return the used and peak used amounts for the given commodity bought.  If the amounts were
     * previously calculated as part of the top commodity usage computation phase, those values
     * will be used instead.
     * @param buyer buyer
     * @param topologyCommBought commodity to get usage for
     * @param providerOid OID of provider
     * @param scalingGroupUsage pre-calculated scaling group usage, if available.
     * @return a list of a pairs, each pair with the used and peak values.
     */
    private List<Pair<Float, Float>> getCommBoughtQuantities(
            final TopologyEntityDTO buyer,
            final CommodityBoughtDTO topologyCommBought,
            @Nullable final Long providerOid,
            final Optional<ScalingGroupUsage> scalingGroupUsage) {
        if (scalingGroupUsage.isPresent()) {
            Optional<Double> cachedUsage = scalingGroupUsage.get()
                    .getUsageForCommodity(topologyCommBought);
            if (cachedUsage.isPresent()) {
                final Float usage = cachedUsage.get().floatValue();
                return ImmutableList.of(new Pair<>(usage, usage));
            }
        }
        return getCommBoughtQuantities(buyer, topologyCommBought, providerOid);
    }

    private List<Pair<Float, Float>> getCommBoughtQuantities(final TopologyEntityDTO buyer,
                                                             CommodityBoughtDTO topologyCommBought,
                                                             @Nullable final Long providerOid) {

        final float[][] newQuantity = getResizedCapacity(buyer, topologyCommBought, providerOid);
        float[] usedQuantities = newQuantity[0];
        float[] peakQuantities = newQuantity[1];
        List<Pair<Float, Float>> newQuantityList = new ArrayList<>();
        if (newQuantity.length == 0) {
            logger.warn("Received  empty resized quantities for {}", topologyCommBought);
            return newQuantityList;
        }
        int maxLength = Math.max(usedQuantities.length, peakQuantities.length);
        for (int index = 0; index < maxLength; index++) {
            float usedQuantity = getQuantity(index, usedQuantities, topologyCommBought, "used");
            // Bought Flow-0 commodity must have quantity of 1.
            if (topologyCommBought.getCommodityType().getType() ==
                    CommodityDTO.CommodityType.FLOW_VALUE &&
                    "FLOW-0".equals(topologyCommBought.getCommodityType().getKey())) {
                usedQuantity = 1;
            }
            usedQuantity *= topologyCommBought.getScalingFactor();
            float peakQuantity = getQuantity(index, peakQuantities, topologyCommBought, "peak");
            peakQuantity *= topologyCommBought.getScalingFactor();
            newQuantityList.add(new Pair(Float.valueOf(usedQuantity),
                    Float.valueOf(peakQuantity)));
        }
        return newQuantityList;
    }

    private float getQuantity(final int index, final float[] quantities,
                              final CommodityBoughtDTO topologyCommBought, String quantityType) {
        int size = quantities.length;
        float quantity = (index < size) ? quantities[index] : 0;
        if (quantity < 0) {
            // We don't want to log every time we get used = -1 because mediation
            // sets some values to -1 as default.
            if (logger.isDebugEnabled() || quantity != -1) {
                logger.info("Setting negative" + quantityType + " value for "
                        + topologyCommBought.getCommodityType() + " to 0.");
            }
            quantity = 0;
        }
        return quantity;
    }

    /**
     * Generate Biclique commodity bought based on providerOid parameter. And if can not generate
     * Biclique commodity, it will return null. And all those null will be filtered out at createShoppingList
     * function.
     *
     * @param providerOid Oid of provider, it could be null.
     * @param type Commodity Bought type.
     * @return Biclique Commodity bought.
     */
    @Nullable
    private CommodityDTOs.CommodityBoughtTO generateBcCommodityBoughtTO(@Nullable final Long providerOid,
                                                                      final CommodityType type) {
        if (providerOid == null) {
            // TODO: After we remove provider ids of commodity bought for clone entities of Plan,
            // then we need to refactor TopologyConverter class to allow this case.
            logger.error("Biclique commodity bought type {} doesn't have provider id");
            return null;
        }
        // Get the biclique ID and use it to create biclique commodity bought for shop alone
        // entities
        final Optional<String> bcKey = getBcKeyWithProvider(providerOid, type);
        return bcKey
                .map(this::bcCommodityBought)
                .orElse(null);
    }

    /**
     * Obtain the biclique ID from bicliquer that is created based on storage.
     * @return a list of Strings that will be used as biclique commodity keys.
     */
    @Nonnull
    private Optional<String> getBcKeyWithProvider(Long providerOid, CommodityType type) {
        return Optional.ofNullable(dsBasedBicliquer.getBcKey(
                String.valueOf(providerOid),
                String.valueOf(accessesByKey.get(type.getKey()))));
    }

    @Nonnull
    private CommodityDTOs.CommodityBoughtTO bcCommodityBought(@Nonnull String bcKey) {
        return bcCommodityBoughtMap.computeIfAbsent(bcKey,
            key -> CommodityDTOs.CommodityBoughtTO.newBuilder()
                .setSpecification(commodityConverter.commoditySpecificationBiClique(key))
                .build());
    }

    /**
     * Convert a single {@link CommoditySoldTO} market dto to the corresponding
     * {@link CommoditySoldDTO} XL model object.
     * <p/>
     * Note that if the original CommoditySoldDTO has a 'scaleFactor', then
     * we reverse the scaling that had been done on the way in to the market.
     *
     * @param traderOid The ID of the trader selling the commodity.
     * @param commSoldTO the market CommdditySoldTO to convert
     * @param timeSlotsByCommType Timeslot values arranged by {@link CommodityBoughtTO}
     * @return a {@link CommoditySoldDTO} equivalent to the original.
     */
    @Nonnull
    private Optional<TopologyDTO.CommoditySoldDTO> commSoldTOtoCommSoldDTO(
            final long traderOid,
            @Nonnull final CommoditySoldTO commSoldTO,
            @Nonnull Map<CommodityType, List<Double>> timeSlotsByCommType) {

        float peak = commSoldTO.getPeakQuantity();
        if (peak < 0) {
            conversionErrorCounts.recordError(ErrorCategory.PEAK_NEGATIVE,
                    commSoldTO.getSpecification().getDebugInfoNeverUseInCode());
            logger.trace("The entity with negative peak is {}", traderOid);
            peak = 0;
        }

        Optional<CommodityType> commTypeOptional =
                commodityConverter.marketToTopologyCommodity(commSoldTO.getSpecification());
        if (!commTypeOptional.isPresent() ||
            tierExcluder.isCommSpecTypeForTierExclusion(commSoldTO.getSpecification())) {
            return Optional.empty();
        }

        CommodityType commType = commTypeOptional.get();
        TraderTO projectedTraderTO = oidToProjectedTraderTOMap.get(traderOid);

        /* Avoid invoking the getPrimaryMarketTier on On-Prem entities since getPrimaryMarketTier
        assumes the entity is a cloud entity.*/
        long primaryTierSize = projectedTraderTO.getShoppingListsList().stream()
                .filter(sl -> cloudTc.isMarketTier(sl.getSupplier()))
                .count();
        MarketTier marketTier =
                (primaryTierSize > 0) ? cloudTc.getPrimaryMarketTier(projectedTraderTO) : null;
        // find original sold commodity of same type from original entity
        Optional<CommoditySoldDTO> originalCommoditySold =
            getCommodityIndex().getCommSold(traderOid, commType);
        if (!originalCommoditySold.isPresent() && projectedTraderTO.getCloneOf() != 0) {
            originalCommoditySold = getCommodityIndex().getCommSold(projectedTraderTO.getCloneOf(), commType);
        }
        CommoditySoldTO adjustedCommSoldTO = commSoldTO.toBuilder()
                .setQuantity((float)reverseScaleComm(commSoldTO.getQuantity(),
                    originalCommoditySold, CommoditySoldDTO::getScalingFactor))
                .setCapacity((float)reverseScaleComm(commSoldTO.getCapacity(),
                    originalCommoditySold, CommoditySoldDTO::getScalingFactor))
                .setPeakQuantity((float)reverseScaleComm(peak,
                    originalCommoditySold, CommoditySoldDTO::getScalingFactor))
                .setMaxQuantity((float)reverseScaleComm(commSoldTO.getMaxQuantity(),
                        originalCommoditySold, CommoditySoldDTO::getScalingFactor))
                .build();
        double capacity = getCapacityForCommodity(adjustedCommSoldTO, marketTier, commType, traderOid);
        CommoditySoldDTO.Builder commoditySoldBuilder = CommoditySoldDTO.newBuilder()
            .setCapacity(capacity)
            .setUsed(adjustedCommSoldTO.getQuantity())
            .setPeak(adjustedCommSoldTO.getPeakQuantity())
            .setIsResizeable(commSoldTO.getSettings().getResizable())
            .setEffectiveCapacityPercentage(
                commSoldTO.getSettings().getUtilizationUpperBound() * 100)
            .setCommodityType(commType)
            .setIsThin(commSoldTO.getThin())
            .setCapacityIncrement((float)reverseScaleComm(
                    commSoldTO.getSettings().getCapacityIncrement(),
                    originalCommoditySold, CommoditySoldDTO::getScalingFactor));

        // set hot add / hot remove, if present
        originalCommoditySold
            .filter(CommoditySoldDTO::hasHotResizeInfo)
            .map(CommoditySoldDTO::getHotResizeInfo)
            .ifPresent(commoditySoldBuilder::setHotResizeInfo);

        if (originalCommoditySold.isPresent()) {
            commoditySoldBuilder.setScalingFactor(originalCommoditySold.get().getScalingFactor());

            if (originalCommoditySold.get().hasHistoricalUsed()
                    && originalCommoditySold.get().getHistoricalUsed().hasPercentile()) {
                    float existingPercentile = (float)originalCommoditySold.get().getHistoricalUsed()
                        .getPercentile();
                    double existingCapacity = originalCommoditySold.get().getCapacity();
                    float projectedPercentile = (float)(existingCapacity / capacity) * existingPercentile;
                    commoditySoldBuilder.setHistoricalUsed(HistoricalValues.newBuilder()
                        .setPercentile(projectedPercentile)
                        .build());
            }
        }

        // Set timeslot values if applies
        if (timeSlotsByCommType.containsKey(commType)) {
            if (commoditySoldBuilder.hasHistoricalUsed()) {
                commoditySoldBuilder.setHistoricalUsed(
                    commoditySoldBuilder.getHistoricalUsed().toBuilder()
                        .addAllTimeSlot(timeSlotsByCommType.get(commType))
                        .build());
            } else {
                commoditySoldBuilder.setHistoricalUsed(HistoricalValues.newBuilder()
                    .addAllTimeSlot(timeSlotsByCommType.get(commType))
                    .build());
            }
        }

        return Optional.of(commoditySoldBuilder.build());
    }

    /**
     * Find the capacity of the old provider for a given sold commodity TO.
     * @param commSoldTO the soldTO for which we want the new capacity.
     * @param marketTier the current market tier for the trader selling the commodity.
     * @param commType the commodity type.
     * @param traderOid the trader OID.
     * @return the new capacity for the passed sold TO.
     */
    private float getCapacityForCommodity(final CommoditySoldTO commSoldTO,
                                          final MarketTier marketTier,
                                          final CommodityType commType,
                                          final long traderOid) {
        float capacity = commSoldTO.getCapacity();

        // If it is a tier based cloud sold TO, return the new provider capacity
        if (marketTier != null && marketTier.getTier() != null) {
            /*
             The capacity of the sold commodity in the projected TO needs to be
             updated to the new provider (cloud tier) capacity.
             */
            final TopologyEntityDTO tier = marketTier.getTier();
            final int tierType = tier.getEntityType();
            Map<Integer, Integer> commTypeMap = null;
            /* Check if there is a corresponding commodity sold by a cloud tier
            for this bought commodity. For example, a vMem commodity sold by a VM
            corresponds to a mem commodity sold by a compute tier.
            */
             commTypeMap =
                    TopologyConversionConstants.entityCommTypeToTierCommType.get(tierType);
            int commTypeValue = commType.getType();
            final int tierComodityType =
                    (commTypeMap != null && commTypeMap.containsKey(commTypeValue)) ?
                            commTypeMap.get(commTypeValue) : commTypeValue;
            Optional<CommoditySoldDTO> tierSoldDTO = marketTier.getTier()
                    .getCommoditySoldListList().stream().filter(commoditySoldDTO ->
                            commoditySoldDTO.getCommodityType().getType() == tierComodityType).findFirst();
            if (tierSoldDTO.isPresent() && tierSoldDTO.get().hasCapacity()) {
                return (float)tierSoldDTO.get().getCapacity();
            } else {
                logger.warn("Could not determine new provider capacity for sold commodity" +
                        " of type {} for trader {}.Using usage as received from trader from market.",
                        commType.getType(), traderOid);
            }
        } else if (commSoldTO.getSpecification().getBaseType() == CommodityDTO.CommodityType.VCPU_VALUE) {
            capacity = calculateVCPUResizeCapacityForVM(traderOid, commSoldTO);
        }
        return capacity;
    }

    /**
     * Calculate the correct VCPU capacity only for VM. We don't need to consider Container.
     * For example, if the old capacity of the VCPU is 5200 MHz, the new capacity calculated by the
     * market is 7000 MHz and the CPU Core MHz of the PM which the current trader stays on is 2600 MHz,
     * 7000 MHz is not the correct VCPU capacity because 7000 MHz is not a multiplier of 2600, which
     * doesn't make sense to resize the VCPU to 7000 / 2600 = 2.7 cores.
     * So we need to round 7000 MHz up to the next multiplier of 2600 larger than 7000, which is 7800.
     * Math formula: correctCapacity = Math.ceil(newCapacity / cpuCoreMhz) * cpuCoreMhz
     *
     * @param traderOid The ID of the trader selling the commodity
     * @param commSoldTO the market CommdditySoldTO to convert
     * @return the correct VCPU capacity
     */
    private float calculateVCPUResizeCapacityForVM(final long traderOid,
                                                   @Nonnull final CommoditySoldTO commSoldTO) {
        float capacity = commSoldTO.getCapacity();
        if (oidToProjectedTraderTOMap.get(traderOid).getType() != EntityType.VIRTUAL_MACHINE_VALUE) {
            return capacity;
        }
        // A VM may be cloned from another VM.
        long originalTraderOid = oidToProjectedTraderTOMap.get(traderOid).hasCloneOf() ?
            oidToProjectedTraderTOMap.get(traderOid).getCloneOf() : traderOid;
        CommoditySoldTO originalCommSoldTO = oidToOriginalTraderTOMap.get(originalTraderOid)
            .getCommoditiesSoldList().stream().filter(commoditySoldTO ->
                commoditySoldTO.getSpecification().getBaseType() == CommodityDTO.CommodityType.VCPU_VALUE)
            .findFirst().get();
        // Check if VCPU is resized.
        int isVCPUresized = Float.compare(capacity, originalCommSoldTO.getCapacity());
        if (isVCPUresized == 0) {
            return capacity;
        }
        // Get the id of the current PM provider of the current trader.
        Optional<Long> providerIdOptional = oidToProjectedTraderTOMap.get(traderOid)
            .getShoppingListsList().stream().filter(ShoppingListTO::hasSupplier)
            .map(ShoppingListTO::getSupplier).filter(supplier ->
                oidToProjectedTraderTOMap.get(supplier).getType() == EntityType.PHYSICAL_MACHINE_VALUE)
            .findFirst();
        if (providerIdOptional.isPresent() &&
            oidToProjectedTraderTOMap.containsKey(providerIdOptional.get())) {
            // Get the id of the original PM provider of the current trader.
            long providerId = oidToProjectedTraderTOMap.get(providerIdOptional.get()).hasCloneOf() ?
                oidToProjectedTraderTOMap.get(providerIdOptional.get()).getCloneOf() :
                providerIdOptional.get();
            boolean hasCpuCoreMhz = entityOidToDto.get(providerId).hasTypeSpecificInfo() &&
                entityOidToDto.get(providerId).getTypeSpecificInfo().hasPhysicalMachine() &&
                entityOidToDto.get(providerId).getTypeSpecificInfo().getPhysicalMachine().hasCpuCoreMhz();
            if (hasCpuCoreMhz) {
                // Always take the ceiling.
                // Same as what we do in ActionTranslator#translateVcpuResizeInfo
                int cpuCoreMhz = entityOidToDto.get(providerId).getTypeSpecificInfo()
                    .getPhysicalMachine().getCpuCoreMhz();
                capacity = (float)Math.ceil(capacity / cpuCoreMhz) * cpuCoreMhz;
            } else {
                logger.error("PM {} doesn't have cpuCoreMhz information.",
                    entityOidToDto.get(providerId).getDisplayName());
            }
        } else {
            logger.error("VM {} has no PM provider.",
                entityOidToDto.get(traderOid).getDisplayName());
        }
        return capacity;
    }

    /**
     * If this commodity in the original {@link TopologyEntityDTO} in the input topology
     * had a scale factor, then reverse the scaling on the way out. In other words, since
     * we multiplied by the scale factor on the way in to the market analysis, here we
     * divide by the scale factor on the way back out.
     * <p/>
     * Note that if there is a scale factor but that scale factor is zero, which should never happen,
     * we simply return the originalValue, i.e. we do _not_ return Inf or NaN.
     *
     * @param <T> type of the commodity which value will be scaled.
     * @param valueToReverseScale the commodity value output from the market to
     *                            scale down (if there is a scaleFactor)
     * @param commodity commodity which might have unusual scaling factor
     * @param scalingFactorExtractor function to extract scaling factor from commodity.
     * @return either the valueToReverseScale divided by the scaleFactor if the original
     * commodity had defined a scaleFactor, else the valueToReverseScale unmodified
     */
    static <T> double reverseScaleComm(final double valueToReverseScale,
                    @Nonnull final Optional<T> commodity,
                    @Nonnull Function<T, Double> scalingFactorExtractor) {
        return commodity.map(scalingFactorExtractor).filter(sf -> {
            // Scaling factor should be positive, and not an infinitely small value.
            return (sf - EPSILON) > 0;
        }).map(sf -> valueToReverseScale / sf).orElse(valueToReverseScale);
    }

    public CommodityConverter getCommodityConverter() {
        return commodityConverter;
    }

    /**
     * Adds the newly cloned entity's shoppinglist to shoppingListInfos.
     *
     * @param list the list of shoppinglist to its buyer mapping
     */
    public void updateShoppingListMap(List<NewShoppingListToBuyerEntry> list) {
        // economy only sends back information about shoppinglist oid and its buyer oid,
        // action interpretation only cares about shoppinglist oid and buyer oid,
        // however, because the definition of ShoppingListInfo requires providerOid and
        // commodityBoughtList, we have to give some dummy values
        list.forEach(l -> shoppingListOidToInfos.put(l.getNewShoppingList(),
                    new ShoppingListInfo(l.getNewShoppingList(), l.getBuyer(), null, null, null, null,
                            Lists.newArrayList())));
    }

    /**
     * Given TraderTOs to be sent to market remove skipped entities from this set.
     * @param traderTOs set of TraderTOs sent to market.
     */
    public void removeSkippedEntitiesFromTraderTOs(Set<TraderTO> traderTOs) {
        // Remove all skipped traders as we don't want to send them to market
        // and only needed them for scoping.
        for (long skippedEntityOid : skippedEntities.keySet()) {
            final TraderTO traderTO = oidToOriginalTraderTOMap.get(skippedEntityOid);
            if (traderTO != null) {
                traderTOs.remove(traderTO);
                final Set<Long> shoppingListsOids = traderTO.getShoppingListsList().stream().map(ShoppingListTO::getOid)
                        .collect(Collectors.toSet());
                logger.debug("Remove following ShoppingListTOs {} from cloudVmComputeShoppingListIDs, because traderTO {} is skipped",
                        () -> shoppingListsOids.stream().map(String::valueOf).collect(Collectors.joining(",")),
                        () -> traderTO.getDebugInfoNeverUseInCode());
                cloudVmComputeShoppingListIDs.removeAll(shoppingListsOids);

            }
        }
    }

    /**
     * Find intersection between skipped entities and entities in scope to return
     * entities in scope but were skipped.
     * @param scopeEntitiesSet set of entities in scope.
     * @return set of entities that were skipped but were in scope.
     */
    public Set<TopologyEntityDTO> getSkippedEntitiesInScope(Set<Long> scopeEntitiesSet) {
        // Filtering is required only when it is a plan
        // as scoping is possible only in plans.
        if (isPlan()) {
            return skippedEntities.keySet().stream()
                .filter(oid -> scopeEntitiesSet.contains(oid))
                .map(oid -> skippedEntities.get(oid))
                .collect(Collectors.toSet());
        } else {
            // For realtime we should return all skipped entities.
            return skippedEntities.values().stream().collect(Collectors.toSet());
        }
    }

    /**
     * Return a CommSpecTO for the CommodityType passed.
     * @param commType is the commType we need converted
     * @return {@link com.vmturbo.platform.analysis.protobuf.CommodityDTOs.CommoditySpecificationTO}
     * equivalent of the commType.
     */
    public CommodityDTOs.CommoditySpecificationTO getCommSpecForCommodity(CommodityType commType) {
        return commodityConverter.commoditySpecification(commType);
    }

    /**
     * Return the consistent scaling helper associated with this TC.
     * @return consistent scaling helper
     */
    public ConsistentScalingHelper getConsistentScalingHelper() {
        return consistentScalingHelper;
    }

    /**
     * Filter the license commodity bought for a VM if its an Unknown License. If a VM has an unknown
     * license, it should not be going into the market shopping for a license access commodity. It
     * should not shop for one and we should scope it to the cost tuple having no value for license
     * when getting a quote from a TP.
     *
     * @param commodityBoughtDTOList List of CommodityBoughtDTO's.
     * @param entityDTO The entity DTO.
     *
     * @return Stream with the filtered license commodities
     */
    public Stream<CommodityBoughtDTO> filterUnknownLicense(List<CommodityBoughtDTO> commodityBoughtDTOList, TopologyEntityDTO entityDTO) {
        if (EnvironmentType.CLOUD == entityDTO.getEnvironmentType() && entityDTO.getTypeSpecificInfo().hasVirtualMachine()) {
            if (commodityBoughtDTOList.stream()
                    .filter(s -> s.getCommodityType().getType() == CommodityDTO.CommodityType.LICENSE_ACCESS_VALUE)
                    .anyMatch(s -> OSType.UNKNOWN_OS.name().equals(s.getCommodityType().getKey()))) {
                return commodityBoughtDTOList.stream().filter(s -> s.getCommodityType().getType() != CommodityDTO.CommodityType.LICENSE_ACCESS_VALUE);
            }
        }
        return commodityBoughtDTOList.stream();
    }

    /**
     * Create the commodity index from the input TopologyDTO's.
     *
     * @param commodityIndexFactory Factory to use to create the commodity index.
     * @return the commodity index created from the input TopologyDTO's.
     */
    private CommodityIndex createCommodityIndex(final CommodityIndexFactory commodityIndexFactory) {
        final CommodityIndex index = commodityIndexFactory.newIndex();
        for (TopologyDTO.TopologyEntityDTO dto : entityOidToDto.values()) {
            index.addEntity(dto);
        }
        return index;
    }

    /**
     * Create providerUsedSubtractionMap.
     * provider oid -> commodity type -> used value of all consumers to be removed of this provider.
     * This map is used to update the utilization of providers if there are entities to be removed.
     * This can only happen in a plan with entities to remove.
     *
     * @param entityOidToDto topology entity DTOs
     * @param oidsToRemove oids to remove
     * @return providerUsedSubtractionMap
     */
    @VisibleForTesting
    Map<Long, Map<TopologyDTO.CommodityType, Double>> createProviderUsedSubtractionMap(
            final Map<Long, TopologyEntityDTO> entityOidToDto, final Set<Long> oidsToRemove) {
        if (oidsToRemove.isEmpty()) {
            return Collections.emptyMap();
        }

        final Map<Long, Map<TopologyDTO.CommodityType, Double>> providerUsedSubtractionMap = new HashMap<>();
        for (long oid : oidsToRemove) {
            final TopologyEntityDTO entity = entityOidToDto.get(oid);
            for (CommoditiesBoughtFromProvider commBoughtProvider : entity.getCommoditiesBoughtFromProvidersList()) {
                final TopologyEntityDTO provider = entityOidToDto.get(commBoughtProvider.getProviderId());
                // SKip non-workload type entity and entity without provider.
                if (!WORKLOAD_ENTITY_TYPES.contains(entity.getEntityType()) || provider == null) {
                    continue;
                }

                for (CommodityBoughtDTO commBought : commBoughtProvider.getCommodityBoughtList()) {
                    // Skip segmentation commodity.
                    if (commBought.getCommodityType().hasKey()) {
                        continue;
                    }
                    final Map<TopologyDTO.CommodityType, Double> commodityUsed =
                        providerUsedSubtractionMap.computeIfAbsent(commBoughtProvider.getProviderId(),
                            key -> new HashMap<>());
                    final List<Pair<Float, Float>> quantityList =
                        getCommBoughtQuantities(entity, commBought, provider.getOid());
                    // The size of quantityList is greater than 1 only when the commBought is a time slot commodity.
                    if (quantityList.size() >= 1) {
                        commodityUsed.put(commBought.getCommodityType(),
                            commodityUsed.getOrDefault(commBought.getCommodityType(), 0.0d)
                                + quantityList.get(0).first);
                    }
                }
            }
        }

        return providerUsedSubtractionMap;
    }

    /**
     * Sets the cost notification status to be used by topology converter for setting movable on cloud entities.
     * If the cloud cost notification fails, we will set movable false on cloud entities.
     *
     * @param listener The listened for the notification.
     * @param analysis The analysis currently running.
     *
     * @throws InterruptedException An interrupted exception.
     */
    public void setCostNotificationStatus(AnalysisRICoverageListener listener, Analysis analysis)
            throws InterruptedException {
        final long waitStartTime = System.currentTimeMillis();
        try {
            CostNotification notification = listener.receiveCostNotification(analysis).get();
            final StatusUpdate statusUpdate = notification.getStatusUpdate();
            final Status status = statusUpdate.getStatus();
            if (status != Status.SUCCESS) {
                logger.error("WARNING!!:Cost notification reception failed for analysis with context id"
                                + " : {}, topology id: {} with status: {} and message: {}. This will result"
                                + "in movable being set to false for cloud entities.", analysis.getContextId(), analysis.getTopologyId(), status,
                        statusUpdate.getStatusDescription());
                costNotificationStatus = Status.FAIL;
            } else {
                logger.debug("Cost notification with a success status received for analysis "
                        + "with context id: {}, topology id: {}", analysis.getContextId(), analysis.getTopologyId());
                costNotificationStatus = Status.SUCCESS;
            }
        } catch (ExecutionException e) {
            logger.error(
                    String.format("Error while receiving cost notification for analysis %s. WARNING!!:"
                                    + " Movable will be set to false for cloud entities. ",
                            analysis.getTopologyInfo()), e);
            costNotificationStatus = Status.FAIL;
        } finally {
            final long waitEndTime = System.currentTimeMillis();
            logger.debug("Analysis with context id: {}, topology id: {} waited {} ms for the "
                            + "cost notification.", analysis.getContextId(), analysis.getTopologyId(),
                    waitEndTime - waitStartTime);
        }
    }
}<|MERGE_RESOLUTION|>--- conflicted
+++ resolved
@@ -6,10 +6,12 @@
 import java.util.Comparator;
 import java.util.HashMap;
 import java.util.HashSet;
+import java.util.LinkedList;
 import java.util.List;
 import java.util.Map;
 import java.util.Objects;
 import java.util.Optional;
+import java.util.Queue;
 import java.util.Set;
 import java.util.concurrent.ExecutionException;
 import java.util.concurrent.atomic.AtomicLong;
@@ -175,7 +177,6 @@
     );
 
     /**
-<<<<<<< HEAD
      * Entity types for which commodity sold capacity should be preserved in CommodityBoughtTO of the ShoppingList.
      */
     private static final Set<Integer> OLD_CAPACITY_REQUIRED_ENTITY_TYPES =
@@ -192,8 +193,7 @@
 
     private static final double MINIMUM_ACHIEVABLE_IOPS_PERCENTAGE = 0.05;
 
-    private static final Logger logger = LogManager.getLogger();
-=======
+    /**
      * Provider utilization should be updated when removing the following entities.
      */
     private static final Set<Integer> WORKLOAD_ENTITY_TYPES = ImmutableSet.of(
@@ -207,7 +207,6 @@
             CommodityDTO.CommodityType.STORAGE_ACCESS_VALUE,
             CommodityDTO.CommodityType.IO_THROUGHPUT_VALUE
     );
->>>>>>> 75a57f07
 
     // TODO: In legacy this is taken from LicenseManager and is currently false
     private boolean includeGuaranteedBuyer = INCLUDE_GUARANTEED_BUYER_DEFAULT;
@@ -247,13 +246,9 @@
                              @Nonnull final CommodityIndexFactory commodityIndexFactory,
                              @Nonnull final TierExcluderFactory tierExcluderFactory,
                              @Nonnull final ConsistentScalingHelperFactory
-<<<<<<< HEAD
                                      consistentScalingHelperFactory,
                              @Nonnull final ReversibilitySettingFetcher
                                      reversibilitySettingFetcher) {
-=======
-                                     consistentScalingHelperFactory) {
->>>>>>> 75a57f07
         this.topologyInfo = Objects.requireNonNull(topologyInfo);
         this.cloudTopology = null;
         this.consistentScalingHelper = consistentScalingHelperFactory
@@ -278,14 +273,6 @@
         // Lazy initialize actionInterpreter. It needs to be lazy-initialized because it refers
         // to the lazy-initialized commodity index.
         this.actionInterpreter = Suppliers.memoize(() -> new ActionInterpreter(commodityConverter,
-<<<<<<< HEAD
-            shoppingListOidToInfos,
-            cloudTc,
-            unmodifiableEntityOidToDtoMap,
-            oidToProjectedTraderTOMap, commoditiesResizeTracker,
-            projectedRICoverageCalculator, tierExcluder, commodityIndex));
-        this.reversibilitySettingFetcher = reversibilitySettingFetcher;
-=======
                 shoppingListOidToInfos,
                 cloudTc,
                 unmodifiableEntityOidToDtoMap,
@@ -293,6 +280,7 @@
                 commoditiesResizeTracker,
                 projectedRICoverageCalculator, tierExcluder, commodityIndex,
                 getExplanationOverride()));
+        this.reversibilitySettingFetcher = reversibilitySettingFetcher;
     }
 
     /**
@@ -312,7 +300,6 @@
             }
             return marketTier.getTier().getEntityType() == EntityType.COMPUTE_TIER_VALUE;
         };
->>>>>>> 75a57f07
     }
 
     /**
@@ -326,24 +313,113 @@
 
     // Store skipped service entities which need to be added back to projected topology and price
     // index messages.
-<<<<<<< HEAD
-    private Map<Long, TopologyEntityDTO> skippedEntities = Maps.newHashMap();
-
-    @VisibleForTesting
-    protected Map<Long, TopologyEntityDTO> getSkippedEntities() {
-        return skippedEntities;
-    }
+    private final Map<Long, TopologyEntityDTO> skippedEntities = Maps.newHashMap();
+
+
+    private long shoppingListId = 1000L; // Arbitrary start value
+
+    private final AtomicLong cloneIndex = new AtomicLong(0);
+
+    // used in double comparision
+    public static final double EPSILON = 1e-5;
+
+    /**
+     * Map from entity OID to original topology entity DTO.
+     */
+    private final Map<Long, com.vmturbo.common.protobuf.topology.TopologyDTO.TopologyEntityDTO>
+            entityOidToDto = Maps.newHashMap();
+
+    private final Map<Long, TopologyEntityDTO> unmodifiableEntityOidToDtoMap
+            = Collections.unmodifiableMap(entityOidToDto);
+
+    // a map to keep the oid to projected traderTO mapping
+    private final Map<Long, EconomyDTOs.TraderTO> oidToProjectedTraderTOMap = Maps.newHashMap();
+
+    // a map to keep the oid to original traderTO mapping
+    private final Map<Long, TraderTO> oidToOriginalTraderTOMap = new HashMap<>();
+
+    private final Map<Long, TraderTO> unmodifiableOidToOriginalTraderTOMap
+            = Collections.unmodifiableMap(oidToOriginalTraderTOMap);
+
+    // Bicliquer created based on datastore
+    private final BiCliquer dsBasedBicliquer = new BiCliquer();
+    // Bicliquer created based on pm
+    private final BiCliquer pmBasedBicliquer = new BiCliquer();
+
+    // Table that stores the number of consumers of a commodity sold by a provider
+    private final Table<Long, CommodityType, Integer> numConsumersOfSoldCommTable =
+            HashBasedTable.create();
+    // Map from bcKey to commodity bought
+    private final Map<String, CommodityDTOs.CommodityBoughtTO> bcCommodityBoughtMap = Maps.newHashMap();
+    // a BiMap from DSPMAccess and Datastore commodity sold key to seller oid
+    // Note: the commodity key is composed of entity type and entity ID (which is different from
+    // OID)
+    private final BiMap<String, Long> accessesByKey = HashBiMap.create();
+
+    private final Map<TopologyEntityDTO, TopologyEntityDTO> azToRegionMap = new HashMap<>();
+
+    // This map will hold VM/DB -> BusinessAccount mapping.
+    private final Map<TopologyEntityDTO, TopologyEntityDTO> cloudEntityToBusinessAccount = new HashMap<>();
+    // This will hold the set of all business accounts in the topology
+    private final Set<TopologyEntityDTO> businessAccounts = new HashSet<>();
+
+    private final TopologyInfo topologyInfo;
+
+    private final CommoditiesResizeTracker commoditiesResizeTracker = new CommoditiesResizeTracker();
 
     // a map keeps shoppinglist oid to ShoppingListInfo which is a container for
     // shoppinglist oid, buyer oid, seller oid and commodity bought
     private final Map<Long, ShoppingListInfo> shoppingListOidToInfos = Maps.newHashMap();
 
-    public Set<Long> getCloudVmComputeShoppingListIDs() {
-        return cloudVmComputeShoppingListIDs;
-    }
-
-    /**
-     * Constructor with includeGuaranteedBuyer parameter.
+    private float quoteFactor = MarketAnalysisUtils.QUOTE_FACTOR;
+    private float liveMarketMoveCostFactor = MarketAnalysisUtils.LIVE_MARKET_MOVE_COST_FACTOR;
+
+    // Add a cost of moving from source to destination.
+    private static final float PLAN_MOVE_COST_FACTOR = 0.0f;
+    private static final float CLOUD_QUOTE_FACTOR = 1;
+
+    private final CommodityConverter commodityConverter;
+
+    private final Supplier<ActionInterpreter> actionInterpreter;
+
+    private final CloudTopology<TopologyEntityDTO> cloudTopology;
+
+    /**
+     * Utility to track errors encountered during conversion.
+     */
+    private final ConversionErrorCounts conversionErrorCounts = new ConversionErrorCounts();
+
+    /**
+     * Index that keeps scaling factors applied during conversion TO market entities, to allow
+     * quick lookups to reverse scaling when converting FROM market entities.
+     * <p/>
+     * Lazily initialized to reduce memory usage in the component until we actually need to
+     * use the CommodityIndex when we convert back from market.
+     */
+    private Supplier<CommodityIndex> commodityIndex;
+
+    private final TierExcluder tierExcluder;
+
+    private final ConsistentScalingHelper consistentScalingHelper;
+
+    private final MarketMode marketMode;
+
+    private final ReversibilitySettingFetcher reversibilitySettingFetcher;
+
+    private Set<Long> entityOidsWithReversibilityPreferred;
+
+    /**
+     * Whether it is a cloud migration plan.
+     */
+    private boolean isCloudMigration;
+
+    /**
+     * Whether resize is enabled, for cloud migration plan.
+     */
+    private boolean isCloudResizeEnabled;
+
+    /**
+     * Constructor with includeGuaranteedBuyer parameter. Entry point from Analysis.
      *
      * @param topologyInfo Information about the topology.
      * @param includeGuaranteedBuyer whether to include guaranteed buyers (VDC, VPod, DPod) or not
@@ -373,171 +449,6 @@
                              @Nonnull final ConsistentScalingHelperFactory consistentScalingHelperFactory,
                              @Nonnull final CloudTopology<TopologyEntityDTO> cloudTopology,
                              @Nonnull final ReversibilitySettingFetcher reversibilitySettingFetcher) {
-        this.topologyInfo = Objects.requireNonNull(topologyInfo);
-        this.cloudTopology = cloudTopology;
-        this.includeGuaranteedBuyer = includeGuaranteedBuyer;
-        this.quoteFactor = quoteFactor;
-        this.marketMode = marketMode;
-        this.liveMarketMoveCostFactor = liveMarketMoveCostFactor;
-        this.consistentScalingHelper = consistentScalingHelperFactory
-            .newConsistentScalingHelper(topologyInfo, getShoppingListOidToInfos());
-        this.commodityConverter = incomingCommodityConverter != null ?
-                incomingCommodityConverter : new CommodityConverter(new NumericIDAllocator(),
-                includeGuaranteedBuyer, dsBasedBicliquer, numConsumersOfSoldCommTable,
-                conversionErrorCounts, consistentScalingHelper);
-        this.tierExcluder = tierExcluderFactory.newExcluder(topologyInfo, this.commodityConverter,
-            getShoppingListOidToInfos());
-        this.cloudTc = new CloudTopologyConverter(unmodifiableEntityOidToDtoMap, topologyInfo,
-                pmBasedBicliquer, dsBasedBicliquer, this.commodityConverter, azToRegionMap, businessAccounts,
-                marketPriceTable, cloudCostData, tierExcluder, cloudTopology);
-        this.commodityIndex = Suppliers.memoize(() -> this.createCommodityIndex(commodityIndexFactory));
-        this.projectedRICoverageCalculator = new ProjectedRICoverageCalculator(
-            oidToOriginalTraderTOMap, cloudTc, this.commodityConverter);
-        this.actionInterpreter = Suppliers.memoize(() -> new ActionInterpreter(commodityConverter,
-            shoppingListOidToInfos,
-            cloudTc,
-            unmodifiableEntityOidToDtoMap,
-            oidToProjectedTraderTOMap, commoditiesResizeTracker,
-            projectedRICoverageCalculator, tierExcluder, commodityIndex));
-        this.reversibilitySettingFetcher = reversibilitySettingFetcher;
-    }
-=======
-    private final Map<Long, TopologyEntityDTO> skippedEntities = Maps.newHashMap();
->>>>>>> 75a57f07
-
-
-    private long shoppingListId = 1000L; // Arbitrary start value
-
-    private final AtomicLong cloneIndex = new AtomicLong(0);
-
-    // used in double comparision
-    public static final double EPSILON = 1e-5;
-
-    /**
-     * Map from entity OID to original topology entity DTO.
-     */
-    private final Map<Long, com.vmturbo.common.protobuf.topology.TopologyDTO.TopologyEntityDTO>
-            entityOidToDto = Maps.newHashMap();
-
-    private final Map<Long, TopologyEntityDTO> unmodifiableEntityOidToDtoMap
-            = Collections.unmodifiableMap(entityOidToDto);
-
-    // a map to keep the oid to projected traderTO mapping
-    private final Map<Long, EconomyDTOs.TraderTO> oidToProjectedTraderTOMap = Maps.newHashMap();
-
-    // a map to keep the oid to original traderTO mapping
-    private final Map<Long, TraderTO> oidToOriginalTraderTOMap = new HashMap<>();
-
-    private final Map<Long, TraderTO> unmodifiableOidToOriginalTraderTOMap
-            = Collections.unmodifiableMap(oidToOriginalTraderTOMap);
-
-    // Bicliquer created based on datastore
-    private final BiCliquer dsBasedBicliquer = new BiCliquer();
-    // Bicliquer created based on pm
-    private final BiCliquer pmBasedBicliquer = new BiCliquer();
-
-    // Table that stores the number of consumers of a commodity sold by a provider
-    private final Table<Long, CommodityType, Integer> numConsumersOfSoldCommTable =
-            HashBasedTable.create();
-    // Map from bcKey to commodity bought
-    private final Map<String, CommodityDTOs.CommodityBoughtTO> bcCommodityBoughtMap = Maps.newHashMap();
-    // a BiMap from DSPMAccess and Datastore commodity sold key to seller oid
-    // Note: the commodity key is composed of entity type and entity ID (which is different from
-    // OID)
-    private final BiMap<String, Long> accessesByKey = HashBiMap.create();
-
-    private final Map<TopologyEntityDTO, TopologyEntityDTO> azToRegionMap = new HashMap<>();
-
-    // This map will hold VM/DB -> BusinessAccount mapping.
-    private final Map<TopologyEntityDTO, TopologyEntityDTO> cloudEntityToBusinessAccount = new HashMap<>();
-    // This will hold the set of all business accounts in the topology
-    private final Set<TopologyEntityDTO> businessAccounts = new HashSet<>();
-
-    private final TopologyInfo topologyInfo;
-
-    private final CommoditiesResizeTracker commoditiesResizeTracker = new CommoditiesResizeTracker();
-
-    // a map keeps shoppinglist oid to ShoppingListInfo which is a container for
-    // shoppinglist oid, buyer oid, seller oid and commodity bought
-    private final Map<Long, ShoppingListInfo> shoppingListOidToInfos = Maps.newHashMap();
-
-    private float quoteFactor = MarketAnalysisUtils.QUOTE_FACTOR;
-    private float liveMarketMoveCostFactor = MarketAnalysisUtils.LIVE_MARKET_MOVE_COST_FACTOR;
-
-    // Add a cost of moving from source to destination.
-    private static final float PLAN_MOVE_COST_FACTOR = 0.0f;
-    private static final float CLOUD_QUOTE_FACTOR = 1;
-
-    private final CommodityConverter commodityConverter;
-
-    private final Supplier<ActionInterpreter> actionInterpreter;
-
-    private final CloudTopology<TopologyEntityDTO> cloudTopology;
-
-    /**
-     * Utility to track errors encountered during conversion.
-     */
-    private final ConversionErrorCounts conversionErrorCounts = new ConversionErrorCounts();
-
-    /**
-     * Index that keeps scaling factors applied during conversion TO market entities, to allow
-     * quick lookups to reverse scaling when converting FROM market entities.
-     * <p/>
-     * Lazily initialized to reduce memory usage in the component until we actually need to
-     * use the CommodityIndex when we convert back from market.
-     */
-    private Supplier<CommodityIndex> commodityIndex;
-
-    private final TierExcluder tierExcluder;
-
-    private final ConsistentScalingHelper consistentScalingHelper;
-
-    private final MarketMode marketMode;
-
-<<<<<<< HEAD
-    private final ReversibilitySettingFetcher reversibilitySettingFetcher;
-
-    private Set<Long> entityOidsWithReversibilityPreferred;
-=======
-    /**
-     * Whether it is a cloud migration plan.
-     */
-    private boolean isCloudMigration;
-
-    /**
-     * Whether resize is enabled, for cloud migration plan.
-     */
-    private boolean isCloudResizeEnabled;
-
-    /**
-     * Constructor with includeGuaranteedBuyer parameter. Entry point from Analysis.
-     *
-     * @param topologyInfo Information about the topology.
-     * @param includeGuaranteedBuyer whether to include guaranteed buyers (VDC, VPod, DPod) or not
-     * @param quoteFactor to be used by move recommendations.
-     * @param marketMode the market generates compute scaling action for could vms if false.
-     *                  the SMA (Stable Marriage Algorithm)  library generates them if true.
-     * @param liveMarketMoveCostFactor used by the live market to control aggressiveness of move actions.
-     * @param marketPriceTable market price table
-     * @param incomingCommodityConverter the commodity converter
-     * @param cloudCostData cloud cost data
-     * @param commodityIndexFactory commodity index factory
-     * @param tierExcluderFactory tierExcluderFactory
-     * @param consistentScalingHelperFactory CSM helper factory
-     * @param cloudTopology instance to look up topology relationships
-     */
-    public TopologyConverter(@Nonnull final TopologyInfo topologyInfo,
-                             final boolean includeGuaranteedBuyer,
-                             final float quoteFactor,
-                             final MarketMode marketMode,
-                             final float liveMarketMoveCostFactor,
-                             @Nonnull final MarketPriceTable marketPriceTable,
-                             CommodityConverter incomingCommodityConverter,
-                             final CloudCostData cloudCostData,
-                             final CommodityIndexFactory commodityIndexFactory,
-                             @Nonnull final TierExcluderFactory tierExcluderFactory,
-                             @Nonnull final ConsistentScalingHelperFactory consistentScalingHelperFactory,
-                             @Nonnull final CloudTopology<TopologyEntityDTO> cloudTopology) {
         this.topologyInfo = Objects.requireNonNull(topologyInfo);
         this.cloudTopology = cloudTopology;
         this.includeGuaranteedBuyer = includeGuaranteedBuyer;
@@ -571,6 +482,7 @@
                 getExplanationOverride()));
         this.isCloudMigration = TopologyDTOUtil.isCloudMigrationPlan(topologyInfo);
         this.isCloudResizeEnabled = TopologyDTOUtil.isResizableCloudMigrationPlan(topologyInfo);
+        this.reversibilitySettingFetcher = reversibilitySettingFetcher;
     }
 
     /**
@@ -587,7 +499,6 @@
             return Optional.of(marketTier.getTier().getOid());
         }
     }
->>>>>>> 75a57f07
 
     @VisibleForTesting
     public TopologyConverter(@Nonnull final TopologyInfo topologyInfo,
@@ -708,8 +619,6 @@
         return TopologyDTOUtil.isPlan(topologyInfo);
     }
 
-<<<<<<< HEAD
-=======
     /**
      * Convert a collection of common protobuf topology entity DTOs to analysis protobuf economy DTOs.
      * @param topology list of topology entity DTOs
@@ -721,7 +630,6 @@
         return convertToMarket(topology, Collections.emptySet());
     }
 
->>>>>>> 75a57f07
     /**
      * Convert a collection of common protobuf topology entity DTOs to analysis protobuf economy DTOs.
      * @param topology list of topology entity DTOs
@@ -1152,19 +1060,6 @@
             }
             commoditiesBoughtFromProviderBuilder.setProviderId(supplier);
         }
-<<<<<<< HEAD
-        final TopologyEntityDTO supplierEntity = entityOidToDto.get(supplier);
-        if (supplierEntity != null) {
-            commoditiesBoughtFromProviderBuilder
-                .setProviderEntityType(supplierEntity.getEntityType());
-        } else {
-            // For a sl of an unplaced VM before market, it doesn't have a provider, but has
-            // providerEntityType. It should remain the same if it's unplaced after market.
-            // For a sl moving from active provider/unplaced to provisioned provider,
-            // we can get the providerEntityType from slInfo
-            slInfo.getSellerEntityType()
-                .ifPresent(commoditiesBoughtFromProviderBuilder::setProviderEntityType);
-=======
         // For a sl of an unplaced VM before market, it doesn't have a provider, but has
         // providerEntityType. It should remain the same if it's unplaced after market.
         // For a sl moving from active provider/unplaced to provisioned provider,
@@ -1174,12 +1069,11 @@
         } else {
             slInfo.getSellerEntityType()
                     .ifPresent(commoditiesBoughtFromProviderBuilder::setProviderEntityType);
->>>>>>> 75a57f07
         }
         slInfo.getResourceId().ifPresent(commoditiesBoughtFromProviderBuilder::setVolumeId);
         if (!commoditiesBoughtFromProviderBuilder.hasVolumeId()
-                && slInfo.getCollapsedBuyerId() != null) {
-            commoditiesBoughtFromProviderBuilder.setVolumeId(slInfo.getCollapsedBuyerId());
+                && slInfo.getCollapsedBuyerId().isPresent()) {
+            commoditiesBoughtFromProviderBuilder.setVolumeId(slInfo.getCollapsedBuyerId().get());
         }
         return commoditiesBoughtFromProviderBuilder.build();
     }
@@ -1379,13 +1273,10 @@
                         storageCommSold.setUsed(Math.max(0, storageCommSold.getUsed() - stAmtToReleaseInMB)));
             });
 
-<<<<<<< HEAD
-=======
         overwriteCommoditiesBoughtByVMsFromVolumes(entityDTOBuilder);
         updateProjectedEntityOsType(entityDTOBuilder);
         updateProjectedCores(entityDTOBuilder);
 
->>>>>>> 75a57f07
         TopologyEntityDTO entityDTO = entityDTOBuilder.build();
         topologyEntityDTOs.add(entityDTO);
         topologyEntityDTOs.addAll(createResources(entityDTO));
@@ -1473,6 +1364,61 @@
             result.add(soldBuilder.build());
         }
         return result;
+    }
+
+    /**
+     * This method overwrites projected commodities bought by VMs from volumes using original
+     * commodities. That is each projected commodity bought by VM from volume is replaced with
+     * related commodity from original VM {@code TopologyEntityDTO}.
+     *
+     * @param entityBuilder Projected entity builder.
+     */
+    private void overwriteCommoditiesBoughtByVMsFromVolumes(
+            @Nonnull final TopologyEntityDTO.Builder entityBuilder) {
+        if (entityBuilder.getEntityType() != EntityType.VIRTUAL_MACHINE.getNumber()) {
+            return;
+        }
+
+        final TopologyEntityDTO originalVm = entityOidToDto.get(entityBuilder.getOid());
+        if (originalVm == null) {
+            logger.error("Cannot find original entity for projected VM: " + entityBuilder.getOid());
+            return;
+        }
+
+        // Get original commodities
+        final Queue<CommoditiesBoughtFromProvider> originalCommodities =
+                originalVm.getCommoditiesBoughtFromProvidersList()
+                        .stream()
+                        .filter(commBought -> commBought.getProviderEntityType()
+                                == EntityType.VIRTUAL_VOLUME.getNumber())
+                        .collect(Collectors.toCollection(LinkedList::new));
+
+        if (originalCommodities.isEmpty()) {
+            return;
+        }
+
+        // Replace every commodity bought from volume with original commodity. We assume that the
+        // number of commodities hasn't changed.
+        for (int i = 0; i < entityBuilder.getCommoditiesBoughtFromProvidersCount(); i++) {
+            final long providerEntityType = entityBuilder
+                    .getCommoditiesBoughtFromProvidersBuilder(i).getProviderEntityType();
+            if (providerEntityType == EntityType.VIRTUAL_VOLUME.getNumber()) {
+                final CommoditiesBoughtFromProvider nextCommBought = originalCommodities.poll();
+                if (nextCommBought == null) {
+                    logger.error("The number of projected commodities bought by VM {} from "
+                                    + "Volumes is greater than the number of original commodities",
+                            entityBuilder.getOid());
+                    return;
+                }
+                entityBuilder.setCommoditiesBoughtFromProviders(i, nextCommBought.toBuilder());
+            }
+        }
+
+        if (!originalCommodities.isEmpty()) {
+            logger.error("The number of projected commodities bought by VM {} from Volumes "
+                    + "doesn't match the number of original commodities. {} extra original "
+                    + "commodities found", entityBuilder.getOid(), originalCommodities.size());
+        }
     }
 
     /**
@@ -1732,10 +1678,6 @@
                             .setConnectionType(ConnectionType.NORMAL_CONNECTION).build();
                     volume.addConnectedEntityList(connectedStorage);
 
-<<<<<<< HEAD
-                    createConnectedAzOrRegion(topologyEntityDTO)
-                        .ifPresent(volume::addConnectedEntityList);
-=======
                     // Get the AZ or Region the VM is connected to (there is no zone for azure or on-prem)
                     List<TopologyEntityDTO> azOrRegion = TopologyDTOUtil.getConnectedEntitiesOfType(
                         topologyEntityDTO,
@@ -1806,7 +1748,6 @@
                         }
                     }
 
->>>>>>> 75a57f07
                     copyStaticAttributes(originalVolume, volume);
                     volume.setDisplayName(originalVolume.getDisplayName());
                     resources.add(volume.build());
@@ -2101,13 +2042,8 @@
                 return drivingSoldCommodityBasedCapacity(drivingCommmoditySoldList, topologyDTO, providerOid);
             }
         }
-<<<<<<< HEAD
-        if (providerOid != null &&
-                TopologyConversionConstants.CLOUD_BOUGHT_COMMODITIES_RESIZED.contains(
-=======
         if (providerOid != null
                 && TopologyConversionConstants.CLOUD_BOUGHT_COMMODITIES_RESIZED.contains(
->>>>>>> 75a57f07
                         commBought.getCommodityType().getType())) {
             final MarketTier marketTier = cloudTc.getMarketTier(providerOid);
             if (marketTier != null) {
@@ -2121,25 +2057,7 @@
 
                 if (commoditySoldDTO.isPresent() && commoditySoldDTO.get().getIsResizeable()
                                 && commoditySoldDTO.get().hasCapacity()) {
-<<<<<<< HEAD
-                    // We want to use the historical used (already smoothened) for both the resize-up
-                    // and resize-down demand calculations. We do not want to consider the
-                    // historical max or the peaks to avoid a one-time historic max value to cause
-                    // resize decisions.
-                    final float[] resizedQuantity = calculateResizedQuantity(histUsed[0], histUsed[0],
-                            (float)commBought.getUsed(), histPeak[0],
-                            (float)commoditySoldDTO.get().getCapacity(),
-                            (float)commBought.getResizeTargetUtilization(), false, false);
-                    commoditiesResizeTracker.save(topologyDTO.getOid(), providerOid, commBought.getCommodityType(),
-                               resizedQuantity[0] - commoditySoldDTO.get().getCapacity() > 0);
-                    logger.debug("Using a peak used of {} for commodity type {} for entity {}.",
-                            resizedQuantity[1], commBought.getCommodityType().getType(),
-                            topologyDTO.getDisplayName());
-                    return new float[][]{new float[]{resizedQuantity[0]},
-                            new float[]{resizedQuantity[1]}};
-=======
                     return getCloudResizableBoughtCommodityCapacity(topologyDTO, commBought, histUsed, histPeak, commoditySoldDTO.get(), providerOid);
->>>>>>> 75a57f07
                 } else {
                     logger.debug("Tier {} does not sell commodity type {} for entity {}",
                             tier::getDisplayName, commBought::getCommodityType,
@@ -2196,7 +2114,7 @@
             final float[] resizedQuantity = calculateResizedQuantity(histUsed[0], histUsed[0],
                 (float)commBought.getUsed(), histPeak[0],
                 (float)commoditySoldDTO.getCapacity(),
-                (float)commBought.getResizeTargetUtilization(), false);
+                (float)commBought.getResizeTargetUtilization(), false, false);
             commoditiesResizeTracker.save(topologyDTO.getOid(), providerOid, commBought.getCommodityType(),
                 resizedQuantity[0] - commoditySoldDTO.getCapacity() > 0);
             logger.debug("Using a peak used of {} for commodity type {} for entity {}.",
@@ -2923,7 +2841,6 @@
                     && commBoughtGrouping.getProviderEntityType() != EntityType.AVAILABILITY_ZONE_VALUE) {
                 TopologyEntityDTO entityForSL = topologyEntity;
                 CommoditiesBoughtFromProvider commBoughtGroupingForSL = commBoughtGrouping;
-<<<<<<< HEAD
                 final Integer providerTypeAfterCollapsing = CollapsedTraderHelper
                         .getNewProviderTypeAfterCollapsing(topologyEntity.getEntityType(),
                                 commBoughtGrouping.getProviderEntityType());
@@ -2934,20 +2851,6 @@
                         logger.error("Provider {} for entity {} not found", directProviderId, topologyEntity.getOid());
                         continue;
                     }
-=======
-                final Integer providerTypeAfterCollapsing =
-                        CollapsedTraderHelper.getProviderTypeAfterCollapsing(topologyEntity.getEntityType(),
-                                commBoughtGrouping.getProviderEntityType());
-                // From RBC 39682, commBoughtGrouping from VM -> Volume is being replaced with
-                // the one from Volume -> StorageTier if there is one present.
-                if (providerTypeAfterCollapsing != null) {
-                    Long directProviderId = commBoughtGrouping.getProviderId();
-                    if (entityOidToDto.get(directProviderId) == null) {
-                        logger.error("Provider {} for entity {} not found", directProviderId, topologyEntity.getOid());
-                        continue;
-                    }
-                    TopologyEntityDTO directProvider = entityOidToDto.get(directProviderId);
->>>>>>> 75a57f07
                     commBoughtGroupingForSL = directProvider.getCommoditiesBoughtFromProvidersList().stream()
                             .filter(CommoditiesBoughtFromProvider::hasProviderEntityType)
                             .filter(commBought -> commBought.getProviderEntityType() == providerTypeAfterCollapsing)
@@ -2957,8 +2860,6 @@
                                 providerTypeAfterCollapsing, directProviderId);
                         continue;
                     }
-<<<<<<< HEAD
-=======
                     if (isCloudMigration) {
                         // Volume may not be movable for real-time, but for plans, make it
                         // movable if commBoughtGrouping b/w VM -> Volume is set so.
@@ -2969,7 +2870,6 @@
                                 && commBoughtGrouping.getMovable());
                         commBoughtGroupingForSL = cbgBuilder.build();
                     }
->>>>>>> 75a57f07
                     entityForSL = directProvider;
                 }
                 Pair<Long, Class> providerId;
@@ -2982,17 +2882,6 @@
                 if (providerId.second == RiDiscountedMarketTier.class) {
                     computeTierProviderId = providerId.first;
                 }
-<<<<<<< HEAD
-                shoppingLists.add(createShoppingList(
-                        entityForSL,
-                        topologyEntity,
-                        entityForSL.getEntityType(),
-                        topologyEntity.getAnalysisSettings().getShopTogether(),
-                        providerId.first,
-                        commBoughtGroupingForSL,
-                        providers,
-                        scalingGroupUsage));
-=======
                 if (skipShoppingListCreation(entityForSL)) {
                     logger.trace("For context: {}: Skip SL creation for: {} ({}), entity: {}.",
                             topologyInfo.getTopologyContextId(), entityForSL.getDisplayName(),
@@ -3002,7 +2891,6 @@
                             topologyEntity.getAnalysisSettings().getShopTogether(), providerId.first,
                             commBoughtGroupingForSL, providers, scalingGroupUsage));
                 }
->>>>>>> 75a57f07
             }
         }
         return new Pair<>(shoppingLists, computeTierProviderId);
@@ -3155,23 +3043,13 @@
         float moveCost = !isPlan() && (entityType == EntityType.VIRTUAL_MACHINE_VALUE
                 && provider != null // this check is for testing purposes
                 && provider.getEntityType() == EntityType.STORAGE_VALUE)
-<<<<<<< HEAD
-                        ? (float)(totalStorageAmountBought(entityForSL) / Units.KIBI)
-                        : 0.0f;
-        Set<CommodityDTOs.CommodityBoughtTO> values = filterUnknownLicense(commBoughtGroupingForSL.getCommodityBoughtList()
-            .stream(), entityForSL)
-            .filter(CommodityBoughtDTO::getActive)
-            .map(topoCommBought -> convertCommodityBought(entityForSL, topoCommBought, providerOid,
-                    shopTogether, providers, scalingGroupUsage))
-=======
                 ? (float)(totalStorageAmountBought(entityForSL) / Units.KIBI)
                 : 0.0f;
         Set<CommodityDTOs.CommodityBoughtTO> values = filterUnknownLicense(commBoughtGroupingForSL.getCommodityBoughtList(),
                 entityForSL)
                 .filter(CommodityBoughtDTO::getActive)
                 .map(topoCommBought -> convertCommodityBought(entityForSL, topoCommBought, providerOid,
-                        shopTogether, providers, scalingGroupUsage, entityType == EntityType.VIRTUAL_VOLUME_VALUE))
->>>>>>> 75a57f07
+                        shopTogether, providers, scalingGroupUsage))
                 // Null for DSPMAccess/Datastore and shop-together
             .filter(Objects::nonNull)
                 .flatMap(List::stream)
@@ -3181,12 +3059,6 @@
             // For cloud buyers, add biClique comm bought because we skip them in
             // convertCommodityBought method
             if (!shopTogether) {
-<<<<<<< HEAD
-                createBcCommodityBoughtForCloudEntity(providerOid, entityForSLOid).forEach(values::add);
-            }
-            // Create DC comm bought
-            createDCCommodityBoughtForCloudEntity(providerOid, entityForSLOid).ifPresent(values::add);
-=======
                 // NOTE: Skip biClique creation for migration case where the shoptogether is true
                 // for migrating entities.
                 createBcCommodityBoughtForCloudEntity(providerOid, entityForSLOid).forEach(values::add);
@@ -3197,7 +3069,6 @@
                 createDCCommodityBoughtForCloudEntity(providerOid, entityForSLOid)
                         .ifPresent(values::add);
             }
->>>>>>> 75a57f07
             if (marketMode != MarketMode.SMAOnly) {
                 // Create Coupon Comm
                 Optional<CommodityBoughtTO> coupon = createCouponCommodityBoughtForCloudEntity(
@@ -3209,11 +3080,8 @@
             }
             // Create template exclusion commodity bought
             values.addAll(createTierExclusionCommodityBoughtForCloudEntity(providerOid, entityForSLOid));
-<<<<<<< HEAD
-=======
         } else if (isCloudMigration) {
             values.addAll(createTierExclusionCommodityBoughtForMigratingEntity(providerOid, entityForSLOid));
->>>>>>> 75a57f07
         }
         final long id = shoppingListId++;
         // Check if the provider of the shopping list is UNKNOWN. If true, set movable false.
@@ -3241,14 +3109,10 @@
             isMovable &= commBoughtGroupingForSL.getScalable();
             // Apply EligibleForScale to movable for cloud VMs in realtime
             if (!isPlan()) {
-<<<<<<< HEAD
-                isMovable = isMovable && entityForSL.getAnalysisSettings().getIsEligibleForScale();
-=======
                 // In realtime analysis, we need to check if the cost notification status has succeeded.
                 // If it hasn't, we mark movable false for cloud VMs.
                 isMovable = isMovable && entityForSL.getAnalysisSettings().getIsEligibleForScale()
                         && costNotificationStatus == Status.SUCCESS;
->>>>>>> 75a57f07
             }
         }
 
@@ -3298,20 +3162,14 @@
         // Preserve collapsedBuyerId in ShoppingListInfo.
         final Long collapsedBuyerId = entityForSL == originalEntityAsTrader ? null : entityForSLOid;
         shoppingListOidToInfos.put(id,
-<<<<<<< HEAD
-            new ShoppingListInfo(id, originalEntityAsTrader.getOid(), providerOid, resourceId, collapsedBuyerId, providerEntityType,
-                    commBoughtGroupingForSL.getCommodityBoughtList()));
-=======
                 new ShoppingListInfo(id, originalEntityAsTrader.getOid(), providerOid, resourceId, collapsedBuyerId, providerEntityType,
                         commBoughtGroupingForSL.getCommodityBoughtList()));
->>>>>>> 75a57f07
 
         // in SMAOnly mode we are preventing M2 to generate actions for cloud VMs
         if (addShoppingListToSMA && marketMode == MarketMode.SMAOnly) {
             economyShoppingListBuilder.setMovable(false);
         }
 
-<<<<<<< HEAD
         if (entityType == EntityType.VIRTUAL_VOLUME_VALUE
                 && originalEntityAsTrader.getEntityType() == EntityType.VIRTUAL_MACHINE_VALUE) {
             // Set cloud volume shoppingList to be in Savings/Reversibility mode.
@@ -3321,16 +3179,6 @@
             dropIopsDemandForThroughputDrivenVolume(entityForSL, values);
         }
         economyShoppingListBuilder.addAllCommoditiesBought(values);
-=======
-        // TODO: Not doing this for now as protobuf changes not yet in.
-        // Set cloud volume shoppingList to be in Savings mode.
-        /*
-        if (entityType == EntityType.VIRTUAL_VOLUME_VALUE) {
-            economyShoppingListBuilder.setDemandScalable(true);
-        }
-         */
-
->>>>>>> 75a57f07
         return economyShoppingListBuilder.build();
     }
 
@@ -3622,8 +3470,7 @@
             @Nullable final Long providerOid,
             final boolean shopTogether,
             final Map<Long, Long> providers,
-            final Optional<ScalingGroupUsage> scalingGroupUsage,
-            final boolean oldCommQuantityRequired) {
+            final Optional<ScalingGroupUsage> scalingGroupUsage) {
         CommodityType type = topologyCommBought.getCommodityType();
         if (CommodityConverter.isBicliqueCommodity(type)) {
             if (shopTogether || cloudTc.isMarketTier(providerOid)) {
@@ -3638,15 +3485,14 @@
         }
         // all other commodities - convert to DTO regardless of shop-together
         return createAndValidateCommBoughtTO(buyer, topologyCommBought, providerOid,
-                scalingGroupUsage, oldCommQuantityRequired);
+                scalingGroupUsage);
     }
 
     @VisibleForTesting
     List<CommodityDTOs.CommodityBoughtTO> createAndValidateCommBoughtTO(
             final TopologyEntityDTO buyer,
             CommodityBoughtDTO topologyCommBought, @Nullable final Long providerOid,
-            final Optional<ScalingGroupUsage> scalingGroupUsage,
-            final boolean oldCommQuantityRequired) {
+            final Optional<ScalingGroupUsage> scalingGroupUsage) {
         List<Pair<Float, Float>> quantityList = getCommBoughtQuantities(buyer, topologyCommBought,
                 providerOid, scalingGroupUsage);
         int slots =
@@ -3664,7 +3510,6 @@
             float peakQuantity = quantities.second.floatValue();
             CommodityBoughtTO.Builder builder = CommodityDTOs.CommodityBoughtTO.newBuilder().setSpecification(spec);
             final int commodityType = topologyCommBought.getCommodityType().getType();
-<<<<<<< HEAD
             // Add old capacity for cloud volume shoppingList.
             if (OLD_CAPACITY_REQUIRED_ENTITY_TYPES.contains(buyer.getEntityType())
                     && OLD_CAPACITY_REQUIRED_COMM_TYPES.contains(commodityType)) {
@@ -3682,26 +3527,6 @@
                 if (oldCapacity != 0) {
                     builder.setAssignedCapacityForBuyer(oldCapacity);
                 }
-=======
-            // Add old requested quantity for cloud volume shoppingList.
-            if (oldCommQuantityRequired && OLD_QUANTITY_REQUIRED_COMM_TYPES.contains(commodityType)) {
-                Optional<CommoditySoldDTO> volumeSold = buyer.getCommoditySoldListList().stream()
-                        .filter(sold -> sold.getCommodityType().getType() == commodityType)
-                        .filter(Objects::nonNull)
-                        .findFirst();
-                float oldRequestedQuantity = volumeSold.isPresent() ? (float)volumeSold.get().getCapacity() : 0f;
-                if (commodityType == CommodityDTO.CommodityType.STORAGE_AMOUNT_VALUE) {
-                    // Convert volume StorageAmount quantity from MB to GB
-                    quantity /= Units.KIBI;
-                    peakQuantity /= Units.KIBI;
-                    oldRequestedQuantity /= Units.KIBI;
-                }
-                // TODO: Comment out for now till protobuf changes are in.
-                /*
-                if (oldRequestedQuantity != 0) {
-                    builder.setOldRequestedQuantity(oldRequestedQuantity);
-                }
-                 */
             } else if (isCloudMigration && commodityType
                     == CommodityDTO.CommodityType.STORAGE_AMOUNT_VALUE) {
                 // Storage amount used is coming in MB, market expects in GB which is tier capacity.
@@ -3712,7 +3537,6 @@
                 // expecting quantity in MB and might perform their own unit conversion.
                 quantity /= Units.KIBI;
                 peakQuantity /= Units.KIBI;
->>>>>>> 75a57f07
             }
             builder.setQuantity(quantity).setPeakQuantity(peakQuantity);
             boughtTOs.add(builder.build());
