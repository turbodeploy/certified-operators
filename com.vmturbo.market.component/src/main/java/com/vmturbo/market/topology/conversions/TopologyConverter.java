package com.vmturbo.market.topology.conversions;

import java.util.ArrayList;
import java.util.Collection;
import java.util.Collections;
import java.util.Comparator;
import java.util.HashMap;
import java.util.HashSet;
import java.util.LinkedList;
import java.util.List;
import java.util.Map;
import java.util.Objects;
import java.util.Optional;
import java.util.Queue;
import java.util.Set;
import java.util.concurrent.atomic.AtomicLong;
import java.util.function.BiFunction;
import java.util.function.Function;
import java.util.function.Supplier;
import java.util.stream.Collectors;
import java.util.stream.Stream;

import javax.annotation.Nonnull;
import javax.annotation.Nullable;

import com.google.common.annotations.VisibleForTesting;
import com.google.common.base.Suppliers;
import com.google.common.collect.BiMap;
import com.google.common.collect.HashBasedTable;
import com.google.common.collect.HashBiMap;
import com.google.common.collect.ImmutableList;
import com.google.common.collect.ImmutableMap;
import com.google.common.collect.ImmutableSet;
import com.google.common.collect.Lists;
import com.google.common.collect.Maps;
import com.google.common.collect.Sets;
import com.google.common.collect.Table;
import com.google.gson.Gson;

import org.apache.commons.lang3.mutable.MutableDouble;
import org.apache.logging.log4j.LogManager;
import org.apache.logging.log4j.Logger;
import org.checkerframework.checker.nullness.qual.NonNull;

import com.vmturbo.common.protobuf.action.ActionDTO.Action;
import com.vmturbo.common.protobuf.common.EnvironmentTypeEnum.EnvironmentType;
import com.vmturbo.common.protobuf.cost.Cost.EntityReservedInstanceCoverage;
import com.vmturbo.common.protobuf.group.GroupDTO.Grouping;
import com.vmturbo.common.protobuf.topology.StitchingErrors;
import com.vmturbo.common.protobuf.topology.TopologyDTO;
import com.vmturbo.common.protobuf.topology.TopologyDTO.CommodityBoughtDTO;
import com.vmturbo.common.protobuf.topology.TopologyDTO.CommodityBoughtDTO.Builder;
import com.vmturbo.common.protobuf.topology.TopologyDTO.CommoditySoldDTO;
import com.vmturbo.common.protobuf.topology.TopologyDTO.CommodityType;
import com.vmturbo.common.protobuf.topology.TopologyDTO.EntityState;
import com.vmturbo.common.protobuf.topology.TopologyDTO.HistoricalValues;
import com.vmturbo.common.protobuf.topology.TopologyDTO.ProjectedTopologyEntity;
import com.vmturbo.common.protobuf.topology.TopologyDTO.TopologyEntityDTO;
import com.vmturbo.common.protobuf.topology.TopologyDTO.TopologyEntityDTO.AnalysisOrigin;
import com.vmturbo.common.protobuf.topology.TopologyDTO.TopologyEntityDTO.CommoditiesBoughtFromProvider;
import com.vmturbo.common.protobuf.topology.TopologyDTO.TopologyEntityDTO.ConnectedEntity;
import com.vmturbo.common.protobuf.topology.TopologyDTO.TopologyEntityDTO.ConnectedEntity.ConnectionType;
import com.vmturbo.common.protobuf.topology.TopologyDTO.TopologyEntityDTO.Origin;
import com.vmturbo.common.protobuf.topology.TopologyDTO.TopologyInfo;
import com.vmturbo.common.protobuf.topology.TopologyDTO.TypeSpecificInfo.VirtualMachineInfo;
import com.vmturbo.common.protobuf.topology.TopologyDTOUtil;
import com.vmturbo.commons.Pair;
import com.vmturbo.commons.Units;
import com.vmturbo.commons.analysis.AnalysisUtil;
import com.vmturbo.commons.analysis.NumericIDAllocator;
import com.vmturbo.components.common.setting.EntitySettingSpecs;
import com.vmturbo.cost.calculation.integration.CloudCostDataProvider.CloudCostData;
import com.vmturbo.cost.calculation.integration.CloudCostDataProvider.ReservedInstanceData;
import com.vmturbo.cost.calculation.integration.CloudTopology;
import com.vmturbo.cost.calculation.journal.CostJournal;
import com.vmturbo.cost.calculation.topology.AccountPricingData;
import com.vmturbo.cost.calculation.topology.TopologyCostCalculator;
import com.vmturbo.group.api.GroupAndMembers;
import com.vmturbo.market.runner.MarketMode;
import com.vmturbo.market.runner.ReservedCapacityAnalysis;
import com.vmturbo.market.runner.WastedFilesAnalysis;
import com.vmturbo.market.runner.cost.MarketPriceTable;
import com.vmturbo.market.settings.EntitySettings;
import com.vmturbo.market.settings.MarketSettings;
import com.vmturbo.market.topology.MarketTier;
import com.vmturbo.market.topology.OnDemandMarketTier;
import com.vmturbo.market.topology.RiDiscountedMarketTier;
import com.vmturbo.market.topology.SingleRegionMarketTier;
import com.vmturbo.market.topology.TopologyConversionConstants;
import com.vmturbo.market.topology.conversions.CommodityIndex.CommodityIndexFactory;
import com.vmturbo.market.topology.conversions.ConsistentScalingHelper.ConsistentScalingHelperFactory;
import com.vmturbo.market.topology.conversions.ConsistentScalingHelper.ScalingGroup;
import com.vmturbo.market.topology.conversions.ConversionErrorCounts.ErrorCategory;
import com.vmturbo.market.topology.conversions.ConversionErrorCounts.Phase;
import com.vmturbo.market.topology.conversions.TierExcluder.TierExcluderFactory;
import com.vmturbo.platform.analysis.protobuf.ActionDTOs.ActionTO;
import com.vmturbo.platform.analysis.protobuf.BalanceAccountDTOs.BalanceAccountDTO;
import com.vmturbo.platform.analysis.protobuf.CommodityDTOs;
import com.vmturbo.platform.analysis.protobuf.CommodityDTOs.CommodityBoughtTO;
import com.vmturbo.platform.analysis.protobuf.CommodityDTOs.CommoditySoldTO;
import com.vmturbo.platform.analysis.protobuf.CommodityDTOs.CommoditySpecificationTO;
import com.vmturbo.platform.analysis.protobuf.CommunicationDTOs.AnalysisResults.NewShoppingListToBuyerEntry;
import com.vmturbo.platform.analysis.protobuf.EconomyDTOs;
import com.vmturbo.platform.analysis.protobuf.EconomyDTOs.Context;
import com.vmturbo.platform.analysis.protobuf.EconomyDTOs.CoverageEntry;
import com.vmturbo.platform.analysis.protobuf.EconomyDTOs.ShoppingListTO;
import com.vmturbo.platform.analysis.protobuf.EconomyDTOs.TraderSettingsTO;
import com.vmturbo.platform.analysis.protobuf.EconomyDTOs.TraderStateTO;
import com.vmturbo.platform.analysis.protobuf.EconomyDTOs.TraderTO;
import com.vmturbo.platform.analysis.protobuf.PriceIndexDTOs.PriceIndexMessage;
import com.vmturbo.platform.analysis.protobuf.PriceIndexDTOs.PriceIndexMessagePayload;
import com.vmturbo.platform.analysis.protobuf.QuoteFunctionDTOs.QuoteFunctionDTO;
import com.vmturbo.platform.analysis.protobuf.QuoteFunctionDTOs.QuoteFunctionDTO.SumOfCommodity;
import com.vmturbo.platform.analysis.utilities.BiCliquer;
import com.vmturbo.platform.common.dto.CommonDTO.CommodityDTO;
import com.vmturbo.platform.common.dto.CommonDTO.EntityDTO.EntityType;
import com.vmturbo.platform.sdk.common.CloudCostDTO.OSType;

/**
 * Convert topology DTOs to economy DTOs.
 */
public class TopologyConverter {

    public static final Set<TopologyDTO.EntityState> SKIPPED_ENTITY_STATES = ImmutableSet.of(
            TopologyDTO.EntityState.UNKNOWN,
            TopologyDTO.EntityState.MAINTENANCE,
            TopologyDTO.EntityState.FAILOVER);

    private static final boolean INCLUDE_GUARANTEED_BUYER_DEFAULT =
            MarketSettings.BooleanKey.INCLUDE_GUARANTEED_BUYER.value();

    // Key is the type of original entity, value is a set of types
    // Copy the connected entities of original entity into the projected entity except for the
    // ones in the map, which need to be computed like Availability zone or Region
    // because the AZ or Region might have changed.
    private Map<Integer, Set<Integer>> projectedConnectedEntityTypesToCompute = ImmutableMap.of(
            EntityType.VIRTUAL_MACHINE_VALUE,
                    ImmutableSet.of(EntityType.AVAILABILITY_ZONE_VALUE, EntityType.REGION_VALUE),
            EntityType.DATABASE_VALUE, ImmutableSet.of(EntityType.AVAILABILITY_ZONE_VALUE),
            EntityType.DATABASE_SERVER_VALUE, ImmutableSet.of(EntityType.AVAILABILITY_ZONE_VALUE));

    private static final Set<Integer> CONTAINER_TYPES = ImmutableSet.of(
        // TODO: Add container collection
        EntityType.CONTAINER_VALUE,
        EntityType.CONTAINER_POD_VALUE);

    // If a cloud entity buys from this set of cloud entity types, then we need to create DataCenter
    // commodity bought for it.
    private static final Set<Integer> CLOUD_ENTITY_TYPES_TO_CREATE_DC_COMM_BOUGHT = ImmutableSet.of(
        EntityType.COMPUTE_TIER_VALUE,
        EntityType.DATABASE_TIER_VALUE,
        EntityType.DATABASE_SERVER_TIER_VALUE
    );

    /**
     * Entity types for which we generate SCALE type actions in the cloud.
     */
    private static final Set<Integer> CLOUD_SCALING_ENTITY_TYPES = ImmutableSet.of(
        EntityType.VIRTUAL_MACHINE_VALUE,
        EntityType.VIRTUAL_VOLUME_VALUE,
        EntityType.DATABASE_VALUE,
        EntityType.DATABASE_SERVER_VALUE
    );

    /**
     * A map from the entity type to the commodities. Turbonomic should preserve the old capacities
     * of these commodities.
     */
    private static final Map<Integer, Set<Integer>> OLD_CAPACITY_REQUIRED_ENTITIES_TO_COMMODITIES =
            new HashMap<Integer, Set<Integer>>() {{
                put(EntityType.VIRTUAL_VOLUME_VALUE,
                        ImmutableSet.of(CommodityDTO.CommodityType.STORAGE_AMOUNT_VALUE,
                                CommodityDTO.CommodityType.STORAGE_ACCESS_VALUE,
                                CommodityDTO.CommodityType.IO_THROUGHPUT_VALUE));
                put(EntityType.DATABASE_VALUE,
                        ImmutableSet.of(CommodityDTO.CommodityType.STORAGE_AMOUNT_VALUE));
            }};

    private static final Logger logger = LogManager.getLogger();

    // TODO: In legacy this is taken from LicenseManager and is currently false
    private boolean includeGuaranteedBuyer = INCLUDE_GUARANTEED_BUYER_DEFAULT;

    private CloudTopologyConverter cloudTc;

    public CloudTopologyConverter getCloudTc() {
        return cloudTc;
    }

    @VisibleForTesting
    protected void setCloudTc(final CloudTopologyConverter cloudTc) {
        this.cloudTc = cloudTc;
    }

    private ProjectedRICoverageCalculator projectedRICoverageCalculator;

    /**
     * A non-shop-together TopologyConverter.
     *
     * @param topologyInfo information about topology
     * @param marketPriceTable market price table
     * @param cloudCostData cloud cost data
     * @param commodityIndexFactory commodity index factory
     * @param tierExcluderFactory tier excluder factory
     * @param consistentScalingHelperFactory CSM helper factory
     */
    public TopologyConverter(@Nonnull final TopologyInfo topologyInfo,
                             @Nonnull final MarketPriceTable marketPriceTable,
                             @Nonnull final CloudCostData cloudCostData,
                             @Nonnull final CommodityIndexFactory commodityIndexFactory,
                             @NonNull final TierExcluderFactory tierExcluderFactory,
                             @Nonnull final ConsistentScalingHelperFactory
                                                consistentScalingHelperFactory) {
        this.topologyInfo = Objects.requireNonNull(topologyInfo);
        this.cloudTopology = null;
        this.consistentScalingHelper = consistentScalingHelperFactory
            .newConsistentScalingHelper(topologyInfo, getShoppingListOidToInfos());
        this.commodityConverter = new CommodityConverter( new NumericIDAllocator(),
                includeGuaranteedBuyer, dsBasedBicliquer, numConsumersOfSoldCommTable,
                conversionErrorCounts, consistentScalingHelper);
        this.tierExcluder = tierExcluderFactory.newExcluder(topologyInfo, this.commodityConverter,
            getShoppingListOidToInfos());
        this.cloudTc = new CloudTopologyConverter(unmodifiableEntityOidToDtoMap, topologyInfo,
                pmBasedBicliquer, dsBasedBicliquer, commodityConverter, azToRegionMap, businessAccounts,
                marketPriceTable, cloudCostData, tierExcluder, cloudTopology);
        // Lazy initialize commodityIndex through Suppliers#memoize. This ensures that all calls to
        // commmodityIndex#get after the first just return the lazy-initialized commodityIndex.
        this.commodityIndex = Suppliers.memoize(() -> this.createCommodityIndex(commodityIndexFactory));

        this.marketMode = MarketMode.M2Only;
        this.projectedRICoverageCalculator = new ProjectedRICoverageCalculator(
            oidToOriginalTraderTOMap, cloudTc, this.commodityConverter);
        // Lazy initialize actionInterpreter. It needs to be lazy-initialized because it refers
        // to the lazy-initialized commodity index.
        this.actionInterpreter = Suppliers.memoize(() -> new ActionInterpreter(commodityConverter,
            shoppingListOidToInfos,
            cloudTc,
            unmodifiableEntityOidToDtoMap,
            oidToProjectedTraderTOMap, commoditiesResizeTracker,
            projectedRICoverageCalculator, tierExcluder, commodityIndex));
    }

    /**
     * Entities that are providers of containers.
     * Populated only for plans. For realtime market, this set will be empty.
     */
    private Set<Long> providersOfContainers = Sets.newHashSet();

    // Set of oids of compute shopping list of the cloud vm. one entry per cloud vm.
    private Set<Long> cloudVmComputeShoppingListIDs = new HashSet<>();

    // Store skipped service entities which need to be added back to projected topology and price
    // index messages.
    private Map<Long, TopologyEntityDTO> skippedEntities = Maps.newHashMap();

    @VisibleForTesting
    protected Map<Long, TopologyEntityDTO> getSkippedEntities() {
        return skippedEntities;
    }

    // a map keeps shoppinglist oid to ShoppingListInfo which is a container for
    // shoppinglist oid, buyer oid, seller oid and commodity bought
    private final Map<Long, ShoppingListInfo> shoppingListOidToInfos = Maps.newHashMap();

    public Set<Long> getCloudVmComputeShoppingListIDs() {
        return cloudVmComputeShoppingListIDs;
    }

    /**
     * Constructor with includeGuaranteedBuyer parameter.
     *
     * @param topologyInfo Information about the topology.
     * @param includeGuaranteedBuyer whether to include guaranteed buyers (VDC, VPod, DPod) or not
     * @param quoteFactor to be used by move recommendations.
     * @param marketMode the market generates compute scaling action for could vms if false.
     *                  the SMA (Stable Marriage Algorithm)  library generates them if true.
     * @param liveMarketMoveCostFactor used by the live market to control aggressiveness of move actions.
     * @param marketPriceTable market price table
     * @param incomingCommodityConverter the commodity converter
     * @param cloudCostData cloud cost data
     * @param commodityIndexFactory commodity index factory
     * @param tierExcluderFactory tierExcluderFactory
     * @param consistentScalingHelperFactory CSM helper factory
     * @param cloudTopology instance to look up topology relationships
     */
    public TopologyConverter(@Nonnull final TopologyInfo topologyInfo,
                             final boolean includeGuaranteedBuyer,
                             final float quoteFactor,
                             final MarketMode marketMode,
                             final float liveMarketMoveCostFactor,
                             @Nonnull final MarketPriceTable marketPriceTable,
                             CommodityConverter incomingCommodityConverter,
                             final CloudCostData cloudCostData,
                             final CommodityIndexFactory commodityIndexFactory,
                             @Nonnull final TierExcluderFactory tierExcluderFactory,
                             @Nonnull final ConsistentScalingHelperFactory consistentScalingHelperFactory,
                             @Nonnull final CloudTopology<TopologyEntityDTO> cloudTopology) {
        this.topologyInfo = Objects.requireNonNull(topologyInfo);
        this.cloudTopology = cloudTopology;
        this.includeGuaranteedBuyer = includeGuaranteedBuyer;
        this.quoteFactor = quoteFactor;
        this.marketMode = marketMode;
        this.liveMarketMoveCostFactor = liveMarketMoveCostFactor;
        this.consistentScalingHelper = consistentScalingHelperFactory
            .newConsistentScalingHelper(topologyInfo, getShoppingListOidToInfos());
        this.commodityConverter = incomingCommodityConverter != null ?
                incomingCommodityConverter : new CommodityConverter(new NumericIDAllocator(),
                includeGuaranteedBuyer, dsBasedBicliquer, numConsumersOfSoldCommTable,
                conversionErrorCounts, consistentScalingHelper);
        this.tierExcluder = tierExcluderFactory.newExcluder(topologyInfo, this.commodityConverter,
            getShoppingListOidToInfos());
        this.cloudTc = new CloudTopologyConverter(unmodifiableEntityOidToDtoMap, topologyInfo,
                pmBasedBicliquer, dsBasedBicliquer, this.commodityConverter, azToRegionMap, businessAccounts,
                marketPriceTable, cloudCostData, tierExcluder, cloudTopology);
        this.commodityIndex = Suppliers.memoize(() -> this.createCommodityIndex(commodityIndexFactory));
        this.projectedRICoverageCalculator = new ProjectedRICoverageCalculator(
            oidToOriginalTraderTOMap, cloudTc, this.commodityConverter);
        this.actionInterpreter = Suppliers.memoize(() -> new ActionInterpreter(commodityConverter,
            shoppingListOidToInfos,
            cloudTc,
            unmodifiableEntityOidToDtoMap,
            oidToProjectedTraderTOMap, commoditiesResizeTracker,
            projectedRICoverageCalculator, tierExcluder, commodityIndex));
    }

    /**
     * get the TopologyEntityDTO OID corresponding to the oid of a On-demand TemplateProvider.
     * return empty if the traderTOOID is a CBTP.
     * @param traderTOOID  oid of a TemplateProvider
     * @return the OID of corresponding TopologyEntityDTO
     */
    public Optional<Long> getTopologyEntityOIDForOnDemandMarketTier(Long traderTOOID) {
        MarketTier marketTier = cloudTc.getMarketTier(traderTOOID);
        if (marketTier.hasRIDiscount()) {
            return Optional.empty();
        } else {
            return Optional.of(marketTier.getTier().getOid());
        }
    }

    private long shoppingListId = 1000L; // Arbitrary start value

    private AtomicLong cloneIndex = new AtomicLong(0);

    // used in double comparision
    public static final double EPSILON = 1e-5;

    /**
     * Map from entity OID to original topology entity DTO.
     */
    private Map<Long, com.vmturbo.common.protobuf.topology.TopologyDTO.TopologyEntityDTO> entityOidToDto = Maps.newHashMap();

    private Map<Long, TopologyEntityDTO> unmodifiableEntityOidToDtoMap
            = Collections.unmodifiableMap(entityOidToDto);

    public Map<Long, TopologyEntityDTO> getUnmodifiableEntityOidToDtoMap() {
        return unmodifiableEntityOidToDtoMap;
    }

    // a map to keep the oid to projected traderTO mapping
    private final Map<Long, EconomyDTOs.TraderTO> oidToProjectedTraderTOMap = Maps.newHashMap();

    // a map to keep the oid to original traderTO mapping
    private final Map<Long, TraderTO> oidToOriginalTraderTOMap = new HashMap<>();

    private final Map<Long, TraderTO> unmodifiableOidToOriginalTraderTOMap
            = Collections.unmodifiableMap(oidToOriginalTraderTOMap);

    public Map<Long, TraderTO> getUnmodifiableOidToOriginalTraderTOMap() {
        return unmodifiableOidToOriginalTraderTOMap;
    }

    // Bicliquer created based on datastore
    private final BiCliquer dsBasedBicliquer = new BiCliquer();
    // Bicliquer created based on pm
    private final BiCliquer pmBasedBicliquer = new BiCliquer();

    // Table that stores the number of consumers of a commodity sold by a provider
    private final Table<Long, CommodityType, Integer> numConsumersOfSoldCommTable =
            HashBasedTable.create();
    // Map from bcKey to commodity bought
    private Map<String, CommodityDTOs.CommodityBoughtTO> bcCommodityBoughtMap = Maps.newHashMap();
    // a BiMap from DSPMAccess and Datastore commodity sold key to seller oid
    // Note: the commodity key is composed of entity type and entity ID (which is different from
    // OID)
    private BiMap<String, Long> accessesByKey = HashBiMap.create();

    private final Map<TopologyEntityDTO, TopologyEntityDTO> azToRegionMap = new HashMap<>();

    // This map will hold VM/DB -> BusinessAccount mapping.
    private final Map<TopologyEntityDTO, TopologyEntityDTO> cloudEntityToBusinessAccount = new HashMap<>();
    // This will hold the set of all business accounts in the topology
    private final Set<TopologyEntityDTO> businessAccounts = new HashSet<>();

    private final TopologyInfo topologyInfo;

    private final CommoditiesResizeTracker commoditiesResizeTracker = new CommoditiesResizeTracker();

    private float quoteFactor = MarketAnalysisUtils.QUOTE_FACTOR;
    private float liveMarketMoveCostFactor = MarketAnalysisUtils.LIVE_MARKET_MOVE_COST_FACTOR;

    // Add a cost of moving from source to destination.
    private static final float PLAN_MOVE_COST_FACTOR = 0.0f;
    private static final float CLOUD_QUOTE_FACTOR = 1;

    private final CommodityConverter commodityConverter;

    private final Supplier<ActionInterpreter> actionInterpreter;

    private final CloudTopology<TopologyEntityDTO> cloudTopology;

    /**
     * Utility to track errors encountered during conversion.
     */
    private final ConversionErrorCounts conversionErrorCounts = new ConversionErrorCounts();

    /**
     * Index that keeps scaling factors applied during conversion TO market entities, to allow
     * quick lookups to reverse scaling when converting FROM market entities.
     * <p/>
     * Lazily initialized to reduce memory usage in the component until we actually need to
     * use the CommodityIndex when we convert back from market.
     */
    private Supplier<CommodityIndex> commodityIndex;

    private final TierExcluder tierExcluder;

    private final ConsistentScalingHelper consistentScalingHelper;

    private final MarketMode marketMode;

    @VisibleForTesting
    public TopologyConverter(@Nonnull final TopologyInfo topologyInfo,
                             final boolean includeGuaranteedBuyer,
                             final float quoteFactor,
                             final MarketMode marketMode,
                             final float liveMarketMoveCostFactor,
                             @Nonnull final MarketPriceTable marketPriceTable,
                             @Nonnull CommodityConverter incomingCommodityConverter,
                             @Nonnull final CommodityIndexFactory commodityIndexFactory,
                             @NonNull final TierExcluderFactory tierExcluderFactory,
                             @Nonnull final ConsistentScalingHelperFactory
                                     consistentScalingHelperFactory) {
        this.topologyInfo = Objects.requireNonNull(topologyInfo);
        this.cloudTopology = null;
        this.includeGuaranteedBuyer = includeGuaranteedBuyer;
        this.quoteFactor = quoteFactor;
        this.marketMode = marketMode;
        this.liveMarketMoveCostFactor = liveMarketMoveCostFactor;
        this.commodityConverter = incomingCommodityConverter;
        this.tierExcluder = tierExcluderFactory.newExcluder(topologyInfo, this.commodityConverter,
            getShoppingListOidToInfos());
        this.cloudTc = new CloudTopologyConverter(unmodifiableEntityOidToDtoMap, topologyInfo,
                pmBasedBicliquer, dsBasedBicliquer, this.commodityConverter, azToRegionMap,
                businessAccounts, marketPriceTable, null, tierExcluder, cloudTopology);
        this.commodityIndex = Suppliers.memoize(() -> this.createCommodityIndex(commodityIndexFactory));

        this.projectedRICoverageCalculator = new ProjectedRICoverageCalculator(
            oidToOriginalTraderTOMap, cloudTc, this.commodityConverter);
        this.actionInterpreter = Suppliers.memoize(() -> new ActionInterpreter(commodityConverter,
            shoppingListOidToInfos,
            cloudTc,
            unmodifiableEntityOidToDtoMap,
            oidToProjectedTraderTOMap, commoditiesResizeTracker,
            projectedRICoverageCalculator, tierExcluder, commodityIndex));
        this.consistentScalingHelper = consistentScalingHelperFactory
            .newConsistentScalingHelper(topologyInfo, getShoppingListOidToInfos());
    }

    /**
     * Constructor with includeGuaranteedBuyer parameter.
     *
     * @param topologyInfo Information about the topology.
     * @param includeGuaranteedBuyer whether to include guaranteed buyers (VDC, VPod, DPod) or not
     * @param quoteFactor to be used by move recommendations.
     * @param liveMarketMoveCostFactor used by the live market to control aggressiveness of move actions.
     * @param marketPriceTable the market price table
     * @param cloudCostData cloud cost data
     * @param commodityIndexFactory commodity index factory
     * @param tierExcluderFactory tier excluder factory
     * @param consistentScalingHelperFactory CSM helper factory
     */
    @VisibleForTesting
    public TopologyConverter(@Nonnull final TopologyInfo topologyInfo,
                             final boolean includeGuaranteedBuyer,
                             final float quoteFactor,
                             final float liveMarketMoveCostFactor,
                             @Nonnull final MarketPriceTable marketPriceTable,
                             @Nonnull final CloudCostData cloudCostData,
                             @Nonnull final CommodityIndexFactory commodityIndexFactory,
                             @NonNull final TierExcluderFactory tierExcluderFactory,
                             @Nonnull final ConsistentScalingHelperFactory
                                     consistentScalingHelperFactory) {
        this(topologyInfo, includeGuaranteedBuyer, quoteFactor, MarketMode.M2Only, liveMarketMoveCostFactor,
            marketPriceTable, null, cloudCostData, commodityIndexFactory, tierExcluderFactory,
            consistentScalingHelperFactory, null);
    }

    public ProjectedRICoverageCalculator getProjectedRICoverageCalculator() {
        return projectedRICoverageCalculator;
    }

    public CommodityIndex getCommodityIndex() {
        return commodityIndex.get();
    }

    // Read only version
    protected final Map<Long, ShoppingListInfo> getShoppingListOidToInfos() {
        return Collections.unmodifiableMap(shoppingListOidToInfos);
    }

    private boolean isPlan() {
        return TopologyDTOUtil.isPlan(topologyInfo);
    }

    private boolean isOptimizeCloudPlan() {
        return TopologyDTOUtil.isOptimizeCloudPlan(topologyInfo);
    }

    /**
     * Convert a collection of common protobuf topology entity DTOs to analysis protobuf economy DTOs.
     * @param topology list of topology entity DTOs
     * @return set of economy DTOs
     */
    @Nonnull
    public Set<EconomyDTOs.TraderTO> convertToMarket(
                @Nonnull final Map<Long, TopologyDTO.TopologyEntityDTO> topology) {
        // Initialize the consistent resizer
        consistentScalingHelper.initialize(topology);
        // TODO (roman, Jul 5 2018): We don't need to create a new entityOidToDto map.
        // We can have a helper class that will apply the skipped entity logic on the
        // original topology.
        conversionErrorCounts.startPhase(Phase.CONVERT_TO_MARKET);
        long convertToMarketStartTime = System.currentTimeMillis();
        final Set<Long> tierExcluderEntityOids = new HashSet<>();
        final Set<Integer> tierExcluderEntityTypeScope = EntitySettingSpecs.ExcludedTemplates
            .getEntityTypeScope().stream().map(EntityType::getNumber).collect(Collectors.toSet());
        try {
            for (TopologyDTO.TopologyEntityDTO entity : topology.values()) {
                final int entityType = entity.getEntityType();
                if (MarketAnalysisUtils.SKIPPED_ENTITY_TYPES.contains(entityType)
                        || !includeByType(entityType)) {
                    logger.debug("Skipping trader creation for entity name = {}, entity type = {}, " +
                            "entity state = {}", entity.getDisplayName(),
                        EntityType.forNumber(entityType), entity.getEntityState());
                    skippedEntities.put(entity.getOid(), entity);
                } else {
                    // Allow creation of traderTOs for traders discarded due to state or entityType.
                    // We will remove them traderTO set after scoping but before sending to market.
                    if (SKIPPED_ENTITY_STATES.contains(entity.getEntityState())) {
                        logger.debug("Skipping trader creation for entity oid = {}, name = {}, type = {}, "
                                        + "state = {} because of state.", entity.getOid(), entity.getDisplayName(),
                                EntityType.forNumber(entityType), entity.getEntityState());
                        skippedEntities.put(entity.getOid(), entity);
                    }
                    entityOidToDto.put(entity.getOid(), entity);
                    if (CONTAINER_TYPES.contains(entityType)) {
                        // VMs and ContainerPods
                        providersOfContainers.addAll(entity.getCommoditiesBoughtFromProvidersList()
                            .stream()
                            .filter(CommoditiesBoughtFromProvider::hasProviderId)
                            .map(CommoditiesBoughtFromProvider::getProviderId)
                            .collect(Collectors.toSet()));
                    }
                    if (entityType == EntityType.REGION_VALUE) {
                        List<TopologyEntityDTO> AZs = TopologyDTOUtil.getConnectedEntitiesOfType(
                            entity, EntityType.AVAILABILITY_ZONE_VALUE, topology);
                        AZs.forEach(az -> azToRegionMap.put(az, entity));
                    } else if (entityType == EntityType.BUSINESS_ACCOUNT_VALUE) {
                        List<TopologyEntityDTO> vms = TopologyDTOUtil.getConnectedEntitiesOfType(
                            entity, EntityType.VIRTUAL_MACHINE_VALUE, topology);
                        List<TopologyEntityDTO> dbs = TopologyDTOUtil.getConnectedEntitiesOfType(
                            entity, EntityType.DATABASE_VALUE, topology);
                        List<TopologyEntityDTO> dbss = TopologyDTOUtil.getConnectedEntitiesOfType(
                            entity, EntityType.DATABASE_SERVER_VALUE, topology);
                        vms.forEach(vm -> cloudEntityToBusinessAccount.put(vm, entity));
                        dbs.forEach(db -> cloudEntityToBusinessAccount.put(db, entity));
                        dbss.forEach(db -> cloudEntityToBusinessAccount.put(db, entity));
                        businessAccounts.add(entity);
                        if (cloudTc.getAccountPricingIdFromBusinessAccount(entity.getOid()).isPresent()) {
                            cloudTc.insertIntoAccountPricingDataByBusinessAccountOidMap(entity.getOid(),
                                    cloudTc.getAccountPricingIdFromBusinessAccount(entity.getOid()).get());
                        }
                    }

                    // Store oids of entities that may have ExcludedTemplates settings.
                    if (entity.getEnvironmentType() == EnvironmentType.CLOUD &&
                        tierExcluderEntityTypeScope.contains(entityType)) {
                        tierExcluderEntityOids.add(entity.getOid());
                    }
                }
            }

            // Initialize the template exclusion applicator
            tierExcluder.initialize(topology, tierExcluderEntityOids);

            return convertToMarket();
        } catch (RuntimeException e) {
            //throw new RuntimeException("RuntimeException in convertToMarket(topology) ", e);
            logger.error("RuntimeException in convertToMarket(topology) ");
            throw e;
        } finally {
            conversionErrorCounts.endPhase();
            tierExcluder.clearStateNeededForConvertToMarket();
            long convertToMarketEndTime = System.currentTimeMillis();
            logger.info("Completed converting TopologyEntityDTOs to traderTOs. Time taken = {} seconds",
                ((double)(convertToMarketEndTime - convertToMarketStartTime)) / 1000);
        }
    }

    /**
     * Convert a map of common protobuf topology entity DTOs to analysis protobuf economy DTOs.
     * @return set of economy DTOs
     */
    @Nonnull
    private Set<EconomyDTOs.TraderTO> convertToMarket() {
        try {
            logger.info("Converting topologyEntityDTOs to traderTOs");
            logger.debug("Start creating bicliques");
            BiMap<Long, String> oidToUuidMap = HashBiMap.create();
            for (TopologyDTO.TopologyEntityDTO dto : entityOidToDto.values()) {
                dto.getCommoditySoldListList().stream()
                    .filter(comm -> CommodityConverter.isBicliqueCommodity(comm.getCommodityType()))
                    .forEach(comm -> edge(dto, comm));
                oidToUuidMap.put(dto.getOid(), String.valueOf(dto.getOid()));
                populateCommodityConsumesTable(dto);
            }
            // Create market tier traderTO builders
            List<TraderTO.Builder> marketTierTraderTOBuilders = cloudTc.createMarketTierTraderTOs();
            marketTierTraderTOBuilders.forEach(t -> oidToUuidMap.put(t.getOid(), String.valueOf(t.getOid())));
            dsBasedBicliquer.compute(oidToUuidMap);
            pmBasedBicliquer.compute(oidToUuidMap);
            logger.debug("Done creating bicliques");

            // Convert market tier traderTO builders to traderTOs
            marketTierTraderTOBuilders.stream()
                    .map(t -> t.addAllCliques(pmBasedBicliquer.getBcIDs(String.valueOf(t.getOid()))))
                    .map(t -> t.addAllCommoditiesSold(commodityConverter.bcCommoditiesSold(t.getOid())))
                    .forEach(t -> oidToOriginalTraderTOMap.put(t.getOid(), t.build()));
            // Iterate over all scaling groups and compute top usage
            calculateScalingGroupUsageData(entityOidToDto);
            entityOidToDto.values().stream()
                    .filter(t -> TopologyConversionUtils.shouldConvertToTrader(t.getEntityType()))
                    .map(this::topologyDTOtoTraderTO)
                    .filter(Objects::nonNull)
                    .forEach(t -> oidToOriginalTraderTOMap.put(t.getOid(), t));

            logger.info("Converted topologyEntityDTOs to traderTOs");
            return new HashSet<>(oidToOriginalTraderTOMap.values());
        } catch (RuntimeException e) {
            logger.error("RuntimeException in convertToMarket");
            throw e;
        }
    }

    /**
     * Iterate over all commodities bought by a trader from a supplier and increment the
     * number of consumers associated with the commodities bought in the corresponding seller.
     *
     * <p>This information is stored in numConsumersOfSoldCommTable
     *
     */
    private void populateCommodityConsumesTable(TopologyDTO.TopologyEntityDTO dto) {
        // iterate over the commoditiesBought by a buyer on a per seller basis
        dto.getCommoditiesBoughtFromProvidersList().forEach(entry ->
            // for each commodityBought, we increment the number of consumers for the
            // corresponding commSold in numConsumersOfSoldCommTable
            entry.getCommodityBoughtList().stream()
                // Ignore inactive commodity bought.
                // TopologyEntityDTO with an inactive commodity bought is not considered as a consumer.
                .filter(CommodityBoughtDTO::getActive)
                .forEach(commDto -> {
                    Integer consumersCount = numConsumersOfSoldCommTable.get(
                        entry.getProviderId(), commDto.getCommodityType());
                    if (consumersCount == null) {
                        consumersCount = 0;
                    }
                    consumersCount = consumersCount + 1;
                    numConsumersOfSoldCommTable.put(entry.getProviderId(),
                        commDto.getCommodityType(),
                        consumersCount);
                })
        );
    }

    private void edge(TopologyDTO.TopologyEntityDTO dto, TopologyDTO.CommoditySoldDTO commSold) {
        accessesByKey.computeIfAbsent(commSold.getCommodityType().getKey(),
            key -> commSold.getAccesses());
        if (commSold.getCommodityType().getType() == CommodityDTO.CommodityType.DSPM_ACCESS_VALUE &&
            dto.getEntityType() == EntityType.STORAGE_VALUE) {
            // Storage id first, PM id second.
            // This way each storage is a member of exactly one biclique.
            String dsOid = String.valueOf(dto.getOid());
            String pmOid = String.valueOf(commSold.getAccesses());
            dsBasedBicliquer.edge(dsOid, pmOid);
        } else if (commSold.getCommodityType().getType() == CommodityDTO.CommodityType.DATASTORE_VALUE &&
            dto.getEntityType() == EntityType.PHYSICAL_MACHINE_VALUE) {
            // PM id first, storage id second.
            // This way each pm is a member of exactly one biclique.
            String pmOid = String.valueOf(dto.getOid());
            String dsOid = String.valueOf(commSold.getAccesses());
            pmBasedBicliquer.edge(pmOid, dsOid);
        }
    }

    /**
     * Convert the {@link EconomyDTOs.TraderTO}s to {@link TopologyDTO.ProjectedTopologyEntity}s.
     *
     * @param projectedTraders list of {@link EconomyDTOs.TraderTO}s that are to be converted to
     * {@link TopologyDTO.TopologyEntityDTO}s
     * @param originalTopology the original set of {@link TopologyDTO.TopologyEntityDTO}s by OID.
     * @param priceIndexMessage the price index message
     * @param reservedCapacityAnalysis the reserved capacity information
     * @param wastedFileAnalysis wasted file analysis handler
     * @return list of {@link TopologyDTO.ProjectedTopologyEntity}s
     */
    @Nonnull
    public Map<Long, TopologyDTO.ProjectedTopologyEntity> convertFromMarket(
                @Nonnull final List<EconomyDTOs.TraderTO> projectedTraders,
                @Nonnull final Map<Long, TopologyDTO.TopologyEntityDTO> originalTopology,
                @Nonnull final PriceIndexMessage priceIndexMessage,
                @Nonnull final ReservedCapacityAnalysis reservedCapacityAnalysis,
                @Nonnull final WastedFilesAnalysis wastedFileAnalysis) {

        conversionErrorCounts.startPhase(Phase.CONVERT_FROM_MARKET);
        try {
            final Map<Long, PriceIndexMessagePayload> priceIndexByOid =
                priceIndexMessage.getPayloadList().stream()
                    .collect(Collectors.toMap(PriceIndexMessagePayload::getOid, Function.identity()));
            Map<Long, EconomyDTOs.TraderTO> projTraders =
                    projectedTraders.stream().collect(Collectors.toMap(TraderTO::getOid, Function.identity()));
            logger.info("Converting {} projectedTraders to topologyEntityDTOs", projectedTraders.size());
            projectedTraders.forEach(t -> oidToProjectedTraderTOMap.put(t.getOid(), t));
            projectedRICoverageCalculator.relinquishCoupons(projectedTraders);
            final Map<Long, TopologyDTO.ProjectedTopologyEntity> projectedTopologyEntities = new HashMap<>(
                projectedTraders.size());
            for (TraderTO projectedTrader : projectedTraders) {
                final Set<TopologyEntityDTO> projectedEntities =
                    traderTOtoTopologyDTO(projectedTrader, originalTopology, reservedCapacityAnalysis, projTraders, wastedFileAnalysis);
                for (TopologyEntityDTO projectedEntity : projectedEntities) {
                    final ProjectedTopologyEntity.Builder projectedEntityBuilder =
                        ProjectedTopologyEntity.newBuilder().setEntity(projectedEntity);
                    final PriceIndexMessagePayload priceIndex = priceIndexByOid.get(projectedEntity.getOid());
                    if (priceIndex != null) {
                        if (originalTopology.containsKey(projectedEntity.getOid())) {
                            projectedEntityBuilder.setOriginalPriceIndex(priceIndex.getPriceindexCurrent());
                        }
                        projectedEntityBuilder.setProjectedPriceIndex(priceIndex.getPriceindexProjected());
                    }

                    projectedTopologyEntities.put(projectedEntity.getOid(), projectedEntityBuilder.build());
                }
                // Calculate projected RI Coverage
                projectedRICoverageCalculator.calculateProjectedRiCoverage(projectedTrader);
            }
            return projectedTopologyEntities;
        } finally {
            conversionErrorCounts.endPhase();
        }
    }

    /**
     * Convert the {@link EconomyDTOs.TraderTO}s to {@link TopologyDTO.ProjectedTopologyEntity}s for
     * Buy RI Impact Analysis.
     *
     * <p>Here just create projected entities by copying the original entities.
     *
     * {@link TopologyDTO.TopologyEntityDTO}s
     * @param originalTopology the original set of {@link TopologyDTO.TopologyEntityDTO}s by OID.
     * @return list of {@link TopologyDTO.ProjectedTopologyEntity}s
     */
    @Nonnull
    public Map<Long, TopologyDTO.ProjectedTopologyEntity> createProjectedEntitiesAsCopyOfOriginalEntities(
                @Nonnull final Map<Long, TopologyDTO.TopologyEntityDTO> originalTopology) {
        final Map<Long, TopologyDTO.ProjectedTopologyEntity> projectedTopologyEntities = new HashMap<>(
                        originalTopology.size());
        try {
            for (TopologyEntityDTO projectedEntity : originalTopology.values()) {
                final ProjectedTopologyEntity.Builder projectedEntityBuilder =
                    ProjectedTopologyEntity.newBuilder().setEntity(projectedEntity);
                projectedTopologyEntities.put(projectedEntity.getOid(), projectedEntityBuilder.build());
            }
        } catch (Exception e) {
            logger.error("Exception in createProjectedEntitiesAsCopyOfOriginalEntities", e);
        }
        return projectedTopologyEntities;
    }

    /**
     * Interpret stream of market-specific {@link ActionTO} as a stream of topology-specific
     * {@Action} proto for use by the rest of the system.
     *
     * <p>It is vital to use the same {@link TopologyConverter} that converted
     * the topology into market-specific objects
     * to interpret the resulting actions in a way that makes sense.</p>
     *
     * @param actionTOs A stream of {@link ActionTO} describing the action recommendations
     *                 generated by the market.
     * @param projectedTopology The projected topology. All entities involved in the action are
     *                          expected to be in the projected topology.
     * @param originalCloudTopology {@link CloudTopology} of the original {@link TopologyEntityDTO}s  received by Analysis
     * @param projectedCosts  A map of id of projected topologyEntityDTO -> {@link CostJournal} for the entity with that ID.
     * @param topologyCostCalculator the topologyCostCalculator is used to calculate costs of entities
     * @return The {@link Action} describing the recommendation in a topology-specific way.
     */
    @Nonnull
    public List<Action> interpretAllActions(@NonNull final List<ActionTO> actionTOs,
                                              @Nonnull final Map<Long, ProjectedTopologyEntity> projectedTopology,
                                              @Nonnull CloudTopology<TopologyEntityDTO> originalCloudTopology,
                                              @Nonnull Map<Long, CostJournal<TopologyEntityDTO>> projectedCosts,
                                              @Nonnull TopologyCostCalculator topologyCostCalculator) {
        // Before beginning to interpret actions, compute the reason settings for the tier exclusion
        // actions
        tierExcluder.computeReasonSettings(actionTOs, originalCloudTopology);
        List<Action> actions = Lists.newArrayList();
        actionTOs.forEach(actionTO -> {
            Optional<Action> action = interpretAction(actionTO, projectedTopology,
                originalCloudTopology, projectedCosts, topologyCostCalculator);
            action.ifPresent(actions::add);
        });
        return actions;
    }

    /**
     * After actions have been interpreted, we don't need some state.
     * So we clear that.
     */
    public void clearStateNeededForActionInterpretation() {
        tierExcluder.clearStateNeededForActionInterpretation();
    }

    /**
     * Interpret the market-specific {@link ActionTO} as a topology-specific {@Action} proto
     * for use by the rest of the system.
     *
     * <p>It is vital to use the same {@link TopologyConverter} that converted
     * the topology into market-specific objects
     * to interpret the resulting actions in a way that makes sense.
     *
     * @param actionTO An {@link ActionTO} describing an action recommendation
     *                 generated by the market.
     * @param projectedTopology The projected topology. All entities involved in the action are
     *                          expected to be in the projected topology.
     * @param originalCloudTopology {@link CloudTopology} of the original {@link TopologyEntityDTO}s  received by Analysis
     * @param projectedCosts  A map of id of projected topologyEntityDTO -> {@link CostJournal} for the entity with that ID.
     *
     *
     * @return The {@link Action} describing the recommendation in a topology-specific way.
     */
    @NonNull
    Optional<Action> interpretAction(@NonNull final ActionTO actionTO,
                                     @Nonnull final Map<Long, ProjectedTopologyEntity> projectedTopology,
                                     @Nonnull CloudTopology<TopologyEntityDTO> originalCloudTopology,
                                     @Nonnull Map<Long, CostJournal<TopologyEntityDTO>> projectedCosts,
                                     @Nonnull TopologyCostCalculator topologyCostCalculator) {
        return actionInterpreter.get().interpretAction(actionTO, projectedTopology, originalCloudTopology,
            projectedCosts, topologyCostCalculator);
    }

    /**
     * Create CommoditiesBoughtFromProvider for TopologyEntityDTO.
     *
     * @param sl       ShoppingListTO of the projectedTraderTO
     * @param commList List of CommodityBoughtDTO
     * @param buyerOid id of the buyer for which the CommoditiesBoughtFromProvider is being created
     * @return CommoditiesBoughtFromProvider
     */
    private CommoditiesBoughtFromProvider createCommoditiesBoughtFromProvider(
            EconomyDTOs.ShoppingListTO sl, List<TopologyDTO.CommodityBoughtDTO> commList,
            final long buyerOid) {
        final CommoditiesBoughtFromProvider.Builder commoditiesBoughtFromProviderBuilder =
            CommoditiesBoughtFromProvider.newBuilder().addAllCommodityBought(commList);
        // if can not find the ShoppingListInfo, that means Market generate some wrong shopping
        // list.
        ShoppingListInfo slInfo = shoppingListOidToInfos.get(sl.getOid());
        if (slInfo == null) {
            throw new IllegalStateException("Market returned invalid shopping list for : " + sl);
        }
        // Six cases for a sl move:
        // active provider -> active provider/provisioned provider/unplaced
        // unplaced -> active provider/provisioned provider/unplaced
        // skipped provider -> unplaced
        //
        // active provider: provider exists before the market
        // provisioned provider: provider is created by the market
        // unplaced: sl has no provider
        // skipped provider: provider in skippedEntities
        Long supplier = null;
        if (sl.hasSupplier()) {
            supplier = sl.getSupplier();
        } else if (skippedEntities.containsKey(slInfo.sellerId)) {
            // If a sl is unplaced due to skipped provider, which makes it movable false,
            // we should set the supplier of it to the original skipped provider.
            // Why do we need else if here, not just else?
            // Because for a sl moving from active provider to unplaced, the supplier should be null.
            // If we just use else here, then the supplier will be the original active provider,
            // which is not correct.
            supplier = slInfo.sellerId;
        }
        if (supplier != null) {
            // if collapsedBuyerId is different from buyerOid, it means that the collapsedBuyerId is
            // the original (pre-collapsing) provider of the shopping list. If collapsedBuyerId
            // is same as buyerOid, it means that the current provider of the shopping list is
            // the same as the original provider
            if (slInfo.getCollapsedBuyerId().isPresent() &&
                    slInfo.getCollapsedBuyerId().get() != buyerOid) {
                supplier = slInfo.getCollapsedBuyerId().get();
            }
            // If the supplier is a market tier, then get the tier TopologyEntityDTO and
            // make that the supplier.
            if (cloudTc.isMarketTier(supplier)) {
                if (cloudTc.getMarketTier(supplier).hasRIDiscount()) {
                    // Projected trader should not be supplied by RI Tier. But it can happen if
                    // costs are not yet fully discovered or there is a highly restrictive
                    // tier-exclusion policy. Both these situations prevent
                    // AnalysisToProtobuf#replaceNewSupplier from replacing the RITier by an
                    // on-demand tier. If this happens, we should make no changes and take the
                    // supplier of the shopping list from the original entity.
                    Optional<TopologyEntityDTO> computeTier = cloudTopology.getComputeTier(slInfo.getBuyerId());
                    if (computeTier.isPresent()) {
                        supplier = computeTier.get().getOid();
                    } else {
                        logger.error("{} does not have compute tier supplier", slInfo.getBuyerId());
                        supplier = cloudTc.getMarketTier(supplier).getTier().getOid();
                    }
                } else {
                    supplier = cloudTc.getMarketTier(supplier).getTier().getOid();
                }
            }
            commoditiesBoughtFromProviderBuilder.setProviderId(supplier);
        }
        final TopologyEntityDTO supplierEntity = entityOidToDto.get(supplier);
        if (supplierEntity != null) {
            commoditiesBoughtFromProviderBuilder.setProviderEntityType(
                    supplierEntity.getEntityType());
        } else {
            // For a sl of an unplaced VM before market, it doesn't have a provider, but has
            // providerEntityType. It should remain the same if it's unplaced after market.
            // For a sl moving from active provider/unplaced to provisioned provider,
            // we can get the providerEntityType from slInfo
            slInfo.getSellerEntityType()
                    .ifPresent(commoditiesBoughtFromProviderBuilder::setProviderEntityType);
        }
        slInfo.getResourceId().ifPresent(commoditiesBoughtFromProviderBuilder::setVolumeId);
        return commoditiesBoughtFromProviderBuilder.build();
    }

    /**
     * Convert a {@link EconomyDTOs.TraderTO} to a set of {@link TopologyDTO.TopologyEntityDTO}.
     * Usually one trader will return one topologyEntityDTO. But there are some exceptions.
     * For ex. in the case of cloud VMs, one trader will give back a list of TopologyEntityDTOs
     * which consist of the projected VM and its projected volumes.
     *
     * @param traderTO {@link EconomyDTOs.TraderTO} that is to be converted to a {@link TopologyDTO.TopologyEntityDTO}
     * @param traderOidToEntityDTO whose key is the traderOid and the value is the original
     * traderTO
     * @param reservedCapacityAnalysis the reserved capacity information
     * @param projTraders projected traders
     * @param wastedFileAnalysis handler for wasted file analysis
     * @return set of {@link TopologyDTO.TopologyEntityDTO}s
     */
    private Set<TopologyDTO.TopologyEntityDTO> traderTOtoTopologyDTO(EconomyDTOs.TraderTO traderTO,
                    @Nonnull final Map<Long, TopologyDTO.TopologyEntityDTO> traderOidToEntityDTO,
                    @Nonnull final ReservedCapacityAnalysis reservedCapacityAnalysis,
                    @Nonnull final Map<Long, EconomyDTOs.TraderTO> projTraders,
                    @Nonnull final WastedFilesAnalysis wastedFileAnalysis) {
        Set<TopologyDTO.TopologyEntityDTO> topologyEntityDTOs = Sets.newHashSet();
        if (cloudTc.isMarketTier(traderTO.getOid())) {
            // Tiers and regions are added from the original topology into the projected traders
            // because there can be no change to these entities by market.
            return topologyEntityDTOs;
        }
        List<CommoditiesBoughtFromProvider> topoDTOCommonBoughtGrouping = new ArrayList<>();
        long pmOid = 0L;
        List<Long> storageOidList = Collections.emptyList();
        // for a VM, find its associated PM to ST list map
        if (traderTO.getType() == EntityType.VIRTUAL_MACHINE_VALUE) {
            Map<Long, List<Long>> pm2stMap = createPMToSTMap(traderTO.getShoppingListsList());
            // there should be only one pm supplier for vm, zero if the vm is unplaced
            if (!pm2stMap.isEmpty()) {
                pmOid = pm2stMap.keySet().iterator().next();
                storageOidList = pm2stMap.get(pmOid);
            }
        }
        TopologyDTO.TopologyEntityDTO originalEntity = traderOidToEntityDTO.get(traderTO.getOid());
        final List<ShoppingListTO> collapsedShoppingLists = new ArrayList<>();
        for (EconomyDTOs.ShoppingListTO sl : traderTO.getShoppingListsList()) {
            List<TopologyDTO.CommodityBoughtDTO> commList = new ArrayList<>();

            // Map to keep timeslot commodities from the generated timeslot families
            // This is needed because we need to add those timeslots coming from the market later
            // to generated commodity DTOs
            final Map<CommodityType, List<Double>> timeSlotsByCommType = Maps.newHashMap();
            // First we merge timeslot commodities
            final Collection<CommodityDTOs.CommodityBoughtTO.Builder> commBuilders =
                sl.getCommoditiesBoughtList().stream().map(CommodityBoughtTO::toBuilder)
                .collect(Collectors.toList());
            final Collection<CommodityDTOs.CommodityBoughtTO> mergedCommoditiesBought =
                mergeTimeSlotCommodities(commBuilders, timeSlotsByCommType,
                    CommodityBoughtTO.Builder::getSpecification,
                    CommodityBoughtTO.Builder::getQuantity,
                    CommodityBoughtTO.Builder::getPeakQuantity,
                    CommodityBoughtTO.Builder::setQuantity,
                    CommodityBoughtTO.Builder::setPeakQuantity)
                .stream().map(CommodityBoughtTO.Builder::build).collect(Collectors.toList());
            for (CommodityDTOs.CommodityBoughtTO commBought : mergedCommoditiesBought) {
                // if the commodity bought DTO type is biclique, create new
                // DSPM and Datastore bought
                if ( commodityConverter.isSpecBiClique(commBought.getSpecification().getBaseType())) {
                    if (pmOid == sl.getSupplier()) {
                        // create datastore commodity bought because the supplier is PM
                        for (Long stOid: storageOidList) {
                            // iterate all storage supplier, create all datastore commodity bought
                            // for vm-pm shoppinglist
                            commList.add(newCommodity(CommodityDTO.CommodityType.DATASTORE_VALUE, stOid));
                        }

                    } else if (storageOidList.contains(sl.getSupplier())) {
                        // create dspm commodity bought because the supplier is ST
                        commList.add(newCommodity(CommodityDTO.CommodityType.DSPM_ACCESS_VALUE, pmOid));
                    }
                } else if (tierExcluder.isCommSpecTypeForTierExclusion(commBought.getSpecification())) {
                    // If the commodity bought was created by market-component for tier exclusion,
                    // then do not include it in the projected topology.
                    continue;
                } else {
                    //If the traderTO has cloneOf, it is a provisioned SE.
                    commBoughtTOtoCommBoughtDTO(traderTO.getOid(), sl.getSupplier(), sl.getOid(),
                        commBought, reservedCapacityAnalysis, originalEntity, timeSlotsByCommType, traderTO.hasCloneOf()).ifPresent(commList::add);
                }
            }
            // the shopping list might not exist in shoppingListOidToInfos, because it might be
            // created inside M2 via a provision by demand or provision by supply action
            if (shoppingListOidToInfos.get(sl.getOid()) == null) {
                TraderTO supplier = projTraders.get(sl.getSupplier());
                logger.trace("Adding shopping list {} of trader {} having a supplier {} into the sl-info map",
                                sl.getOid(), traderTO.getDebugInfoNeverUseInCode(),
                                supplier != null ? supplier.getDebugInfoNeverUseInCode() : null);
                ShoppingListInfo slInfo = new ShoppingListInfo(sl.getOid(), traderTO.getOid(),
                                sl.getSupplier(), null, null,
                                supplier != null ? supplier.getType() : null, commList);
                shoppingListOidToInfos.put(sl.getOid(), slInfo);
            }
            final ShoppingListInfo shoppingListInfo = shoppingListOidToInfos.get(sl.getOid());
            if (shoppingListInfo != null && shoppingListInfo.getCollapsedBuyerId().isPresent()) {
                collapsedShoppingLists.add(sl);
            }
            topoDTOCommonBoughtGrouping.add(
                    createCommoditiesBoughtFromProvider(sl, commList, traderTO.getOid()));
        }

        TopologyDTO.EntityState entityState = TopologyDTO.EntityState.POWERED_ON;
        String displayName = originalEntity != null ? originalEntity.getDisplayName()
                        : traderOidToEntityDTO.get(traderTO.getCloneOf()).getDisplayName()
                        + "_Clone #" + cloneIndex.addAndGet(1);
        if (originalEntity != null) {
            EntityState originalState = originalEntity.getEntityState();
            // TODO: Address the following workaroud for SUSPEND VM.
            // Without the workaround for VM:
            // Entity (SUSPEND) -> TRADER (IDLE) -> TRADER (ACTIVE) -> Entity (POWER_ON)
            // The correct behavior for VM:
            // Entity (SUSPEND) -> TRADER (IDLE) -> TRADER (IDLE) -> Entity (SUSPEND)
            // For VMs, if trader states are not changed, then the new entity state
            // should be the same as original entity state.
            if (traderTO.getType() == EntityType.VIRTUAL_MACHINE_VALUE) {
                EconomyDTOs.TraderTO oldTraderTo = topologyDTOtoTraderTO(originalEntity);
                if (oldTraderTo != null
                        && isSameVMTraderState(traderTO.getState(), oldTraderTo.getState())) {
                    entityState = originalEntity.getEntityState();
                }
            } else {
                // set state of IDLE VM to poweredOff
                entityState = originalState == TopologyDTO.EntityState.POWERED_OFF
                        ? TopologyDTO.EntityState.POWERED_OFF
                        : TopologyDTO.EntityState.POWERED_ON;
            }
        }
        if (entityState == TopologyDTO.EntityState.POWERED_ON) {
            entityState = (traderTO.getState() == EconomyDTOs.TraderStateTO.ACTIVE)
                            ? TopologyDTO.EntityState.POWERED_ON
                            : TopologyDTO.EntityState.SUSPENDED;
        }

        final TraderSettingsTO traderSetting = traderTO.getSettings();
        TopologyDTO.TopologyEntityDTO.AnalysisSettings analysisSetting =
            TopologyDTO.TopologyEntityDTO.AnalysisSettings.newBuilder()
                .setIsAvailableAsProvider(traderSetting.getCanAcceptNewCustomers())
                .setShopTogether(traderSetting.getIsShopTogether())
                .setCloneable(traderSetting.getClonable())
                .setSuspendable(traderSetting.getSuspendable())
                .setDesiredUtilizationTarget((traderSetting.getMaxDesiredUtilization()
                       + traderSetting.getMinDesiredUtilization()) / 2)
                .setDesiredUtilizationRange(traderSetting.getMaxDesiredUtilization()
                       - traderSetting.getMinDesiredUtilization())
                .setProviderMustClone(traderSetting.getProviderMustClone())
                .setDaemon(traderSetting.getDaemon())
            .build();
        TopologyDTO.TopologyEntityDTO.Builder entityDTOBuilder =
                TopologyDTO.TopologyEntityDTO.newBuilder()
                    .setEntityType(traderTO.getType())
                    .setOid(traderTO.getOid())
                    .setEntityState(entityState)
                    .setDisplayName(displayName)
                    .addAllCommoditySoldList(retrieveCommSoldList(traderTO))
                    .addAllCommoditiesBoughtFromProviders(topoDTOCommonBoughtGrouping)
                    .addAllConnectedEntityList(getConnectedEntities(traderTO))
                    .setAnalysisSettings(analysisSetting);
        if (originalEntity == null) {
            // this is a clone trader
            originalEntity = traderOidToEntityDTO.get(traderTO.getCloneOf());
            entityDTOBuilder.setOrigin(Origin.newBuilder()
                .setAnalysisOrigin(AnalysisOrigin.newBuilder()
                    .setOriginalEntityId(originalEntity.getOid())));
        } else {
            // copy the origin from the original entity
            if (originalEntity.hasOrigin()) {
                entityDTOBuilder.setOrigin(originalEntity.getOrigin());
            }
        }

        copyStaticAttributes(originalEntity, entityDTOBuilder);

        // Get dspm, datastore and inactive commodity sold from the original trader,
        // add them to the projected topology entity DTO.
        entityDTOBuilder.addAllCommoditySoldList(
            originalEntity.getCommoditySoldListList().stream()
                .filter(commSold ->
                    AnalysisUtil.DSPM_OR_DATASTORE.contains(commSold.getCommodityType().getType()) ||
                    !commSold.getActive())
                .collect(Collectors.toSet()));

        // handle 'delete wasted file analysis' to update entity from market
        wastedFileAnalysis.getStorageAmountReleasedForOid(traderTO.getOid())
            .ifPresent(stAmt -> {
                final long stAmtToReleaseInMB = stAmt / Units.NUM_OF_KB_IN_MB;
                entityDTOBuilder.getCommoditySoldListBuilderList().stream()
                    .filter(commSold -> commSold.getCommodityType().getType() == CommodityDTO.CommodityType.STORAGE_AMOUNT_VALUE)
                    .findFirst()
                    .ifPresent(storageCommSold ->
                        storageCommSold.setUsed(Math.max(0, storageCommSold.getUsed() - stAmtToReleaseInMB)));
            });

        overwriteCommoditiesBoughtByVMsFromVolumes(entityDTOBuilder);

        TopologyEntityDTO entityDTO = entityDTOBuilder.build();
        topologyEntityDTOs.add(entityDTO);
        topologyEntityDTOs.addAll(createResources(entityDTO));
        topologyEntityDTOs.addAll(createCollapsedTopologyEntityDTOs(collapsedShoppingLists,
                reservedCapacityAnalysis));
        return topologyEntityDTOs;
    }

    private List<TopologyEntityDTO> createCollapsedTopologyEntityDTOs(
            final List<ShoppingListTO> collapsedShoppingList,
            final ReservedCapacityAnalysis reservedCapacityAnalysis) {
        final List<TopologyEntityDTO> result = new ArrayList<>();
        for (final ShoppingListTO shoppingListTO : collapsedShoppingList) {
            final Optional<Long> collapsedEntityId =
                    Optional.ofNullable(shoppingListOidToInfos.get(shoppingListTO.getOid()))
                            .flatMap(ShoppingListInfo::getCollapsedBuyerId);
            if (collapsedEntityId.isPresent()) {
                final TopologyEntityDTO collapsedEntityDTO =
                        entityOidToDto.get(collapsedEntityId.get());
                final TopologyEntityDTO.Builder projectedEntity = TopologyEntityDTO.newBuilder()
                        .setOid(collapsedEntityDTO.getOid())
                        .setEntityType(collapsedEntityDTO.getEntityType())
                        .setDisplayName(collapsedEntityDTO.getDisplayName());

                final List<CommodityBoughtDTO> boughtCommodityDTOS =
                        shoppingListTO.getCommoditiesBoughtList()
                                .stream()
                                .map(commodityBoughtTO -> commBoughtTOtoCommBoughtDTO(
                                        collapsedEntityDTO.getOid(), shoppingListTO.getSupplier(),
                                        shoppingListTO.getOid(), commodityBoughtTO,
                                        reservedCapacityAnalysis, collapsedEntityDTO,
                                        new HashMap<>()))
                                .filter(Optional::isPresent)
                                .map(Optional::get)
                                .collect(Collectors.toList());
                projectedEntity.addCommoditiesBoughtFromProviders(
                        createCommoditiesBoughtFromProvider(shoppingListTO, boughtCommodityDTOS,
                                collapsedEntityDTO.getOid()));

                final List<CommoditySoldDTO> soldDTOS =
                        createCommoditySoldFromCommBoughtTO(collapsedEntityDTO,
                                shoppingListTO.getCommoditiesBoughtList());
                projectedEntity.addAllCommoditySoldList(soldDTOS);
                copyStaticAttributes(collapsedEntityDTO, projectedEntity);
                createConnectedAzOrRegion(collapsedEntityDTO).ifPresent(
                        projectedEntity::addConnectedEntityList);
                result.add(projectedEntity.build());
            }
        }
        logger.trace("Collapsed Projected Traders created: {}", () -> result);
        return result;
    }

    private List<CommoditySoldDTO> createCommoditySoldFromCommBoughtTO(
            final TopologyEntityDTO entity, final List<CommodityBoughtTO> commodityBoughtTOS) {
        final List<CommoditySoldDTO> result = new ArrayList<>();
        for (final CommodityBoughtTO commodityBoughtTO : commodityBoughtTOS) {
            final CommodityType commodityType = commodityConverter.commodityIdToCommodityType(
                    commodityBoughtTO.getSpecification().getType());
            double newCapacity = commodityBoughtTO.getAssignedCapacityForBuyer();
            if (newCapacity <= 0) {
                newCapacity = commodityIndex.getCommSold(entity.getOid(), commodityType)
                        .map(CommoditySoldDTO::getCapacity)
                        .orElse(0D);
            }
            newCapacity =
                    TopologyConversionUtils.convertMarketUnitToTopologyUnit(commodityType.getType(),
                            newCapacity, entity);
            final CommoditySoldDTO.Builder soldBuilder = CommoditySoldDTO.newBuilder()
                    .setCommodityType(commodityType)
                    .setCapacity(newCapacity);
            final Optional<CommoditySoldDTO> currentCommSold =
                    commodityIndex.getCommSold(entity.getOid(), commodityType);
            if (currentCommSold.isPresent()) {
                soldBuilder.setUsed(currentCommSold.get().getUsed());
                if (newCapacity > 0) {
                    final double oldCapacity = currentCommSold.get().getCapacity();
                    final double oldPercentile =
                            currentCommSold.get().getHistoricalUsed().getPercentile();
                    final double projectedPercentile = oldPercentile * oldCapacity / newCapacity;
                    soldBuilder.setHistoricalUsed(HistoricalValues.newBuilder()
                            .setPercentile(projectedPercentile)
                            .build());
                }
            }
            result.add(soldBuilder.build());
        }
        return result;
    }

    /**
     * This method overwrites projected commodities bought by VMs from volumes using original
     * commodities. That is each projected commodity bought by VM from volume is replaced with
     * related commodity from original VM {@code TopologyEntityDTO}.
     *
     * @param entityBuilder Projected entity builder.
     */
    private void overwriteCommoditiesBoughtByVMsFromVolumes(
            @Nonnull final TopologyEntityDTO.Builder entityBuilder) {
        if (entityBuilder.getEntityType() != EntityType.VIRTUAL_MACHINE.getNumber()) {
            return;
        }

        final TopologyEntityDTO originalVm = entityOidToDto.get(entityBuilder.getOid());
        if (originalVm == null) {
            logger.error("Cannot find original entity for projected VM: " + entityBuilder.getOid());
            return;
        }

        // Get original commodities
        final Queue<CommoditiesBoughtFromProvider> originalCommodities =
                originalVm.getCommoditiesBoughtFromProvidersList()
                        .stream()
                        .filter(commBought -> commBought.getProviderEntityType()
                                == EntityType.VIRTUAL_VOLUME.getNumber())
                        .collect(Collectors.toCollection(LinkedList::new));

        if (originalCommodities.isEmpty()) {
            return;
        }

        // Replace every commodity bought from volume with original commodity. We assume that the
        // number of commodities hasn't changed.
        for (int i = 0; i < entityBuilder.getCommoditiesBoughtFromProvidersCount(); i++) {
            final long providerEntityType = entityBuilder
                    .getCommoditiesBoughtFromProvidersBuilder(i).getProviderEntityType();
            if (providerEntityType == EntityType.VIRTUAL_VOLUME.getNumber()) {
                final CommoditiesBoughtFromProvider nextCommBought = originalCommodities.poll();
                if (nextCommBought == null) {
                    logger.error("The number of projected commodities bought by VM {} from "
                                    + "Volumes is greater than the number of original commodities",
                            entityBuilder.getOid());
                    return;
                }
                entityBuilder.setCommoditiesBoughtFromProviders(i, nextCommBought.toBuilder());
            }
        }

        if (!originalCommodities.isEmpty()) {
            logger.error("The number of projected commodities bought by VM {} from Volumes "
                    + "doesn't match the number of original commodities. {} extra original "
                    + "commodities found", entityBuilder.getOid(), originalCommodities.size());
        }
    }

    /**
     * Merge timeslot commodities from the original commodities list.
     *
     * <p>Timeslot commodities from the same family generated for a specific {@link CommodityType} are merged
     * by averaging their use and peak values.
     * Non-timeslot commodities are left unchanged.
     * @param commodityBuilderTOs Original commodity builders bought or sold by trader
     * @param timeSlotsByCommType Holder for timeslot values arranged by commodity type
     * @param commoditySpecExtractor Function to extract commodity TO specification
     * @param quantityExtractor Function to extract commodity TO quantity
     * @param peakQuantityExtractor Function to extract commodity TO peak quantity
     * @param quantitySetter Function to set commodity TO quantity
     * @param peakQuantitySetter Function to set commodity TO peak quantity
     * @param <T> {@link CommodityBoughtTO.Builder} or {@link CommoditySoldTO.Builder}.
     * @return Merged commodity builders
     */
    @Nonnull
    @VisibleForTesting
    <T> Collection<T> mergeTimeSlotCommodities(
        @Nonnull final Collection<T> commodityBuilderTOs,
        @Nonnull final Map<CommodityType, List<Double>> timeSlotsByCommType,
        @Nonnull final Function<T, CommoditySpecificationTO> commoditySpecExtractor,
        @Nonnull final Function<T, Float> quantityExtractor,
        @Nonnull final Function<T, Float> peakQuantityExtractor,
        @Nonnull final BiFunction<T, Float, T> quantitySetter,
        @Nonnull final BiFunction<T, Float, T> peakQuantitySetter) {
        final List<T> mergedComms = Lists.newArrayListWithCapacity(
            commodityBuilderTOs.size());
        //final boolean isBought = commodityTOs.iterator().next() instanceof CommodityBoughtTO;
        final Map<CommodityType, List<T>> timeSlotCommoditiesByCommType = Maps.newHashMap();
        // group time slot commodities by CommodityType
        commodityBuilderTOs.forEach(commTO -> {
            final CommoditySpecificationTO commSpec = commoditySpecExtractor.apply(commTO);
            if (commodityConverter.isTimeSlotCommodity(commSpec)) {
                final Optional<TopologyDTO.CommodityType> commTypeOptional =
                    commodityConverter.marketToTopologyCommodity(commSpec);
                if (commTypeOptional.isPresent()) {
                    final CommodityType commType = commTypeOptional.get();
                    timeSlotCommoditiesByCommType.computeIfAbsent(commType,
                        k -> Lists.newLinkedList()).add(commTO);
                } else {
                    logger.error("Unknown commodity type returned by analysis for market id {}",
                        () -> commSpec.getType());
                }
            } else {
                mergedComms.add(commTO);
            }
        });
        mergeTimeSlotCommoditiesByType(timeSlotCommoditiesByCommType, timeSlotsByCommType, mergedComms,
            quantityExtractor, peakQuantityExtractor, quantitySetter, peakQuantitySetter);

        return mergedComms;
    }

    /**
     * Merge timeslot commodities arranged by {@link CommodityType}.
     *
     * @param timeSlotCmmoditiesByCommType Commodity TOs arranged by {@link CommodityType}
     * @param timeSlotsByCommType Holder for timeslot values arranged by commodity type
     * @param mergedCommodities Holder for merged commodities
     * @param quantityExtractor Function to extract commodity TO quantity
     * @param peakQuantityExtractor Function to extract commodity TO peak quantity
     * @param quantitySetter Function to set commodity TO quantity
     * @param peakQuantitySetter Function to set commodity TO peak quantity
     * @param <T> {@link CommodityBoughtTO} or {@link CommoditySoldTO}
     */
    private static <T> void mergeTimeSlotCommoditiesByType(
        @Nonnull final Map<CommodityType, List<T>> timeSlotCmmoditiesByCommType,
        @Nonnull final Map<CommodityType, List<Double>> timeSlotsByCommType,
        @Nonnull final Collection<T> mergedCommodities,
        @Nonnull final Function<T, Float> quantityExtractor,
        @Nonnull final Function<T, Float> peakQuantityExtractor,
        @Nonnull final BiFunction<T, Float, T> quantitySetter,
        @Nonnull final BiFunction<T, Float, T> peakQuantitySetter) {
       /* Sample timeSlotComms content with 2 time slots for pool CPU commodity (base type = 89):
               [type: 89 => [
                   specification {
                      type: 100
                      base_type: 89
                    }
                    quantity: 0.5
                    peak_quantity: 0.55,
                    specification {
                      type: 101
                      base_type: 89
                    }
                    quantity: 0.6
                    peak_quantity: 0.65
                ]
        */
        timeSlotCmmoditiesByCommType.forEach((commType, groupedCommodities) -> {
            final List<Double> timeSlotValues = Lists.newLinkedList();
            // ensure the generated family is sorted in the right order of slots
            groupedCommodities.sort(Comparator.comparing(comm -> commType.getType()));
            // we merge commodities from each generated family by averaging up used/peak values
            float totalQuantity = 0.0f;
            float totalPeak = 0.0f;
            for (final T comm : groupedCommodities) {
                final float currQuantity = quantityExtractor.apply(comm);
                timeSlotValues.add(Double.valueOf(currQuantity));
                totalQuantity += currQuantity;
                totalPeak += peakQuantityExtractor.apply(comm);
            }
            final T mergedCommBuilder = groupedCommodities.iterator().next();
            quantitySetter.apply(mergedCommBuilder, totalQuantity / groupedCommodities.size());
            peakQuantitySetter.apply(mergedCommBuilder, totalPeak / groupedCommodities.size());
            mergedCommodities.add(mergedCommBuilder);
            timeSlotsByCommType.put(commType, timeSlotValues);
        });
    }

    /**
     * Copies static attributes from one TopologyEntityDTO to another.
     * Static attributes will not change between the original entity to the projected entity.
     *
     * @param source the source TopologyEntityDto to copy from
     * @param destination the destination TopologyEntityDto.Builder to copy to
     */
    private void copyStaticAttributes(TopologyEntityDTO source, TopologyEntityDTO.Builder destination) {
        // copy environmentType
        if (source.hasEnvironmentType()) {
            destination.setEnvironmentType(source.getEnvironmentType());
        }

        // copy the TypeSpecificInfo from the original entity
        if (source.hasTypeSpecificInfo()) {
            destination.setTypeSpecificInfo(source.getTypeSpecificInfo());
        }
    }

    /**
     * Create entities for resources of topologyEntityDTO.
     * For ex. If a Cloud VM has a volume, then we create the projected version of the volume here.
     *
     * @param topologyEntityDTO The entity for which the resources need to be created
     * @return set of resources
     */
    @VisibleForTesting
    Set<TopologyEntityDTO> createResources(TopologyEntityDTO topologyEntityDTO) {
        Set<TopologyEntityDTO> resources = Sets.newHashSet();
        for (CommoditiesBoughtFromProvider commBoughtGrouping :
                topologyEntityDTO.getCommoditiesBoughtFromProvidersList()) {
            // create entities for volumes
            if (commBoughtGrouping.hasVolumeId()) {
                TopologyEntityDTO originalVolume = entityOidToDto.get(commBoughtGrouping.getVolumeId());
                if (originalVolume != null && originalVolume.getEntityType() == EntityType.VIRTUAL_VOLUME_VALUE) {
                    if (!commBoughtGrouping.hasProviderId() || !commBoughtGrouping.hasProviderEntityType()) {
                        logger.error("commBoughtGrouping of projected entity {} has volume Id {} " +
                            "but no associated storage or storageTier",
                            topologyEntityDTO.getDisplayName(), commBoughtGrouping.getVolumeId());
                        continue;
                    }
                    // Build a volume which is connected to the same Storage or StorageTier
                    // (which is the provider for this commBoughtGrouping), and connected to
                    // the same AZ as the VM if the zone exists
                    TopologyEntityDTO.Builder volume =
                        TopologyEntityDTO.newBuilder()
                            .setEntityType(originalVolume.getEntityType())
                            .setOid(originalVolume.getOid());

                    // connect to storage
                    final ConnectedEntity connectedStorage = ConnectedEntity.newBuilder()
                            .setConnectedEntityId(commBoughtGrouping.getProviderId())
                            .setConnectedEntityType(commBoughtGrouping.getProviderEntityType())
                            .setConnectionType(ConnectionType.NORMAL_CONNECTION).build();
                    volume.addConnectedEntityList(connectedStorage);

                    createConnectedAzOrRegion(topologyEntityDTO).ifPresent(
                            volume::addConnectedEntityList);
                    copyStaticAttributes(originalVolume, volume);
                    volume.setDisplayName(originalVolume.getDisplayName());
                    resources.add(volume.build());
                }
            }
        }
        return resources;
    }

    private Optional<ConnectedEntity> createConnectedAzOrRegion(
            final TopologyEntityDTO topologyEntityDTO) {
        final List<TopologyEntityDTO> azOrRegions =
                TopologyDTOUtil.getConnectedEntitiesOfType(topologyEntityDTO,
                        Sets.newHashSet(EntityType.AVAILABILITY_ZONE_VALUE,
                                EntityType.REGION_VALUE), entityOidToDto);
        return azOrRegions.stream()
                .findFirst()
                .map(azOrRegion -> ConnectedEntity.newBuilder()
                        .setConnectedEntityId(azOrRegion.getOid())
                        .setConnectedEntityType(azOrRegion.getEntityType())
                        .setConnectionType(ConnectionType.AGGREGATED_BY_CONNECTION)
                        .build());
    }

    /**
     * Gets the list of connected entities to a trader. At present, this method returns the
     * availability zone to be connected to the trader for cloud consumers.
     *
     * @param traderTO the traderTO for which connected entity list is desired
     * @return
     */
    @Nonnull
    private List<ConnectedEntity> getConnectedEntities(TraderTO traderTO) {
        List<ConnectedEntity> connectedEntities = new ArrayList<>();
        TopologyEntityDTO originalCloudConsumer = entityOidToDto.get(traderTO.getOid());
        // Copy the connected entities of original entity into the projected entity except for the
        // ones in the map, which need to be computed like Availability zone or Region
        // because the AZ or Region might have changed.
        if (originalCloudConsumer != null) {
            Set<Integer> connectionsToCompute = projectedConnectedEntityTypesToCompute
                    .get(originalCloudConsumer.getEntityType());
            originalCloudConsumer.getConnectedEntityListList().stream()
                    .filter(ce -> connectionsToCompute == null ||
                            !connectionsToCompute.contains(ce.getConnectedEntityType()))
                    .forEach(ce -> connectedEntities.add(ConnectedEntity.newBuilder()
                            .setConnectedEntityId(ce.getConnectedEntityId())
                            .setConnectedEntityType(ce.getConnectedEntityType())
                            .setConnectionType(ce.getConnectionType()).build()));
            if (cloudTc.isTraderConsumingFromMaketTier(traderTO)) {
                // Primary market tier refers to Compute market tier / database market tier
                MarketTier destinationPrimaryMarketTier = cloudTc.getPrimaryMarketTier(traderTO);
                if (destinationPrimaryMarketTier == null) {
                    logger.error("Could not fetch primary market tier for {}",
                            traderTO.getDebugInfoNeverUseInCode());
                } else {
                    TopologyEntityDTO sourceRegion = cloudTc.getRegionOfCloudConsumer(originalCloudConsumer);
                    Long regionCommSpec = cloudTc.getRegionCommTypeIntFromShoppingList(traderTO);
                    TopologyEntityDTO destinationRegion;
                    if (destinationPrimaryMarketTier instanceof SingleRegionMarketTier) {
                        destinationRegion = ((SingleRegionMarketTier)destinationPrimaryMarketTier).getRegion();
                    } else {
                        if (regionCommSpec != null) {
                            destinationRegion = unmodifiableEntityOidToDtoMap.get(regionCommSpec);
                        } else {
                            destinationRegion = sourceRegion;
                        }
                    }
                    TopologyEntityDTO destAZOrRegion = null;
                    if (sourceRegion == destinationRegion) {
                        // cloud consumer (VM / DB) did NOT move to a different region
                        destAZOrRegion = cloudTc.getAZOfCloudConsumer(originalCloudConsumer);
                    } else {
                        // cloud consumer (VM / DB) has moved to a different region
                        // Pick the first AZ in the destination region if AZ exists
                        List<TopologyEntityDTO> destAZs = TopologyDTOUtil.getConnectedEntitiesOfType(destinationRegion,
                                EntityType.AVAILABILITY_ZONE_VALUE, unmodifiableEntityOidToDtoMap);
                        if (!destAZs.isEmpty()) {
                            destAZOrRegion = destAZs.get(0);
                        }
                    }
                    destAZOrRegion = destAZOrRegion != null ? destAZOrRegion : destinationRegion;
                    if (destAZOrRegion != null) {
                        ConnectedEntity az = ConnectedEntity.newBuilder()
                                .setConnectedEntityId(destAZOrRegion.getOid())
                                .setConnectedEntityType(destAZOrRegion.getEntityType())
                                .setConnectionType(ConnectionType.AGGREGATED_BY_CONNECTION).build();
                        connectedEntities.add(az);
                    }
                }
            }
        }
        return connectedEntities;
    }

    /**
     * For VM, IDLE trader can be ACTIVE after analysis. It's a workaround to treat ACTIVE as IDEL,
     * and vise verse.
     * @param newState new VM state
     * @param originalState original VM state
     * @return true if the they have "same" state.
     */
    private boolean isSameVMTraderState(@Nonnull final TraderStateTO newState,
                                        @Nonnull final TraderStateTO originalState) {
        Objects.requireNonNull(newState);
        Objects.requireNonNull(originalState);
        if (originalState == TraderStateTO.ACTIVE && newState == TraderStateTO.IDLE) {
            return true;
        }
        if (originalState == TraderStateTO.IDLE && newState == TraderStateTO.ACTIVE) {
            return true;
        }
        return originalState == newState;
    }

    private TopologyDTO.CommodityBoughtDTO newCommodity(int type, long pmOid) {
        final CommodityType.Builder typeBuilder =
                    CommodityType.newBuilder().setType(type);

        final String key = accessesByKey.inverse().get(pmOid);
        if (key != null) {
            typeBuilder.setKey(key);
        } else {
            logger.warn("Unable to find key in inverse map for PM with OID {}", pmOid);
        }

        return TopologyDTO.CommodityBoughtDTO.newBuilder()
            .setCommodityType(typeBuilder)
            .build();
    }

    /**
     * Create a map which contains a VM's PM supplier to all ST suppliers mapping.
     *
     * @param shoppingListList all shoppinglists of the given trader
     * @return a map in which key is a PM OID and the value is a list of ST Oids that the
     * PM is connected to
     */
    private Map<Long, List<Long>> createPMToSTMap(
                    List<EconomyDTOs.ShoppingListTO> shoppingListList) {
        Map<Long, List<Long>> pMToSTMap = Maps.newHashMap();
        // return an empty map if there is no trader in oidToProjectedTraderTOMap
        if (oidToProjectedTraderTOMap.isEmpty()) {
            return pMToSTMap;
        }
        List<Long> stList = new ArrayList<>();
        for (EconomyDTOs.ShoppingListTO sl : shoppingListList) {
            if (oidToProjectedTraderTOMap.containsKey(sl.getSupplier())) {
                long supplierType = oidToProjectedTraderTOMap.get(sl.getSupplier()).getType();
                if (supplierType == EntityType.PHYSICAL_MACHINE_VALUE) {
                    pMToSTMap.put(sl.getSupplier(), stList);
                } else if (supplierType == EntityType.STORAGE_VALUE) {
                    stList.add(sl.getSupplier());
                }
            }
        }
        return pMToSTMap;
    }

    /**
     * Convert commodities sold by a trader to a list of {@link TopologyDTO.CommoditySoldDTO}.
     *
     * @param traderTO {@link TraderTO} whose commoditiesSold are to be converted into DTOs
     * @return list of {@link TopologyDTO.CommoditySoldDTO}s
     */
    private Set<TopologyDTO.CommoditySoldDTO> retrieveCommSoldList(
            @Nonnull final TraderTO traderTO) {

        // First we merge all timeslot commdities
        final Map<CommodityType, List<Double>> timeSlotsByCommType = Maps.newHashMap();
        final Collection<CommodityDTOs.CommoditySoldTO.Builder> commBuilders =
            traderTO.getCommoditiesSoldList().stream().map(CommoditySoldTO::toBuilder)
                .collect(Collectors.toList());
        final Collection<CommoditySoldTO> mergedCommodities =
            mergeTimeSlotCommodities(commBuilders,
                timeSlotsByCommType,
                CommoditySoldTO.Builder::getSpecification,
                CommoditySoldTO.Builder::getQuantity,
                CommoditySoldTO.Builder::getPeakQuantity,
                CommoditySoldTO.Builder::setQuantity,
                CommoditySoldTO.Builder::setPeakQuantity)
                .stream().map(CommoditySoldTO.Builder::build).collect(Collectors.toList());
        return mergedCommodities.stream()
                    .map(commoditySoldTO -> commSoldTOtoCommSoldDTO(traderTO.getOid(), commoditySoldTO,
                        timeSlotsByCommType))
                    .filter(Optional::isPresent)
                    .map(Optional::get)
                    .collect(Collectors.toSet());
    }

    /**
     * Gets the resized capacity of cloud entity based on the used, weighted used and resize target
     * utilization. Th same resize demand will be considered to calculate new quantities required
     * for both Resize-up and Resize-down. This will be consistent for both use cases where there
     * is a driving sold commodity and no driving sold commodity.
     * @param topologyDTO topology entity DTO as resize target
     * @param commBought commodity bought to be resized
     * @param providerOid the oid of the seller of the shopping list
     * @return an array of two elements, the first element is an array of new used values,
     * the second is the array of new peak values
     */
    protected float[][] getResizedCapacity(
            @Nonnull final TopologyDTO.TopologyEntityDTO topologyDTO,
            @Nonnull final TopologyDTO.CommodityBoughtDTO commBought,
            @Nullable final Long providerOid) {

        logger.debug("Recalculating new capacity for {}", topologyDTO.getDisplayName());
        Optional<float[]> histUsedValue =
                CommodityConverter.getHistoricalUsedOrPeak(commBought,
                        TopologyDTO.CommodityBoughtDTO::getHistoricalUsed);
        Optional<float[]> histPeakValue =
                CommodityConverter.getHistoricalUsedOrPeak(commBought,
                        TopologyDTO.CommodityBoughtDTO::getHistoricalPeak);
        if (logger.isDebugEnabled()) {
            checkHistValues(commBought, histUsedValue, histPeakValue);
        }
        // if no historical values retrieved, use real time values
        if (!histUsedValue.isPresent()) {
            logger.debug("Using current used value {} for recalculating resize capacity for {}",
                commBought.getUsed(), commBought.getCommodityType().getType());
            histUsedValue = Optional.of(new float[]{(float)commBought.getUsed()});
        }
        if (!histPeakValue.isPresent()) {
            logger.debug("Using current peak value {} for recalculating resize capacity for {}",
                commBought.getPeak(), commBought.getCommodityType().getType());
            histPeakValue = Optional.of(new float[]{(float)commBought.getPeak()});
        }

        float[] histUsed = histUsedValue.orElseGet(() -> new float[] {});
        float[] histPeak = histPeakValue.orElseGet(() -> new float[] {});

        // TODO: Need to add check for Cloud migration here. This will apply to Cloud Migration too.
        if (topologyDTO.getEnvironmentType() != EnvironmentType.CLOUD) {
            final float[][] onPremResizedCapacity = getOnPremResizedCapacity(histUsed, histPeak,
                    commBought, providerOid, topologyDTO);
            return new float[][]{onPremResizedCapacity[0], onPremResizedCapacity[1]};
        }
        final Integer drivingCommSoldType =
                TopologyConversionConstants.commDependancyMapForCloudResize.get(
                        commBought.getCommodityType().getType());

        if (drivingCommSoldType != null) {
            final List<TopologyDTO.CommoditySoldDTO> drivingCommmoditySoldList =
                    topologyDTO.getCommoditySoldListList()
                            .stream()
                            .filter(c -> c.getCommodityType().getType() == drivingCommSoldType)
                            .collect(Collectors.toList());
            if (!drivingCommmoditySoldList.isEmpty()) {
                return drivingSoldCommodityBasedCapacity(drivingCommmoditySoldList, topologyDTO, providerOid);
            }
<<<<<<< HEAD
        }
        if (providerOid != null &&
                TopologyConversionConstants.BOUGHT_COMMODITIES_RESIZED.contains(
=======
        } else if (providerOid != null &&
                TopologyConversionConstants.CLOUD_BOUGHT_COMMODITIES_RESIZED.contains(
>>>>>>> 52c6d951
                        commBought.getCommodityType().getType())) {
            final MarketTier marketTier = cloudTc.getMarketTier(providerOid);
            if (marketTier != null) {
                final TopologyEntityDTO tier = marketTier.getTier();
                final Optional<CommoditySoldDTO> commoditySoldDTO = tier
                        .getCommoditySoldListList()
                        .stream()
                        .filter(c -> c.getCommodityType().equals(commBought.getCommodityType()))
                        .filter(CommoditySoldDTO::hasCapacity)
                        .findFirst();
                if (commoditySoldDTO.isPresent() && commoditySoldDTO.get().getIsResizeable()
                                && commoditySoldDTO.get().hasCapacity()) {
                    // We want to use the historical used (already smoothened) for both the resize-up
                    // and resize-down demand calculations. We do not want to consider the
                    // historical max or the peaks to avoid a one-time historic max value to cause
                    // resize decisions.
<<<<<<< HEAD
                    final float[] resizedQuantity =
                            calculateResizedQuantity(histUsed[0], histUsed[0],
                                    (float)commBought.getUsed(), histPeak[0],
                                    (float)commoditySoldDTO.get().getCapacity(),
                                    (float)commBought.getResizeTargetUtilization(), false);
                    cert.logCommodityResize(topologyDTO.getOid(), commBought.getCommodityType(),
                            resizedQuantity[0] - commoditySoldDTO.get().getCapacity());
=======
                    final float[] resizedQuantity = calculateResizedQuantity(histUsed[0], histUsed[0],
                            (float)commBought.getUsed(), histPeak[0],
                            (float)commoditySoldDTO.get().getCapacity(),
                            (float)commBought.getResizeTargetUtilization(), false);
                    commoditiesResizeTracker.save(topologyDTO.getOid(), providerOid, commBought.getCommodityType(),
                               resizedQuantity[0] - commoditySoldDTO.get().getCapacity() > 0);
>>>>>>> 52c6d951
                    logger.debug("Using a peak used of {} for commodity type {} for entity {}.",
                            resizedQuantity[1], commBought.getCommodityType().getType(),
                            topologyDTO.getDisplayName());
                    return new float[][]{new float[]{resizedQuantity[0]},
                            new float[]{resizedQuantity[1]}};
                } else {
                    logger.debug("Tier {} does not sell commodity type {} for entity {}",
                            tier::getDisplayName, commBought::getCommodityType,
                            topologyDTO::getDisplayName);
                }
            }
        }
        return new float[][]{histUsed, histPeak};
    }

    private float[][] drivingSoldCommodityBasedCapacity(final List<CommoditySoldDTO> drivingCommmoditySoldList,
                                                        final TopologyEntityDTO topologyDTO, long providerOid) {
        final CommoditySoldDTO commoditySoldDTO = drivingCommmoditySoldList.get(0);
        float histUsage = (float)commoditySoldDTO.getUsed();
        if (commoditySoldDTO.hasHistoricalUsed()) {
            if (commoditySoldDTO.getHistoricalUsed().hasPercentile() &&
                    commoditySoldDTO.getIsResizeable() && commoditySoldDTO.hasCapacity()) {
                final float percentile = (float)commoditySoldDTO.getHistoricalUsed().getPercentile();
                logger.debug("Using percentile value {} to recalculate capacity for {} in {}",
                        percentile, commoditySoldDTO.getCommodityType().getType(),
                        topologyDTO.getDisplayName());
                histUsage = percentile * (float)commoditySoldDTO.getCapacity();

            } else if (commoditySoldDTO.getHistoricalUsed().hasHistUtilization()) {
                // if not then hist utilization which is the historical used value.
                histUsage =
                        (float)commoditySoldDTO.getHistoricalUsed().getHistUtilization();
                logger.debug("Using historical value {} to recalculate capacity for {} in {}",
                        histUsage, commoditySoldDTO.getCommodityType().getType(),
                        topologyDTO.getDisplayName());
            }
        }
        final float[] resizedQuantity =
                calculateResizedQuantity(histUsage, histUsage,
                        (float)commoditySoldDTO.getUsed(), (float)commoditySoldDTO.getPeak(),
                        (float)commoditySoldDTO.getCapacity(),
                        (float)commoditySoldDTO.getResizeTargetUtilization(),
                        true);
        commoditiesResizeTracker.save(topologyDTO.getOid(), providerOid, commoditySoldDTO.getCommodityType(),
                    resizedQuantity[0] - commoditySoldDTO.getCapacity() > 0);
        logger.debug(
                "Using a peak used of {} for driving commodity type {} for entity {}.",
                resizedQuantity[1], commoditySoldDTO.getCommodityType().getType(),
                topologyDTO.getDisplayName());
        return new float[][]{new float[]{resizedQuantity[0]},
                new float[]{resizedQuantity[1]}};
    }

    /**
     * Warn if the number of historical used quantities is different from the number of historical
     * peak values, and the difference is legitimately unexpected.
     *
     * @param commBought commodity bought which values to check
     * @param histUsed historical used values
     * @param histPeak historical peak values
     */
    private static void checkHistValues(
        @Nonnull final TopologyDTO.CommodityBoughtDTO commBought,
        @Nonnull final Optional<float[]> histUsed,
        @Nonnull final Optional<float[]> histPeak) {
        if (histUsed.isPresent() && histPeak.isPresent()) {
            final float[] usedQuantities = histUsed.get();
            final float[] peakQuantities = histPeak.get();
            if (usedQuantities.length != peakQuantities.length) {
                final int histUsedTimeslots = commBought.hasHistoricalUsed()
                    ? commBought.getHistoricalUsed().getTimeSlotCount() : 0;
                final int histPeakTimeslots = commBought.hasHistoricalPeak()
                    ? commBought.getHistoricalPeak().getTimeSlotCount() : 0;
                // if one set of historical values has timeslots while the other one doesn't,
                // the difference would be expected
                if (histUsedTimeslots == histPeakTimeslots && peakQuantities.length > 0) {
                    logger.warn("Different lengths of used and peak quantities for commodity {}. "
                            + "Received {} used and {} peak values. ",
                        commBought::getCommodityType, () -> usedQuantities.length,
                        () -> peakQuantities.length);
                }
            }
        }
    }

    /**
     * Calculates the new resized  capacities for the bought commodity based on historical
     * demands.
     * @param used Bought commodity historical used value.
     * @param peak Bought commodity peak value.
     * @param commBought Bought commodity.
     * @param providerOid Oid of the provider DTO for this commodity.
     * @param topologyDTO the TopologyDTO buying this commodity.
     * @return the new calculated capacities for the bought commodity.
     */
    private float[][] getOnPremResizedCapacity(final float[] used,
                                              final float[] peak,
                                              @Nonnull final TopologyDTO.CommodityBoughtDTO commBought,
                                              final Long providerOid,
                                              @Nonnull final TopologyDTO.TopologyEntityDTO topologyDTO) {
        // An example use case for the condition below is the
        // VDI use case where we need to apply the target Util on the percentile.

        final TopologyEntityDTO providerTopologyEntity = entityOidToDto.get(providerOid);
        if (providerTopologyEntity == null) {
            logger.warn("Could not find provider for entity {} with id {}." +
                            " Using percentile used and peak without " +
                            "applying the target utilization", topologyDTO.getDisplayName(),
                    providerOid);
            return new float[][]{used, peak};
        }
        float histUsed = used[0];
        float histPeak = peak[0];
        // Find the corresponding sold commodity. For example, in the VDI use case,
        // this would be the image commodity sold by the desktop pool.
        final List<TopologyDTO.CommoditySoldDTO> commoditiesSoldByProvider =
                providerTopologyEntity.getCommoditySoldListList()
                        .stream()
                        .filter(c -> c.getCommodityType().getType()
                                == commBought.getCommodityType().getType())
                        .collect(Collectors.toList());
        if (commoditiesSoldByProvider.size() != 1 || commoditiesSoldByProvider.get(0) == null) {
            logger.warn("Could not find corresponding sold commodity from provider {} for" +
                            "type {},  for entity {}. Using percentile used and peak without" +
                            "applying the target utilization", providerTopologyEntity.getDisplayName(),
                    commBought.getCommodityType().getType(), topologyDTO.getDisplayName());
            return new float[][]{new float[]{histUsed}, new float[]{histPeak}};
        } else {
            float targetUtil = (float)commBought.getResizeTargetUtilization();
            double capacity = commoditiesSoldByProvider.get(0).getCapacity();
            histUsed = (float)(histUsed / targetUtil);
            histPeak = (float)(histPeak / targetUtil);
            //If commBought has percentile, the histUsed is in percentage
            if (commBought.hasHistoricalUsed() && commBought.getHistoricalUsed().hasPercentile()) {
                histPeak *= capacity;
                histUsed *= capacity;
            }
            logger.debug("New capacity for entity {} 's commodity {}: {}, providerId: {}, targetUtil:{}, old capacity: {}",
                    topologyDTO.getDisplayName(), commBought.getCommodityType().getType(),
                    histUsed, providerTopologyEntity.getDisplayName(), targetUtil, capacity);
            if (TopologyConversionConstants.ONPREM_BOUGHT_COMMODITIES_TO_TRACK.contains(commBought.getCommodityType().getType())) {
                    commoditiesResizeTracker.save(topologyDTO.getOid(), providerOid, commBought.getCommodityType(), histUsed > capacity);
            }
        }
        if (commBought.hasHistoricalUsed() && commBought.getHistoricalUsed().hasPercentile()) {
            return new float[][]{new float[]{histUsed}, new float[]{histPeak}};
        }
        return new float[][]{used, peak};
    }

    private float[] calculateResizedQuantity(float resizeUpDemand, float resizeDownDemand,
                                              float used, float peak,
                                              float capacity, float targetUtil, boolean isSoldCommodity) {
        if (targetUtil <= 0.0) {
            targetUtil = EntitySettingSpecs.UtilTarget.getSettingSpec()
                    .getNumericSettingValueType()
                    .getDefault() / 100;
        }

        // For cloud entities / cloud migration plans, we do not use the peakQuantity.
        // We only use the quantity values inside M2
        final float peakQuantity = Math.max(used, peak) / targetUtil;
        float quantity = used;
        if (Math.ceil(resizeUpDemand / targetUtil) > capacity) {
            quantity = resizeUpDemand / targetUtil;
        } else if (resizeDownDemand > 0 && Math.ceil(resizeDownDemand / targetUtil) < capacity) {
            quantity = resizeDownDemand / targetUtil;
        } else if (isSoldCommodity) {
            /* Sold commodities like vMem may sometimes have a zero usage
            when the probe does not send in metrics. But, this is not applicable for
            the bought commodities like the throughput commodities. */
            quantity = capacity;
        }
        return new float[]{quantity, peakQuantity};
    }

    /**
     * Calculates the weighted usage which will be used for resize down for cloud resource.
     *
     * @param commodity the {@link TopologyDTO.CommoditySoldDTO}
     * @return weighted used value calculated from avg, peak and max
     */
    @SuppressWarnings("unused")
    private double getWeightedUsed(@Nonnull final TopologyDTO.CommoditySoldDTO commodity) {
        final Double maxQuantity =
                commodity.hasHistoricalUsed() && commodity.getHistoricalUsed().hasMaxQuantity() ?
                        commodity.getHistoricalUsed().getMaxQuantity() : null;
        final float max = maxQuantity == null ? 0f : maxQuantity.floatValue();
        return getWeightedUsed(commodity.getUsed(), max, commodity.getPeak());
    }


    /**
     * Calculates the weighted usage which will be used for resize down for cloud resource.
     *
     * @param used commodity used
     * @param max max quantity of commodity historical used
     * @param peak commodity peak
     */
    private static double getWeightedUsed(double used, double max, double peak) {
        return max <= 0 ? max : TopologyConversionConstants.RESIZE_AVG_WEIGHT * used +
                TopologyConversionConstants.RESIZE_MAX_WEIGHT * max +
                TopologyConversionConstants.RESIZE_PEAK_WEIGHT * peak;
    }

    /**
     * Convert {@link CommodityDTOs.CommodityBoughtTO} of a trader to its corresponding
     * {@link TopologyDTO.CommodityBoughtDTO}.
     * <p/>
     * Note that the 'used' value may need to be reverse-scaled from the market-value to the
     * 'topology' value if there is a 'scaleFactor' for that commodity (e.g. CPU, CPU_Provisioned).
     *
     * @param commBoughtTO {@link CommodityBoughtTO} that is to be converted to
     * {@link CommodityBoughtDTO}
     * @param reservedCapacityAnalysis the reserved capacity information
     * @param originalEntity the original entity DTO
     * @param timeSlotsByCommType Timeslot values arranged by {@link CommodityBoughtTO}
     * @param isProvisioned Whether this trader is a provisioned trader which doesn't have shoppinglist.
     * @return {@link TopologyDTO.CommoditySoldDTO} that the trader sells
     */
    @Nonnull
    private Optional<TopologyDTO.CommodityBoughtDTO> commBoughtTOtoCommBoughtDTO(
            final long traderOid, final long supplierOid, final long slOid,
            @Nonnull final CommodityBoughtTO commBoughtTO,
            @Nonnull final ReservedCapacityAnalysis reservedCapacityAnalysis,
            final TopologyEntityDTO originalEntity,
            @Nonnull Map<CommodityType, List<Double>> timeSlotsByCommType,
            boolean isProvisioned) {


        float peak = commBoughtTO.getPeakQuantity();
        if (peak < 0) {
            conversionErrorCounts.recordError(ErrorCategory.PEAK_NEGATIVE,
                commBoughtTO.getSpecification().getDebugInfoNeverUseInCode());
            logger.trace("The entity with negative peak is {} (buying {} from {})",
                traderOid, commBoughtTO, supplierOid);
            peak = 0;
        }

        final float peakQuantity = peak; // It must be final

        final ShoppingListInfo shoppingListInfo = shoppingListOidToInfos.get(slOid);
        long volumeId = Optional.ofNullable(shoppingListInfo)
                        .flatMap(ShoppingListInfo::getResourceId).orElse(0L);
        return commodityConverter.marketToTopologyCommodity(commBoughtTO.getSpecification())
                .map(commType -> {
                    Optional<CommodityBoughtDTO> boughtDTObyTraderFromProjectedSellerInRealTopology =
                        getCommodityIndex().getCommBought(traderOid, supplierOid, commType, volumeId);
                    float currentUsage = getOriginalUsedValue(commBoughtTO, traderOid,
                            supplierOid, commType, volumeId, originalEntity);
                    final Builder builder = CommodityBoughtDTO.newBuilder();
                    builder.setUsed(reverseScaleComm(currentUsage, boughtDTObyTraderFromProjectedSellerInRealTopology,
                                    CommodityBoughtDTO::getScalingFactor))
                    .setReservedCapacity(reservedCapacityAnalysis.getReservedCapacity(traderOid, commType))
                    .setCommodityType(commType)
                    .setPeak(reverseScaleComm(peakQuantity, boughtDTObyTraderFromProjectedSellerInRealTopology,
                            CommodityBoughtDTO::getScalingFactor));

                    boughtDTObyTraderFromProjectedSellerInRealTopology.map(CommodityBoughtDTO::getScalingFactor)
                                    .ifPresent(builder::setScalingFactor);

                    /*
                       if (bought by buyer from projected seller commodity in real topology exists) {
                           there are several possible use cases here:
                                1) Seller didn't change after work of market.
                                   It's either resize or no action at all
                                2) Seller changed after market's work.
                                   It is moving some entity to entity1 -> entity2 -> entity1
                           just use percentile from original topology
                       } else {
                            Buyer didn't buy from projectedSeller in real topology.
                            It is definitely a move action (seller changed).
                            we should calculate projected percentile value and use it
                       }
                     */
                    //A provisioned trader doesn't have shopping list info and boughtCommodities
                    //so don't populate projected percentile for it.
                    if (!isProvisioned) {
                        final Double projectedPercentile =
                                    boughtDTObyTraderFromProjectedSellerInRealTopology
                                                    .map(CommodityBoughtDTO::getHistoricalUsed)
                                                    .filter(HistoricalValues::hasPercentile)
                                                    .map(HistoricalValues::getPercentile)
                                                    .orElse(getProjectedPercentileValue(supplierOid,
                                                                                        shoppingListInfo,
                                                                                        commType));
                        if (projectedPercentile != null) {
                            builder.setHistoricalUsed(HistoricalValues.newBuilder().setPercentile(projectedPercentile).build());
                        }
                    }

                    // Set timeslot values if applies
                    if (timeSlotsByCommType.containsKey(commType)) {
                        if (builder.hasHistoricalUsed()) {
                            builder.setHistoricalUsed(
                                builder.getHistoricalUsed().toBuilder()
                                    .addAllTimeSlot(timeSlotsByCommType.get(commType))
                                    .build());
                        } else {
                            builder.setHistoricalUsed(HistoricalValues.newBuilder()
                                .addAllTimeSlot(timeSlotsByCommType.get(commType))
                                .build());
                        }
                    }

                    return builder.build(); });
    }

    /**
     * Calculates projected percentile if it is possible.
     *
     * @implNote projectedPercentile == originalPercentile * oldCapacity / newCapacity
     *
     * @param supplierOid oid of provider in projected topology (seller)
     * @param shoppingListInfo information about commodities that are bought in real topology.
     * @param commType commodity type
     *
     * @return projected percentile value or null if percentile is missing in original commodity
     * or it's not possible to calculate it
     */
    private Double getProjectedPercentileValue(long supplierOid, ShoppingListInfo shoppingListInfo,
                                               CommodityType commType) {
        if (shoppingListInfo == null || shoppingListInfo.getSellerId() == null) {
            logger.error("Shopping list info is null or sellerId is null. Unable to calculate projected percentile. Shopping list is {}",
                         shoppingListInfo);
            return null;
        }

        final List<CommodityBoughtDTO> commodityBoughtDTOs =
                        shoppingListInfo.commodities.stream()
                                        .filter(commodity -> commType
                                                        .equals(commodity.getCommodityType()))
                                        .collect(Collectors.toList());
        if (commodityBoughtDTOs.size() != 1) {
            logger.warn("There are too many or too few (count is {} but expected is 1) commodities with type {} that sold by supplier {} to buyer {}. Shopping list is {}.",
                        commodityBoughtDTOs.size(),
                        commType,
                        supplierOid,
                        shoppingListInfo.getBuyerId(),
                        shoppingListInfo);
            return null;
        }

        CommodityBoughtDTO boughtDTO = commodityBoughtDTOs.get(0);
        if (boughtDTO == null || boughtDTO.getHistoricalUsed() == null || !boughtDTO.getHistoricalUsed().hasPercentile()) {
            return null;
        }

        final double originalPercentile = boughtDTO.getHistoricalUsed().getPercentile();
        final Optional<Double> oldCapacity = getCommodityIndex().getCommSold(
            shoppingListInfo.getSellerId(),
            commType).map(CommoditySoldDTO::getCapacity);
        final Optional<Double> newCapacity =
            getCommodityIndex().getCommSold(supplierOid, commType)
                                        .map(CommoditySoldDTO::getCapacity)
                                        .filter(capacity -> capacity != 0);
        if (oldCapacity.isPresent() && newCapacity.isPresent()) {
            return originalPercentile * oldCapacity.get() / newCapacity.get();
        }

        logger.warn("Projected percentile approximation can't be calculated. Original percentile = {}, oldCapacity = {}, newCapacity = {}, boughtDTO = {}",
                    originalPercentile,
                    oldCapacity,
                    newCapacity,
                    boughtDTO);
        return null;
    }

    /**
     * Find the original used value for a given Bought commodity TO.
     * @param commBoughtTO - BoughtTO for which we want the original used value.
     * @param traderOid Trader Oid
     * @param supplierOid Provider Oid
     * @param commType commodity type
     * @param volumeId Volume Id
     * @param originalEntity the original topology entity DTO for the trader.
     * @return the used value
     */
    private float getOriginalUsedValue(final CommodityBoughtTO commBoughtTO, final long traderOid,
                                       final long supplierOid, final CommodityType commType,
                                       final long volumeId,
                                       final TopologyEntityDTO originalEntity) {
        float currentUsage = commBoughtTO.getQuantity();
        // If this is a cloud entity, find the original bought commodity from supplier.
        if (cloudTc.isMarketTier(supplierOid)) {
            if (cloudTc.getMarketTier(supplierOid).getTier() != null &&
                    TopologyConversionConstants.CLOUD_BOUGHT_COMMODITIES_RESIZED
                            .contains(commType.getType())) {
                //  Retrieve old bought commodity,given the old provider id
                //  and original entity
                final int providerType =
                        cloudTc.getMarketTier(supplierOid).getTier().getEntityType();
                final Set<TopologyEntityDTO> providerDTO =
                        cloudTc.getTopologyEntityDTOProvidersOfType(originalEntity,
                                providerType);
                /* The cloudTc.getTopologyEntityDTOProvidersOfType returns a list in
                cases where there maybe multiple providers for the same provider type
                as in the case of a VM buying from multiple storages. We don't need to
                find the original bought commodity to restore the quantity in this case.
                */
                if (providerDTO.size() == 1) {
                    Optional<CommodityBoughtDTO> originalCommodityBoughtDTO =
                        getCommodityIndex().getCommBought(traderOid,
                            providerDTO.stream().findFirst().get().getOid(),
                            commType, volumeId);
                    if (originalCommodityBoughtDTO.isPresent()) {
                        currentUsage = (float)originalCommodityBoughtDTO.get().getUsed();
                    }
                } else if (providerDTO.isEmpty()) {
                    logger.warn("{} has no provider of type {} in the topology.",
                        originalEntity.getDisplayName(), EntityType.forNumber(providerType));
                }
            } else if (cloudTc.getMarketTier(supplierOid).getTier() == null) {
                logger.warn("Unable to find providerType to retrieve original" +
                                " commodityBought for commodity {} in trader {}." +
                                " Using usage as received from trader from market.",
                        commBoughtTO.getSpecification().toString(), traderOid);
            }
        }
        return currentUsage;
    }

    /**
     * Convert a topology entity DTO to a trader TO.
     * @param topologyDTO topology entity DTO to process
     * @return the converted trader
     */
    @VisibleForTesting
     EconomyDTOs.TraderTO topologyDTOtoTraderTO(@Nonnull final TopologyEntityDTO topologyDTO) {
        EconomyDTOs.TraderTO traderDTO = null;
        try {
            final EconomyDTOs.TraderStateTO state = TopologyConversionUtils.traderState(topologyDTO);
            final boolean active = EconomyDTOs.TraderStateTO.ACTIVE.equals(state);
            final boolean bottomOfSupplyChain = topologyDTO.getCommoditiesBoughtFromProvidersList().isEmpty();
            final boolean topOfSupplyChain = topologyDTO.getCommoditySoldListList().isEmpty();
            final int entityType = topologyDTO.getEntityType();
            boolean clonable = EntitySettings.BooleanKey.ENABLE_PROVISION.value(topologyDTO);
            /*
             * Whether trader is suspendable in market or not depends on multiple conditions
             * 1. Topology settings - policy sends the suspendable flag
             * (entity settings and analysis settings (happens later))
             * 2. Topology sends controllable flag
             * 3. Whether entity is a VM in plan (to improve)
             * 4. Whether in plan the VM hosts containers (in which case 3 is overridden)
             * 5. Whether entity is top of supply chain (to improve)
             * 6. Whether it is a DB or DBServer on cloud
             */
            // If topologyEntity set suspendable value, we should directly use it.
            boolean suspendable = topologyDTO.getAnalysisSettings().hasSuspendable()
                            ? topologyDTO.getAnalysisSettings().getSuspendable()
                            : EntitySettings.BooleanKey.ENABLE_SUSPEND.value(topologyDTO);
            boolean isProviderMustClone = EntitySettings.BooleanKey
                    .PROVIDER_MUST_CLONE.value(topologyDTO);
            // If the entity hosts containers, use the entity setting.  Otherwise, force VM
            // suspension to false. In the future, mediation needs to set the suspend/clone setting
            // so that this override is not required.
            if (!providersOfContainers.contains(topologyDTO.getOid())) {
                if ((bottomOfSupplyChain && active) ||
                        topOfSupplyChain ||   // Workaround for OM-25254. Should be set by mediation
                        entityType == EntityType.VIRTUAL_MACHINE_VALUE) {
                    suspendable = false;
                }
            }
            // If topologyEntity set clonable value, we should directly use it.
            clonable = topologyDTO.getAnalysisSettings().hasCloneable()
                            ? topologyDTO.getAnalysisSettings().getCloneable()
                                            : clonable;
            // If topologyEntity set providerMustClone, we need to use its value.
            isProviderMustClone = topologyDTO.getAnalysisSettings().hasProviderMustClone()
                ? topologyDTO.getAnalysisSettings().getProviderMustClone()
                : isProviderMustClone;

            if (entityType == EntityType.DATABASE_VALUE ||
                    entityType == EntityType.DATABASE_SERVER_VALUE) {
                suspendable = false;
            }

            final StitchingErrors stitchingErrors = StitchingErrors.fromProtobuf(topologyDTO);
            final boolean controllable = topologyDTO.getAnalysisSettings().getControllable() &&
                // If there were stitching errors, it's risky to control this entity.
                stitchingErrors.isNone();

            boolean isEntityFromCloud = TopologyConversionUtils.isEntityConsumingCloud(topologyDTO);
            TraderSettingsTO.Builder settingsBuilder = TopologyConversionUtils
                    .createCommonTraderSettingsTOBuilder(topologyDTO, unmodifiableEntityOidToDtoMap);
            settingsBuilder.setClonable(clonable && controllable)
                    .setControllable(controllable)
                    // cloud providers do not come here. We will hence be setting this to true just for
                    // on-prem storages
                    .setCanSimulateAction(entityType == EntityType.STORAGE_VALUE)
                    .setSuspendable(suspendable)
                    .setCanAcceptNewCustomers(topologyDTO.getAnalysisSettings().getIsAvailableAsProvider()
                                              && controllable)
                    .setIsEligibleForResizeDown(isPlan() ||
                            topologyDTO.getAnalysisSettings().getIsEligibleForResizeDown())
                    .setQuoteFunction(QuoteFunctionDTO.newBuilder()
                            .setSumOfCommodity(SumOfCommodity.getDefaultInstance()))
                    .setQuoteFactor(isEntityFromCloud ? CLOUD_QUOTE_FACTOR : quoteFactor)
                    .setMoveCostFactor((isPlan() || isEntityFromCloud)
                            ? PLAN_MOVE_COST_FACTOR
                            : liveMarketMoveCostFactor)
                    .setProviderMustClone(isProviderMustClone)
                    .setDaemon(topologyDTO.getAnalysisSettings().getDaemon());

            // Overwrite flags for vSAN
            if (TopologyConversionUtils.isVsanStorage(topologyDTO)) {
                settingsBuilder.setGuaranteedBuyer(true).setProviderMustClone(true)
                        .setClonable(false).setSuspendable(false).setResizeThroughSupplier(true);
            }

            //compute biclique IDs for this entity, the clique list will be used only for
            // shop together placement, so pmBasedBicliquer is called
            Set<Long> allCliques = pmBasedBicliquer.getBcIDs(String.valueOf(topologyDTO.getOid()));

            Pair<List<EconomyDTOs.ShoppingListTO>, Long> p =
                    createAllShoppingListsAndReturnProviderId(topologyDTO);
            List<EconomyDTOs.ShoppingListTO> shoppingLists = p.first;
            TraderTO.Builder traderDTOBuilder = TraderTO.newBuilder()
                    // Type and Oid are the same in the topology DTOs and economy DTOs
                    .setOid(topologyDTO.getOid())
                    .setType(entityType)
                    .setState(state)
                    .setDebugInfoNeverUseInCode(entityDebugInfo(topologyDTO))
                    .addAllCommoditiesSold(createAllCommoditySoldTO(topologyDTO))
                    .addAllShoppingLists(shoppingLists)
                    .addAllCliques(allCliques);
            createCurrentContext(topologyDTO, p.second)
                .ifPresent(settingsBuilder::setCurrentContext);
            consistentScalingHelper.getScalingGroupId(topologyDTO.getOid())
                .ifPresent(traderDTOBuilder::setScalingGroupId);
            traderDTOBuilder.setSettings(settingsBuilder);
            traderDTO = traderDTOBuilder.build();
        } catch (RuntimeException e) {
            logger.error(entityDebugInfo(topologyDTO) + " could not be converted to traderTO:", e);
            throw e;
        }
        return traderDTO;
    }

    private Optional<Context.Builder> createCurrentContext(final TopologyEntityDTO topologyDTO,
                                                           final Long providerId) {
        final TopologyEntityDTO businessAccount = cloudEntityToBusinessAccount.get(topologyDTO);
        if (businessAccount == null) {
            return Optional.empty();
        }
        final Context.Builder result = Context.newBuilder()
                .setBalanceAccount(createBalanceAccountFromBusinessAccount(businessAccount));
        final TopologyEntityDTO region = cloudTc.getRegionOfCloudConsumer(topologyDTO);
        setIfPresent(region, result::setRegionId);
        final TopologyEntityDTO zone = cloudTc.getAZOfCloudConsumer(topologyDTO);
        setIfPresent(zone, result::setZoneId);
        Optional<EntityReservedInstanceCoverage> riCoverage =
                cloudTc.getRiCoverageForEntity(topologyDTO.getOid());
        if (riCoverage.isPresent() && providerId != null) {
            CoverageEntry entry = CoverageEntry.newBuilder()
                    .setProviderId(providerId)
                    .setTotalRequestedCoupons(getTotalNumberOfCouponsRequested(topologyDTO))
                    .setTotalAllocatedCoupons(TopologyConversionUtils.getTotalNumberOfCouponsCovered(riCoverage.get()))
                    .build();
            result.addFamilyBasedCoverage(entry);
        }
        return Optional.of(result);
    }

    private float getTotalNumberOfCouponsRequested(TopologyEntityDTO entity) {
        return entity.getCommoditiesBoughtFromProvidersList().stream().filter(CommoditiesBoughtFromProvider::hasProviderId)
                .filter(entry -> entry.getProviderEntityType() == EntityType.COMPUTE_TIER_VALUE)
                .map(entry -> entityOidToDto.get(entry.getProviderId()))
                .map(TopologyEntityDTO::getTypeSpecificInfo)
                .map(TopologyDTO.TypeSpecificInfo::getComputeTier)
                .mapToLong(TopologyDTO.TypeSpecificInfo.ComputeTierInfo::getNumCoupons)
                .sum();
    }

    private void setIfPresent(final TopologyEntityDTO topologyDTO,
                                  Function<Long, Context.Builder> setter) {
        if (topologyDTO != null) {
            setter.apply(topologyDTO.getOid());
        }
    }

    @Nonnull
    private BalanceAccountDTO createBalanceAccountFromBusinessAccount(
            TopologyEntityDTO businessAccount) {
        // We create default balance account
        final double defaultBudgetValue = 100000000d;
        final float spent = 0f;
        // Set the account pricing data oid on the balance account. If it is not found,
        // have the VM shop for its own business account id.
        final Optional<Long> priceId = cloudTc
                .getAccountPricingIdFromBusinessAccount(businessAccount.getOid())
                .map(AccountPricingData::getAccountPricingDataOid);
        final BalanceAccountDTO.Builder balanceAccount = BalanceAccountDTO.newBuilder()
                .setBudget(defaultBudgetValue)
                .setSpent(spent)
                .setPriceId(priceId.orElse(businessAccount.getOid()))
                .setId(businessAccount.getOid());
        // Set Billing Family ID if present
        if (cloudTopology != null) { // can be null in unit tests
            cloudTopology.getBillingFamilyForEntity(businessAccount.getOid())
                    .map(GroupAndMembers::group)
                    .map(Grouping::getId)
                    .ifPresent(balanceAccount::setParentId);
        }
        return balanceAccount.build();
    }

    private @Nonnull List<CommoditySoldTO> createAllCommoditySoldTO(@Nonnull TopologyEntityDTO topologyDTO) {
        List<CommoditySoldTO> commSoldTOList = new ArrayList<>();
        commSoldTOList.addAll(commodityConverter.commoditiesSoldList(topologyDTO));
        commSoldTOList.addAll(commodityConverter.bcCommoditiesSold(topologyDTO.getOid()));
        return commSoldTOList;
    }

    /**
     * Construct a string that can be used for debug purposes.
     *
     * <p>The debug info format should be: EntityType|OID|DisplayName
     * do not change the format, otherwise the analysis stats collection will break
     * This format is the same in both classic and XL
     * TODO this should be enforced in a better way
     *
     * @param topologyDTO the topology entity DTO
     * @return a string in the format "VIRTUAL_MACHINE|1234|VM-1" where "VM-1" is the entity
     * display name.
     */
    @Nonnull
    private static String entityDebugInfo(
            @Nonnull final TopologyDTO.TopologyEntityDTO topologyDTO) {
        return EntityType.forNumber(topologyDTO.getEntityType())
                + "|"
                + topologyDTO.getOid()
                + "|"
                + topologyDTO.getDisplayName();
    }

    private static final String EMPTY_JSON = "{}";

    /**
     * Create the shopping lists for a topology entity. A shopping list is
     * a collection of commodities bought from the same provider.
     *
     * @param topologyEntity a topology entity received from the topology processor
     * @return list of shopping lists bought by the corresponding trader, and the provider ID of the
     * compute tier, or null if not present in the shopping lists.
     */
    @Nonnull
    private Pair<List<ShoppingListTO>, Long> createAllShoppingListsAndReturnProviderId(
        @Nonnull final TopologyEntityDTO topologyEntity) {
        Optional<ScalingGroupUsage> scalingGroupUsage =
            consistentScalingHelper.getScalingGroupUsage(topologyEntity.getOid());
        // used for the case when a plan VM is unplaced
        Map<Long, Long> providers = oldProviders(topologyEntity);
        List<ShoppingListTO> shoppingLists = new ArrayList<>();
        Long computeTierProviderId = null;
        // Sort the commBoughtGroupings based on provider type and then by volume id so
        // that the input into analysis is consistent every cycle
        List<CommoditiesBoughtFromProvider> sortedCommBoughtGrouping = topologyEntity.getCommoditiesBoughtFromProvidersList().stream()
                .sorted(Comparator.comparing(CommoditiesBoughtFromProvider::getProviderEntityType)
                .thenComparing(CommoditiesBoughtFromProvider::getVolumeId)).collect(Collectors.toList());
        for (TopologyDTO.TopologyEntityDTO.CommoditiesBoughtFromProvider commBoughtGrouping : sortedCommBoughtGrouping) {
            // skip converting shoppinglist that buys from VDC
            // TODO: we also skip the sl that consumes AZ which contains Zone commodity because zonal RI is not yet supported
            if (includeByType(commBoughtGrouping.getProviderEntityType())
                    && commBoughtGrouping.getProviderEntityType() != EntityType.AVAILABILITY_ZONE_VALUE) {
                TopologyEntityDTO entityForSL = topologyEntity;
                CommoditiesBoughtFromProvider commBoughtGroupingForSL = commBoughtGrouping;
                final Integer providerTypeAfterCollapsing = CollapsedTraderHelper
                        .getNewProviderTypeAfterCollapsing(topologyEntity.getEntityType(),
                                commBoughtGrouping.getProviderEntityType());
                if (providerTypeAfterCollapsing != null) {
                    Long directProviderId = commBoughtGrouping.getProviderId();
                    TopologyEntityDTO directProvider = entityOidToDto.get(directProviderId);
                    if (directProvider == null) {
                        logger.error("Provider {} for entity {} not found", directProviderId, topologyEntity.getOid());
                        continue;
                    }
                    commBoughtGroupingForSL = directProvider.getCommoditiesBoughtFromProvidersList().stream()
                            .filter(CommoditiesBoughtFromProvider::hasProviderEntityType)
                            .filter(commBought -> commBought.getProviderEntityType() == providerTypeAfterCollapsing)
                            .findAny().orElse(null);
                    if (commBoughtGroupingForSL == null) {
                        logger.error("Couldn't find commBoughtGrouping with provider type {} for collapsed entity {}",
                                providerTypeAfterCollapsing, directProviderId);
                        continue;
                    }
                    entityForSL = directProvider;
                }
                Pair<Long, Class> providerId;
                if (scalingGroupUsage.isPresent() && commBoughtGroupingForSL.getProviderEntityType()
                        == EntityType.COMPUTE_TIER_VALUE) {
                    providerId = scalingGroupUsage.get().getProviderId(entityForSL.getOid());
                } else {
                    providerId = getProviderId(commBoughtGroupingForSL, entityForSL);
                }
                if (providerId.second == RiDiscountedMarketTier.class) {
                    computeTierProviderId = providerId.first;
                }
                shoppingLists.add(createShoppingList(
                        entityForSL,
                        topologyEntity,
                        entityForSL.getEntityType(),
                        topologyEntity.getAnalysisSettings().getShopTogether(),
                        providerId.first,
                        commBoughtGroupingForSL,
                        providers,
                        scalingGroupUsage));
            }
        }
        return new Pair<>(shoppingLists, computeTierProviderId);
    }

    /**
     * Calculate usage data for all entities in each scaling group and return a map from entity
     * OID to a map from commodity type to top usage for the commodity.  This usage data is stored
     * in the consistent scaling helper instance.
     * @param topologyEntityDTOMap map of OIDs to their topology entity DTOs.
     */
    @Nonnull
    private void
    calculateScalingGroupUsageData(final Map<Long, TopologyEntityDTO> topologyEntityDTOMap) {
        if (logger.isTraceEnabled()) {
            logger.trace("calculateScalingGroupUsageData start");
        }
        for (ScalingGroup sg : consistentScalingHelper.getGroups()) {
            if (!sg.isCloudGroup()) {
                if (logger.isTraceEnabled()) {
                    logger.trace("Scaling group {} not cloud - skipping usage leveling",
                        sg.getName());
                }
                continue;
            }
            ScalingGroupUsage usage = sg.getScalingGroupUsage();
            for (Long oid : sg.getMembers()) {
                TopologyEntityDTO topologyEntity = topologyEntityDTOMap.get(oid);
                if (topologyEntity == null ||
                    !TopologyConversionUtils.shouldConvertToTrader(topologyEntity.getEntityType())) {
                    if (logger.isTraceEnabled()) {
                        logger.trace("Entity {} in scaling group {} not convertible - skipping usage leveling",
                            topologyEntity == null ? "UNKNOWN" : topologyEntity.getDisplayName(),
                            sg.getName());
                    }
                    continue;
                }
                for (CommoditiesBoughtFromProvider commBoughtGrouping :
                    topologyEntity.getCommoditiesBoughtFromProvidersList()) {
                    if (commBoughtGrouping.getProviderEntityType() != EntityType.COMPUTE_TIER_VALUE) {
                        continue;
                    }
                    Pair<Long, Class> providerId = getProviderId(commBoughtGrouping, topologyEntity);
                    usage.setProviderId(oid, providerId);
                    if (logger.isTraceEnabled()) {
                        logger.trace("Setting {} scaling group usage data provider id to {}, {}",
                            topologyEntity.getDisplayName(), providerId.first, providerId.second);
                    }
                    for (CommodityBoughtDTO commBought : commBoughtGrouping.getCommodityBoughtList()) {
                        if (!commBought.getActive() || !consistentScalingHelper
                                .isCommodityConsistentlyScalable(commBought.getCommodityType())) {
                            continue;
                        }
                        final List<Pair<Float, Float>> boughtQuantities =
                                getCommBoughtQuantities(topologyEntity,
                                commBought, providerId.first);
                        usage.addUsage(commBought, boughtQuantities.get(0));
                    }
                    // We've processed the grouping with the compute tier provider, so we're done.
                    break;
                }
            }
        }
        if (logger.isTraceEnabled()) {
            logger.trace("calculateScalingGroupUsageData end");
        }
    }

    /**
     * Entity type is included in the converted topology if {@link #includeGuaranteedBuyer} is
     * true (in which case it is included regardless of its actual type), or else if the type
     * is not in the list of {@link AnalysisUtil#{GUARANTEED_BUYER_TYPES}. This method is used
     * to decide whether to include an entity in the topology by its type, and whether to
     * include a shopping list by its provider type.
     *
     * @param entityType the type of entity to consider for inclusion in the converted topology
     * @return whether to include this entity type in the converted topology
     */
    private boolean includeByType(int entityType) {
        return includeGuaranteedBuyer
            || !MarketAnalysisUtils.GUARANTEED_BUYER_TYPES.contains(entityType);
    }

    /**
     * Extract the old providers mapping. When creating a copy of an entity in
     * a plan, we "un-place" the entity by changing the provider oids in the
     * cloned shopping lists to oids that do not exist in the topology. But we
     * still need to know who were the original providers (for the purpose of
     * creating bicliques). This map provides the mapping between the provider
     * oids in the cloned object and the provider oids in the source object.
     *
     * @param topologyEntity a buyer in the topology
     * @return map from provider oids in the cloned shopping list and
     * the source shopping lists. If the entity is not a clone in a plan
     * then the map is empty.
     */
    private Map<Long, Long> oldProviders(TopologyEntityDTO topologyEntity) {
        // TODO: OM-26631 - get rid of unstructured data and Gson
        @SuppressWarnings("unchecked")
        Map<String, Double> oldProviders = new Gson().fromJson(
            topologyEntity.getEntityPropertyMapMap()
                .getOrDefault("oldProviders", EMPTY_JSON), Map.class);
        return oldProviders.entrySet().stream()
            .collect(Collectors.toMap(e -> Long.decode(e.getKey()),
                e -> e.getValue().longValue()));
    }

    /**
     * Create a shopping list for a specified buyer and the entity it is buying from.
     *
     * @param entityForSL topology entity used to create shoppingList
     * @param originalEntityAsTrader topology entity as trader
     * @param entityType the entity type of entityForSL
     * @param shopTogether whether the entity supports the shop-together feature
     * @param providerOid the oid of the seller of the shopping list
     * @param commBoughtGroupingForSL commoditiesBought for entityForSL from provider with providerOid
     * @param providers a map that captures the previous placement for unplaced plan entities
     * @param scalingGroupUsage cached usage data for buyers in scaling groups
     * @return a shopping list between the buyer and seller
     */
    @Nonnull
    private EconomyDTOs.ShoppingListTO createShoppingList(
            final TopologyEntityDTO entityForSL,
            final TopologyEntityDTO originalEntityAsTrader,
            final int entityType,
            final boolean shopTogether,
            @Nullable final Long providerOid,
            @Nonnull final CommoditiesBoughtFromProvider commBoughtGroupingForSL,
            final Map<Long, Long> providers,
            final Optional<ScalingGroupUsage> scalingGroupUsage) {
        long entityForSLOid = entityForSL.getOid();
        TopologyDTO.TopologyEntityDTO provider = (providerOid != null) ? entityOidToDto.get(providerOid) : null;
        float moveCost = !isPlan() && (entityType == EntityType.VIRTUAL_MACHINE_VALUE
                && provider != null // this check is for testing purposes
                && provider.getEntityType() == EntityType.STORAGE_VALUE)
                        ? (float)(totalStorageAmountBought(entityForSL) / Units.KIBI)
                        : 0.0f;
        Set<CommodityDTOs.CommodityBoughtTO> values = filterUnknownLicense(commBoughtGroupingForSL.getCommodityBoughtList()
            .stream(), entityForSL)
            .filter(CommodityBoughtDTO::getActive)
            .map(topoCommBought -> convertCommodityBought(entityForSL, topoCommBought, providerOid,
                    shopTogether, providers, scalingGroupUsage))
                // Null for DSPMAccess/Datastore and shop-together
            .filter(Objects::nonNull)
                .flatMap(List::stream)
            .collect(Collectors.toSet());
        boolean addGroupFactor = false;
        if (cloudTc.isMarketTier(providerOid)) {
            // For cloud buyers, add biClique comm bought because we skip them in
            // convertCommodityBought method
            if (!shopTogether) {
                createBcCommodityBoughtForCloudEntity(providerOid, entityForSLOid).forEach(values::add);
            }
            // Create DC comm bought
            createDCCommodityBoughtForCloudEntity(providerOid, entityForSLOid).ifPresent(values::add);
            if (marketMode != MarketMode.SMAOnly) {
                // Create Coupon Comm
                Optional<CommodityBoughtTO> coupon = createCouponCommodityBoughtForCloudEntity(
                        providerOid, entityForSLOid);
                if (coupon.isPresent()) {
                    values.add(coupon.get());
                    addGroupFactor = true;
                }
            }
            // Create template exclusion commodity bought
            values.addAll(createTierExclusionCommodityBoughtForCloudEntity(providerOid, entityForSLOid));
        }
        final long id = shoppingListId++;
        // Check if the provider of the shopping list is UNKNOWN. If true, set movable false.
        final boolean isProviderUnknownOrFailover = skippedEntities.containsKey(providerOid) &&
                (skippedEntities.get(providerOid).getEntityState() == TopologyDTO.EntityState.UNKNOWN
                || skippedEntities.get(providerOid).getEntityState() == EntityState.FAILOVER);
        if (isProviderUnknownOrFailover) {
            logger.debug("Making movable false for shoppingList of entity {} which has provider " +
                "{} in UNKNOWN/FAILOVER state",
                    entityForSL.getDisplayName(), skippedEntities.get(providerOid).getDisplayName());
        }
        boolean isMovable = !isProviderUnknownOrFailover &&
            // Containers cannot move off their ContainerPods
            !(provider != null && provider.getEntityType() == EntityType.CONTAINER_POD_VALUE) &&
            (commBoughtGroupingForSL.hasMovable()
                ? commBoughtGroupingForSL.getMovable()
                : AnalysisUtil.MOVABLE_TYPES.contains(entityType));
        if (TopologyConversionUtils.isVsanStorage(entityForSL)) {
            isMovable = false;
        }

        if (entityForSL.getEnvironmentType() == EnvironmentType.CLOUD
                && CLOUD_SCALING_ENTITY_TYPES.contains(entityForSL.getEntityType())) {
            // Apply scalable from mediation to movable for cloud VMs.
            isMovable &= commBoughtGroupingForSL.getScalable();
            // Apply EligibleForScale to movable for cloud VMs in realtime
            if (!isPlan()) {
                isMovable = isMovable && entityForSL.getAnalysisSettings().getIsEligibleForScale();
            }
        }

        // if the buyer of the shopping list is in control state(controllable = false), or if the
        // shopping list has a provider and the provider is in control state (controllable = false)
        // the shopping list should not move
        final boolean isControllable = entityForSL.getAnalysisSettings()
                        .getControllable() && (provider == null || (provider != null &&
                        provider.getAnalysisSettings().getControllable()));
        isMovable = isMovable && isControllable;

        final boolean addShoppingListToSMA = MarketMode.isEnableSMA(marketMode)
                && includeByType(commBoughtGroupingForSL.getProviderEntityType())
                && commBoughtGroupingForSL.getProviderEntityType() == EntityType.COMPUTE_TIER_VALUE;

        //SMA doesn't care about isMovable, we only use it to fill cloudVmComputeShoppingListIDs
        //if isMovable==false, we won't add SHoppingListTo to this set and VM will remains on the
        //same template in SMA
        if (addShoppingListToSMA && isMovable) {
            cloudVmComputeShoppingListIDs.add(id);
        }

        if (commBoughtGroupingForSL.getProviderEntityType() == EntityType.COMPUTE_TIER_VALUE) {
            // Turn off movable for cloud scaling group members that are not group leaders.
            isMovable &= addGroupFactor && consistentScalingHelper.getGroupFactor(entityForSL) > 0;
        }

        final EconomyDTOs.ShoppingListTO.Builder economyShoppingListBuilder = EconomyDTOs.ShoppingListTO
                .newBuilder()
                .addAllCommoditiesBought(values)
                .setOid(id)
                .setStorageMoveCost(moveCost)
                .setMovable(isMovable);
        if (providerOid != null) {
            economyShoppingListBuilder.setSupplier(providerOid);
        }
        if (addGroupFactor) {
            // Since we added a coupon commodity, the group factor will be required in order to
            // obtain a price quote.  Set it to zero here, just to make the group factor present
            // in the SL. The actual group factor will be set in the scaling group leader after
            // the proper value is known.
            economyShoppingListBuilder
                .setGroupFactor(consistentScalingHelper.getGroupFactor(entityForSL));
        }
        final Integer providerEntityType = commBoughtGroupingForSL.hasProviderEntityType()
                ? commBoughtGroupingForSL.getProviderEntityType() : null;
        final Long resourceId = commBoughtGroupingForSL.hasVolumeId() ? commBoughtGroupingForSL.getVolumeId() : null;
        // Preserve collapsedBuyerId in ShoppingListInfo.
        final Long collapsedBuyerId = entityForSL == originalEntityAsTrader ? null : entityForSLOid;
        shoppingListOidToInfos.put(id,
            new ShoppingListInfo(id, originalEntityAsTrader.getOid(), providerOid, resourceId, collapsedBuyerId, providerEntityType,
                    commBoughtGroupingForSL.getCommodityBoughtList()));

        // in SMAOnly mode we are preventing M2 to generate actions for cloud VMs
        if (addShoppingListToSMA && marketMode == MarketMode.SMAOnly) {
            economyShoppingListBuilder.setMovable(false);
        }

        // Set cloud volume shoppingList to be in Savings mode.
        // TODO: demandScalable value will come from Savings/Reversibility setting once the setting is implemented.
        if (entityType == EntityType.VIRTUAL_VOLUME_VALUE
                && originalEntityAsTrader.getEntityType() == EntityType.VIRTUAL_MACHINE_VALUE) {
            economyShoppingListBuilder.setDemandScalable(true);
        }
        return economyShoppingListBuilder.build();
    }

    /**
     * Creates a DC Comm bought for a cloud entity which has a provider as a Compute tier,
     * DatabaseTier or DatabaseServerTier.
     *
     * @param providerOid oid of the market tier provider oid
     * @param buyerOid oid of the buyer of the shopping list
     * @return The commodity bought TO
     */
    private Optional<CommodityBoughtTO> createDCCommodityBoughtForCloudEntity(
            long providerOid, long buyerOid) {
        MarketTier marketTier = cloudTc.getMarketTier(providerOid);
        int providerEntityType = marketTier.getTier().getEntityType();
        CommodityBoughtTO dcCommBought = null;
        if (CLOUD_ENTITY_TYPES_TO_CREATE_DC_COMM_BOUGHT.contains(providerEntityType)) {
            TopologyEntityDTO region = cloudTc.getRegionOfCloudConsumer(entityOidToDto.get(buyerOid));
            if (region == null) {
                logger.warn("Region not found for tier {}", marketTier.getDisplayName());
                return Optional.empty();
            }
            List<CommoditySoldDTO> dcCommSoldList = region.getCommoditySoldListList().stream()
                .filter(commSold -> commSold.getCommodityType().getType() ==
                    CommodityDTO.CommodityType.DATACENTER_VALUE)
                .filter(commSold -> commSold.getCommodityType().hasKey())
                .collect(Collectors.toList());
            if (dcCommSoldList.size() != 1) {
                logger.error("{} is selling {} DC Commodities - {}", region.getDisplayName(),
                        dcCommSoldList.size(), dcCommSoldList.stream().map(
                                c -> c.getCommodityType().getKey())
                                .collect(Collectors.joining(",")));
                return Optional.empty();
            }
            CommoditySoldDTO dcCommSold = dcCommSoldList.iterator().next();
            final CommoditySpecificationTO commoditySpecs =
                    commodityConverter.commoditySpecification(dcCommSold.getCommodityType());
            dcCommBought = CommodityDTOs.CommodityBoughtTO.newBuilder()
                    .setSpecification(commoditySpecs)
                    .build();
        }
        return Optional.ofNullable(dcCommBought);
    }

    /**
     * Creates a Coupon Comm bought for a cloud entity which has a provider as a Compute tier.
     *
     * @param providerOid oid of the market tier provider oid
     * @param buyerOid oid of the buyer of the shopping list
     * @return The coupon commodity bought TO
     */
    public Optional<CommodityBoughtTO> createCouponCommodityBoughtForCloudEntity(
            long providerOid, long buyerOid) {
        MarketTier marketTier = cloudTc.getMarketTier(providerOid);
        int providerEntityType = marketTier.getTier().getEntityType();
        CommodityBoughtTO couponCommBought = null;
        if (providerEntityType == EntityType.COMPUTE_TIER_VALUE) {
            Optional<EntityReservedInstanceCoverage> riCoverage = cloudTc.getRiCoverageForEntity(buyerOid);
            float couponQuantity = 0;
            if (riCoverage.isPresent()) {
                couponQuantity = TopologyConversionUtils.getTotalNumberOfCouponsCovered(riCoverage.get());
            }
            final CommoditySpecificationTO commoditySpecs = commodityConverter.commoditySpecification(
                    CommodityType.newBuilder()
                            .setType(CommodityDTO.CommodityType.COUPON_VALUE)
                            .build());
            couponCommBought = CommodityBoughtTO.newBuilder()
                    .setSpecification(commoditySpecs)
                    .setPeakQuantity(entityOidToDto.get(marketTier.getTier().getOid()).getTypeSpecificInfo()
                            .getComputeTier().getNumCoupons())
                    .setQuantity(couponQuantity).build();
        }
        return Optional.ofNullable(couponCommBought);
    }

    /**
     * Creates template exclusion commodities bought for cloud consumer.
     *
     * @param providerOid oid of the market tier provider oid
     * @param buyerOid the cloud consumer
     * @return the list of template exclusion commodities the cloud consumer needs to buy
     */
    private Set<CommodityBoughtTO> createTierExclusionCommodityBoughtForCloudEntity(
            long providerOid, long buyerOid) {
        MarketTier marketTier = cloudTc.getMarketTier(providerOid);
        int providerEntityType = marketTier.getTier().getEntityType();
        if (TopologyDTOUtil.isPrimaryTierEntityType(providerEntityType)) {
            return tierExcluder.getTierExclusionCommoditiesToBuy(buyerOid).stream()
                .map(ct -> {
                    final CommoditySpecificationTO commoditySpec =
                            commodityConverter.commoditySpecification(ct);
                    return CommodityBoughtTO.newBuilder()
                                .setSpecification(commoditySpec)
                            .build();
                })
                .collect(Collectors.toSet());
        }
        return Collections.emptySet();
    }

    /**
     * Creates the BiClique commodity bought if the provider is a compute market tier
     * or a storage market tier.
     *
     * @param providerOid oid of the market tier provider oid
     * @param buyerOid oid of the buyer of the shopping list
     * @return The set of biclique commodity bought TO
     */
    @Nonnull
    private Set<CommodityDTOs.CommodityBoughtTO> createBcCommodityBoughtForCloudEntity(
            long providerOid, long buyerOid) {
        MarketTier marketTier = cloudTc.getMarketTier(providerOid);
        int providerEntityType = marketTier.getTier().getEntityType();
        TopologyEntityDTO cloudBuyer = entityOidToDto.get(buyerOid);
        Set<String> bcKeys = new HashSet<>();
        if (providerEntityType == EntityType.COMPUTE_TIER_VALUE) {
            Set<Long> connectedStorageMarketTierOids =
                    cloudTc.getMarketTierProviderOidOfType(cloudBuyer, EntityType.STORAGE_TIER_VALUE);
            connectedStorageMarketTierOids.stream().filter(Objects::nonNull)
                    .map(stOid -> dsBasedBicliquer.getBcKey(
                            String.valueOf(providerOid), String.valueOf(stOid)))
                    .filter(Objects::nonNull)
                    .forEach(bcKeys::add);
        } else if (providerEntityType == EntityType.STORAGE_TIER_VALUE) {
            Optional.ofNullable(dsBasedBicliquer.getBcKeys(String.valueOf(providerOid)))
                    .ifPresent(keys -> keys.stream().filter(Objects::nonNull)
                    .forEach(bcKeys::add));
        }
        return bcKeys.stream().map(this::bcCommodityBought)
                .filter(Objects::nonNull).collect(Collectors.toCollection(HashSet::new));
    }

    /**
     * The total used value of storage amount commodities bought by a buyer,
     * summed over all the providers that it buys storage amount from.
     *
     * @param buyer the {@link TopologyEntityDTO} of the buyer (presumably a VM)
     * @return total used storage amount bought
     */
    private double totalStorageAmountBought(@Nonnull final TopologyEntityDTO buyer) {
        final MutableDouble result = new MutableDouble(0);
        buyer.getCommoditiesBoughtFromProvidersList().forEach(commsBoughtFromProvider -> {
            if (isStorage(commsBoughtFromProvider)) {
                commsBoughtFromProvider.getCommodityBoughtList().forEach(commodity -> {
                    if (commodity.getCommodityType().getType() ==
                            CommodityDTO.CommodityType.STORAGE_AMOUNT_VALUE) {
                        result.add(commodity.getUsed());
                    }
                });
            }
        });
        return result.doubleValue();
    }

    /**
     * Checks whether the provider id of commodity bought group is the OID of a Storage.
     *
     * @param grouping a group of Commodity bought
     * @return whether the provider id is the oid of a Storage
     */

    private boolean isStorage(CommoditiesBoughtFromProvider grouping) {
        if (!grouping.hasProviderId()) {
            return false;
        }
        TopologyDTO.TopologyEntityDTO entity = entityOidToDto.get(grouping.getProviderId());
        return entity != null && entity.getEntityType() == EntityType.STORAGE_VALUE;
    }

    @Nullable
    private Pair<Long, Class> getProviderId(@Nonnull CommoditiesBoughtFromProvider commodityBoughtGrouping,
                               @Nonnull TopologyEntityDTO topologyEntity) {
        Long providerId = commodityBoughtGrouping.hasProviderId() ?
            commodityBoughtGrouping.getProviderId() :
            null;
        if (providerId == null) {
            return new Pair(null, null);
        }
        Class resultType = MarketTier.class;
        // If the provider id is a compute tier / storage tier/ database tier, then it is a
        // cloud VM / DB. In this case, get the marketTier from
        // [tier x region] combination.
        TopologyEntityDTO providerTopologyEntity = entityOidToDto.get(providerId);
        if (providerTopologyEntity != null && (TopologyDTOUtil.isTierEntityType(
                providerTopologyEntity.getEntityType()))) {
            // Provider is a compute tier / storage tier / database tier
            // Get the region connected to the topologyEntity
            Optional<EntityReservedInstanceCoverage> coverage = cloudTc
                    .getRiCoverageForEntity(topologyEntity.getOid());

            TopologyEntityDTO region = cloudTc.getRegionOfCloudConsumer(topologyEntity);
            if (providerTopologyEntity.getEntityType() == EntityType.COMPUTE_TIER_VALUE &&
                    coverage.isPresent() && region != null &&
                    !coverage.get().getCouponsCoveredByRiMap().isEmpty()) {
                // The entity may be covered by multiple RIs - the first RI is picked as the
                // provider
                long riId = coverage.get().getCouponsCoveredByRiMap().keySet().iterator().next();
                final ReservedInstanceData riData = cloudTc.getRiDataById(riId);
                if (riData != null) {
                    providerId = cloudTc.getRIDiscountedMarketTierIDFromRIData(riData);
                    resultType = RiDiscountedMarketTier.class;
                } else {
                    logger.error("RI: {} for topology entity: {} not found in scope.",
                            riId, topologyEntity.getOid() + "::" + topologyEntity.getDisplayName());
                    providerId = cloudTc.getTraderTOOid(new OnDemandMarketTier(
                            providerTopologyEntity));
                    resultType = OnDemandMarketTier.class;
                }
            } else {
                providerId = cloudTc.getTraderTOOid(new OnDemandMarketTier(
                        providerTopologyEntity));
                resultType = OnDemandMarketTier.class;
            }
        }
        return new Pair<>(providerId, resultType);
    }

    private List<CommodityDTOs.CommodityBoughtTO> convertCommodityBought(
            final TopologyEntityDTO buyer, @Nonnull final CommodityBoughtDTO topologyCommBought,
            @Nullable final Long providerOid,
            final boolean shopTogether,
            final Map<Long, Long> providers,
            final Optional<ScalingGroupUsage> scalingGroupUsage) {
        CommodityType type = topologyCommBought.getCommodityType();
        if (CommodityConverter.isBicliqueCommodity(type)) {
            if (shopTogether || cloudTc.isMarketTier(providerOid)) {
                // skip DSPMAcess and Datastore commodities in the case of shop-together
                // or cloud provider
                return null;
            }
            // convert them to biclique commodities if not shop-together
            CommodityBoughtTO bc = generateBcCommodityBoughtTO(
                    providers.getOrDefault(providerOid, providerOid), type);
            return bc != null ? ImmutableList.of(bc) : null;
        }
        // all other commodities - convert to DTO regardless of shop-together
        return createAndValidateCommBoughtTO(buyer, topologyCommBought, providerOid,
                scalingGroupUsage);
    }

    @VisibleForTesting
    List<CommodityDTOs.CommodityBoughtTO> createAndValidateCommBoughtTO(
            final TopologyEntityDTO buyer,
            CommodityBoughtDTO topologyCommBought, @Nullable final Long providerOid,
            final Optional<ScalingGroupUsage> scalingGroupUsage) {
        List<Pair<Float, Float>> quantityList = getCommBoughtQuantities(buyer, topologyCommBought,
                providerOid, scalingGroupUsage);
        int slots =
                (topologyCommBought.hasHistoricalUsed() &&
                        topologyCommBought.getHistoricalUsed().getTimeSlotCount() > 0) ?
                        topologyCommBought.getHistoricalUsed().getTimeSlotCount() : 1;
        final Collection<CommoditySpecificationTO> commoditySpecs = commodityConverter.commoditySpecification(
                topologyCommBought.getCommodityType(), slots);

        List<CommodityDTOs.CommodityBoughtTO> boughtTOs = new ArrayList<>();
        int index = 0;
        for (CommoditySpecificationTO spec: commoditySpecs) {
            Pair<Float, Float> quantities = quantityList.get(index++);
            float quantity = quantities.first.floatValue();
            float peakQuantity = quantities.second.floatValue();
            CommodityBoughtTO.Builder builder = CommodityDTOs.CommodityBoughtTO.newBuilder().setSpecification(spec);
            final int commodityType = topologyCommBought.getCommodityType().getType();
            // Add old capacity in the shoppingList.
            int buyerEntityType = buyer.getEntityType();
            if (OLD_CAPACITY_REQUIRED_ENTITIES_TO_COMMODITIES.containsKey(buyerEntityType)) {
                Set<Integer> oldCapacityRequiredCommodityTypes =
                        OLD_CAPACITY_REQUIRED_ENTITIES_TO_COMMODITIES.get(buyerEntityType);
                if (oldCapacityRequiredCommodityTypes.contains(commodityType)) {
                    CommoditySoldDTO volumeSold = buyer.getCommoditySoldListList()
                            .stream()
                            .filter(sold -> sold.hasCommodityType() &&
                                    sold.getCommodityType().getType() == commodityType)
                            .findFirst()
                            .orElse(null);
                    float oldCapacity = (volumeSold == null) ? 0f : (float)volumeSold.getCapacity();
                    if (EntityType.VIRTUAL_VOLUME_VALUE == buyerEntityType &&
                            commodityType == CommodityDTO.CommodityType.STORAGE_AMOUNT_VALUE) {
                        // Convert cloud volume StorageAmount quantity from MB to GB
                        quantity /= Units.KIBI;
                        peakQuantity /= Units.KIBI;
                        oldCapacity /= Units.KIBI;
                    }
                    if (oldCapacity != 0) {
                        builder.setAssignedCapacityForBuyer(oldCapacity);
                    }
                }
            }
            builder.setQuantity(quantity).setPeakQuantity(peakQuantity);
            boughtTOs.add(builder.build());
        }
        logger.debug("Created {} bought commodity TOs for {}",
                boughtTOs.size(), topologyCommBought);
        return boughtTOs;
    }

    /**
     * Return the used and peak used amounts for the given commodity bought.  If the amounts were
     * previously calculated as part of the top commodity usage computation phase, those values
     * will be used instead.
     * @param buyer buyer
     * @param topologyCommBought commodity to get usage for
     * @param providerOid OID of provider
     * @param scalingGroupUsage pre-calculated scaling group usage, if available.
     * @return a list of a pairs, each pair with the used and peak values.
     */
    private List<Pair<Float, Float>> getCommBoughtQuantities(
            final TopologyEntityDTO buyer,
            final CommodityBoughtDTO topologyCommBought,
            @Nullable final Long providerOid,
            final Optional<ScalingGroupUsage> scalingGroupUsage) {
        if (scalingGroupUsage.isPresent()) {
            Optional<Double> cachedUsage = scalingGroupUsage.get()
                    .getUsageForCommodity(topologyCommBought);
            if (cachedUsage.isPresent()) {
                final Float usage = cachedUsage.get().floatValue();
                return ImmutableList.of(new Pair<>(usage, usage));
            }
        }
        return getCommBoughtQuantities(buyer, topologyCommBought, providerOid);
    }

    private List<Pair<Float, Float>> getCommBoughtQuantities(final TopologyEntityDTO buyer,
                                                             CommodityBoughtDTO topologyCommBought,
                                                             @Nullable final Long providerOid) {

        final float[][] newQuantity = getResizedCapacity(buyer, topologyCommBought, providerOid);
        float[] usedQuantities = newQuantity[0];
        float[] peakQuantities = newQuantity[1];
        List<Pair<Float, Float>> newQuantityList = new ArrayList<>();
        if (newQuantity.length == 0) {
            logger.warn("Received  empty resized quantities for {}", topologyCommBought);
            return newQuantityList;
        }
        int maxLength = Math.max(usedQuantities.length, peakQuantities.length);
        for (int index = 0; index < maxLength; index++) {
            float usedQuantity = getQuantity(index, usedQuantities, topologyCommBought, "used");
            // Bought Flow-0 commodity must have quantity of 1.
            if (topologyCommBought.getCommodityType().getType() ==
                    CommodityDTO.CommodityType.FLOW_VALUE &&
                    "FLOW-0".equals(topologyCommBought.getCommodityType().getKey())) {
                usedQuantity = 1;
            }
            usedQuantity *= topologyCommBought.getScalingFactor();
            float peakQuantity = getQuantity(index, peakQuantities, topologyCommBought, "peak");
            peakQuantity *= topologyCommBought.getScalingFactor();
            newQuantityList.add(new Pair(Float.valueOf(usedQuantity),
                    Float.valueOf(peakQuantity)));
        }
        return newQuantityList;
    }

    private float getQuantity(final int index, final float[] quantities,
                              final CommodityBoughtDTO topologyCommBought, String quantityType) {
        int size = quantities.length;
        float quantity = (index < size) ? quantities[index] : 0;
        if (quantity < 0) {
            // We don't want to log every time we get used = -1 because mediation
            // sets some values to -1 as default.
            if (logger.isDebugEnabled() || quantity != -1) {
                logger.info("Setting negative" + quantityType + " value for "
                        + topologyCommBought.getCommodityType() + " to 0.");
            }
            quantity = 0;
        }
        return quantity;
    }

    /**
     * Generate Biclique commodity bought based on providerOid parameter. And if can not generate
     * Biclique commodity, it will return null. And all those null will be filtered out at createShoppingList
     * function.
     *
     * @param providerOid Oid of provider, it could be null.
     * @param type Commodity Bought type.
     * @return Biclique Commodity bought.
     */
    @Nullable
    private CommodityDTOs.CommodityBoughtTO generateBcCommodityBoughtTO(@Nullable final Long providerOid,
                                                                      final CommodityType type) {
        if (providerOid == null) {
            // TODO: After we remove provider ids of commodity bought for clone entities of Plan,
            // then we need to refactor TopologyConverter class to allow this case.
            logger.error("Biclique commodity bought type {} doesn't have provider id");
            return null;
        }
        // Get the biclique ID and use it to create biclique commodity bought for shop alone
        // entities
        final Optional<String> bcKey = getBcKeyWithProvider(providerOid, type);
        return bcKey
                .map(this::bcCommodityBought)
                .orElse(null);
    }

    /**
     * Obtain the biclique ID from bicliquer that is created based on storage.
     * @return a list of Strings that will be used as biclique commodity keys.
     */
    @Nonnull
    private Optional<String> getBcKeyWithProvider(Long providerOid, CommodityType type) {
        return Optional.ofNullable(dsBasedBicliquer.getBcKey(
                String.valueOf(providerOid),
                String.valueOf(accessesByKey.get(type.getKey()))));
    }

    @Nonnull
    private CommodityDTOs.CommodityBoughtTO bcCommodityBought(@Nonnull String bcKey) {
        return bcCommodityBoughtMap.computeIfAbsent(bcKey,
            key -> CommodityDTOs.CommodityBoughtTO.newBuilder()
                .setSpecification(commodityConverter.commoditySpecificationBiClique(key))
                .build());
    }

    /**
     * Convert a single {@link CommoditySoldTO} market dto to the corresponding
     * {@link CommoditySoldDTO} XL model object.
     * <p/>
     * Note that if the original CommoditySoldDTO has a 'scaleFactor', then
     * we reverse the scaling that had been done on the way in to the market.
     *
     * @param traderOid The ID of the trader selling the commodity.
     * @param commSoldTO the market CommdditySoldTO to convert
     * @param timeSlotsByCommType Timeslot values arranged by {@link CommodityBoughtTO}
     * @return a {@link CommoditySoldDTO} equivalent to the original.
     */
    @Nonnull
    private Optional<TopologyDTO.CommoditySoldDTO> commSoldTOtoCommSoldDTO(
            final long traderOid,
            @Nonnull final CommoditySoldTO commSoldTO,
            @Nonnull Map<CommodityType, List<Double>> timeSlotsByCommType) {

        float peak = commSoldTO.getPeakQuantity();
        if (peak < 0) {
            conversionErrorCounts.recordError(ErrorCategory.PEAK_NEGATIVE,
                    commSoldTO.getSpecification().getDebugInfoNeverUseInCode());
            logger.trace("The entity with negative peak is {}", traderOid);
            peak = 0;
        }

        Optional<CommodityType> commTypeOptional =
                commodityConverter.marketToTopologyCommodity(commSoldTO.getSpecification());
        if (!commTypeOptional.isPresent() ||
            tierExcluder.isCommSpecTypeForTierExclusion(commSoldTO.getSpecification())) {
            return Optional.empty();
        }

        CommodityType commType = commTypeOptional.get();
        TraderTO projectedTraderTO = oidToProjectedTraderTOMap.get(traderOid);

        /* Avoid invoking the getPrimaryMarketTier on On-Prem entities since getPrimaryMarketTier
        assumes the entity is a cloud entity.*/
        long primaryTierSize = projectedTraderTO.getShoppingListsList().stream()
                .filter(sl -> cloudTc.isMarketTier(sl.getSupplier()))
                .count();
        MarketTier marketTier =
                (primaryTierSize > 0) ? cloudTc.getPrimaryMarketTier(projectedTraderTO) : null;
        // find original sold commodity of same type from original entity
        Optional<CommoditySoldDTO> originalCommoditySold =
            getCommodityIndex().getCommSold(traderOid, commType);
        if (!originalCommoditySold.isPresent() && projectedTraderTO.getCloneOf() != 0) {
            originalCommoditySold = getCommodityIndex().getCommSold(projectedTraderTO.getCloneOf(), commType);
        }
        CommoditySoldTO adjustedCommSoldTO = commSoldTO.toBuilder()
                .setQuantity((float)reverseScaleComm(commSoldTO.getQuantity(),
                    originalCommoditySold, CommoditySoldDTO::getScalingFactor))
                .setCapacity((float)reverseScaleComm(commSoldTO.getCapacity(),
                    originalCommoditySold, CommoditySoldDTO::getScalingFactor))
                .setPeakQuantity((float)reverseScaleComm(peak,
                    originalCommoditySold, CommoditySoldDTO::getScalingFactor))
                .setMaxQuantity((float)reverseScaleComm(commSoldTO.getMaxQuantity(),
                        originalCommoditySold, CommoditySoldDTO::getScalingFactor))
                .build();
        double capacity = getCapacityForCommodity(adjustedCommSoldTO, marketTier, commType, traderOid);
        CommoditySoldDTO.Builder commoditySoldBuilder = CommoditySoldDTO.newBuilder()
            .setCapacity(capacity)
            .setUsed(adjustedCommSoldTO.getQuantity())
            .setPeak(adjustedCommSoldTO.getPeakQuantity())
            .setIsResizeable(commSoldTO.getSettings().getResizable())
            .setEffectiveCapacityPercentage(
                commSoldTO.getSettings().getUtilizationUpperBound() * 100)
            .setCommodityType(commType)
            .setIsThin(commSoldTO.getThin())
            .setCapacityIncrement((float)reverseScaleComm(
                    commSoldTO.getSettings().getCapacityIncrement(),
                    originalCommoditySold, CommoditySoldDTO::getScalingFactor));

        // set hot add / hot remove, if present
        originalCommoditySold
            .filter(CommoditySoldDTO::hasHotResizeInfo)
            .map(CommoditySoldDTO::getHotResizeInfo)
            .ifPresent(commoditySoldBuilder::setHotResizeInfo);

        if (originalCommoditySold.isPresent()) {
            commoditySoldBuilder.setScalingFactor(originalCommoditySold.get().getScalingFactor());

            if (originalCommoditySold.get().hasHistoricalUsed()
                    && originalCommoditySold.get().getHistoricalUsed().hasPercentile()) {
                    float existingPercentile = (float)originalCommoditySold.get().getHistoricalUsed()
                        .getPercentile();
                    double existingCapacity = originalCommoditySold.get().getCapacity();
                    float projectedPercentile = (float)(existingCapacity / capacity) * existingPercentile;
                    commoditySoldBuilder.setHistoricalUsed(HistoricalValues.newBuilder()
                        .setPercentile(projectedPercentile)
                        .build());
            }
        }

        // Set timeslot values if applies
        if (timeSlotsByCommType.containsKey(commType)) {
            if (commoditySoldBuilder.hasHistoricalUsed()) {
                commoditySoldBuilder.setHistoricalUsed(
                    commoditySoldBuilder.getHistoricalUsed().toBuilder()
                        .addAllTimeSlot(timeSlotsByCommType.get(commType))
                        .build());
            } else {
                commoditySoldBuilder.setHistoricalUsed(HistoricalValues.newBuilder()
                    .addAllTimeSlot(timeSlotsByCommType.get(commType))
                    .build());
            }
        }

        return Optional.of(commoditySoldBuilder.build());
    }

    /**
     * Find the capacity of the old provider for a given sold commodity TO.
     * @param commSoldTO the soldTO for which we want the new capacity.
     * @param marketTier the current market tier for the trader selling the commodity.
     * @param commType the commodity type.
     * @param traderOid the trader OID.
     * @return the new capacity for the passed sold TO.
     */
    private float getCapacityForCommodity(final CommoditySoldTO commSoldTO,
                                          final MarketTier marketTier,
                                          final CommodityType commType,
                                          final long traderOid) {
        float capacity = commSoldTO.getCapacity();

        // If it is a tier based cloud sold TO, return the new provider capacity
        if (marketTier != null && marketTier.getTier() != null) {
            /*
             The capacity of the sold commodity in the projected TO needs to be
             updated to the new provider (cloud tier) capacity.
             */
            final TopologyEntityDTO tier = marketTier.getTier();
            final int tierType = tier.getEntityType();
            Map<Integer, Integer> commTypeMap = null;
            /* Check if there is a corresponding commodity sold by a cloud tier
            for this bought commodity. For example, a vMem commodity sold by a VM
            corresponds to a mem commodity sold by a compute tier.
            */
             commTypeMap =
                    TopologyConversionConstants.entityCommTypeToTierCommType.get(tierType);
            int commTypeValue = commType.getType();
            final int tierComodityType =
                    (commTypeMap != null && commTypeMap.containsKey(commTypeValue)) ?
                            commTypeMap.get(commTypeValue) : commTypeValue;
            Optional<CommoditySoldDTO> tierSoldDTO = marketTier.getTier()
                    .getCommoditySoldListList().stream().filter(commoditySoldDTO ->
                            commoditySoldDTO.getCommodityType().getType() == tierComodityType).findFirst();
            if (tierSoldDTO.isPresent() && tierSoldDTO.get().hasCapacity()) {
                return (float)tierSoldDTO.get().getCapacity();
            } else {
                logger.warn("Could not determine new provider capacity for sold commodity" +
                        " of type {} for trader {}.Using usage as received from trader from market.",
                        commType.getType(), traderOid);
            }
        } else if (commSoldTO.getSpecification().getBaseType() == CommodityDTO.CommodityType.VCPU_VALUE) {
            capacity = calculateVCPUResizeCapacityForVM(traderOid, commSoldTO);
        }
        return capacity;
    }

    /**
     * Calculate the correct VCPU capacity only for VM. We don't need to consider Container.
     * For example, if the old capacity of the VCPU is 5200 MHz, the new capacity calculated by the
     * market is 7000 MHz and the CPU Core MHz of the PM which the current trader stays on is 2600 MHz,
     * 7000 MHz is not the correct VCPU capacity because 7000 MHz is not a multiplier of 2600, which
     * doesn't make sense to resize the VCPU to 7000 / 2600 = 2.7 cores.
     * So we need to round 7000 MHz up to the next multiplier of 2600 larger than 7000, which is 7800.
     * Math formula: correctCapacity = Math.ceil(newCapacity / cpuCoreMhz) * cpuCoreMhz
     *
     * @param traderOid The ID of the trader selling the commodity
     * @param commSoldTO the market CommdditySoldTO to convert
     * @return the correct VCPU capacity
     */
    private float calculateVCPUResizeCapacityForVM(final long traderOid,
                                                   @Nonnull final CommoditySoldTO commSoldTO) {
        float capacity = commSoldTO.getCapacity();
        if (oidToProjectedTraderTOMap.get(traderOid).getType() != EntityType.VIRTUAL_MACHINE_VALUE) {
            return capacity;
        }
        // A VM may be cloned from another VM.
        long originalTraderOid = oidToProjectedTraderTOMap.get(traderOid).hasCloneOf() ?
            oidToProjectedTraderTOMap.get(traderOid).getCloneOf() : traderOid;
        CommoditySoldTO originalCommSoldTO = oidToOriginalTraderTOMap.get(originalTraderOid)
            .getCommoditiesSoldList().stream().filter(commoditySoldTO ->
                commoditySoldTO.getSpecification().getBaseType() == CommodityDTO.CommodityType.VCPU_VALUE)
            .findFirst().get();
        // Check if VCPU is resized.
        int isVCPUresized = Float.compare(capacity, originalCommSoldTO.getCapacity());
        if (isVCPUresized == 0) {
            return capacity;
        }
        // Get the id of the current PM provider of the current trader.
        Optional<Long> providerIdOptional = oidToProjectedTraderTOMap.get(traderOid)
            .getShoppingListsList().stream().filter(ShoppingListTO::hasSupplier)
            .map(ShoppingListTO::getSupplier).filter(supplier ->
                oidToProjectedTraderTOMap.get(supplier).getType() == EntityType.PHYSICAL_MACHINE_VALUE)
            .findFirst();
        if (providerIdOptional.isPresent() &&
            oidToProjectedTraderTOMap.containsKey(providerIdOptional.get())) {
            // Get the id of the original PM provider of the current trader.
            long providerId = oidToProjectedTraderTOMap.get(providerIdOptional.get()).hasCloneOf() ?
                oidToProjectedTraderTOMap.get(providerIdOptional.get()).getCloneOf() :
                providerIdOptional.get();
            boolean hasCpuCoreMhz = entityOidToDto.get(providerId).hasTypeSpecificInfo() &&
                entityOidToDto.get(providerId).getTypeSpecificInfo().hasPhysicalMachine() &&
                entityOidToDto.get(providerId).getTypeSpecificInfo().getPhysicalMachine().hasCpuCoreMhz();
            if (hasCpuCoreMhz) {
                // Always take the ceiling.
                // Same as what we do in ActionTranslator#translateVcpuResizeInfo
                int cpuCoreMhz = entityOidToDto.get(providerId).getTypeSpecificInfo()
                    .getPhysicalMachine().getCpuCoreMhz();
                capacity = (float)Math.ceil(capacity / cpuCoreMhz) * cpuCoreMhz;
            } else {
                logger.error("PM {} doesn't have cpuCoreMhz information.",
                    entityOidToDto.get(providerId).getDisplayName());
            }
        } else {
            logger.error("VM {} has no PM provider.",
                entityOidToDto.get(traderOid).getDisplayName());
        }
        return capacity;
    }

    /**
     * If this commodity in the original {@link TopologyEntityDTO} in the input topology
     * had a scale factor, then reverse the scaling on the way out. In other words, since
     * we multiplied by the scale factor on the way in to the market analysis, here we
     * divide by the scale factor on the way back out.
     * <p/>
     * Note that if there is a scale factor but that scale factor is zero, which should never happen,
     * we simply return the originalValue, i.e. we do _not_ return Inf or NaN.
     *
     * @param <T> type of the commodity which value will be scaled.
     * @param valueToReverseScale the commodity value output from the market to
     *                            scale down (if there is a scaleFactor)
     * @param commodity commodity which might have unusual scaling factor
     * @param scalingFactorExtractor function to extract scaling factor from commodity.
     * @return either the valueToReverseScale divided by the scaleFactor if the original
     * commodity had defined a scaleFactor, else the valueToReverseScale unmodified
     */
    static <T> double reverseScaleComm(final double valueToReverseScale,
                    @Nonnull final Optional<T> commodity,
                    @Nonnull Function<T, Double> scalingFactorExtractor) {
        return commodity.map(scalingFactorExtractor).filter(sf -> {
            // Scaling factor should be positive, and not an infinitely small value.
            return (sf - EPSILON) > 0;
        }).map(sf -> valueToReverseScale / sf).orElse(valueToReverseScale);
    }

    public CommodityConverter getCommodityConverter() {
        return commodityConverter;
    }

    /**
     * Adds the newly cloned entity's shoppinglist to shoppingListInfos.
     *
     * @param list the list of shoppinglist to its buyer mapping
     */
    public void updateShoppingListMap(List<NewShoppingListToBuyerEntry> list) {
        // economy only sends back information about shoppinglist oid and its buyer oid,
        // action interpretation only cares about shoppinglist oid and buyer oid,
        // however, because the definition of ShoppingListInfo requires providerOid and
        // commodityBoughtList, we have to give some dummy values
        list.forEach(l -> shoppingListOidToInfos.put(l.getNewShoppingList(),
                    new ShoppingListInfo(l.getNewShoppingList(), l.getBuyer(), null, null, null, null,
                            Lists.newArrayList())));
    }

    /**
     * Given TraderTOs to be sent to market remove skipped entities from this set.
     * @param traderTOs set of TraderTOs sent to market.
     */
    public void removeSkippedEntitiesFromTraderTOs(Set<TraderTO> traderTOs) {
        // Remove all skipped traders as we don't want to send them to market
        // and only needed them for scoping.
        for (long skippedEntityOid : skippedEntities.keySet()) {
            final TraderTO traderTO = oidToOriginalTraderTOMap.get(skippedEntityOid);
            if (traderTO != null) {
                traderTOs.remove(traderTO);
                final Set<Long> shoppingListsOids = traderTO.getShoppingListsList().stream().map(ShoppingListTO::getOid)
                        .collect(Collectors.toSet());
                logger.debug("Remove following ShoppingListTOs {} from cloudVmComputeShoppingListIDs, because traderTO {} is skipped",
                        () -> shoppingListsOids.stream().map(String::valueOf).collect(Collectors.joining(",")),
                        () -> traderTO.getDebugInfoNeverUseInCode());
                cloudVmComputeShoppingListIDs.removeAll(shoppingListsOids);

            }
        }
    }

    /**
     * Find intersection between skipped entities and entities in scope to return
     * entities in scope but were skipped.
     * @param scopeEntitiesSet set of entities in scope.
     * @return set of entities that were skipped but were in scope.
     */
    public Set<TopologyEntityDTO> getSkippedEntitiesInScope(Set<Long> scopeEntitiesSet) {
        // Filtering is required only when it is a plan
        // as scoping is possible only in plans.
        if (isPlan()) {
            return skippedEntities.keySet().stream()
                .filter(oid -> scopeEntitiesSet.contains(oid))
                .map(oid -> skippedEntities.get(oid))
                .collect(Collectors.toSet());
        } else {
            // For realtime we should return all skipped entities.
            return skippedEntities.values().stream().collect(Collectors.toSet());
        }
    }

    /**
     * Return a CommSpecTO for the CommodityType passed.
     * @param commType is the commType we need converted
     * @return {@link com.vmturbo.platform.analysis.protobuf.CommodityDTOs.CommoditySpecificationTO}
     * equivalent of the commType.
     */
    public CommodityDTOs.CommoditySpecificationTO getCommSpecForCommodity(CommodityType commType) {
        return commodityConverter.commoditySpecification(commType);
    }

    /**
     * Return the consistent scaling helper associated with this TC.
     * @return consistent scaling helper
     */
    public ConsistentScalingHelper getConsistentScalingHelper() {
        return consistentScalingHelper;
    }

    /**
     * Filter the license commodity bought for a VM if its an Unknown License. If a VM has an unknown
     * license, it should not be going into the market shopping for a license access commodity. It
     * should not shop for one and we should scope it to the cost tuple having no value for license
     * when getting a quote from a TP.
     *
     * @param stream Stream of CommodityBoughtDTO's.
     * @param entityDTO The entity DTO.
     *
     * @return Stream with the filtered license commodities
     */
    public Stream<CommodityBoughtDTO> filterUnknownLicense(Stream<CommodityBoughtDTO> stream, TopologyEntityDTO entityDTO) {
        if (EnvironmentType.CLOUD == entityDTO.getEnvironmentType() && entityDTO.getTypeSpecificInfo().hasVirtualMachine()) {
            final VirtualMachineInfo info = entityDTO.getTypeSpecificInfo().getVirtualMachine();
            if (info.hasGuestOsInfo()  && info.getGuestOsInfo().hasGuestOsType() && info
                    .getGuestOsInfo().getGuestOsType() == OSType.UNKNOWN_OS) {
                return stream.filter(s -> s.getCommodityType().getType() != CommodityDTO.CommodityType.LICENSE_ACCESS_VALUE);
            }
        }
        return stream;
    }

    /**
     * Create the commodity index from the input TopologyDTO's.
     *
     * @param commodityIndexFactory Factory to use to create the commodity index.
     * @return the commodity index created from the input TopologyDTO's.
     */
    private CommodityIndex createCommodityIndex(final CommodityIndexFactory commodityIndexFactory) {
        final CommodityIndex index = commodityIndexFactory.newIndex();
        for (TopologyDTO.TopologyEntityDTO dto : entityOidToDto.values()) {
            index.addEntity(dto);
        }
        return index;
    }
}<|MERGE_RESOLUTION|>--- conflicted
+++ resolved
@@ -1705,14 +1705,8 @@
             if (!drivingCommmoditySoldList.isEmpty()) {
                 return drivingSoldCommodityBasedCapacity(drivingCommmoditySoldList, topologyDTO, providerOid);
             }
-<<<<<<< HEAD
-        }
-        if (providerOid != null &&
-                TopologyConversionConstants.BOUGHT_COMMODITIES_RESIZED.contains(
-=======
         } else if (providerOid != null &&
                 TopologyConversionConstants.CLOUD_BOUGHT_COMMODITIES_RESIZED.contains(
->>>>>>> 52c6d951
                         commBought.getCommodityType().getType())) {
             final MarketTier marketTier = cloudTc.getMarketTier(providerOid);
             if (marketTier != null) {
@@ -1729,22 +1723,12 @@
                     // and resize-down demand calculations. We do not want to consider the
                     // historical max or the peaks to avoid a one-time historic max value to cause
                     // resize decisions.
-<<<<<<< HEAD
-                    final float[] resizedQuantity =
-                            calculateResizedQuantity(histUsed[0], histUsed[0],
-                                    (float)commBought.getUsed(), histPeak[0],
-                                    (float)commoditySoldDTO.get().getCapacity(),
-                                    (float)commBought.getResizeTargetUtilization(), false);
-                    cert.logCommodityResize(topologyDTO.getOid(), commBought.getCommodityType(),
-                            resizedQuantity[0] - commoditySoldDTO.get().getCapacity());
-=======
                     final float[] resizedQuantity = calculateResizedQuantity(histUsed[0], histUsed[0],
                             (float)commBought.getUsed(), histPeak[0],
                             (float)commoditySoldDTO.get().getCapacity(),
                             (float)commBought.getResizeTargetUtilization(), false);
                     commoditiesResizeTracker.save(topologyDTO.getOid(), providerOid, commBought.getCommodityType(),
                                resizedQuantity[0] - commoditySoldDTO.get().getCapacity() > 0);
->>>>>>> 52c6d951
                     logger.debug("Using a peak used of {} for commodity type {} for entity {}.",
                             resizedQuantity[1], commBought.getCommodityType().getType(),
                             topologyDTO.getDisplayName());
