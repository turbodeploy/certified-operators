package com.vmturbo.market.topology;

import java.util.Collections;
import java.util.HashSet;
import java.util.List;
import java.util.Map;
import java.util.Set;
import java.util.SortedMap;
import java.util.TreeMap;
import java.util.function.Function;
import java.util.stream.Collectors;

import javax.annotation.Nonnull;

import com.google.common.collect.BiMap;
import com.google.common.collect.ImmutableMap;
import com.google.common.collect.Lists;

import org.apache.logging.log4j.LogManager;
import org.apache.logging.log4j.Logger;
import org.checkerframework.checker.nullness.qual.NonNull;

import com.vmturbo.common.protobuf.topology.TopologyDTO;
import com.vmturbo.common.protobuf.topology.TopologyDTO.TopologyType;
import com.vmturbo.commons.analysis.CommodityResizeDependencyMap;
import com.vmturbo.commons.analysis.RawMaterialsMap;
import com.vmturbo.commons.analysis.UpdateFunction;
import com.vmturbo.components.common.setting.GlobalSettingSpecs;
import com.vmturbo.market.runner.Analysis;
import com.vmturbo.market.runner.AnalysisFactory.AnalysisConfig;
import com.vmturbo.market.topology.conversions.MarketAnalysisUtils;
import com.vmturbo.platform.analysis.actions.Action;
import com.vmturbo.platform.analysis.actions.Activate;
import com.vmturbo.platform.analysis.actions.Deactivate;
import com.vmturbo.platform.analysis.actions.ProvisionBase;
import com.vmturbo.platform.analysis.actions.ProvisionByDemand;
import com.vmturbo.platform.analysis.actions.ProvisionBySupply;
import com.vmturbo.platform.analysis.actions.Resize;
import com.vmturbo.platform.analysis.economy.CommodityResizeSpecification;
import com.vmturbo.platform.analysis.economy.CommoditySpecification;
import com.vmturbo.platform.analysis.economy.Economy;
import com.vmturbo.platform.analysis.economy.EconomySettings;
import com.vmturbo.platform.analysis.economy.ShoppingList;
import com.vmturbo.platform.analysis.economy.Trader;
import com.vmturbo.platform.analysis.ede.Ede;
import com.vmturbo.platform.analysis.ede.ReplayActions;
import com.vmturbo.platform.analysis.ledger.PriceStatement;
import com.vmturbo.platform.analysis.protobuf.ActionDTOs.ActionTO;
import com.vmturbo.platform.analysis.protobuf.CommunicationDTOs.AnalysisResults;
import com.vmturbo.platform.analysis.protobuf.CommunicationDTOs.SuspensionsThrottlingConfig;
import com.vmturbo.platform.analysis.protobuf.EconomyDTOs.TraderStateTO;
import com.vmturbo.platform.analysis.protobuf.EconomyDTOs.TraderTO;
import com.vmturbo.platform.analysis.protobuf.UpdatingFunctionDTOs.UpdatingFunctionTO;
import com.vmturbo.platform.analysis.topology.Topology;
import com.vmturbo.platform.analysis.translators.AnalysisToProtobuf;
import com.vmturbo.platform.analysis.translators.ProtobufToAnalysis;
import com.vmturbo.platform.analysis.utilities.DoubleTernaryOperator;
import com.vmturbo.proactivesupport.DataMetricSummary;
import com.vmturbo.proactivesupport.DataMetricTimer;


/**
 * Handle the entities received by the listener.
 */
public class TopologyEntitiesHandler {

    private TopologyEntitiesHandler() {
        // Utilities class.
    }

    private static final Logger logger = LogManager.getLogger();
    private static final String SCOPED_ANALYSIS_LABEL = "scoped";
    private static final String GLOBAL_ANALYSIS_LABEL = "global";
    public static final String PLAN_CONTEXT_TYPE_LABEL = "plan";
    public static final String LIVE_CONTEXT_TYPE_LABEL = "live";

    private static final ImmutableMap<Float, Float> rateOfResizeTranslationMap = ImmutableMap.of(
            // Low rateOfResize
            1.0f, 10000000000.0f,
            // Medium rateOfResize
            2.0f, 4.0f,
            // High rateOfResize
            3.0f, 1.0f);

    private static final DataMetricSummary ECONOMY_BUILD = DataMetricSummary.builder()
            .withName("mkt_economy_build_duration_seconds")
            .withHelp("Time to construct the economy.")
            .withQuantile(0.5, 0.05)   // Add 50th percentile (= median) with 5% tolerated error
            .withQuantile(0.9, 0.01)   // Add 90th percentile with 1% tolerated error
            .withQuantile(0.99, 0.001) // Add 99th percentile with 0.1% tolerated error
            .withMaxAgeSeconds(60 * 20) // 20 mins.
            .withAgeBuckets(5) // 5 buckets, so buckets get switched every 4 minutes.
            .build()
            .register();

    private static final DataMetricSummary ANALYSIS_RUNTIME = DataMetricSummary.builder()
            .withName("mkt_analysis_duration_seconds")
            .withHelp("Time to run the analysis.")
            .withLabelNames("scope_type")
            .withQuantile(0.5, 0.05)   // Add 50th percentile (= median) with 5% tolerated error
            .withQuantile(0.9, 0.01)   // Add 90th percentile with 1% tolerated error
            .withQuantile(0.99, 0.001) // Add 99th percentile with 0.1% tolerated error
            .withMaxAgeSeconds(60 * 20) // 20 mins.
            .withAgeBuckets(5) // 5 buckets, so buckets get switched every 4 minutes.
            .build()
            .register();

    private static final DataMetricSummary ANALYSIS_ECONOMY_SIZE = DataMetricSummary.builder()
        .withName("mkt_analysis_economy_size")
        .withHelp("Number of traders in the economy for each market analysis.")
        .withLabelNames("scope_type", "context_type")
        .build()
        .register();

    /**
     * For each shoppinglist in cloudVmComputeShoppingList we compute the
     * list of providers that has enough capacity for all commodities.
     * @param computeCloudShoppingListIds compute shopping list ids of all cloud vms
     * @param topology the current topology
     * @return a map from the oid of the vm associated with the shoppingList to a set of
     * oids of the providers that can fit the vm.
     */

    public static Map<Long, Set<Long>> getProviderLists(Set<Long> computeCloudShoppingListIds,
                                                        Topology topology) {
        final Ede ede = new Ede();
        final Economy economy = (Economy)topology.getEconomy();
        Set<ShoppingList> cloudVmComputeShoppingList = new HashSet<>();
        BiMap<Long, ShoppingList> shoppingListBiMapInverse = topology
                .getShoppingListOids().inverse();
        for (Long shoppingListID : computeCloudShoppingListIds) {
            cloudVmComputeShoppingList.add(shoppingListBiMapInverse.get(shoppingListID));
        }
        return ede.getProviderLists(cloudVmComputeShoppingList, economy);
    }

    /**
     * Create an {@link Topology} from a set of {@link TraderTO}s
     * @param traderTOs A set of trader TOs.
     * @param topologyInfo Information about the topology, including parameters for the analysis.
     * @param analysisConfig has information about this round of analysis
     * @param analysis containing reference for replay actions.
     * @return The newly created topology.
     */
    public static Topology createTopology(Set<TraderTO> traderTOs,
                                          @Nonnull final TopologyDTO.TopologyInfo topologyInfo,
                                          final AnalysisConfig analysisConfig,
                                          final Analysis analysis) {
        // Sort the traderTOs based on their oids so that the input into analysis is consistent every cycle
        logger.info("Received TOs from marketComponent. Starting sorting of traderTOs.");
        final long sortStart = System.currentTimeMillis();
        SortedMap<Long, TraderTO> sortedTraderTOs = traderTOs.stream().collect(Collectors.toMap(
                TraderTO::getOid, Function.identity(), (oldTrader, newTrader) -> newTrader, TreeMap::new));
        final long sortEnd = System.currentTimeMillis();
        logger.info("Completed sorting of traderTOs. Time taken = {} seconds", ((double)(sortEnd - sortStart)) / 1000);
        logger.info("Starting economy creation on {} traders", sortedTraderTOs.size());
        final Topology topology = new Topology();
        for (final TraderTO traderTO : sortedTraderTOs.values()) {
            // If it's a trader that's added specifically for headroom calculation, don't add
            // it to the topology along with the other traders. Add it to a separate list,
            // and the market will use that list to help calculate headroom.
            if (traderTO.getTemplateForHeadroom()) {
                topology.addTradersForHeadroom(traderTO);
            } else {
                ProtobufToAnalysis.addTrader(topology, traderTO);
            }
        }
        // The markets in the economy must be populated with their sellers after all traders have been
        // added. Map creation is not dependent on it, but for clarity it makes sense to add all
        // sellers into markets after traders have been added.
        topology.populateMarketsWithSellersAndMergeConsumerCoverage();
        topology.setTopologyId(topologyInfo.getTopologyId());

        populateCommodityResizeDependencyMap(topology);
        populateProducesDependencyMap(topology);
        populateRawMaterialsMap(topology);
        populateCommToAdjustOverheadInClone(topology, analysis);
        return topology;
    }

    /**
     * Create an {@link Economy} from a set of {@link TraderTO}s
     * and return the list of {@link Action}s for those TOs.
     * @param traderTOs A set of trader TOs.
     * @param topologyInfo Information about the topology, including parameters for the analysis.
     * @param analysisConfig has information about this round of analysis
     * @param analysis containing reference for replay actions.
     * @param topology the corresponding topology
     * @return The list of actions for the TOs.
     */
    public static AnalysisResults performAnalysis(Set<TraderTO> traderTOs,
                                                  @Nonnull final TopologyDTO.TopologyInfo topologyInfo,
                                                  final AnalysisConfig analysisConfig,
                                                  final Analysis analysis,
                                                  final Topology topology) {
        final long start = System.nanoTime();
        final DataMetricTimer buildTimer = ECONOMY_BUILD.startTimer();
        final Economy economy = (Economy)topology.getEconomy();
        analysis.setEconomy(economy);
        economy.setForceStop(analysis.isStopAnalysis());
        // enable estimates
        setEconomySettings(economy.getSettings(), analysisConfig);
        // compute startPriceIndex
        final PriceStatement startPriceStatement = new PriceStatement();
        startPriceStatement.computePriceIndex(economy);
        final Ede ede = new Ede();
        buildTimer.observe();

        final boolean isRealtime = topologyInfo.getTopologyType() == TopologyType.REALTIME;
        final String scopeType = topologyInfo.getScopeSeedOidsCount() > 0 ?
            SCOPED_ANALYSIS_LABEL :
            GLOBAL_ANALYSIS_LABEL;
        final DataMetricTimer runTimer = ANALYSIS_RUNTIME
            .labels(scopeType)
            .startTimer();
        final List<Action> actions;
        AnalysisResults results;

        // Generate actions
        final String marketId = topologyInfo.getTopologyType() + "-"
                + Long.toString(topologyInfo.getTopologyContextId()) + "-"
                + Long.toString(topologyInfo.getTopologyId());
        // Set replay actions.
        final @NonNull ReplayActions seedActions = isRealtime ? analysis.getReplayActions()
                                                              : new ReplayActions();
        // trigger suspension throttling in XL
        actions = ede.generateActions(economy, true, true, true, true,
                true, seedActions, marketId, isRealtime,
                isRealtime ? analysisConfig.getSuspensionsThrottlingConfig() : SuspensionsThrottlingConfig.DEFAULT);
        final long stop = System.nanoTime();

        results = AnalysisToProtobuf.analysisResults(actions, topology.getTraderOids(),
            topology.getShoppingListOids(), stop - start,
            topology, startPriceStatement);

        if (isRealtime) {
            // run another round of analysis on the new state of the economy with provisions enabled
            // and resize disabled. We add only the provision recommendations to the list of actions generated.
            // We neglect suspensions since there might be associated moves that we dont want to include
            //
            // This is done because in a real-time scenario, we assume that provision actions cannot be
            // automated and in order to be executed manually require a physical hardware purchase (this
            // seems like a bad assumption to hardcode for an entire category of actions rather than
            // provide a mechanism to convey the information on a per-entity basis). Given this assumption,
            // we want to do the best job of getting the customer's environment to a desired state WITHOUT
            // provision actions (market subcycle 1) and then if there are still insufficient resources
            // to meet demand, add any necessary provision actions on top of the recommendations without
            // provisions (market subcycle 2).
            AnalysisResults.Builder builder = results.toBuilder();
            economy.getSettings().setResizeDependentCommodities(false);
            // This is a HACK first implemented by the market for OM-31510 in legacy which subsequently
            // caused OM-33185 in XL. Because we don't want the provision actions to affect the projected topology
            // price statements given the assumption above that for real-time, provision actions take a long
            // time, and the user probably is more interested in the desired state of their topology if they
            // execute the actions that are possible to execute in the short term, we need to exclude the
            // IMPACT of the provision actions from the AnalysisResults even though we include the provision
            // actions themselves in the results. Note that if we are to ever include any of the move/start
            // actions on the newly provisioned entities, excluding the provisioned entities will cause those
            // actions to reference entities not actually in the projected topology.
<<<<<<< HEAD
            @NonNull List<Action> secondRoundActions = ede.generateActions(economy, true, true,
                true, false, true, false, seedActions, marketId).stream()
                .filter(action -> (action instanceof ProvisionByDemand
                                || action instanceof ProvisionBySupply
                                || action instanceof Activate))
                .collect(Collectors.toList());
=======
            secondRoundActions.addAll(ede.generateActions(economy, true, true,
                true, false, true, false, marketId, analysisConfig.getSuspensionsThrottlingConfig())
                .stream().filter(action -> (action instanceof ProvisionByDemand
                            || action instanceof ProvisionBySupply || action instanceof Activate)
                            // Extract resizes that explicitly set extractAction
                            // to true as part of resizeThroughSupplier
                            // provision actions.
                            || (action instanceof Resize && action.isExtractAction()))
                .collect(Collectors.toList()));
>>>>>>> d05b7207
            List<Trader> provisionedTraders = Lists.newArrayList();

            for (Action action : secondRoundActions) {
                final ActionTO actionTO = AnalysisToProtobuf.actionTO(
                    action, topology.getTraderOids(), topology.getShoppingListOids(), topology);
                if (actionTO != null) {
                    builder.addActions(actionTO);
                    // After action is added, find the provisioned trader
                    // to be added later in analysis results
                    if (action instanceof ProvisionBase) {
                        provisionedTraders.add(((ProvisionBase)action).getProvisionedSeller());
                    } else if (action instanceof Activate) {
                       /** Update state of traderTO that was already created
                         * because this is an existing entity.
                         * We are relying on index of economy and corresponding entry
                         * in the projected TraderTO in the builder.
                         * If someone skips some Trader in economy for converting it
                         * to TraderTO, this assumption will break.
                         */
                        builder.getProjectedTopoEntityTOBuilder(
                                        action.getActionTarget().getEconomyIndex())
                                        .setState(TraderStateTO.ACTIVE);
                    }
                }
            }

            // Before building the results, generate traderTOs for provisioned traders from second round
            // If Action DTO is added, check if we need to add provisioned traderTO as well
            addProvisionedTraderToBuilder(builder, provisionedTraders, economy, topology);
            results = builder.build();

            // Update replay actions
            analysis.setReplayActions(new ReplayActions(
                secondRoundActions.stream()
                    .filter(action -> !(action instanceof ProvisionByDemand))
                    .collect(Collectors.toList()), // porting ProvisionByDemand not supported yet!
                actions.stream()
                    .filter(action -> action instanceof Deactivate)
                    .map(action -> (Deactivate)action)
                    .collect(Collectors.toList()),
                topology
            ));
        }

        runTimer.observe();

        // Capture a metric about the size of the economy analyzed
        final String contextType = topologyInfo.hasPlanInfo() ? PLAN_CONTEXT_TYPE_LABEL : LIVE_CONTEXT_TYPE_LABEL;
        ANALYSIS_ECONOMY_SIZE
            .labels(scopeType, contextType)
            .observe((double)traderTOs.size());

        logger.info("Completed analysis, with {} actions, and a projected topology of {} traders",
                results.getActionsCount(), results.getProjectedTopoEntityTOCount());
        return results;
    }

    /**
     * Create TraderTOs from provisioned traders from second round
     * of real time analysis
     * @param analysisResultsBuilder    Analysis results builder to be updated
     * @param provisionedTraders        {@link List} of traders provisioned by market
     * @param economy                   {@link Economy}
     * @param topology                  {@link Topology}
     */
    private static void addProvisionedTraderToBuilder(
                    AnalysisResults.Builder analysisResultsBuilder, List<Trader> provisionedTraders,
                    Economy economy, Topology topology) {
        for (Trader provisionedTrader : provisionedTraders) {
            TraderTO pTraderTO = AnalysisToProtobuf.traderTO(economy, provisionedTrader,
                            topology.getTraderOids(), topology.getShoppingListOids(),
                            Collections.emptySet());
            if (pTraderTO != null) {
                analysisResultsBuilder.addProjectedTopoEntityTO(pTraderTO);
                logger.trace("Provisioned trader {}, added to returned traderTOs from market",
                                provisionedTrader.getDebugInfoNeverUseInCode());
            }
        }
    }

    /**
     * Convert an update function (increment or decrement) from the commons project
     * representation to the analysis project representation.
     *
     * @param func an update function in the commons project representation
     * @return an update function in the analysis project representation
     */
    private static DoubleTernaryOperator convertUpdateFunction(UpdateFunction func) {
        UpdatingFunctionTO funcTO = CommodityResizeDependencyMap.updatingFunctionTO(func);
        return ProtobufToAnalysis.updatingFunction(funcTO);
    }

    /**
     * Convert a {@link CommodityResizeSpecification} to
     * {@link CommodityResizeSpecification}.
     *
     * @param spec a commodity resize specification from the commons package
     * @return a commodity resize specification in the analysis project
     */
    private static CommodityResizeSpecification specToSpec(
                    CommodityResizeDependencyMap.CommodityResizeDependencySpec spec) {
        return new CommodityResizeSpecification(spec.getCommodityType(),
            convertUpdateFunction(spec.getIncrementFunction()),
            convertUpdateFunction(spec.getDecrementFunction()));
    }

    /**
     * Obtain the commodity resize produces-sdependency map from the commons package, convert it and
     * put it in the topology.
     *
     * @param topology where to place the map
     */
    private static void populateProducesDependencyMap(Topology topology) {
        CommodityResizeDependencyMap.commodityResizeProducesMap.forEach((k, v) -> {
                topology.addToModifiableCommodityProducesDependencyMap(k, v);
            }
        );
    }

    /**
     * Obtain the commodity resize dependency map from the commons package, convert it and
     * put it in the topology.
     *
     * @param topology where to place the map
     */
    private static void populateCommodityResizeDependencyMap(Topology topology) {
        Map<Integer, List<CommodityResizeDependencyMap.CommodityResizeDependencySpec>> commonMap =
            CommodityResizeDependencyMap.commodityResizeDependencyMap;

        Map<Integer, List<CommodityResizeSpecification>> resizeDependencyMap
            = topology.getModifiableCommodityResizeDependencyMap();

        commonMap.forEach((k, v) ->
            resizeDependencyMap.put(k, v.stream()
                    .map(TopologyEntitiesHandler::specToSpec)
                    .collect(Collectors.toList())));
    }

    /**
     * Obtain the raw materials map and put it in the topology.
     * No conversion required.
     *
     * @param topology where to place the map
     */
    private static void populateRawMaterialsMap(Topology topology) {
        topology.getModifiableRawCommodityMap().putAll(RawMaterialsMap.rawMaterialsMap);
    }

    private static void populateCommToAdjustOverheadInClone(Topology topology, Analysis analysis) {
        MarketAnalysisUtils.COMM_TYPES_TO_ALLOW_OVERHEAD.stream()
                .map(type -> TopologyDTO.CommodityType.newBuilder().setType(type).build())
                .map(analysis::getCommSpecForCommodity)
                .map(cs -> new CommoditySpecification(cs.getType(), cs.getBaseType()))
                .forEach(topology::addCommsToAdjustOverhead);
    }

    private static void setEconomySettings(@Nonnull EconomySettings economySettings,
                                           @Nonnull final AnalysisConfig analysisConfig) {

        economySettings.setEstimatesEnabled(false);
        economySettings.setUseQuoteCacheDuringSNM(analysisConfig.getUseQuoteCacheDuringSNM());
        economySettings.setRightSizeLower(analysisConfig.getRightsizeLowerWatermark());
        economySettings.setRightSizeUpper(analysisConfig.getRightsizeUpperWatermark());
        if (analysisConfig.getDiscountedComputeCostFactor() > 0) {
            economySettings.setDiscountedComputeCostFactor(analysisConfig.getDiscountedComputeCostFactor());
            logger.info("Setting discounted compute cost factor with value : {}",
                analysisConfig.getDiscountedComputeCostFactor());
        }

        analysisConfig.getGlobalSetting(GlobalSettingSpecs.RateOfResize).ifPresent(rateOfResize -> {
            if (rateOfResize.hasNumericSettingValue()) {
                economySettings.setRateOfResize(rateOfResizeTranslationMap
                        .get(rateOfResize.getNumericSettingValue().getValue()));
            }
        });

        analysisConfig.getMaxPlacementsOverride().ifPresent(maxPlacementIterations -> {
            logger.info("Overriding economy setting max placement iterations with value: {}",
                maxPlacementIterations);
            economySettings.setMaxPlacementIterations(maxPlacementIterations);
        });
    }
}<|MERGE_RESOLUTION|>--- conflicted
+++ resolved
@@ -257,24 +257,17 @@
             // actions themselves in the results. Note that if we are to ever include any of the move/start
             // actions on the newly provisioned entities, excluding the provisioned entities will cause those
             // actions to reference entities not actually in the projected topology.
-<<<<<<< HEAD
             @NonNull List<Action> secondRoundActions = ede.generateActions(economy, true, true,
-                true, false, true, false, seedActions, marketId).stream()
+                true, false, true, false, seedActions, marketId,
+                analysisConfig.getSuspensionsThrottlingConfig()).stream()
                 .filter(action -> (action instanceof ProvisionByDemand
                                 || action instanceof ProvisionBySupply
-                                || action instanceof Activate))
+                                || action instanceof Activate)
+                                // Extract resize actions that explicitly set extractAction
+                                // to true as part of resizeThroughSupplier
+                                // provision actions.
+                                || action instanceof Resize && action.isExtractAction())
                 .collect(Collectors.toList());
-=======
-            secondRoundActions.addAll(ede.generateActions(economy, true, true,
-                true, false, true, false, marketId, analysisConfig.getSuspensionsThrottlingConfig())
-                .stream().filter(action -> (action instanceof ProvisionByDemand
-                            || action instanceof ProvisionBySupply || action instanceof Activate)
-                            // Extract resizes that explicitly set extractAction
-                            // to true as part of resizeThroughSupplier
-                            // provision actions.
-                            || (action instanceof Resize && action.isExtractAction()))
-                .collect(Collectors.toList()));
->>>>>>> d05b7207
             List<Trader> provisionedTraders = Lists.newArrayList();
 
             for (Action action : secondRoundActions) {
