--- conflicted
+++ resolved
@@ -249,7 +249,6 @@
                 isRealtime ? analysisConfig.getSuspensionsThrottlingConfig() : SuspensionsThrottlingConfig.DEFAULT);
         final long stop = System.nanoTime();
 
-<<<<<<< HEAD
         // TODO: Remove this once shopTogether for Cloud Migration plans is implemented (OM-58943)
         // This is temporary code that merges associated move actions into CompoundMoves
         final List<Action> actions = isCloudMigrationPlan
@@ -257,9 +256,6 @@
                 : marketActions;
 
         results = AnalysisToProtobuf.analysisResults(actions, topology.getTraderOids(),
-=======
-        results = AnalysisToProtobuf.analysisResults(actions,
->>>>>>> 4fcb1520
             topology.getShoppingListOids(), stop - start,
             topology, startPriceStatement);
         if (isRealtime) {
