--- conflicted
+++ resolved
@@ -232,14 +232,8 @@
                 + Long.toString(topologyInfo.getTopologyContextId()) + "-"
                 + Long.toString(topologyInfo.getTopologyId());
         // Set replay actions.
-<<<<<<< HEAD
-        if (isRealtime) {
-            ede.setReplayActions(analysis.getReplayActions());
-        }
-=======
         final @NonNull ReplayActions seedActions = isRealtime ? analysis.getReplayActions()
                                                               : new ReplayActions();
->>>>>>> f87486c7
         // trigger suspension throttling in XL
         actions = ede.generateActions(economy, true, true, true, true,
                 true, seedActions, marketId, isRealtime,
@@ -317,21 +311,12 @@
             results = builder.build();
 
             // Update replay actions
-<<<<<<< HEAD
-            ReplayActions newReplayActions = ede.getReplayActions();
-            newReplayActions.setTopology(topology);
-            newReplayActions.setActions(actions.stream()
-                            .filter(action -> action.getType().equals(ActionType.DEACTIVATE))
-                            .collect(Collectors.toList()));
-            analysis.setReplayActions(newReplayActions);
-=======
             analysis.setReplayActions(new ReplayActions(ImmutableList.of(),
                                                 actions.stream()
                                                     .filter(action -> action instanceof Deactivate)
                                                     .map(action -> (Deactivate)action)
                                                     .collect(Collectors.toList()),
                                                 topology));
->>>>>>> f87486c7
         }
 
         runTimer.observe();
