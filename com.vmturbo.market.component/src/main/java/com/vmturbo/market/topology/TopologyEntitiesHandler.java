package com.vmturbo.market.topology;

import java.util.Collections;
import java.util.HashSet;
import java.util.List;
import java.util.Map;
import java.util.Set;
import java.util.SortedMap;
import java.util.TreeMap;
import java.util.function.Function;
import java.util.stream.Collectors;

import javax.annotation.Nonnull;

import com.google.common.collect.BiMap;
import com.google.common.collect.ImmutableMap;
import com.google.common.collect.Lists;

import org.apache.logging.log4j.LogManager;
import org.apache.logging.log4j.Logger;
import org.checkerframework.checker.nullness.qual.NonNull;
import org.javatuples.Triplet;

import com.vmturbo.common.protobuf.topology.TopologyDTO;
import com.vmturbo.common.protobuf.topology.TopologyDTO.TopologyType;
import com.vmturbo.common.protobuf.topology.TopologyDTOUtil;
import com.vmturbo.commons.analysis.CommodityResizeDependencyMap;
import com.vmturbo.commons.analysis.RawMaterialsMap;
import com.vmturbo.commons.analysis.UpdateFunction;
import com.vmturbo.components.api.tracing.Tracing;
import com.vmturbo.components.api.tracing.Tracing.TracingScope;
import com.vmturbo.components.common.setting.GlobalSettingSpecs;
import com.vmturbo.market.runner.Analysis;
import com.vmturbo.market.runner.AnalysisFactory.AnalysisConfig;
import com.vmturbo.market.topology.conversions.MarketAnalysisUtils;
import com.vmturbo.platform.analysis.actions.Action;
import com.vmturbo.platform.analysis.actions.Activate;
import com.vmturbo.platform.analysis.actions.Deactivate;
import com.vmturbo.platform.analysis.actions.ProvisionBase;
import com.vmturbo.platform.analysis.actions.ProvisionByDemand;
import com.vmturbo.platform.analysis.actions.ProvisionBySupply;
import com.vmturbo.platform.analysis.actions.Resize;
import com.vmturbo.platform.analysis.economy.CommodityResizeSpecification;
import com.vmturbo.platform.analysis.economy.CommoditySpecification;
import com.vmturbo.platform.analysis.economy.Economy;
import com.vmturbo.platform.analysis.economy.EconomySettings;
import com.vmturbo.platform.analysis.economy.RawMaterials;
import com.vmturbo.platform.analysis.economy.ShoppingList;
import com.vmturbo.platform.analysis.economy.Trader;
import com.vmturbo.platform.analysis.ede.Ede;
import com.vmturbo.platform.analysis.ede.ReplayActions;
import com.vmturbo.platform.analysis.ledger.PriceStatement;
import com.vmturbo.platform.analysis.protobuf.ActionDTOs.ActionTO;
import com.vmturbo.platform.analysis.protobuf.CommunicationDTOs.AnalysisResults;
import com.vmturbo.platform.analysis.protobuf.CommunicationDTOs.SuspensionsThrottlingConfig;
import com.vmturbo.platform.analysis.protobuf.EconomyDTOs.TraderStateTO;
import com.vmturbo.platform.analysis.protobuf.EconomyDTOs.TraderTO;
import com.vmturbo.platform.analysis.protobuf.UpdatingFunctionDTOs.UpdatingFunctionTO;
import com.vmturbo.platform.analysis.topology.Topology;
import com.vmturbo.platform.analysis.translators.AnalysisToProtobuf;
import com.vmturbo.platform.analysis.translators.ProtobufToAnalysis;
import com.vmturbo.platform.analysis.utilities.DoubleTernaryOperator;
import com.vmturbo.platform.common.dto.CommonDTO.EntityDTO.EntityType;
import com.vmturbo.proactivesupport.DataMetricSummary;
import com.vmturbo.proactivesupport.DataMetricTimer;


/**
 * Handle the entities received by the listener.
 */
public class TopologyEntitiesHandler {

    private TopologyEntitiesHandler() {
        // Utilities class.
    }

    private static final Logger logger = LogManager.getLogger();
    private static final String SCOPED_ANALYSIS_LABEL = "scoped";
    private static final String GLOBAL_ANALYSIS_LABEL = "global";
    public static final String PLAN_CONTEXT_TYPE_LABEL = "plan";
    public static final String LIVE_CONTEXT_TYPE_LABEL = "live";

    private static final ImmutableMap<Float, Float> rateOfResizeTranslationMap = ImmutableMap.of(
            // Low rateOfResize
            1.0f, 10000000000.0f,
            // Medium rateOfResize
            2.0f, 4.0f,
            // High rateOfResize
            3.0f, 1.0f);

    private static final DataMetricSummary ECONOMY_BUILD = DataMetricSummary.builder()
            .withName("mkt_economy_build_duration_seconds")
            .withHelp("Time to construct the economy.")
            .withQuantile(0.5, 0.05)   // Add 50th percentile (= median) with 5% tolerated error
            .withQuantile(0.9, 0.01)   // Add 90th percentile with 1% tolerated error
            .withQuantile(0.99, 0.001) // Add 99th percentile with 0.1% tolerated error
            .withMaxAgeSeconds(60 * 20) // 20 mins.
            .withAgeBuckets(5) // 5 buckets, so buckets get switched every 4 minutes.
            .build()
            .register();

    private static final DataMetricSummary ANALYSIS_RUNTIME = DataMetricSummary.builder()
            .withName("mkt_analysis_duration_seconds")
            .withHelp("Time to run the analysis.")
            .withLabelNames("scope_type")
            .withQuantile(0.5, 0.05)   // Add 50th percentile (= median) with 5% tolerated error
            .withQuantile(0.9, 0.01)   // Add 90th percentile with 1% tolerated error
            .withQuantile(0.99, 0.001) // Add 99th percentile with 0.1% tolerated error
            .withMaxAgeSeconds(60 * 20) // 20 mins.
            .withAgeBuckets(5) // 5 buckets, so buckets get switched every 4 minutes.
            .build()
            .register();

    private static final DataMetricSummary ANALYSIS_ECONOMY_SIZE = DataMetricSummary.builder()
        .withName("mkt_analysis_economy_size")
        .withHelp("Number of traders in the economy for each market analysis.")
        .withLabelNames("scope_type", "context_type")
        .build()
        .register();

    /**
     * For each shoppinglist in cloudVmComputeShoppingList we compute the
     * list of providers that has enough capacity for all commodities.
     * @param computeCloudShoppingListIds compute shopping list ids of all cloud vms
     * @param topology the current topology
     * @param couponCommodityBaseType base type of coupon commodity so that it is not included in quote.
     * @return a map from the oid of the vm associated with the shoppingList to a set of
     * oids of the providers that can fit the vm.
     */

    public static Map<Long, Set<Long>> getProviderLists(Set<Long> computeCloudShoppingListIds,
                                                        Topology topology, int couponCommodityBaseType) {
        final Ede ede = new Ede();
        final Economy economy = (Economy)topology.getEconomy();
        Set<ShoppingList> cloudVmComputeShoppingList = new HashSet<>();
        BiMap<Long, ShoppingList> shoppingListBiMapInverse = topology
                .getShoppingListOids().inverse();
        for (Long shoppingListID : computeCloudShoppingListIds) {

            final ShoppingList shopList = shoppingListBiMapInverse.get(shoppingListID);
            if (shopList == null) {
                logger.error("Cannot find shopping list for shoppingListID: {}", shoppingListID);
            } else {
                cloudVmComputeShoppingList.add(shopList);
            }
        }
        return ede.getProviderLists(cloudVmComputeShoppingList, economy,
                couponCommodityBaseType);
    }

    /**
     * Create an {@link Topology} from a set of {@link TraderTO}s
     * @param traderTOs A set of trader TOs.
     * @param topologyInfo Information about the topology, including parameters for the analysis.
     * @param analysis containing reference for replay actions.
     * @return The newly created topology.
     */
    public static Topology createTopology(Set<TraderTO> traderTOs,
                                          @Nonnull final TopologyDTO.TopologyInfo topologyInfo,
                                          final Analysis analysis) {
        try (TracingScope scope = Tracing.trace("create_market_traders")) {
            // Sort the traderTOs based on their oids so that the input into analysis is consistent every cycle
            logger.info("Received TOs from marketComponent. Starting sorting of traderTOs.");
            final long sortStart = System.currentTimeMillis();
            SortedMap<Long, TraderTO> sortedTraderTOs = traderTOs.stream().collect(Collectors.toMap(
                TraderTO::getOid, Function.identity(), (oldTrader, newTrader) -> newTrader, TreeMap::new));
            final long sortEnd = System.currentTimeMillis();
            logger.info("Completed sorting of traderTOs. Time taken = {} seconds", ((double)(sortEnd - sortStart)) / 1000);
            logger.info("Starting economy creation on {} traders", sortedTraderTOs.size());
            final Topology topology = new Topology();
            for (final TraderTO traderTO : sortedTraderTOs.values()) {
                // If it's a trader that's added specifically for headroom calculation, don't add
                // it to the topology along with the other traders. Add it to a separate list,
                // and the market will use that list to help calculate headroom.
                if (traderTO.getTemplateForHeadroom()) {
                    topology.addTradersForHeadroom(traderTO);
                } else {
                    ProtobufToAnalysis.addTrader(topology, traderTO);
                }
            }
            // The markets in the economy must be populated with their sellers after all traders have been
            // added. Map creation is not dependent on it, but for clarity it makes sense to add all
            // sellers into markets after traders have been added.
            topology.populateMarketsWithSellersAndMergeConsumerCoverage();
            topology.setTopologyId(topologyInfo.getTopologyId());

            populateCommodityResizeDependencyMap(topology);
            if (!topologyInfo.hasPlanInfo()) {
                populateHistoryBasedResizeDependencyMap(topology);
            }
            populateProducesDependencyMap(topology);
            populateRawMaterialsMap(topology);
            populateCommToAdjustOverheadInClone(topology, analysis);
            return topology;
        }
    }

    /**
     * Create an {@link Economy} from a set of {@link TraderTO}s
     * and return the list of {@link Action}s for those TOs.
     * @param traderTOs A set of trader TOs.
     * @param topologyInfo Information about the topology, including parameters for the analysis.
     * @param analysisConfig has information about this round of analysis
     * @param analysis containing reference for replay actions.
     * @param topology the corresponding topology
     * @return The list of actions for the TOs.
     */
    public static AnalysisResults performAnalysis(Set<TraderTO> traderTOs,
                                                  @Nonnull final TopologyDTO.TopologyInfo topologyInfo,
                                                  final AnalysisConfig analysisConfig,
                                                  final Analysis analysis,
                                                  final Topology topology) {
<<<<<<< HEAD
        final long start = System.nanoTime();
        final DataMetricTimer buildTimer = ECONOMY_BUILD.startTimer();
        final Economy economy = (Economy)topology.getEconomy();
        analysis.setEconomy(economy);
        economy.setForceStop(analysis.isStopAnalysis());
        // enable estimates
        setEconomySettings(economy.getSettings(), analysisConfig);
        // compute startPriceIndex
        final PriceStatement startPriceStatement = new PriceStatement();
        startPriceStatement.computePriceIndex(economy);
        final Ede ede = new Ede();
        buildTimer.observe();

        final boolean isRealtime = topologyInfo.getTopologyType() == TopologyType.REALTIME;
        final String scopeType = topologyInfo.getScopeSeedOidsCount() > 0 ?
            SCOPED_ANALYSIS_LABEL :
            GLOBAL_ANALYSIS_LABEL;
        final DataMetricTimer runTimer = ANALYSIS_RUNTIME
            .labels(scopeType)
            .startTimer();
        AnalysisResults results;

        // Generate actions
        final String marketId = topologyInfo.getTopologyType() + "-"
                + Long.toString(topologyInfo.getTopologyContextId()) + "-"
                + Long.toString(topologyInfo.getTopologyId());
        // Set replay actions.
        final @NonNull ReplayActions seedActions = isRealtime ? analysis.getReplayActions()
                                                              : new ReplayActions();

        boolean isCloudMigrationPlan = TopologyDTOUtil.isCloudMigrationPlan(topologyInfo);
        // Set isResize to false for migration to cloud use case. Set isResize to true otherwise.
        boolean isResize = !isCloudMigrationPlan;
        // trigger suspension throttling in XL
        List<Action> actions = ede.generateActions(economy, true, true, true, isResize,
                true, seedActions, marketId, isRealtime,
                isRealtime ? analysisConfig.getSuspensionsThrottlingConfig() : SuspensionsThrottlingConfig.DEFAULT);
        final long stop = System.nanoTime();
        results = AnalysisToProtobuf.analysisResults(actions,
            topology.getShoppingListOids(), stop - start,
            topology, startPriceStatement);
        if (isRealtime) {
            // run another round of analysis on the new state of the economy with provisions enabled
            // and resize disabled. We add only the provision recommendations to the list of actions generated.
            // We neglect suspensions since there might be associated moves that we dont want to include
            //
            // This is done because in a real-time scenario, we assume that provision actions cannot be
            // automated and in order to be executed manually require a physical hardware purchase (this
            // seems like a bad assumption to hardcode for an entire category of actions rather than
            // provide a mechanism to convey the information on a per-entity basis). Given this assumption,
            // we want to do the best job of getting the customer's environment to a desired state WITHOUT
            // provision actions (market subcycle 1) and then if there are still insufficient resources
            // to meet demand, add any necessary provision actions on top of the recommendations without
            // provisions (market subcycle 2).
            AnalysisResults.Builder builder = results.toBuilder();
            economy.getSettings().setResizeDependentCommodities(false);

            // Make sure clones and only clones are suspendable. Currently suspend actions generated
            // in the second sub-cycle are discarded and only useful when collapsed with a provision
            // or activate action. Since we don't support collapsing of suspends of non-clone and
            // clone traders, there is no point in spending time to suspend the former. When the
            // corresponding functionality is implemented we should remove this loop.
            // Also, it should be fine at the time of this writing to just set suspendable to false
            // as there shouldn't be any clones in the economy at this point.
            for (Trader trader : economy.getTraders()) {
                trader.getSettings().setSuspendable(trader.isClone());
            }
            // This is a HACK first implemented by the market for OM-31510 in legacy which subsequently
            // caused OM-33185 in XL. Because we don't want the provision actions to affect the projected topology
            // price statements given the assumption above that for real-time, provision actions take a long
            // time, and the user probably is more interested in the desired state of their topology if they
            // execute the actions that are possible to execute in the short term, we need to exclude the
            // IMPACT of the provision actions from the AnalysisResults even though we include the provision
            // actions themselves in the results. Note that if we are to ever include any of the move/start
            // actions on the newly provisioned entities, excluding the provisioned entities will cause those
            // actions to reference entities not actually in the projected topology.
            @NonNull List<Action> secondRoundActions = ede.generateActions(economy, true, true,
                true, false, true, false,
                analysisConfig.getReplayProvisionsForRealTime() ? seedActions : new ReplayActions(),
                marketId, SuspensionsThrottlingConfig.DEFAULT).stream()
                .filter(action -> (action instanceof ProvisionByDemand
                                || action instanceof ProvisionBySupply
                                || action instanceof Activate)
                                // Extract resize actions that explicitly set extractAction
                                // to true as part of resizeThroughSupplier
                                // provision actions.
                                || action instanceof Resize && action.isExtractAction())
                .collect(Collectors.toList());
            List<Trader> provisionedTraders = Lists.newArrayList();

            for (Action action : secondRoundActions) {
                final ActionTO actionTO = AnalysisToProtobuf.actionTO(
                    action, topology.getShoppingListOids(), topology);
                if (actionTO != null) {
                    builder.addActions(actionTO);
                    // After action is added, find the provisioned trader
                    // to be added later in analysis results
                    if (action instanceof ProvisionBase) {
                        provisionedTraders.add(((ProvisionBase)action).getProvisionedSeller());
                    } else if (action instanceof Activate) {
                       /** Update state of traderTO that was already created
                         * because this is an existing entity.
                         * We are relying on index of economy and corresponding entry
                         * in the projected TraderTO in the builder.
                         * If someone skips some Trader in economy for converting it
                         * to TraderTO, this assumption will break.
                         */
                        builder.getProjectedTopoEntityTOBuilder(
                                        action.getActionTarget().getEconomyIndex())
                                        .setState(TraderStateTO.ACTIVE);
=======
        try (TracingScope scope = Tracing.trace("perform_analysis")) {
            final long start = System.nanoTime();
            final DataMetricTimer buildTimer = ECONOMY_BUILD.startTimer();
            final Economy economy = (Economy)topology.getEconomy();
            analysis.setEconomy(economy);
            economy.setForceStop(analysis.isStopAnalysis());
            // enable estimates
            setEconomySettings(economy.getSettings(), analysisConfig);
            // compute startPriceIndex
            final PriceStatement startPriceStatement = new PriceStatement();
            startPriceStatement.computePriceIndex(economy);
            final Ede ede = new Ede();
            buildTimer.observe();

            final boolean isRealtime = topologyInfo.getTopologyType() == TopologyType.REALTIME;
            final String scopeType = topologyInfo.getScopeSeedOidsCount() > 0 ?
                SCOPED_ANALYSIS_LABEL :
                GLOBAL_ANALYSIS_LABEL;
            final DataMetricTimer runTimer = ANALYSIS_RUNTIME
                .labels(scopeType)
                .startTimer();
            final List<Action> actions;
            AnalysisResults results;

            // Generate actions
            final String marketId = topologyInfo.getTopologyType() + "-"
                + Long.toString(topologyInfo.getTopologyContextId()) + "-"
                + Long.toString(topologyInfo.getTopologyId());
            // Set replay actions.
            final @NonNull ReplayActions seedActions = isRealtime ? analysis.getReplayActions()
                : new ReplayActions();
            // trigger suspension throttling in XL
            actions = ede.generateActions(economy, true, true, true, true,
                true, seedActions, marketId, isRealtime,
                isRealtime ? analysisConfig.getSuspensionsThrottlingConfig() : SuspensionsThrottlingConfig.DEFAULT);
            final long stop = System.nanoTime();

        results = AnalysisToProtobuf.analysisResults(actions,
            topology.getShoppingListOids(), stop - start,
            topology, startPriceStatement);

            if (isRealtime) {
                // run another round of analysis on the new state of the economy with provisions enabled
                // and resize disabled. We add only the provision recommendations to the list of actions generated.
                // We neglect suspensions since there might be associated moves that we dont want to include
                //
                // This is done because in a real-time scenario, we assume that provision actions cannot be
                // automated and in order to be executed manually require a physical hardware purchase (this
                // seems like a bad assumption to hardcode for an entire category of actions rather than
                // provide a mechanism to convey the information on a per-entity basis). Given this assumption,
                // we want to do the best job of getting the customer's environment to a desired state WITHOUT
                // provision actions (market subcycle 1) and then if there are still insufficient resources
                // to meet demand, add any necessary provision actions on top of the recommendations without
                // provisions (market subcycle 2).
                AnalysisResults.Builder builder = results.toBuilder();
                economy.getSettings().setResizeDependentCommodities(false);

                // Make sure clones and only clones are suspendable. Currently suspend actions generated
                // in the second sub-cycle are discarded and only useful when collapsed with a provision
                // or activate action. Since we don't support collapsing of suspends of non-clone and
                // clone traders, there is no point in spending time to suspend the former. When the
                // corresponding functionality is implemented we should remove this loop.
                // Also, it should be fine at the time of this writing to just set suspendable to false
                // as there shouldn't be any clones in the economy at this point.
                for (Trader trader : economy.getTraders()) {
                    trader.getSettings().setSuspendable(trader.isClone());
                }
                // This is a HACK first implemented by the market for OM-31510 in legacy which subsequently
                // caused OM-33185 in XL. Because we don't want the provision actions to affect the projected topology
                // price statements given the assumption above that for real-time, provision actions take a long
                // time, and the user probably is more interested in the desired state of their topology if they
                // execute the actions that are possible to execute in the short term, we need to exclude the
                // IMPACT of the provision actions from the AnalysisResults even though we include the provision
                // actions themselves in the results. Note that if we are to ever include any of the move/start
                // actions on the newly provisioned entities, excluding the provisioned entities will cause those
                // actions to reference entities not actually in the projected topology.
                @NonNull List<Action> secondRoundActions = ede.generateActions(economy, true, true,
                    true, false, true, false,
                    analysisConfig.getReplayProvisionsForRealTime() ? seedActions : new ReplayActions(),
                    marketId, SuspensionsThrottlingConfig.DEFAULT).stream()
                    .filter(action -> (action instanceof ProvisionByDemand
                        || action instanceof ProvisionBySupply
                        || action instanceof Activate)
                        // Extract resize actions that explicitly set extractAction
                        // to true as part of resizeThroughSupplier
                        // provision actions.
                        || action instanceof Resize && action.isExtractAction())
                    .collect(Collectors.toList());
                List<Trader> provisionedTraders = Lists.newArrayList();

                for (Action action : secondRoundActions) {
                    final ActionTO actionTO = AnalysisToProtobuf.actionTO(
                        action, topology.getShoppingListOids(), topology);
                    if (actionTO != null) {
                        builder.addActions(actionTO);
                        // After action is added, find the provisioned trader
                        // to be added later in analysis results
                        if (action instanceof ProvisionBase) {
                            provisionedTraders.add(((ProvisionBase)action).getProvisionedSeller());
                        } else if (action instanceof Activate) {
                            /** Update state of traderTO that was already created
                             * because this is an existing entity.
                             * We are relying on index of economy and corresponding entry
                             * in the projected TraderTO in the builder.
                             * If someone skips some Trader in economy for converting it
                             * to TraderTO, this assumption will break.
                             */
                            builder.getProjectedTopoEntityTOBuilder(
                                action.getActionTarget().getEconomyIndex())
                                .setState(TraderStateTO.ACTIVE);
                        }
>>>>>>> 767dfbb1
                    }
                }

                // Before building the results, generate traderTOs for provisioned traders from second round
                // If Action DTO is added, check if we need to add provisioned traderTO as well
                addProvisionedTraderToBuilder(builder, provisionedTraders, economy, topology);
                results = builder.build();

                // Update replay actions
                analysis.setReplayActions(new ReplayActions(
                    secondRoundActions.stream()
                        .filter(action -> action instanceof ProvisionBySupply
                            || action instanceof Activate)
                        .collect(Collectors.toList()), // porting ProvisionByDemand not supported yet!
                    actions.stream()
                        .filter(action -> action instanceof Deactivate)
                        .map(action -> (Deactivate)action)
                        .collect(Collectors.toList()),
                    topology
                ));
            }

            runTimer.observe();

            // Capture a metric about the size of the economy analyzed
            final String contextType = topologyInfo.hasPlanInfo() ? PLAN_CONTEXT_TYPE_LABEL : LIVE_CONTEXT_TYPE_LABEL;
            ANALYSIS_ECONOMY_SIZE
                .labels(scopeType, contextType)
                .observe((double)traderTOs.size());

            logger.info("Completed analysis, with {} actions, and a projected topology of {} traders",
                results.getActionsCount(), results.getProjectedTopoEntityTOCount());
            return results;
        }
    }

    /**
     * Create TraderTOs from provisioned traders from second round
     * of real time analysis
     * @param analysisResultsBuilder    Analysis results builder to be updated
     * @param provisionedTraders        {@link List} of traders provisioned by market
     * @param economy                   {@link Economy}
     * @param topology                  {@link Topology}
     */
    private static void addProvisionedTraderToBuilder(
                    AnalysisResults.Builder analysisResultsBuilder, List<Trader> provisionedTraders,
                    Economy economy, Topology topology) {
        for (Trader provisionedTrader : provisionedTraders) {
            TraderTO pTraderTO = AnalysisToProtobuf.traderTO(economy, provisionedTrader,
                            topology.getShoppingListOids(),
                            Collections.emptySet());
            if (pTraderTO != null) {
                analysisResultsBuilder.addProjectedTopoEntityTO(pTraderTO);
                logger.trace("Provisioned trader {}, added to returned traderTOs from market",
                                provisionedTrader.getDebugInfoNeverUseInCode());
            }
        }
    }

    /**
     * Convert an update function (increment or decrement) from the commons project
     * representation to the analysis project representation.
     *
     * @param func an update function in the commons project representation
     * @return an update function in the analysis project representation
     */
    private static DoubleTernaryOperator convertUpdateFunction(UpdateFunction func) {
        UpdatingFunctionTO funcTO = CommodityResizeDependencyMap.updatingFunctionTO(func);
        return ProtobufToAnalysis.updatingFunction(funcTO);
    }

    /**
     * Convert a {@link CommodityResizeSpecification} to
     * {@link CommodityResizeSpecification}.
     *
     * @param spec a commodity resize specification from the commons package
     * @return a commodity resize specification in the analysis project
     */
    private static CommodityResizeSpecification specToSpec(
                    CommodityResizeDependencyMap.CommodityResizeDependencySpec spec) {
        return new CommodityResizeSpecification(spec.getCommodityType(),
            convertUpdateFunction(spec.getIncrementFunction()),
            convertUpdateFunction(spec.getDecrementFunction()));
    }

    /**
     * Obtain the commodity resize produces-sdependency map from the commons package, convert it and
     * put it in the topology.
     *
     * @param topology where to place the map
     */
    private static void populateProducesDependencyMap(Topology topology) {
        CommodityResizeDependencyMap.commodityResizeProducesMap.forEach((k, v) -> {
                topology.addToModifiableCommodityProducesDependencyMap(k, v);
            }
        );
    }

    /**
     * Obtain the commodity resize dependency map from the commons package, convert it and
     * put it in the topology.
     *
     * @param topology where to place the map
     */
    private static void populateCommodityResizeDependencyMap(Topology topology) {
        Map<Integer, List<CommodityResizeDependencyMap.CommodityResizeDependencySpec>> commonMap =
            CommodityResizeDependencyMap.commodityResizeDependencyMap;

        Map<Integer, List<CommodityResizeSpecification>> resizeDependencyMap
            = topology.getModifiableCommodityResizeDependencyMap();

        commonMap.forEach((k, v) ->
            resizeDependencyMap.put(k, v.stream()
                    .map(TopologyEntitiesHandler::specToSpec)
                    .collect(Collectors.toList())));
    }

    /**
     * Populates the commodity history based resize dependency skip map of a {@link Topology}.
     *
     * @param topology where to place the map
     */
    public static void populateHistoryBasedResizeDependencyMap(final @NonNull Topology topology) {
        topology.getModifiableHistoryBasedResizeSkipDependency()
            .putAll(MarketAnalysisUtils.HISTORY_BASED_RESIZE_DEPENDENCY_SKIP_MAP);
    }

    /**
     * Obtain the raw materials map and put it in the topology.
     * No conversion required.
     *
     * @param topology where to place the map
     */
    public static void populateRawMaterialsMap(Topology topology) {
        for (Map.Entry<Integer, List<Triplet<Integer, Boolean, Boolean>>> entry : RawMaterialsMap.rawMaterialsMap.entrySet()) {
            topology.getModifiableRawCommodityMap().put(entry.getKey(), new RawMaterials(entry.getValue()));
        }
    }

    private static void populateCommToAdjustOverheadInClone(Topology topology, Analysis analysis) {
        MarketAnalysisUtils.COMM_TYPES_TO_ALLOW_OVERHEAD.stream()
                .map(type -> TopologyDTO.CommodityType.newBuilder().setType(type).build())
                .map(analysis::getCommSpecForCommodity)
                .map(cs -> new CommoditySpecification(cs.getType(), cs.getBaseType()))
                .forEach(topology::addCommsToAdjustOverhead);
    }

    private static void setEconomySettings(@Nonnull EconomySettings economySettings,
                                           @Nonnull final AnalysisConfig analysisConfig) {

        economySettings.setEstimatesEnabled(false);
        economySettings.setUseQuoteCacheDuringSNM(analysisConfig.getUseQuoteCacheDuringSNM());
        economySettings.setRightSizeLower(analysisConfig.getRightsizeLowerWatermark());
        economySettings.setRightSizeUpper(analysisConfig.getRightsizeUpperWatermark());
        if (analysisConfig.getDiscountedComputeCostFactor() > 0) {
            economySettings.setDiscountedComputeCostFactor(analysisConfig.getDiscountedComputeCostFactor());
            logger.info("Setting discounted compute cost factor with value : {}",
                analysisConfig.getDiscountedComputeCostFactor());
        }

        analysisConfig.getGlobalSetting(GlobalSettingSpecs.DefaultRateOfResize).ifPresent(rateOfResize -> {
            if (rateOfResize.hasNumericSettingValue()) {
                economySettings.setDefaultRateOfResize(rateOfResizeTranslationMap
                    .get(rateOfResize.getNumericSettingValue().getValue()));
            }
        });

        analysisConfig.getGlobalSetting(GlobalSettingSpecs.ContainerRateOfResize).ifPresent(rateOfResize -> {
            if (rateOfResize.hasNumericSettingValue()) {
                economySettings.setRateOfResizeForTraderType(EntityType.CONTAINER_VALUE,
                    rateOfResizeTranslationMap.get(rateOfResize.getNumericSettingValue().getValue()));
            }
        });

        analysisConfig.getMaxPlacementsOverride().ifPresent(maxPlacementIterations -> {
            logger.info("Overriding economy setting max placement iterations with value: {}",
                maxPlacementIterations);
            economySettings.setMaxPlacementIterations(maxPlacementIterations);
        });
    }
}<|MERGE_RESOLUTION|>--- conflicted
+++ resolved
@@ -210,33 +210,33 @@
                                                   final AnalysisConfig analysisConfig,
                                                   final Analysis analysis,
                                                   final Topology topology) {
-<<<<<<< HEAD
-        final long start = System.nanoTime();
-        final DataMetricTimer buildTimer = ECONOMY_BUILD.startTimer();
-        final Economy economy = (Economy)topology.getEconomy();
-        analysis.setEconomy(economy);
-        economy.setForceStop(analysis.isStopAnalysis());
-        // enable estimates
-        setEconomySettings(economy.getSettings(), analysisConfig);
-        // compute startPriceIndex
-        final PriceStatement startPriceStatement = new PriceStatement();
-        startPriceStatement.computePriceIndex(economy);
-        final Ede ede = new Ede();
-        buildTimer.observe();
-
-        final boolean isRealtime = topologyInfo.getTopologyType() == TopologyType.REALTIME;
-        final String scopeType = topologyInfo.getScopeSeedOidsCount() > 0 ?
-            SCOPED_ANALYSIS_LABEL :
-            GLOBAL_ANALYSIS_LABEL;
-        final DataMetricTimer runTimer = ANALYSIS_RUNTIME
-            .labels(scopeType)
-            .startTimer();
-        AnalysisResults results;
-
-        // Generate actions
+        try (TracingScope scope = Tracing.trace("perform_analysis")) {
+            final long start = System.nanoTime();
+            final DataMetricTimer buildTimer = ECONOMY_BUILD.startTimer();
+            final Economy economy = (Economy)topology.getEconomy();
+            analysis.setEconomy(economy);
+            economy.setForceStop(analysis.isStopAnalysis());
+            // enable estimates
+            setEconomySettings(economy.getSettings(), analysisConfig);
+            // compute startPriceIndex
+            final PriceStatement startPriceStatement = new PriceStatement();
+            startPriceStatement.computePriceIndex(economy);
+            final Ede ede = new Ede();
+            buildTimer.observe();
+
+            final boolean isRealtime = topologyInfo.getTopologyType() == TopologyType.REALTIME;
+            final String scopeType = topologyInfo.getScopeSeedOidsCount() > 0 ?
+                SCOPED_ANALYSIS_LABEL :
+                GLOBAL_ANALYSIS_LABEL;
+            final DataMetricTimer runTimer = ANALYSIS_RUNTIME
+                .labels(scopeType)
+                .startTimer();
+            AnalysisResults results;
+
+            // Generate actions
         final String marketId = topologyInfo.getTopologyType() + "-"
-                + Long.toString(topologyInfo.getTopologyContextId()) + "-"
-                + Long.toString(topologyInfo.getTopologyId());
+            + Long.toString(topologyInfo.getTopologyContextId()) + "-"
+            + Long.toString(topologyInfo.getTopologyId());
         // Set replay actions.
         final @NonNull ReplayActions seedActions = isRealtime ? analysis.getReplayActions()
                                                               : new ReplayActions();
@@ -267,117 +267,6 @@
             // provisions (market subcycle 2).
             AnalysisResults.Builder builder = results.toBuilder();
             economy.getSettings().setResizeDependentCommodities(false);
-
-            // Make sure clones and only clones are suspendable. Currently suspend actions generated
-            // in the second sub-cycle are discarded and only useful when collapsed with a provision
-            // or activate action. Since we don't support collapsing of suspends of non-clone and
-            // clone traders, there is no point in spending time to suspend the former. When the
-            // corresponding functionality is implemented we should remove this loop.
-            // Also, it should be fine at the time of this writing to just set suspendable to false
-            // as there shouldn't be any clones in the economy at this point.
-            for (Trader trader : economy.getTraders()) {
-                trader.getSettings().setSuspendable(trader.isClone());
-            }
-            // This is a HACK first implemented by the market for OM-31510 in legacy which subsequently
-            // caused OM-33185 in XL. Because we don't want the provision actions to affect the projected topology
-            // price statements given the assumption above that for real-time, provision actions take a long
-            // time, and the user probably is more interested in the desired state of their topology if they
-            // execute the actions that are possible to execute in the short term, we need to exclude the
-            // IMPACT of the provision actions from the AnalysisResults even though we include the provision
-            // actions themselves in the results. Note that if we are to ever include any of the move/start
-            // actions on the newly provisioned entities, excluding the provisioned entities will cause those
-            // actions to reference entities not actually in the projected topology.
-            @NonNull List<Action> secondRoundActions = ede.generateActions(economy, true, true,
-                true, false, true, false,
-                analysisConfig.getReplayProvisionsForRealTime() ? seedActions : new ReplayActions(),
-                marketId, SuspensionsThrottlingConfig.DEFAULT).stream()
-                .filter(action -> (action instanceof ProvisionByDemand
-                                || action instanceof ProvisionBySupply
-                                || action instanceof Activate)
-                                // Extract resize actions that explicitly set extractAction
-                                // to true as part of resizeThroughSupplier
-                                // provision actions.
-                                || action instanceof Resize && action.isExtractAction())
-                .collect(Collectors.toList());
-            List<Trader> provisionedTraders = Lists.newArrayList();
-
-            for (Action action : secondRoundActions) {
-                final ActionTO actionTO = AnalysisToProtobuf.actionTO(
-                    action, topology.getShoppingListOids(), topology);
-                if (actionTO != null) {
-                    builder.addActions(actionTO);
-                    // After action is added, find the provisioned trader
-                    // to be added later in analysis results
-                    if (action instanceof ProvisionBase) {
-                        provisionedTraders.add(((ProvisionBase)action).getProvisionedSeller());
-                    } else if (action instanceof Activate) {
-                       /** Update state of traderTO that was already created
-                         * because this is an existing entity.
-                         * We are relying on index of economy and corresponding entry
-                         * in the projected TraderTO in the builder.
-                         * If someone skips some Trader in economy for converting it
-                         * to TraderTO, this assumption will break.
-                         */
-                        builder.getProjectedTopoEntityTOBuilder(
-                                        action.getActionTarget().getEconomyIndex())
-                                        .setState(TraderStateTO.ACTIVE);
-=======
-        try (TracingScope scope = Tracing.trace("perform_analysis")) {
-            final long start = System.nanoTime();
-            final DataMetricTimer buildTimer = ECONOMY_BUILD.startTimer();
-            final Economy economy = (Economy)topology.getEconomy();
-            analysis.setEconomy(economy);
-            economy.setForceStop(analysis.isStopAnalysis());
-            // enable estimates
-            setEconomySettings(economy.getSettings(), analysisConfig);
-            // compute startPriceIndex
-            final PriceStatement startPriceStatement = new PriceStatement();
-            startPriceStatement.computePriceIndex(economy);
-            final Ede ede = new Ede();
-            buildTimer.observe();
-
-            final boolean isRealtime = topologyInfo.getTopologyType() == TopologyType.REALTIME;
-            final String scopeType = topologyInfo.getScopeSeedOidsCount() > 0 ?
-                SCOPED_ANALYSIS_LABEL :
-                GLOBAL_ANALYSIS_LABEL;
-            final DataMetricTimer runTimer = ANALYSIS_RUNTIME
-                .labels(scopeType)
-                .startTimer();
-            final List<Action> actions;
-            AnalysisResults results;
-
-            // Generate actions
-            final String marketId = topologyInfo.getTopologyType() + "-"
-                + Long.toString(topologyInfo.getTopologyContextId()) + "-"
-                + Long.toString(topologyInfo.getTopologyId());
-            // Set replay actions.
-            final @NonNull ReplayActions seedActions = isRealtime ? analysis.getReplayActions()
-                : new ReplayActions();
-            // trigger suspension throttling in XL
-            actions = ede.generateActions(economy, true, true, true, true,
-                true, seedActions, marketId, isRealtime,
-                isRealtime ? analysisConfig.getSuspensionsThrottlingConfig() : SuspensionsThrottlingConfig.DEFAULT);
-            final long stop = System.nanoTime();
-
-        results = AnalysisToProtobuf.analysisResults(actions,
-            topology.getShoppingListOids(), stop - start,
-            topology, startPriceStatement);
-
-            if (isRealtime) {
-                // run another round of analysis on the new state of the economy with provisions enabled
-                // and resize disabled. We add only the provision recommendations to the list of actions generated.
-                // We neglect suspensions since there might be associated moves that we dont want to include
-                //
-                // This is done because in a real-time scenario, we assume that provision actions cannot be
-                // automated and in order to be executed manually require a physical hardware purchase (this
-                // seems like a bad assumption to hardcode for an entire category of actions rather than
-                // provide a mechanism to convey the information on a per-entity basis). Given this assumption,
-                // we want to do the best job of getting the customer's environment to a desired state WITHOUT
-                // provision actions (market subcycle 1) and then if there are still insufficient resources
-                // to meet demand, add any necessary provision actions on top of the recommendations without
-                // provisions (market subcycle 2).
-                AnalysisResults.Builder builder = results.toBuilder();
-                economy.getSettings().setResizeDependentCommodities(false);
 
                 // Make sure clones and only clones are suspendable. Currently suspend actions generated
                 // in the second sub-cycle are discarded and only useful when collapsed with a provision
@@ -433,7 +322,6 @@
                                 action.getActionTarget().getEconomyIndex())
                                 .setState(TraderStateTO.ACTIVE);
                         }
->>>>>>> 767dfbb1
                     }
                 }
 
