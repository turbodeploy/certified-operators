--- conflicted
+++ resolved
@@ -279,14 +279,9 @@
             // actions on the newly provisioned entities, excluding the provisioned entities will cause those
             // actions to reference entities not actually in the projected topology.
             @NonNull List<Action> secondRoundActions = ede.generateActions(economy, true, true,
-<<<<<<< HEAD
-                true, false, true, false, seedActions, marketId,
-                SuspensionsThrottlingConfig.DEFAULT).stream()
-=======
                 true, false, true, false,
                 analysisConfig.getReplayProvisionsForRealTime() ? seedActions : new ReplayActions(),
                 marketId, SuspensionsThrottlingConfig.DEFAULT).stream()
->>>>>>> 71c68051
                 .filter(action -> (action instanceof ProvisionByDemand
                                 || action instanceof ProvisionBySupply
                                 || action instanceof Activate)
