--- conflicted
+++ resolved
@@ -76,18 +76,11 @@
     }
 
     static double convertMarketUnitToTopologyUnit(final int commodityType,
-<<<<<<< HEAD
-            final double valueToConvert, final TopologyEntityDTO entityDTO) {
-        if (isEntityConsumingCloud(entityDTO) &&
-                entityDTO.getEntityType() == EntityType.VIRTUAL_VOLUME_VALUE &&
-                commodityType == CommodityType.STORAGE_AMOUNT_VALUE) {
-=======
                                                 final double valueToConvert,
                                                 final TopologyEntityDTO entityDTO) {
         if (isEntityConsumingCloud(entityDTO)
             && entityDTO.getEntityType() == EntityType.VIRTUAL_VOLUME_VALUE
             && commodityType == CommodityType.STORAGE_AMOUNT_VALUE) {
->>>>>>> f75efa5a
             return valueToConvert * Units.KBYTE;
         }
         return valueToConvert;
