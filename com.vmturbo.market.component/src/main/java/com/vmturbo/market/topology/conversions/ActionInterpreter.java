--- conflicted
+++ resolved
@@ -107,15 +107,12 @@
     private static final Set<EntityState> evacuationEntityState =
         EnumSet.of(EntityState.MAINTENANCE, EntityState.FAILOVER);
     private final CommodityIndex commodityIndex;
-<<<<<<< HEAD
+    private final Map<Long, AtomicInteger> provisionActionTracker = new HashMap<>();
     /**
      * Whether compliance action explanation needs to be overridden with perf/efficiency, needed
      * in certain cases like cloud migration.
      */
     private final Function<MoveTO, Boolean> complianceExplanationOverride;
-=======
-    private final Map<Long, AtomicInteger> provisionActionTracker = new HashMap<>();
->>>>>>> 7402b576
 
     ActionInterpreter(@Nonnull final CommodityConverter commodityConverter,
                       @Nonnull final Map<Long, ShoppingListInfo> shoppingListOidToInfos,
@@ -1249,25 +1246,6 @@
         return changeProviderExplanation;
     }
 
-<<<<<<< HEAD
-    private Optional<ChangeProviderExplanation.Builder> changeExplanationForCloud(
-        @Nonnull final MoveTO moveTO, @Nonnull final CalculatedSavings savings) {
-        Optional<ChangeProviderExplanation.Builder> explanation = Optional.empty();
-        // Source may not be cloud tier in case of on-prem -> cloud migration.
-        if (cloudTc.isMarketTier(moveTO.getDestination())) {
-            ShoppingListInfo slInfo = shoppingListOidToInfos.get(moveTO.getShoppingListToMove());
-            Map<CommodityUsageType, Set<CommodityType>> commsResizedByUsageType =
-                cert.getCommoditiesResizedByUsageType(slInfo.getBuyerId());
-            Set<CommodityType> congestedComms = commsResizedByUsageType.get(CommodityUsageType.CONGESTED);
-            Set<CommodityType> underUtilizedComms = commsResizedByUsageType.get(CommodityUsageType.UNDER_UTILIZED);
-            boolean isPrimaryTierChange = TopologyDTOUtil.isPrimaryTierEntityType(
-                cloudTc.getMarketTier(moveTO.getDestination()).getTier().getEntityType());
-            // First, check if there was a congested commodity. If there was, then that is the one driving the action
-            if (!congestedComms.isEmpty()) {
-                Congestion.Builder congestionBuilder = ChangeProviderExplanation.Congestion.newBuilder()
-                    .addAllCongestedCommodities(commTypes2ReasonCommodities(congestedComms));
-                explanation =  Optional.of(ChangeProviderExplanation.newBuilder().setCongestion(
-=======
     @Nonnull
     private Optional<ChangeProviderExplanation.Builder> changeExplanationFromTracker(
             @Nonnull final MoveTO moveTO, @Nonnull final CalculatedSavings savings) {
@@ -1298,7 +1276,6 @@
                     buyerId, sellerId,
                     congestedCommodityTypes.stream().map(type -> type.toString()).collect(Collectors.joining()));
             return Optional.of(ChangeProviderExplanation.newBuilder().setCongestion(
->>>>>>> 7402b576
                     congestionBuilder));
         }
         return Optional.empty();
