--- conflicted
+++ resolved
@@ -1306,13 +1306,6 @@
                 changeProviderExplanation = null;
                 // For Optimized Migration Plan VM/Volume moves, we want to
                 // show Performance/Efficiency actions instead of Compliance.
-<<<<<<< HEAD
-                if (complianceExplanationOverride != null
-                        && complianceExplanationOverride.apply(moveTO)) {
-                    changeProviderExplanation = changeExplanationFromTracker(moveTO, savings, projectedTopology)
-                            .orElse(ChangeProviderExplanation.newBuilder().setEfficiency(
-                                    ChangeProviderExplanation.Efficiency.getDefaultInstance()));
-=======
                 if (complianceExplanationOverride != null) {
                     final Pair<Boolean, ChangeProviderExplanation> overrideAndExplanation =
                             complianceExplanationOverride.apply(moveTO, projectedTopology);
@@ -1323,12 +1316,11 @@
                                     .newBuilder(overrideAndExplanation.second);
                         } else {
                             // No existing override explanation, get one from tracker, e.g for VMs.
-                            changeProviderExplanation = changeExplanationFromTracker(moveTO, savings)
+                            changeProviderExplanation = changeExplanationFromTracker(moveTO, savings, projectedTopology)
                                     .orElse(ChangeProviderExplanation.newBuilder().setEfficiency(
                                             ChangeProviderExplanation.Efficiency.getDefaultInstance()));
                         }
                     }
->>>>>>> 7a7d10a3
                 }
                 if (changeProviderExplanation == null) {
                     Compliance.Builder compliance =
