package com.vmturbo.market.topology.conversions;

import static com.vmturbo.common.protobuf.CostProtoUtil.calculateFactorForStorageAmount;
import static com.vmturbo.trax.Trax.trax;

import java.util.ArrayList;
import java.util.Collection;
import java.util.Comparator;
import java.util.EnumSet;
import java.util.HashMap;
import java.util.HashSet;
import java.util.List;
import java.util.Map;
import java.util.Objects;
import java.util.Optional;
import java.util.Set;
import java.util.concurrent.atomic.AtomicInteger;
import java.util.function.Function;
import java.util.function.Supplier;
import java.util.stream.Collectors;
import java.util.stream.Stream;

import javax.annotation.Nonnull;
import javax.annotation.Nullable;
import javax.annotation.concurrent.Immutable;

import com.google.common.base.Preconditions;
import com.google.common.collect.ImmutableSet;
import com.google.common.collect.Sets;

import org.apache.logging.log4j.LogManager;
import org.apache.logging.log4j.Logger;
import org.springframework.util.CollectionUtils;

import com.vmturbo.common.protobuf.action.ActionDTO;
import com.vmturbo.common.protobuf.action.ActionDTO.Action;
import com.vmturbo.common.protobuf.action.ActionDTO.ActionEntity;
import com.vmturbo.common.protobuf.action.ActionDTO.ActionInfo;
import com.vmturbo.common.protobuf.action.ActionDTO.ChangeProvider;
import com.vmturbo.common.protobuf.action.ActionDTO.Explanation;
import com.vmturbo.common.protobuf.action.ActionDTO.Explanation.ActivateExplanation;
import com.vmturbo.common.protobuf.action.ActionDTO.Explanation.ChangeProviderExplanation;
import com.vmturbo.common.protobuf.action.ActionDTO.Explanation.ChangeProviderExplanation.Compliance;
import com.vmturbo.common.protobuf.action.ActionDTO.Explanation.ChangeProviderExplanation.Congestion;
import com.vmturbo.common.protobuf.action.ActionDTO.Explanation.ChangeProviderExplanation.Efficiency;
import com.vmturbo.common.protobuf.action.ActionDTO.Explanation.MoveExplanation;
import com.vmturbo.common.protobuf.action.ActionDTO.Explanation.ProvisionExplanation;
import com.vmturbo.common.protobuf.action.ActionDTO.Explanation.ProvisionExplanation.ProvisionByDemandExplanation;
import com.vmturbo.common.protobuf.action.ActionDTO.Explanation.ProvisionExplanation.ProvisionBySupplyExplanation;
import com.vmturbo.common.protobuf.action.ActionDTO.Explanation.ReasonCommodity;
import com.vmturbo.common.protobuf.action.ActionDTO.Explanation.ReasonCommodity.TimeSlotReasonInformation;
import com.vmturbo.common.protobuf.action.ActionDTO.Explanation.ReconfigureExplanation;
import com.vmturbo.common.protobuf.action.ActionDTO.Explanation.ResizeExplanation;
import com.vmturbo.common.protobuf.action.ActionDTO.Explanation.ScaleExplanation;
import com.vmturbo.common.protobuf.action.ActionDTO.ResizeInfo;
import com.vmturbo.common.protobuf.action.ActionDTOUtil;
import com.vmturbo.common.protobuf.cost.Cost.CostCategory;
import com.vmturbo.common.protobuf.cost.Cost.EntityReservedInstanceCoverage;
import com.vmturbo.common.protobuf.topology.TopologyDTO.CommodityAttribute;
import com.vmturbo.common.protobuf.topology.TopologyDTO.CommodityBoughtDTO;
import com.vmturbo.common.protobuf.topology.TopologyDTO.CommoditySoldDTO;
import com.vmturbo.common.protobuf.topology.TopologyDTO.CommodityType;
import com.vmturbo.common.protobuf.topology.TopologyDTO.EntityState;
import com.vmturbo.common.protobuf.topology.TopologyDTO.ProjectedTopologyEntity;
import com.vmturbo.common.protobuf.topology.TopologyDTO.TopologyEntityDTO;
import com.vmturbo.common.protobuf.topology.TopologyDTO.TopologyEntityDTO.CommoditiesBoughtFromProvider;
import com.vmturbo.common.protobuf.topology.TopologyDTOUtil;
import com.vmturbo.commons.Pair;
import com.vmturbo.commons.Units;
import com.vmturbo.commons.idgen.IdentityGenerator;
import com.vmturbo.cost.calculation.integration.CloudTopology;
import com.vmturbo.cost.calculation.journal.CostJournal;
import com.vmturbo.cost.calculation.journal.CostJournal.CostSourceFilter;
import com.vmturbo.cost.calculation.topology.TopologyCostCalculator;
import com.vmturbo.market.topology.MarketTier;
import com.vmturbo.market.topology.SingleRegionMarketTier;
import com.vmturbo.platform.analysis.protobuf.ActionDTOs;
import com.vmturbo.platform.analysis.protobuf.ActionDTOs.ActionTO;
import com.vmturbo.platform.analysis.protobuf.ActionDTOs.ActionTO.ActionTypeCase;
import com.vmturbo.platform.analysis.protobuf.ActionDTOs.ActivateTO;
import com.vmturbo.platform.analysis.protobuf.ActionDTOs.CompoundMoveTO;
import com.vmturbo.platform.analysis.protobuf.ActionDTOs.DeactivateTO;
import com.vmturbo.platform.analysis.protobuf.ActionDTOs.MoveTO;
import com.vmturbo.platform.analysis.protobuf.ActionDTOs.MoveTO.CommodityContext;
import com.vmturbo.platform.analysis.protobuf.ActionDTOs.ProvisionByDemandTO;
import com.vmturbo.platform.analysis.protobuf.ActionDTOs.ProvisionBySupplyTO;
import com.vmturbo.platform.analysis.protobuf.ActionDTOs.ReconfigureTO;
import com.vmturbo.platform.analysis.protobuf.ActionDTOs.ResizeTO;
import com.vmturbo.platform.analysis.protobuf.ActionDTOs.ResizeTriggerTraderTO;
import com.vmturbo.platform.analysis.protobuf.CommodityDTOs.CommoditySoldTO;
import com.vmturbo.platform.analysis.protobuf.CommodityDTOs.CommoditySpecificationTO;
import com.vmturbo.platform.analysis.protobuf.EconomyDTOs;
import com.vmturbo.platform.analysis.protobuf.EconomyDTOs.TraderTO;
import com.vmturbo.platform.common.dto.CommonDTO.CommodityDTO;
import com.vmturbo.platform.common.dto.CommonDTO.EntityDTO.EntityType;
import com.vmturbo.platform.sdk.common.CloudCostDTO.CurrencyAmount;
import com.vmturbo.trax.Trax;
import com.vmturbo.trax.TraxCollectors;
import com.vmturbo.trax.TraxConfiguration.TraxContext;
import com.vmturbo.trax.TraxNumber;

/**
 * This class has methods which interpret {@link ActionTO} to {@link Action}
 */
public class ActionInterpreter {
    private static final Logger logger = LogManager.getLogger();
    private final CommodityConverter commodityConverter;
    private final Map<Long, ShoppingListInfo> shoppingListOidToInfos;
    private final CloudTopologyConverter cloudTc;
    private final Map<Long, TopologyEntityDTO> originalTopology;
    private final Map<Long, EconomyDTOs.TraderTO> oidToProjectedTraderTOMap;
    private final CommoditiesResizeTracker commoditiesResizeTracker;
    private final TierExcluder tierExcluder;
    private final ProjectedRICoverageCalculator projectedRICoverageCalculator;
    private static final Set<EntityState> evacuationEntityState =
        EnumSet.of(EntityState.MAINTENANCE, EntityState.FAILOVER);
<<<<<<< HEAD
    private static final Set<Integer> TRANSLATE_MOVE_TO_SCALE_PROVIDER_TYPE =
            ImmutableSet.of(EntityType.STORAGE_TIER_VALUE, EntityType.DATABASE_TIER_VALUE);
=======
    private static final Set<Integer> TRANSLATE_MOVE_TO_SCALE_PROVIDER_TYPE = ImmutableSet.of(EntityType.STORAGE_TIER_VALUE);
>>>>>>> f75efa5a
    private final CommodityIndex commodityIndex;
    private final Map<Long, AtomicInteger> provisionActionTracker = new HashMap<>();
    /**
     * Whether compliance action explanation needs to be overridden with perf/efficiency, needed
     * in certain cases like cloud migration.
     */
    private final Function<MoveTO, Boolean> complianceExplanationOverride;

    /**
     * Comparator used to sort the resizeInfo list so StorageAmount resizeInfo comes first,
     * and StorageAccess comes second, and then others(IO_Throughput).
     */
    private static final Comparator<ResizeInfo> RESIZEINFO_LIST_COMPARATOR =
            Comparator.comparingInt(resizeInfo -> {
                final int resizeInfoCommType = resizeInfo.getCommodityType().getType();
                if (resizeInfoCommType == CommodityDTO.CommodityType.STORAGE_AMOUNT_VALUE) {
                    return 0;
                } else if (resizeInfoCommType == CommodityDTO.CommodityType.STORAGE_ACCESS_VALUE) {
                    return 1;
                } else {
                    return 2;
                }
            });

    /**
     * Comparator used to sort the resizeInfo list so StorageAmount resizeInfo comes first,
     * and StorageAccess comes second, and then others(IO_Throughput).
     */
    private static final Comparator<ResizeInfo> RESIZEINFO_LIST_COMPARATOR =
            Comparator.comparingInt(resizeInfo -> {
                final int resizeInfoCommType = resizeInfo.getCommodityType().getType();
                if (resizeInfoCommType == CommodityDTO.CommodityType.STORAGE_AMOUNT_VALUE) {
                    return 0;
                } else if (resizeInfoCommType == CommodityDTO.CommodityType.STORAGE_ACCESS_VALUE) {
                    return 1;
                } else {
                    return 2;
                }
            });

    ActionInterpreter(@Nonnull final CommodityConverter commodityConverter,
                      @Nonnull final Map<Long, ShoppingListInfo> shoppingListOidToInfos,
                      @Nonnull final CloudTopologyConverter cloudTc, Map<Long, TopologyEntityDTO> originalTopology,
                      @Nonnull final Map<Long, EconomyDTOs.TraderTO> oidToTraderTOMap,
                      @Nonnull final CommoditiesResizeTracker commoditiesResizeTracker,
                      @Nonnull final ProjectedRICoverageCalculator projectedRICoverageCalculator,
                      @Nonnull final TierExcluder tierExcluder,
                      @Nonnull final Supplier<CommodityIndex> commodityIndexSupplier,
                      @Nullable final Function<MoveTO, Boolean> explanationFunction) {
        this.commodityConverter = commodityConverter;
        this.shoppingListOidToInfos = shoppingListOidToInfos;
        this.cloudTc = cloudTc;
        this.originalTopology = originalTopology;
        this.oidToProjectedTraderTOMap = oidToTraderTOMap;
        this.commoditiesResizeTracker = commoditiesResizeTracker;
        this.projectedRICoverageCalculator = projectedRICoverageCalculator;
        this.tierExcluder = tierExcluder;
        this.commodityIndex = commodityIndexSupplier.get();
        this.complianceExplanationOverride = explanationFunction;
    }

    /**
     * Interpret the market-specific {@link ActionTO} as a topology-specific {@link Action} proto
     * for use by the rest of the system.
     *
     * It is vital to use the same {@link TopologyConverter} that converted
     * the topology into market-specific objects
     * to interpret the resulting actions in a way that makes sense.
     *
     * @param actionTO An {@link ActionTO} describing an action recommendation
     *                 generated by the market.
     * @param projectedTopology The projected topology entities, by id. The entities involved
     *                       in the action are expected to be in this map.
     * @param originalCloudTopology The original {@link CloudTopology}
     * @param projectedCosts The original {@link CloudTopology}
     * @param topologyCostCalculator The {@link TopologyCostCalculator} used to calculate costs
     * @return The {@link Action} describing the recommendation in a topology-specific way.
     */
    @Nonnull
    List<Action> interpretAction(@Nonnull final ActionTO actionTO,
                                 @Nonnull final Map<Long, ProjectedTopologyEntity> projectedTopology,
                                 @Nonnull CloudTopology<TopologyEntityDTO> originalCloudTopology,
                                 @Nonnull Map<Long, CostJournal<TopologyEntityDTO>> projectedCosts,
                                 @Nonnull TopologyCostCalculator topologyCostCalculator) {
        List<Action> actionList = new ArrayList<>();
        try {
            final Action.Builder action;
<<<<<<< HEAD
            final boolean translateMoveToScale = translateMoveToScale(actionTO);
            try (TraxContext traxContext = Trax.track("SAVINGS", actionTO.getActionTypeCase().name())) {
                savings = calculateActionSavings(actionTO,
                    originalCloudTopology, projectedCosts, topologyCostCalculator);

                // The action importance should never be infinite, as setImportance() will fail.
                action = Action.newBuilder()
                        // Assign a unique ID to each generated action.
                        .setId(IdentityGenerator.next())
                        .setDeprecatedImportance(actionTO.getImportance())
                        .setExplanation(interpretExplanation(actionTO, savings, projectedTopology, translateMoveToScale))
                        .setExecutable(!actionTO.getIsNotExecutable());
                savings.applySavingsToAction(action);

                if (traxContext.on()) {
                    logger.info("{} calculation stack for {} action {}:\n{}",
                        () -> savings.getClass().getSimpleName(),
                        () -> actionTO.getActionTypeCase().name(),
                        () -> Long.toString(action.getId()),
                        savings.savingsAmount::calculationStack);

                }
            }

            final ActionInfo.Builder infoBuilder = ActionInfo.newBuilder();

            switch (actionTO.getActionTypeCase()) {
                case MOVE:
                    if (translateMoveToScale) {
                        infoBuilder.setScale(interpretScaleAction(actionTO.getMove(), projectedTopology, originalCloudTopology));
=======
            switch (actionTO.getActionTypeCase()) {
                case MOVE:
                    action = createAction(actionTO, projectedTopology,
                            originalCloudTopology, projectedCosts, topologyCostCalculator);
                    final boolean translateMoveToScale = translateMoveToScale(actionTO);
                    if (translateMoveToScale) {
                        action.getInfoBuilder().setScale(interpretScaleAction(actionTO.getMove(),
                                projectedTopology, originalCloudTopology));
                        actionList.add(action.build());
>>>>>>> f75efa5a
                        break;
                    }
                    Optional<ActionDTO.Move> move = interpretMoveAction(
                            actionTO.getMove(), projectedTopology, originalCloudTopology);
                    if (move.isPresent()) {
                        action.getInfoBuilder().setMove(move.get());
                        actionList.add(action.build());
                    }
                    break;
                case COMPOUND_MOVE:
                    if (isSplitCompoundMove(actionTO)) {
                        actionList.addAll(splitCompoundMove(actionTO, projectedTopology,
                                originalCloudTopology, projectedCosts, topologyCostCalculator));
                    } else {
                        action = createAction(actionTO, projectedTopology,
                                originalCloudTopology, projectedCosts, topologyCostCalculator);
                        action.getInfoBuilder().setMove(interpretCompoundMoveAction(actionTO.getCompoundMove(),
                                projectedTopology, originalCloudTopology));
                        actionList.add(action.build());
                    }
                    break;
                case RECONFIGURE:
                    action = createAction(actionTO, projectedTopology,
                            originalCloudTopology, projectedCosts, topologyCostCalculator);
                    action.getInfoBuilder().setReconfigure(interpretReconfigureAction(
                            actionTO.getReconfigure(), projectedTopology, originalCloudTopology));
                    actionList.add(action.build());
                    break;
                case PROVISION_BY_SUPPLY:
                    action = createAction(actionTO, projectedTopology,
                            originalCloudTopology, projectedCosts, topologyCostCalculator);
                    action.getInfoBuilder().setProvision(interpretProvisionBySupply(
                            actionTO.getProvisionBySupply(), projectedTopology));
                    actionList.add(action.build());
                    break;
                case PROVISION_BY_DEMAND:
                    action = createAction(actionTO, projectedTopology,
                            originalCloudTopology, projectedCosts, topologyCostCalculator);
                    action.getInfoBuilder().setProvision(interpretProvisionByDemand(
                            actionTO.getProvisionByDemand(), projectedTopology));
                    actionList.add(action.build());
                    break;
                case RESIZE:
                    action = createAction(actionTO, projectedTopology,
                            originalCloudTopology, projectedCosts, topologyCostCalculator);
                    Optional<ActionDTO.Resize> resize = interpretResize(
                            actionTO.getResize(), projectedTopology);
                    if (resize.isPresent()) {
                        action.getInfoBuilder().setResize(resize.get());
                        actionList.add(action.build());
                    }
                    break;
                case ACTIVATE:
                    action = createAction(actionTO, projectedTopology,
                            originalCloudTopology, projectedCosts, topologyCostCalculator);
                    action.getInfoBuilder().setActivate(interpretActivate(
                            actionTO.getActivate(), projectedTopology));
                    actionList.add(action.build());
                    break;
                case DEACTIVATE:
                    action = createAction(actionTO, projectedTopology,
                            originalCloudTopology, projectedCosts, topologyCostCalculator);
                    action.getInfoBuilder().setDeactivate(interpretDeactivate(
                            actionTO.getDeactivate(), projectedTopology));
                    actionList.add(action.build());
                    break;
            }
        } catch (RuntimeException e) {
            logger.error("Unable to interpret actionTO " + actionTO + " due to: ", e);
        }
        return actionList;
    }

    /**
     * Compound move actions generated for MPC will need to be split into individual move actions
     * for each of the VM and volume.
     * Only cloud move actions have the move contexts.
     *
     * @param actionTO actionTO
     * @return boolean to indicate if the action need to be split into separate move actions.
     */
    private boolean isSplitCompoundMove(@Nonnull final ActionTO actionTO) {
        return actionTO.getActionTypeCase() == ActionTypeCase.COMPOUND_MOVE
                && actionTO.getCompoundMove().getMovesList().stream().anyMatch(MoveTO::hasMoveContext);
    }

    /**
     * Create action build and apply savings to action.
     *
     * @param actionTO An {@link ActionTO} describing an action recommendation
     *                 generated by the market.
     * @param projectedTopology The projected topology entities, by id. The entities involved
     *                       in the action are expected to be in this map.
     * @param originalCloudTopology The original {@link CloudTopology}
     * @param projectedCosts The original {@link CloudTopology}
     * @param topologyCostCalculator The {@link TopologyCostCalculator} used to calculate costs
     * @return action builder
     */
    Action.Builder createAction(@Nonnull final ActionTO actionTO,
                                @Nonnull final Map<Long, ProjectedTopologyEntity> projectedTopology,
                                @Nonnull CloudTopology<TopologyEntityDTO> originalCloudTopology,
                                @Nonnull Map<Long, CostJournal<TopologyEntityDTO>> projectedCosts,
                                @Nonnull TopologyCostCalculator topologyCostCalculator) {
        final CalculatedSavings savings;
        final Action.Builder action;
        final boolean translateMoveToScale = translateMoveToScale(actionTO);
        try (TraxContext traxContext = Trax.track("SAVINGS", actionTO.getActionTypeCase().name())) {
            savings = calculateActionSavings(actionTO,
                    originalCloudTopology, projectedCosts, topologyCostCalculator);

            // The action importance should never be infinite, as setImportance() will fail.
            action = Action.newBuilder()
                    // Assign a unique ID to each generated action.
                    .setId(IdentityGenerator.next())
                    .setDeprecatedImportance(actionTO.getImportance())
                    .setExplanation(interpretExplanation(actionTO, savings, projectedTopology, translateMoveToScale))
                    .setExecutable(!actionTO.getIsNotExecutable());
            savings.applySavingsToAction(action);

            if (traxContext.on()) {
                logger.info("{} calculation stack for {} action {}:\n{}",
                        () -> savings.getClass().getSimpleName(),
                        () -> actionTO.getActionTypeCase().name(),
                        () -> Long.toString(action.getId()),
                        savings.savingsAmount::calculationStack);

            }
        }

        final ActionInfo.Builder infoBuilder = ActionInfo.newBuilder();
        action.setInfo(infoBuilder);
        return action;
    }

    private List<Action> splitCompoundMove(@Nonnull final ActionTO actionTO,
                                           @Nonnull final Map<Long, ProjectedTopologyEntity> projectedTopology,
                                           @Nonnull CloudTopology<TopologyEntityDTO> originalCloudTopology,
                                           @Nonnull Map<Long, CostJournal<TopologyEntityDTO>> projectedCosts,
                                           @Nonnull TopologyCostCalculator topologyCostCalculator) {
        List<Action> actionList = new ArrayList<>();

        List<MoveTO> moveActions = actionTO.getCompoundMove().getMovesList();
        for (MoveTO moveTO : moveActions) {
            // Create ActionTO from MoveTO.
            ActionTO.Builder actionBuilder = ActionTO.newBuilder();
            actionBuilder.setIsNotExecutable(actionTO.getIsNotExecutable());
            actionBuilder.setMove(moveTO);
            actionBuilder.setImportance(actionTO.getImportance());

            Action.Builder moveActionBuilder = createAction(actionBuilder.build(), projectedTopology,
                    originalCloudTopology, projectedCosts, topologyCostCalculator);
            Optional<ActionDTO.Move> moveAction = interpretMoveAction(
                    actionBuilder.getMove(), projectedTopology, originalCloudTopology);
            if (moveAction.isPresent()) {
                moveActionBuilder.getInfoBuilder().setMove(moveAction.get());
                actionList.add(moveActionBuilder.build());
            }
        }
        return actionList;
    }

    /**
     * Calculates savings per action. Savings is calculated as cost at source - the cost at
     * destination. The cost is only the on demand costs. RI Compute is not considered.
     *
     * @param actionTO The actionTO for which savings is to be calculated
     * @param originalCloudTopology the CloudTopology which came into Analysis
     * @param projectedCosts a map of the id of the entity to its projected costJournal
     * @param topologyCostCalculator the topology cost calculator used to calculate costs
     * @return The calculated savings for the action. Returns {@link NoSavings} if no
     *         savings could be calculated.
     */
    @Nonnull
    CalculatedSavings calculateActionSavings(@Nonnull final ActionTO actionTO,
            @Nonnull CloudTopology<TopologyEntityDTO> originalCloudTopology,
            @Nonnull Map<Long, CostJournal<TopologyEntityDTO>> projectedCosts,
            @Nonnull TopologyCostCalculator topologyCostCalculator) {
        switch (actionTO.getActionTypeCase()) {
            case MOVE:
                final MoveTO move = actionTO.getMove();
                final MarketTier destMarketTier = cloudTc.getMarketTier(move.getDestination());
                final MarketTier sourceMarketTier = cloudTc.getMarketTier(move.getSource());
                // Savings can be calculated if the destination is cloud
                if (destMarketTier != null) {
                    TopologyEntityDTO cloudEntityMoving = getTopologyEntityMoving(move);
                    if (cloudEntityMoving != null) {
                        final String entityTypeName = EntityType.forNumber(cloudEntityMoving.getEntityType()).name();
                        try (TraxContext traxContext = Trax.track("SAVINGS", cloudEntityMoving.getDisplayName(),
                            Long.toString(cloudEntityMoving.getOid()), entityTypeName,
                            actionTO.getActionTypeCase().name())) {
                            return calculateMoveSavings(originalCloudTopology,
                                projectedCosts, topologyCostCalculator, destMarketTier,
                                sourceMarketTier, cloudEntityMoving);
                        }
                    } else {
                        return new NoSavings(trax(0, "no moving entity"));
                    }
                } else {
                    return new NoSavings(trax(0, "no destination market tier for " + move.getDestination()));
                }
            default:
                return new NoSavings(trax(0, "No savings calculation for "
                    + actionTO.getActionTypeCase().name()));
        }

        // Do not have a return statement here. Ensure all cases in the switch return a value.
    }

    @Nonnull
    private CalculatedSavings calculateMoveSavings(@Nonnull CloudTopology<TopologyEntityDTO> originalCloudTopology,
                                                   @Nonnull Map<Long, CostJournal<TopologyEntityDTO>> projectedCosts,
                                                   @Nonnull TopologyCostCalculator topologyCostCalculator,
                                                   @Nonnull MarketTier destMarketTier,
                                                   @Nullable MarketTier sourceMarketTier,
                                                   @Nonnull TopologyEntityDTO cloudEntityMoving) {
        final CostJournal<TopologyEntityDTO> destCostJournal = projectedCosts
                .get(cloudEntityMoving.getOid());
        if (destCostJournal != null) {
            // Only the on demand costs are considered. RI Compute is not
            // considered. RI component is considered as 0 cost. Inside the market
            // also, RIs are considered as 0 cost. So it makes sense to be
            // consistent. But it can also be viewed from another perspective.
            // RI Compute has 2 components - upfront cost already paid to the
            // CSP and an hourly cost which is not yet paid. So the true savings
            // should consider the hourly cost and ignore the upfront cost.
            // Currently, both of these are clubbed into RI compute and
            // we cannot differentiate.
            TraxNumber onDemandDestCost = getOnDemandCostForMarketTier(
                    cloudEntityMoving, destMarketTier, destCostJournal);
            // Now get the source cost. Assume on prem source cost 0.
            final TraxNumber onDemandSourceCost;
            if (sourceMarketTier != null) {
                Optional<CostJournal<TopologyEntityDTO>> sourceCostJournal =
                        topologyCostCalculator.calculateCostForEntity(
                                originalCloudTopology, cloudEntityMoving);
                if (!sourceCostJournal.isPresent()) {
                    return new NoSavings(trax(0, "no source cost journal"));
                }
                onDemandSourceCost = getOnDemandCostForMarketTier(cloudEntityMoving,
                        sourceMarketTier, sourceCostJournal.get());
            } else {
                onDemandSourceCost = trax(0, "source on-prem");
            }

            final String savingsDescription = String.format("Savings for %s \"%s\" (%d)",
                    EntityType.forNumber(cloudEntityMoving.getEntityType()).name(),
                    cloudEntityMoving.getDisplayName(), cloudEntityMoving.getOid());
            final TraxNumber savings = onDemandSourceCost.minus(onDemandDestCost).compute(savingsDescription);
            logger.debug("{} to move from {} to {} is {}", savingsDescription,
                sourceMarketTier == null ? null : sourceMarketTier.getDisplayName(),
                destMarketTier.getDisplayName(), savings);
            return new CalculatedSavings(savings);
        } else {
            return new NoSavings(trax(0, "no destination cost journal"));
        }
    }

    @Nullable
    private TopologyEntityDTO getTopologyEntityMoving(MoveTO move) {
        final ShoppingListInfo shoppingListInfo =
                shoppingListOidToInfos.get(move.getShoppingListToMove());
<<<<<<< HEAD
        long entityMovingId = shoppingListInfo.getCollapsedBuyerId()
                .orElse(shoppingListInfo.getBuyerId());
=======
        long entityMovingId = shoppingListInfo.getResourceId().orElse(shoppingListInfo.getBuyerId());
        if (shoppingListInfo.getCollapsedBuyerId().isPresent()) {
            entityMovingId = shoppingListInfo.getCollapsedBuyerId().get();
        }
>>>>>>> f75efa5a
        return originalTopology.get(entityMovingId);
    }

    /**
     * Gets the cost for the market tier. In case of a compute/database market tier, it returns the
     * sum of compute + license + ip costs. In case of a storage market tier, it returns the
     * storage cost.
     *
     * @param cloudEntityMoving the entity moving
     * @param marketTier the market tier for which total cost is desired
     * @param journal the cost journal
     * @return the total cost of the market tier
     */
    @Nonnull
    private TraxNumber getOnDemandCostForMarketTier(TopologyEntityDTO cloudEntityMoving,
                                                    MarketTier marketTier,
                                                    CostJournal<TopologyEntityDTO> journal) {
        final TraxNumber totalOnDemandCost;
        if (TopologyDTOUtil.isPrimaryTierEntityType(marketTier.getTier().getEntityType())) {

            // In determining on-demand costs for SCALE actions, the savings from buy RI actions
            // should be ignored. Therefore, we lookup the on-demand cost, ignoring savings
            // from CostSource.BUY_RI_DISCOUNT
            TraxNumber onDemandComputeCost = journal.getHourlyCostFilterEntries(
                    CostCategory.ON_DEMAND_COMPUTE,
                    CostSourceFilter.EXCLUDE_BUY_RI_DISCOUNT_FILTER);
            TraxNumber licenseCost = journal.getHourlyCostFilterEntries(
                    CostCategory.ON_DEMAND_LICENSE,
                    CostSourceFilter.EXCLUDE_BUY_RI_DISCOUNT_FILTER);
            TraxNumber reservedLicenseCost = journal.getHourlyCostFilterEntries(
                    CostCategory.RESERVED_LICENSE,
                    CostSourceFilter.EXCLUDE_BUY_RI_DISCOUNT_FILTER);
            TraxNumber ipCost = journal.getHourlyCostForCategory(CostCategory.IP);
            totalOnDemandCost = Stream.of(onDemandComputeCost, licenseCost, reservedLicenseCost, ipCost)
                .collect(TraxCollectors.sum(marketTier.getTier().getDisplayName() + " total cost"));
            logger.debug("Costs for {} on {} are -> on demand compute cost = {}, licenseCost = {}," +
                    " reservedLicenseCost = {}, ipCost = {}",
                    cloudEntityMoving.getDisplayName(), marketTier.getDisplayName(),
                    onDemandComputeCost, licenseCost, reservedLicenseCost, ipCost);
        } else {
            totalOnDemandCost = journal.getHourlyCostForCategory(CostCategory.STORAGE)
                .named(marketTier.getTier().getDisplayName() + " total cost");
            logger.debug("Costs for {} on {} are -> storage cost = {}",
                    cloudEntityMoving.getDisplayName(), marketTier.getDisplayName(), totalOnDemandCost);
        }
        return totalOnDemandCost;
    }

    @Nonnull
    private ActionDTO.Deactivate interpretDeactivate(@Nonnull final DeactivateTO deactivateTO,
                         @Nonnull final Map<Long, ProjectedTopologyEntity> projectedTopology) {
        final long entityId = deactivateTO.getTraderToDeactivate();
        final List<CommodityType> topologyCommodities =
                deactivateTO.getTriggeringBasketList().stream()
                        .map(commodityConverter::marketToTopologyCommodity)
                        .filter(Optional::isPresent)
                    .map(Optional::get)
                    .collect(Collectors.toList());
        return ActionDTO.Deactivate.newBuilder()
                .setTarget(createActionEntity(entityId, projectedTopology))
            .addAllTriggeringCommodities(topologyCommodities)
                .build();
    }

    /**
     * Convert the {@link CompoundMoveTO} recieved from M2 into a {@link ActionDTO.Move} action.
     * We do 2 things in this method:
     * 1. Create an action entity and set it as the target for the move
     * 2. Create change providers. Change providers specify the from and to of the move action.
     * Compound move can have multiple change providers.
     *
     * @param compoundMoveTO the input {@link CompoundMoveTO}
     * @param projectedTopology a map of entity id to its {@link ProjectedTopologyEntity}
     * @param originalCloudTopology The original cloud topology
     * @return {@link ActionDTO.Move} representing the compound move
     */
    @Nonnull
    private ActionDTO.Move interpretCompoundMoveAction(
            @Nonnull final CompoundMoveTO compoundMoveTO,
            @Nonnull final Map<Long, ProjectedTopologyEntity> projectedTopology,
            @Nonnull CloudTopology<TopologyEntityDTO> originalCloudTopology) {
        List<MoveTO> moves = compoundMoveTO.getMovesList();
        if (moves.isEmpty()) {
            throw new IllegalStateException(
                    "Market returned no moves in a COMPOUND_MOVE: " + compoundMoveTO);
        }
        Set<Long> targetIds = moves.stream()
                .map(MoveTO::getShoppingListToMove)
                .map(shoppingListOidToInfos::get)
                .map(ShoppingListInfo::getBuyerId)
                .collect(Collectors.toSet());
        if (targetIds.size() != 1) {
            throw new IllegalStateException(
                    (targetIds.isEmpty() ? "Empty target ID" : "Non-unique target IDs")
                            + " in COMPOUND_MOVE:" + compoundMoveTO);
        }
        Long targetOid = targetIds.iterator().next();

        return ActionDTO.Move.newBuilder()
            .setTarget(createActionEntity(
                targetIds.iterator().next(), projectedTopology))
            .addAllChanges(moves.stream()
                .map(move -> createChangeProviders(move, projectedTopology, originalCloudTopology, targetOid))
                .flatMap(List::stream)
                .collect(Collectors.toList()))
                .build();
    }

    private ActionDTO.Provision interpretProvisionByDemand(
            @Nonnull final ProvisionByDemandTO provisionByDemandTO,
            @Nonnull final Map<Long, ProjectedTopologyEntity> projectedTopology) {
        AtomicInteger index =
            provisionActionTracker.computeIfAbsent(provisionByDemandTO.getModelSeller(),
                id -> new AtomicInteger());

        return ActionDTO.Provision.newBuilder()
                .setEntityToClone(createActionEntity(
                    provisionByDemandTO.getModelSeller(), projectedTopology))
                .setProvisionedSeller(provisionByDemandTO.getProvisionedSeller())
                .setProvisionIndex(index.getAndIncrement())
                .build();
    }

    @Nonnull
    private ActionDTO.Provision interpretProvisionBySupply(
            @Nonnull final ProvisionBySupplyTO provisionBySupplyTO,
            @Nonnull final Map<Long, ProjectedTopologyEntity> projectedTopology) {
        AtomicInteger index =
            provisionActionTracker.computeIfAbsent(provisionBySupplyTO.getModelSeller(),
                id -> new AtomicInteger());

        return ActionDTO.Provision.newBuilder()
                .setEntityToClone(createActionEntity(
                        provisionBySupplyTO.getModelSeller(), projectedTopology))
                .setProvisionedSeller(provisionBySupplyTO.getProvisionedSeller())
                .setProvisionIndex(index.getAndIncrement())
                .build();
    }

    /**
     * Convert the {@link MoveTO} received from M2 into a {@link ActionDTO.Move} action.
     * We do 2 things in this method:
     * 1. Create an action entity and set it as the target for the move
     * 2. Create change providers. Change providers specify the from and to of the move action.
     * A single moveTO can have multiple change providers. Today this can happen in case of cloud
     * moves when a region and tier can change as part of the same moveTO.
     *
     * @param moveTO the input {@link MoveTO}
     * @param projectedTopology a map of entity id to the {@link ProjectedTopologyEntity}.
     * @param originalCloudTopology the original cloud topology
     * @return {@link ActionDTO.Move} representing the move
     */
    @Nonnull
    Optional<ActionDTO.Move> interpretMoveAction(@Nonnull final MoveTO moveTO,
                                       @Nonnull final Map<Long, ProjectedTopologyEntity> projectedTopology,
                                       @Nonnull CloudTopology<TopologyEntityDTO> originalCloudTopology) {
        final ShoppingListInfo shoppingList =
                shoppingListOidToInfos.get(moveTO.getShoppingListToMove());
        if (shoppingList == null) {
            throw new IllegalStateException(
                    "Market returned invalid shopping list for MOVE: " + moveTO);
        } else {
            MarketTier destination = cloudTc.getMarketTier(moveTO.getDestination());
            if (destination != null && destination.hasRIDiscount()) {
                logger.error("MoveTO for entity {} has RI {} as destination. This should not happen.",
                    shoppingList.buyerId, destination.getDisplayName());
                return Optional.empty();
            }
            List<ChangeProvider> changeProviderList = createChangeProviders(moveTO,
                    projectedTopology, originalCloudTopology, shoppingList.buyerId);
            if (!CollectionUtils.isEmpty(changeProviderList)) {
                ActionDTO.Move.Builder builder = ActionDTO.Move.newBuilder()
                        .setTarget(createActionEntity(shoppingList.buyerId, projectedTopology))
                        .addAllChanges(changeProviderList);
                if (moveTO.hasScalingGroupId()) {
                    builder.setScalingGroupId(moveTO.getScalingGroupId());
                }
                return Optional.of(builder.build());
            }
        }
        return Optional.empty();
    }

    /**
     * Convert the {@link MoveTO} received from M2 into a {@link ActionDTO.Scale} action -
     * Create an action entity and set it as the target for the Scale.
     * Create change providers. Change providers specify the from and to of the Scale action.
     * Create commodity resize info, which specify commodity change of the Scale action.
     *
     * @param moveTO the input {@link MoveTO}
     * @param projectedTopology a map of entity id to the {@link ProjectedTopologyEntity}.
     * @param originalCloudTopology the original cloud topology
     * @return {@link ActionDTO.Scale} representing the Scale
     */
    private ActionDTO.Scale interpretScaleAction(@Nonnull final MoveTO moveTO,
                                                 @Nonnull final Map<Long, ProjectedTopologyEntity> projectedTopology,
                                                 @Nonnull CloudTopology<TopologyEntityDTO> originalCloudTopology) {
        final ShoppingListInfo shoppingListInfo =
                shoppingListOidToInfos.get(moveTO.getShoppingListToMove());
        if (shoppingListInfo == null) {
            throw new IllegalStateException(
                    "Market returned invalid shopping list for MOVE: " + moveTO);
        }
        // Set action target entity.
        final ActionEntity actionTargetEntity = createActionTargetEntity(shoppingListInfo, projectedTopology);
        ActionDTO.Scale.Builder builder = ActionDTO.Scale.newBuilder().setTarget(actionTargetEntity);
        // Interpret provider change.
        List<ChangeProvider> changeProviderList = createChangeProviders(moveTO,
                projectedTopology, originalCloudTopology, shoppingListInfo.getBuyerId());
        if (!CollectionUtils.isEmpty(changeProviderList)) {
            builder.addAllChanges(changeProviderList);
        }
        // Interpret commodities change.
        List<ResizeInfo> resizeInfoList = createCommodityResizeInfo(moveTO, actionTargetEntity);
        if (!CollectionUtils.isEmpty(resizeInfoList)) {
            builder.addAllCommodityResizes(resizeInfoList);
        }
        return builder.build();
    }

    /**
     * Interpret a market generated reconfigure action.
     *
     * @param reconfigureTO  a {@link ReconfigureTO}
     * @param projectedTopology the projectedTopology
     * @param originalCloudTopology the originalCloudTopology
     * @return a {@link ActionDTO.Reconfigure}
     */
    @Nonnull
    private ActionDTO.Reconfigure interpretReconfigureAction(
            @Nonnull final ReconfigureTO reconfigureTO,
            @Nonnull final Map<Long, ProjectedTopologyEntity> projectedTopology,
            @Nonnull final CloudTopology<TopologyEntityDTO> originalCloudTopology) {
        final ShoppingListInfo shoppingList =
                shoppingListOidToInfos.get(reconfigureTO.getShoppingListToReconfigure());
        if (shoppingList == null) {
            throw new IllegalStateException(
                    "Market returned invalid shopping list for RECONFIGURE: " + reconfigureTO);
        } else {
            final ActionDTO.Reconfigure.Builder builder = ActionDTO.Reconfigure.newBuilder()
                    .setTarget(createActionEntity(shoppingList.getBuyerId(), projectedTopology));

            if (reconfigureTO.hasSource()) {
                Optional<Long> providerIdOptional = getOriginalProviderId(
                    reconfigureTO.getSource(), shoppingList.getBuyerId(), originalCloudTopology);
                providerIdOptional.ifPresent(providerId ->
                    builder.setSource(createActionEntity(providerId, projectedTopology)));
            }
            if (reconfigureTO.hasScalingGroupId()) {
                builder.setScalingGroupId(reconfigureTO.getScalingGroupId());
            }
            return builder.build();
        }
    }

    @Nonnull
    private Optional<ActionDTO.Resize> interpretResize(@Nonnull final ResizeTO resizeTO,
                     @Nonnull final Map<Long, ProjectedTopologyEntity> projectedTopology) {
        final long entityId = resizeTO.getSellingTrader();
        final CommoditySpecificationTO cs = resizeTO.getSpecification();
        final CommodityType topologyCommodityType =
                commodityConverter.marketToTopologyCommodity(cs)
                        .orElseThrow(() -> new IllegalArgumentException(
                                "Resize commodity can't be converted to topology commodity format! "
                                        + cs));
        // Determine if this is a remove limit or a regular resize.
        final TopologyEntityDTO projectedEntity = projectedTopology.get(entityId).getEntity();

        // Find the CommoditySoldDTO for the resize commodity.
        final Optional<CommoditySoldDTO> resizeCommSold =
            projectedEntity.getCommoditySoldListList().stream()
                .filter(commSold -> commSold.getCommodityType().equals(topologyCommodityType))
                .findFirst();
        Optional<CommoditySoldDTO> originalCommoditySold =
                commodityIndex.getCommSold(projectedEntity.getOid(), topologyCommodityType);
        ResizeTO adjustedResizeTO = resizeTO.toBuilder()
                .setOldCapacity((float)TopologyConverter.reverseScaleComm(resizeTO.getOldCapacity(),
                    originalCommoditySold, CommoditySoldDTO::getScalingFactor))
                .setNewCapacity((float)TopologyConverter.reverseScaleComm(resizeTO.getNewCapacity(),
                    originalCommoditySold, CommoditySoldDTO::getScalingFactor))
                .build();
        if (projectedEntity.getEntityType() == EntityType.VIRTUAL_MACHINE.getNumber()) {
            // If this is a VM and has a restricted capacity, we are going to assume it's a limit
            // removal. This logic seems like it could be fragile, in that limit may not be the
            // only way VM capacity could be restricted in the future, but this is consistent
            // with how classic makes the same decision.
            TraderTO traderTO = oidToProjectedTraderTOMap.get(entityId);
            // find the commodity on the trader and see if there is a limit?
            for (CommoditySoldTO commoditySold : traderTO.getCommoditiesSoldList()) {
                if (commoditySold.getSpecification().equals(cs)) {
                    // We found the commodity sold.  If it has a utilization upper bound < 1.0,
                    // then the commodity is restricted, and according to our VM-rule, we will
                    // treat this as a limit removal.
                    float utilizationPercentage = commoditySold.getSettings().getUtilizationUpperBound();
                    if (utilizationPercentage < 1.0) {
                        // The "limit removal" is actually a resize on the commodity's "limit"
                        // attribute that effectively sets it to zero.
                        //
                        // Ideally we would set the "old capacity" to the current limit
                        // value, but as noted above, we don't have access to the limit here. We
                        // only have the utilization percentage, which we expect to be based on
                        // the limit and raw capacity values. Since we do have the utilization %
                        // and raw capacity here, we can _approximate_ the current limit by
                        // reversing the math used to determine the utilization %.
                        //
                        // We will grudgingly do that here. Note that this may be subject to
                        // precision and rounding errors. In addition, if in the future we have
                        // factors other than "limit" that could drivef the VM resource
                        // utilization threshold to below 100%, then this approximation would
                        // likely be wrong and misleading in those cases.
                        float approximateLimit = commoditySold.getCapacity() * utilizationPercentage;
                        logger.debug("The commodity {} has util% of {}, so treating as limit"
                                        +" removal (approximate limit: {}).",
                                topologyCommodityType.getKey(), utilizationPercentage, approximateLimit);

                        ActionDTO.Resize.Builder resizeBuilder = ActionDTO.Resize.newBuilder()
                            .setTarget(createActionEntity(entityId, projectedTopology))
                            .setOldCapacity(approximateLimit)
                            .setNewCapacity(0)
                            .setCommodityType(topologyCommodityType)
                            .setCommodityAttribute(CommodityAttribute.LIMIT);
                        setHotAddRemove(resizeBuilder, resizeCommSold);
                        return Optional.of(resizeBuilder.build());
                    }
                    break;
                }
            }
        }
        ActionDTO.Resize.Builder resizeBuilder = ActionDTO.Resize.newBuilder()
                .setTarget(createActionEntity(entityId, projectedTopology))
                .setNewCapacity(adjustedResizeTO.getNewCapacity())
                .setOldCapacity(adjustedResizeTO.getOldCapacity())
                .setCommodityType(topologyCommodityType);
        setHotAddRemove(resizeBuilder, resizeCommSold);
        if (resizeTO.hasScalingGroupId()) {
            resizeBuilder.setScalingGroupId(resizeTO.getScalingGroupId());
        }
        if (!resizeTO.getResizeTriggerTraderList().isEmpty()) {
            // Scale Up: Show relevant vSan resizes when hosts are provisioned due to
            // the commodity type being scaled.
            if (adjustedResizeTO.getNewCapacity() > adjustedResizeTO.getOldCapacity()) {
                Optional<ResizeTriggerTraderTO> resizeTriggerTraderTO = resizeTO.getResizeTriggerTraderList().stream()
                    .filter(resizeTriggerTrader -> resizeTriggerTrader.getRelatedCommoditiesList()
                        .contains(cs.getBaseType())).findFirst();
                if (!resizeTriggerTraderTO.isPresent()) {
                    return Optional.empty();
                }
            // Scale Down: Pick related vSan host being suspended that has no reason commodities
            // since it is suspension due to low roi.
            } else if (adjustedResizeTO.getNewCapacity() < adjustedResizeTO.getOldCapacity()) {
                Optional<ResizeTriggerTraderTO> resizeTriggerTraderTO = resizeTO.getResizeTriggerTraderList().stream()
                    .filter(resizeTriggerTrader -> resizeTriggerTrader.getRelatedCommoditiesList()
                        .isEmpty()).findFirst();
                if (!resizeTriggerTraderTO.isPresent()) {
                    return Optional.empty();
                }
            }
        }
        return Optional.of(resizeBuilder.build());
    }

    /**
     * Set the hot add / hot remove flag on the resize action. This is needed for the resize
     * action execution of probes like VMM.
     */
    private void setHotAddRemove(@Nonnull ActionDTO.Resize.Builder resizeBuilder,
                                 @Nonnull Optional<CommoditySoldDTO> commoditySold) {
        commoditySold.filter(CommoditySoldDTO::hasHotResizeInfo)
            .map(CommoditySoldDTO::getHotResizeInfo)
            .ifPresent(hotResizeInfo -> {
                if (hotResizeInfo.hasHotAddSupported()) {
                    resizeBuilder.setHotAddSupported(hotResizeInfo.getHotAddSupported());
                }
                if (hotResizeInfo.hasHotRemoveSupported()) {
                    resizeBuilder.setHotRemoveSupported(hotResizeInfo.getHotRemoveSupported());
                }
            });
    }

    @Nonnull
    private ActionDTO.Activate interpretActivate(@Nonnull final ActivateTO activateTO,
                                                 @Nonnull final Map<Long, ProjectedTopologyEntity> projectedTopology) {
        final long entityId = activateTO.getTraderToActivate();
        final List<CommodityType> topologyCommodities =
                activateTO.getTriggeringBasketList().stream()
                        .map(commodityConverter::marketToTopologyCommodity)
                        .filter(Optional::isPresent)
                        .map(Optional::get)
                        .collect(Collectors.toList());
        return ActionDTO.Activate.newBuilder()
                .setTarget(createActionEntity(entityId, projectedTopology))
                .addAllTriggeringCommodities(topologyCommodities)
                .build();
    }

    /**
     * Create change providers for the {@link MoveTO}.
     *
     * @param move the input {@link MoveTO}
     * @param projectedTopology A map of the id of the entity to its {@link ProjectedTopologyEntity}.
     * @param targetOid targetOid
     * @param originalCloudTopology The original cloud topology.
     * @return A list of change providers representing the move
     */
    @Nonnull
    private List<ChangeProvider> createChangeProviders(
            @Nonnull final MoveTO move, @Nonnull final Map<Long, ProjectedTopologyEntity> projectedTopology,
            CloudTopology<TopologyEntityDTO> originalCloudTopology, Long targetOid) {
        List<ChangeProvider> changeProviders = new ArrayList<>();
        MarketTier sourceMarketTier = move.hasSource() ?
                cloudTc.getMarketTier(move.getSource()) : null;
        MarketTier destMarketTier = move.hasDestination() ?
                cloudTc.getMarketTier(move.getDestination()) : null;
        TopologyEntityDTO sourceAzOrRegion = null;
        TopologyEntityDTO destAzOrRegion = null;
        TopologyEntityDTO sourceTier = null;
        TopologyEntityDTO destTier = null;
        TopologyEntityDTO sourceRegion = null;
        TopologyEntityDTO destinationRegion = null;
        TopologyEntityDTO target = originalTopology.get(targetOid);

        if (destMarketTier != null ) {
            if (destMarketTier.isSingleRegion()) {
                // For a RI Discounted market tier we get the region from the destination market tier
                // SingleRegionMarketTier is currently only for RIDiscountedMarketTier. So,
                // region information is coming from Tier itself.
                destinationRegion = ((SingleRegionMarketTier)destMarketTier).getRegion();
            } else {
                // This is a onDemandMarketTier so we get the region from the move context.
                // MultiRegionMarketTier contains all region's cost information so only move context
                // can tell which region was chosen inside market analysis.
                long regionCommSpec = move.getMoveContext().getRegionId();
                destinationRegion = originalTopology.get(regionCommSpec);
            }

            // TODO: We are considering the destination AZ as the first AZ of the destination
            // region. In case of zonal RIs, we need to get the zone of the RI.
            List<TopologyEntityDTO> connectedEntities = TopologyDTOUtil.getConnectedEntitiesOfType(
                    destinationRegion, EntityType.AVAILABILITY_ZONE_VALUE, originalTopology);

            // Try to use the regionId in the moveContext if possible- this is the actual destination
            if (move.hasMoveContext() && move.getMoveContext().hasRegionId()) {
                ProjectedTopologyEntity projectedTopologyRegion = projectedTopology.get(
                        move.getMoveContext().getRegionId());
                if (Objects.nonNull(projectedTopologyRegion)) {
                    destAzOrRegion = projectedTopologyRegion.getEntity();
                }
            }
            // We weren't able to get this from the moveContext...
            if (Objects.isNull(destAzOrRegion)) {
                destAzOrRegion = connectedEntities.isEmpty()
                        ? destinationRegion
                        : connectedEntities.get(0);
            }
            destTier = destMarketTier.getTier();
        }

        if (sourceMarketTier != null) {
            if (sourceMarketTier.isSingleRegion()) {
                // Ri Discounted MarketTiers have a region associated with them
                sourceRegion = ((SingleRegionMarketTier)sourceMarketTier).getRegion();
            } else {
                 if (originalCloudTopology != null) {
                    Optional<TopologyEntityDTO> regionFromCloudTopo = originalCloudTopology.getConnectedRegion(targetOid);
                    if (regionFromCloudTopo != null && regionFromCloudTopo.isPresent()) {
                        // For an onDemandMarketTier get the source region from the original cloud topology
                        sourceRegion = regionFromCloudTopo.get();
                    }
                }
            }

            // Soruce AZ or Region is the AZ or Region which the target is connected to.
            List<TopologyEntityDTO> connectedEntities = TopologyDTOUtil.getConnectedEntitiesOfType(target,
                Sets.newHashSet(EntityType.AVAILABILITY_ZONE_VALUE, EntityType.REGION_VALUE),
                originalTopology);
            if (!connectedEntities.isEmpty())
                sourceAzOrRegion = connectedEntities.get(0);
            else
                logger.error("{} is not connected to any AZ or Region", target.getDisplayName());
            if (sourceMarketTier.hasRIDiscount()) {
                Optional<TopologyEntityDTO.CommoditiesBoughtFromProvider> boughtGroupingFromTier =
                    target.getCommoditiesBoughtFromProvidersList().stream()
                        .filter(grouping -> grouping.getProviderEntityType() == EntityType.COMPUTE_TIER_VALUE)
                        .findFirst();

                if (boughtGroupingFromTier.isPresent()) {
                    sourceTier = originalCloudTopology.getEntity(boughtGroupingFromTier.get().getProviderId()).get();
                }
            } else {
                sourceTier = sourceMarketTier.getTier();
            }
        }

        Long moveSource = move.hasSource() ? move.getSource() : null;
        // Update moveSource if the original supplier is in MAINTENANCE or FAILOVER state.
        final ShoppingListInfo shoppingListInfo = shoppingListOidToInfos.get(move.getShoppingListToMove());
        if (!move.hasSource() &&
            shoppingListInfo.getSellerId() != null &&
            projectedTopology.containsKey(shoppingListInfo.getSellerId()) &&
            evacuationEntityState.contains(
                projectedTopology.get(shoppingListInfo.getSellerId()).getEntity().getEntityState())) {
            moveSource = shoppingListInfo.getSellerId();
        }

        Long resourceId = shoppingListOidToInfos.get(move.getShoppingListToMove()).resourceId;
        if (resourceId == null && shoppingListInfo.getCollapsedBuyerId().isPresent()) {
            // For cloud->cloud move storage shopping list, use the collapsed buyer (volume id).
            resourceId = shoppingListInfo.getCollapsedBuyerId().get();
        }
        // 4 case of moves:
        // 1) Cloud to cloud. 2) on prem to cloud. 3) cloud to on prem. 4) on prem to on prem.
        if (sourceMarketTier != null && destMarketTier != null) {
            // Cloud to cloud move
            if (destinationRegion != sourceRegion) {
                // AZ or Region change provider. We create an AZ or Region change provider
                // because the target is connected to AZ or Region.
                changeProviders.add(createChangeProvider(sourceAzOrRegion.getOid(),
                    destAzOrRegion.getOid(), null, projectedTopology));
            }
            // Note that we also generate accounting actions for complete loss of RI coverage.
            final boolean generateTierAction;
            final boolean isAccountingAction = destinationRegion == sourceRegion
                    && destTier == sourceTier
                    && (move.hasCouponDiscount() && move.hasCouponId() ||
                        sourceMarketTier.hasRIDiscount());
            if (isAccountingAction) {
                // We need to check if the original projected RI coverage of the target are the same.
                // If they are the same, we should drop the action.
                final double originalRICoverage = getTotalRiCoverage(
                        cloudTc.getRiCoverageForEntity(targetOid).orElse(null));
                final double projectedRICoverage = getTotalRiCoverage(
                        projectedRICoverageCalculator.getProjectedRICoverageForEntity(targetOid));
                generateTierAction = !areEqual(originalRICoverage, projectedRICoverage);
                if (generateTierAction) {
                    logger.debug("Accounting action for {} (OID: {}). " +
                            "Original RI coverage: {}, projected RI coverage: {}.",
                            target.getDisplayName(), target.getOid(),
                            originalRICoverage, projectedRICoverage);
                }
            } else {
                generateTierAction = destTier != sourceTier;
            }
            if (generateTierAction) {
                // Tier change provider
                changeProviders.add(createChangeProvider(sourceTier.getOid(),
                        destTier.getOid(), resourceId, projectedTopology));
            }
        } else if (sourceMarketTier == null && destMarketTier != null) {
            // On prem to cloud move (with or without source)
            // AZ or Region change provider. We create an AZ or Region change provider
            // because the target is connected to AZ or Region.
            changeProviders.add(createChangeProvider(moveSource,
                destAzOrRegion.getOid(), null, projectedTopology));
            // Tier change provider
            changeProviders.add(createChangeProvider(moveSource,
                    destTier.getOid(), resourceId, projectedTopology));
        } else if (sourceMarketTier != null && destMarketTier == null) {
            // Cloud to on prem move
            changeProviders.add(createChangeProvider(sourceTier.getOid(),
                    move.getDestination(), resourceId, projectedTopology));
        } else {
            // On prem to on prem (with or without source)
            // A cloud container pod moving from a cloud VM to another cloud VM is covered by this case.
            changeProviders.add(createChangeProvider(moveSource,
                    move.getDestination(), resourceId, projectedTopology));
        }
        return changeProviders;
    }

    /**
     * Create a list of ResizeInfo with MoveTO CommodityContext.
     *
     * @param move moveTO
     * @param actionTargetEntity action target entity
     * @return a list of ResizeInfo if CommodityContext is available
     */
    @Nonnull
    private List<ResizeInfo> createCommodityResizeInfo(@Nonnull final MoveTO move,
                                                       @Nonnull final ActionEntity actionTargetEntity) {
        List<ResizeInfo> resizeInfoList = new ArrayList<>();
        for (CommodityContext commodityContext : move.getCommodityContextList()) {
            CommodityType topologyCommodityType =
                    commodityConverter.marketToTopologyCommodity(commodityContext.getSpecification())
                            .orElseThrow(() -> new IllegalArgumentException(
                                    "Resize commodity can't be converted to topology commodity format! "
                                            + commodityContext.getSpecification()));
<<<<<<< HEAD
            final float factor = calculateFactorForStorageAmount(topologyCommodityType.getType(),actionTargetEntity.getType());
=======
            final long factor = (topologyCommodityType.getType() == CommodityDTO.CommodityType.STORAGE_AMOUNT_VALUE
                    && actionTargetEntity.getType() == EntityType.VIRTUAL_VOLUME_VALUE) ? Units.KBYTE : 1;

>>>>>>> f75efa5a
            resizeInfoList.add(ResizeInfo.newBuilder()
                    .setCommodityType(topologyCommodityType)
                    .setOldCapacity(commodityContext.getOldCapacity() * factor)
                    .setNewCapacity(commodityContext.getNewCapacity() * factor)
                    .build());
        }
        resizeInfoList.sort(RESIZEINFO_LIST_COMPARATOR);
        return resizeInfoList;
    }

    private static double getTotalRiCoverage(
            @Nullable final EntityReservedInstanceCoverage entityReservedInstanceCoverage) {
        if (entityReservedInstanceCoverage == null) {
            return 0D;
        }
        return entityReservedInstanceCoverage.getCouponsCoveredByRiMap().values().stream()
                .mapToDouble(Double::doubleValue).sum();
    }

    private static boolean areEqual(final double d1, final double d2) {
        return Math.abs(d1 - d2) <= 0.0001;
    }

    @Nonnull
    private ChangeProvider createChangeProvider(@Nullable final Long sourceId,
                            final long destinationId,
                            @Nullable final Long resourceId,
                            @Nonnull final Map<Long, ProjectedTopologyEntity> projectedTopology) {
        final ChangeProvider.Builder changeProviderBuilder = ChangeProvider.newBuilder()
            .setDestination(createActionEntity(destinationId, projectedTopology));
        if (sourceId != null) {
            changeProviderBuilder.setSource(createActionEntity(sourceId, projectedTopology));
        }
        if (resourceId != null) {
            changeProviderBuilder.setResource(createActionEntity(resourceId, projectedTopology));
        }
        return changeProviderBuilder.build();
    }

    private Explanation interpretExplanation(
            @Nonnull ActionTO actionTO, @Nonnull CalculatedSavings savings,
            @Nonnull final Map<Long, ProjectedTopologyEntity> projectedTopology,
            final boolean translateMoveToScale) {
        Explanation.Builder expBuilder = Explanation.newBuilder();
        switch (actionTO.getActionTypeCase()) {
            case MOVE:
                if (translateMoveToScale) {
                    expBuilder.setScale(interpretScaleExplanation(actionTO, savings, projectedTopology));
                } else {
                    expBuilder.setMove(interpretMoveExplanation(actionTO, savings, projectedTopology));
                }
                break;
            case RECONFIGURE:
                expBuilder.setReconfigure(
                        interpretReconfigureExplanation(actionTO));
                break;
            case PROVISION_BY_SUPPLY:
                expBuilder.setProvision(
                        interpretProvisionExplanation(actionTO.getProvisionBySupply()));
                break;
            case PROVISION_BY_DEMAND:
                expBuilder.setProvision(
                        interpretProvisionExplanation(actionTO.getProvisionByDemand()));
                break;
            case RESIZE:
                expBuilder.setResize(
                        interpretResizeExplanation(actionTO.getResize()));
                break;
            case ACTIVATE:
                expBuilder.setActivate(
                        interpretActivateExplanation(actionTO.getActivate()));
                break;
            case DEACTIVATE:
                expBuilder.setDeactivate(
                        ActionDTO.Explanation.DeactivateExplanation.getDefaultInstance());
                break;
            case COMPOUND_MOVE:
                // TODO(COMPOUND): different moves in a compound move may have different explanations
                expBuilder.setMove(interpretCompoundMoveExplanation(
                    actionTO, projectedTopology));
                break;
            default:
                throw new IllegalArgumentException("Market returned invalid action type "
                        + actionTO.getActionTypeCase());
        }
        return expBuilder.build();
    }

    /**
     * Whether create Scale based on MoveTO.
     *
     * @param actionTO actionTO to check.
     * @return true if need to interpret MoveTO to Scale action.
     */
    private boolean translateMoveToScale(@Nonnull ActionTO actionTO) {
        final MoveTO moveTO = actionTO.getMove();
        if (moveTO == null) {
           return false;
        }
        MarketTier sourceMarketTier = moveTO.hasSource() ? cloudTc.getMarketTier(moveTO.getSource()) : null;
        MarketTier destMarketTier = moveTO.hasDestination() ? cloudTc.getMarketTier(moveTO.getDestination()) : null;
        if (sourceMarketTier == null || destMarketTier == null) {
            return false;
        }
        return sourceMarketTier.getTier() != null
                && TRANSLATE_MOVE_TO_SCALE_PROVIDER_TYPE.contains(sourceMarketTier.getTier().getEntityType())
                && destMarketTier.getTier() != null
                && TRANSLATE_MOVE_TO_SCALE_PROVIDER_TYPE.contains(destMarketTier.getTier().getEntityType());
    }

    private ScaleExplanation interpretScaleExplanation(@Nonnull ActionTO actionTO, @Nonnull CalculatedSavings savings,
                                                       @Nonnull final Map<Long, ProjectedTopologyEntity> projectedTopology) {
        MoveTO moveTO = actionTO.getMove();
        ScaleExplanation.Builder scaleExpBuilder = ScaleExplanation.newBuilder();
        ChangeProviderExplanation.Builder changeProviderExplanation =
                changeExplanation(actionTO, moveTO, savings, projectedTopology, true);
        scaleExpBuilder.addChangeProviderExplanation(changeProviderExplanation);
        if (moveTO.hasScalingGroupId()) {
            scaleExpBuilder.setScalingGroupId(moveTO.getScalingGroupId());
        }
        return scaleExpBuilder.build();
    }

    private MoveExplanation interpretMoveExplanation(
            @Nonnull ActionTO actionTO, @Nonnull CalculatedSavings savings,
            @Nonnull final Map<Long, ProjectedTopologyEntity> projectedTopology) {
        MoveTO moveTO = actionTO.getMove();
        MoveExplanation.Builder moveExpBuilder = MoveExplanation.newBuilder();
        // For simple moves, set the sole change provider explanation to be the primary one
        ChangeProviderExplanation.Builder changeProviderExplanation =
            changeExplanation(actionTO, moveTO, savings, projectedTopology, true);
        moveExpBuilder.addChangeProviderExplanation(changeProviderExplanation);
        if (moveTO.hasScalingGroupId()) {
            moveExpBuilder.setScalingGroupId(moveTO.getScalingGroupId());
        }
        return moveExpBuilder.build();
    }

    /**
     * Generate explanation for a reconfigure action.
     *
     * @param actionTO An {@link ActionTO} describing an action recommendation generated by the market.
     * @return {@link ReconfigureExplanation}
     */
    private ReconfigureExplanation interpretReconfigureExplanation(@Nonnull final ActionTO actionTO) {
        final ReconfigureTO reconfigureTO = actionTO.getReconfigure();
        final ReconfigureExplanation.Builder reconfigureExplanation = ReconfigureExplanation.newBuilder()
            .addAllReconfigureCommodity(reconfigureTO.getCommodityToReconfigureList().stream()
                .map(commodityConverter::commodityIdToCommodityType)
                .filter(commType -> !tierExcluder.isCommodityTypeForTierExclusion(commType))
                .map(commType2ReasonCommodity())
                .collect(Collectors.toList()));
        tierExcluder.getReasonSettings(actionTO).ifPresent(reconfigureExplanation::addAllReasonSettings);
        if (reconfigureTO.hasScalingGroupId()) {
            reconfigureExplanation.setScalingGroupId(reconfigureTO.getScalingGroupId());
        }
        return reconfigureExplanation.build();
    }

    private ProvisionExplanation
    interpretProvisionExplanation(ProvisionByDemandTO provisionByDemandTO) {
        final ShoppingListInfo shoppingList =
                shoppingListOidToInfos.get(provisionByDemandTO.getModelBuyer());
        if (shoppingList == null) {
            throw new IllegalStateException(
                    "Market returned invalid shopping list for PROVISION_BY_DEMAND: "
                            + provisionByDemandTO);
        } else {
            ProvisionExplanation.Builder expBuilder = ProvisionExplanation.newBuilder();
            List<ProvisionByDemandExplanation.CommodityNewCapacityEntry> capacityPerType =
                    new ArrayList<>();
            List<ProvisionByDemandExplanation.CommodityMaxAmountAvailableEntry> maxAmountPerType =
                    new ArrayList<>();
            provisionByDemandTO.getCommodityNewCapacityEntryList().forEach(newCapacityEntry ->
                    capacityPerType.add(
                            ProvisionByDemandExplanation.CommodityNewCapacityEntry.newBuilder()
                                    .setCommodityBaseType(newCapacityEntry.getCommodityBaseType())
                                    .setNewCapacity(newCapacityEntry.getNewCapacity()).build()));
            provisionByDemandTO.getCommodityMaxAmountAvailableList().forEach(maxAmount ->
                    maxAmountPerType.add(
                            ActionDTO.Explanation.ProvisionExplanation
                                    .ProvisionByDemandExplanation.CommodityMaxAmountAvailableEntry.newBuilder()
                                    .setCommodityBaseType(maxAmount.getCommodityBaseType())
                                    .setMaxAmountAvailable(maxAmount.getMaxAmountAvailable())
                                    .setRequestedAmount(maxAmount.getRequestedAmount()).build()));
            return expBuilder.setProvisionByDemandExplanation(ProvisionByDemandExplanation
                    .newBuilder().setBuyerId(shoppingList.buyerId)
                    .addAllCommodityNewCapacityEntry(capacityPerType)
                    .addAllCommodityMaxAmountAvailable(maxAmountPerType).build()).build();
        }
    }

    private ProvisionExplanation
    interpretProvisionExplanation(ProvisionBySupplyTO provisionBySupply) {
        CommodityType commType = commodityConverter.marketToTopologyCommodity(
                provisionBySupply.getMostExpensiveCommodity()).orElseThrow(() -> new IllegalArgumentException(
            "Most expensive commodity in provision can't be converted to topology commodity format! "
                + provisionBySupply.getMostExpensiveCommodity()));
        return ProvisionExplanation.newBuilder()
            .setProvisionBySupplyExplanation(
                ProvisionBySupplyExplanation.newBuilder()
                    .setMostExpensiveCommodityInfo(
                        ReasonCommodity.newBuilder().setCommodityType(commType).build())
                    .build())
                .build();
    }

    private ResizeExplanation interpretResizeExplanation(ResizeTO resizeTO) {
        ResizeExplanation.Builder builder = ResizeExplanation.newBuilder()
            .setDeprecatedStartUtilization(resizeTO.getStartUtilization())
            .setDeprecatedEndUtilization(resizeTO.getEndUtilization());
        if (resizeTO.hasScalingGroupId()) {
            builder.setScalingGroupId(resizeTO.getScalingGroupId());
        }
        return builder.build();
    }

    private ActivateExplanation interpretActivateExplanation(ActivateTO activateTO) {
        return ActivateExplanation.newBuilder()
                .setMostExpensiveCommodity(activateTO.getMostExpensiveCommodity())
                .build();
    }

    private MoveExplanation interpretCompoundMoveExplanation(
            @Nonnull ActionTO actionTO,
            @Nonnull final Map<Long, ProjectedTopologyEntity> projectedTopology) {
        MoveExplanation.Builder moveExpBuilder = MoveExplanation.newBuilder();
        for (MoveTO moveTO : actionTO.getCompoundMove().getMovesList()) {
            TraderTO destinationTrader = oidToProjectedTraderTOMap.get(moveTO.getDestination());
            boolean isPrimaryChangeExplanation = destinationTrader != null
                    && ActionDTOUtil.isPrimaryEntityType(destinationTrader.getType());
            ChangeProviderExplanation.Builder changeProviderExplanation =
                changeExplanation(actionTO, moveTO, new NoSavings(trax(0)), projectedTopology,
                    isPrimaryChangeExplanation);
            moveExpBuilder.addChangeProviderExplanation(changeProviderExplanation);
        }
        return moveExpBuilder.build();
    }

    private ChangeProviderExplanation.Builder changeExplanation(
            @Nonnull ActionTO actionTO,
            @Nonnull MoveTO moveTO,
            @Nonnull CalculatedSavings savings,
            @Nonnull final Map<Long, ProjectedTopologyEntity> projectedTopology,
            boolean isPrimaryChangeExplanation) {
        ActionDTOs.MoveExplanation moveExplanation = moveTO.getMoveExplanation();
        final ShoppingListInfo slInfo = shoppingListOidToInfos.get(moveTO.getShoppingListToMove());
        final long actionTargetId = slInfo.getCollapsedBuyerId().orElse(slInfo.getBuyerId());
        ChangeProviderExplanation.Builder changeProviderExplanation;
        switch (moveExplanation.getExplanationTypeCase()) {
            case COMPLIANCE:
                changeProviderExplanation = null;
                // For Optimized Migration Plan VM moves only (not for Volume moves), we want to
                // show Performance/Efficiency actions instead of Compliance.
                if (complianceExplanationOverride != null
                        && complianceExplanationOverride.apply(moveTO)) {
                    changeProviderExplanation = changeExplanationFromTracker(moveTO, savings)
                            .orElse(ChangeProviderExplanation.newBuilder().setEfficiency(
                                    ChangeProviderExplanation.Efficiency.getDefaultInstance()));
                }
                if (changeProviderExplanation == null) {
                    Compliance.Builder compliance =
                            ChangeProviderExplanation.Compliance.newBuilder()
                                    .addAllMissingCommodities(moveExplanation.getCompliance()
                                    .getMissingCommoditiesList()
                                    .stream()
                                    .map(commodityConverter::commodityIdToCommodityType)
                                    .filter(commType -> !tierExcluder.isCommodityTypeForTierExclusion(
                                            commType))
                                    .map(commType2ReasonCommodity())
                                    .collect(Collectors.toList()));
                    if (isPrimaryChangeExplanation) {
                        tierExcluder.getReasonSettings(actionTO)
                                .ifPresent(compliance::addAllReasonSettings);
                    }
                    changeProviderExplanation =
                            ChangeProviderExplanation.newBuilder().setCompliance(compliance);
                }
                break;
            case CONGESTION:
                // If the congested commodities contains segmentationCommodities, we categorize such an action as COMPLIANCE.
                List<ReasonCommodity> congestedSegments = moveExplanation.getCongestion().getCongestedCommoditiesList().stream()
                        .map(commodityConverter::commodityIdToCommodityTypeAndSlot)
                        .map(p -> p.first)
                        .filter(ct -> ct.getType() == CommodityDTO.CommodityType.SEGMENTATION_VALUE)
                        .map(commType2ReasonCommodity())
                        .collect(Collectors.toList());
                if (!congestedSegments.isEmpty()) {
                    changeProviderExplanation = ChangeProviderExplanation.newBuilder()
                            .setCompliance(ChangeProviderExplanation.Compliance.newBuilder()
                            .addAllMissingCommodities(congestedSegments));
                    break;
                }
                // For cloud entities we create either an efficiency or congestion change explanation
                Optional<ChangeProviderExplanation.Builder> explanationFromTracker = changeExplanationFromTracker(moveTO, savings);
                ChangeProviderExplanation.Builder explanationFromM2 = ChangeProviderExplanation.newBuilder().setCongestion(
                        ChangeProviderExplanation.Congestion.newBuilder()
<<<<<<< HEAD
                        .addAllCongestedCommodities(
                                moveExplanation.getCongestion().getCongestedCommoditiesList().stream()
                                        .map(commodityConverter::commodityIdToCommodityTypeAndSlot)
                                        .map(commTypeAndSlot2ReasonCommodity(actionTargetId, moveTO.getSource()))
=======
                        .addAllCongestedCommodities(moveExplanation.getCongestion().getCongestedCommoditiesList().stream()
                                .map(commodityConverter::commodityIdToCommodityTypeAndSlot)
                                .map(commTypeAndSlot2ReasonCommodity(actionTargetId, moveTO.getSource()))
>>>>>>> f75efa5a
                                .collect(Collectors.toList()))
                        .build());
                changeProviderExplanation = explanationFromTracker.isPresent()
                        ? mergeM2AndTrackerExplanations(moveTO, explanationFromM2, explanationFromTracker.get())
                        : explanationFromM2;
                break;
            case EVACUATION:
                changeProviderExplanation = ChangeProviderExplanation.newBuilder()
                    .setEvacuation(ChangeProviderExplanation.Evacuation.newBuilder()
                        .setSuspendedEntity(moveExplanation.getEvacuation().getSuspendedTrader())
                        .build());
                break;
            case INITIALPLACEMENT:
                final ShoppingListInfo shoppingListInfo =
                    shoppingListOidToInfos.get(moveTO.getShoppingListToMove());
                // Create Evacuation instead of InitialPlacement
                // if the original supplier is in MAINTENANCE or FAILOVER state.
                if (shoppingListInfo.getSellerId() != null &&
                    projectedTopology.containsKey(shoppingListInfo.getSellerId()) &&
                    evacuationEntityState.contains(
                        projectedTopology.get(shoppingListInfo.getSellerId()).getEntity().getEntityState())) {
                    changeProviderExplanation = ChangeProviderExplanation.newBuilder()
                        .setEvacuation(ChangeProviderExplanation.Evacuation.newBuilder()
                            .setSuspendedEntity(shoppingListInfo.getSellerId())
                            .setIsAvailable(false)
                            .build());
                } else {
                    changeProviderExplanation = ChangeProviderExplanation.newBuilder()
                        .setInitialPlacement(ChangeProviderExplanation.InitialPlacement.getDefaultInstance());
                }
                break;
            case PERFORMANCE:
                // For cloud entities we explain create either an efficiency or congestion change
                // explanation
                changeProviderExplanation = changeExplanationFromTracker(moveTO, savings)
                    .orElse(ChangeProviderExplanation.newBuilder()
                        .setPerformance(ChangeProviderExplanation.Performance.getDefaultInstance()));
                break;
            default:
                logger.error("Unknown explanation case for move action: "
                        + moveExplanation.getExplanationTypeCase());
                changeProviderExplanation = ChangeProviderExplanation.getDefaultInstance().toBuilder();
                break;
        }
        changeProviderExplanation.setIsPrimaryChangeProviderExplanation(isPrimaryChangeExplanation);
        return changeProviderExplanation;
    }

    @Nonnull
    private Optional<ChangeProviderExplanation.Builder> changeExplanationFromTracker(
            @Nonnull final MoveTO moveTO, @Nonnull final CalculatedSavings savings) {
        ShoppingListInfo slInfo = shoppingListOidToInfos.get(moveTO.getShoppingListToMove());
        final long actionTargetId = slInfo.getCollapsedBuyerId().orElse(slInfo.getBuyerId());
        long sellerId = slInfo.getSellerId();
        Optional<ChangeProviderExplanation.Builder> explanation =
                //Check if this SE has congested commodities pre-stored.
                Optional.ofNullable(getCongestedExplanationFromTracker(actionTargetId, sellerId)
                        //If this SE is cloud and has RI change.
                .orElseGet(() -> getRIIncreaseExplanation(actionTargetId, moveTO)
                        //If this SE has underutilized commodities pre-stored.
                        .orElseGet(() -> getUndertilizedExplanationFromTracker(actionTargetId, sellerId)
                                //Get from savings
                                .orElseGet(() -> getExplanationFromSaving(buyerId,moveTO,savings)
                                        //Default move explanation
                                        .orElseGet(() -> getDefaultExplanationForCloud(actionTargetId, moveTO).orElse(null)
                        )))));
        return explanation;
    }

    private Optional<ChangeProviderExplanation.Builder> getCongestedExplanationFromTracker(long actionTargetId, long sellerId) {
        Set<CommodityType> congestedCommodityTypes = commoditiesResizeTracker.getCongestedCommodityTypes(actionTargetId, sellerId);
        if (congestedCommodityTypes != null && !congestedCommodityTypes.isEmpty()) {
            Congestion.Builder congestionBuilder = ChangeProviderExplanation.Congestion.newBuilder()
                    .addAllCongestedCommodities(commTypes2ReasonCommodities(congestedCommodityTypes));
            logger.debug("CongestedCommodities from tracker for buyer:{}, seller: {} : [{}]",
                    actionTargetId, sellerId,
                    congestedCommodityTypes.stream().map(type -> type.toString()).collect(Collectors.joining()));
            return Optional.of(ChangeProviderExplanation.newBuilder().setCongestion(
                    congestionBuilder));
        }
        return Optional.empty();
    }

    private Optional<ChangeProviderExplanation.Builder> getUndertilizedExplanationFromTracker(long actionTargetId, long sellerId) {
        Set<CommodityType> underutilizedCommodityTypes = commoditiesResizeTracker.getUnderutilizedCommodityTypes(actionTargetId, sellerId);
        if (!underutilizedCommodityTypes.isEmpty()) {
            Efficiency.Builder efficiencyBuilder = ChangeProviderExplanation.Efficiency.newBuilder()
                    .addAllUnderUtilizedCommodities(commTypes2ReasonCommodities(underutilizedCommodityTypes));
            logger.debug("CongestedCommodities from tracker for buyer:{}, seller: {} : [{}]",
                    actionTargetId, sellerId,
                    underutilizedCommodityTypes.stream().map(type -> type.toString()).collect(Collectors.joining()));
            return Optional.of(ChangeProviderExplanation.newBuilder().setEfficiency(
                                efficiencyBuilder));
        }
        return Optional.empty();
    }

    private Optional<ChangeProviderExplanation.Builder> getRIIncreaseExplanation(long id, @Nonnull final MoveTO moveTO) {
        if (cloudTc.isMarketTier(moveTO.getSource())
                && cloudTc.isMarketTier(moveTO.getDestination())
                && TopologyDTOUtil.isPrimaryTierEntityType(cloudTc.getMarketTier(moveTO.getDestination()).getTier().getEntityType())
                && didRiCoverageIncrease(id)) {
            Efficiency.Builder efficiencyBuilder = ChangeProviderExplanation.Efficiency.newBuilder()
                    .setIsRiCoverageIncreased(true);
            return Optional.of(ChangeProviderExplanation.newBuilder().setEfficiency(
                    efficiencyBuilder));
        }
        return Optional.empty();
    }

    private Optional<ChangeProviderExplanation.Builder> getExplanationFromSaving(
            final long id, @Nonnull final MoveTO moveTO, @Nonnull final CalculatedSavings savings) {
        if (savings.savingsAmount.getValue() > 0) {
            return Optional.of(ChangeProviderExplanation.newBuilder().setEfficiency(
                    Efficiency.newBuilder().setIsWastedCost(true)));
            } else {
                logger.error("Could not explain cloud scale action. MoveTO = {} .Action target oid = {}",
                    moveTO, id);
        }
        return Optional.empty();
    }

    private Optional<ChangeProviderExplanation.Builder> getDefaultExplanationForCloud(long id, @Nonnull final MoveTO moveTO) {
        if (cloudTc.isMarketTier(moveTO.getSource())
                && cloudTc.isMarketTier(moveTO.getDestination())) {
            logger.error("Could not explain cloud scale action. MoveTO = {} .Entity oid = {}", moveTO, id);
            return Optional.of(ChangeProviderExplanation.newBuilder().setEfficiency(
                    Efficiency.getDefaultInstance()));
        }
        return Optional.empty();
    }

    /**
     * Merge the tracker explanation into the m2 congestion explanation.
     * If exp2 is congestion, then merge them.
     * If exp2 is efficiency and has different commodity as exp1, keep only the different commodity in exp1.
     * If exp2 is efficiency and has the same commodity as exp1, use exp2.
     * If exp2 is efficiency but has no commodity, it is efficiency for other reason(Ri, saving, etc) keep the result as efficiency then.
     * eg, exp1: congestion [PoolCPU, PoolMem, ImageMem, ImageCPU], exp2: congestion [ImageMem, ImageCPU] -> congestion[PoolCPU, PoolMem, ImageMem, ImageCPU]
     * exp1: congestion [PoolCPU, PoolMem, ImageMem, ImageCPU], exp2: efficiency [ImageMem, ImageCPU] -> congestion[PoolCPU, PoolMem]
     * exp1: congestion [ImageMem, ImageCPU], exp2: [ImageMem, ImageCPU] -> efficiency[ImageMem, ImageCPU]
     *
     * @param moveTO The moveTO to interpret.
     * @param m2Explanation A congestion explanation
     * @param trackerExplanation A congestion or underutilized explanation.
     * @return The merged explanation
     */
    @Nonnull
    private ChangeProviderExplanation.Builder mergeM2AndTrackerExplanations(
            @Nonnull MoveTO moveTO, @Nonnull ChangeProviderExplanation.Builder m2Explanation, @Nonnull ChangeProviderExplanation.Builder trackerExplanation) {
        //For cloud resizing we ignore m2 explanation
        if (cloudTc.isMarketTier(moveTO.getSource()) && cloudTc.isMarketTier(moveTO.getDestination())) {
            return trackerExplanation;
        }
        if (m2Explanation.getCongestion() != null) {
            Set<ReasonCommodity> mergedCommodities = new HashSet<ReasonCommodity>(
                    m2Explanation.getCongestion().getCongestedCommoditiesList());
            if (trackerExplanation.getCongestion() != null) {
                List<ReasonCommodity> trackerCongestedCommodities = trackerExplanation.getCongestion().getCongestedCommoditiesList();
                if (trackerCongestedCommodities != null && !trackerCongestedCommodities.isEmpty()) {
                    mergedCommodities.addAll(trackerCongestedCommodities);
                    return ChangeProviderExplanation.newBuilder().setCongestion(
                        ChangeProviderExplanation.Congestion.newBuilder()
                                .addAllCongestedCommodities(mergedCommodities));
                }
            }
            if (trackerExplanation.getEfficiency() != null) {
                List<ReasonCommodity> exp2UnderutilizedCommodities = trackerExplanation.getEfficiency().getUnderUtilizedCommoditiesList();
                if (exp2UnderutilizedCommodities != null && !exp2UnderutilizedCommodities.isEmpty()) {
                    mergedCommodities.removeAll(exp2UnderutilizedCommodities);
                    if (mergedCommodities.isEmpty()) {
                        return trackerExplanation;
                    }
                    return ChangeProviderExplanation.newBuilder().setCongestion(
                        ChangeProviderExplanation.Congestion.newBuilder()
                                .addAllCongestedCommodities(mergedCommodities));
                }
            }
        }
        return trackerExplanation;
    }

    /**
     * Check if RI coverage increased for entity.
     * Get the original number of coupons covered from the original EntityReservedInstanceCoverage
     * Get the projected number of coupons covered from the projected EntityReservedInstanceCoverage
     * The RI coverage for the entity increased if the projected coupons covered is greater than
     * the original coupons covered.
     *
     * @param entityId id of entity for which ri coverage increase is to be checked
     * @return true if the RI coverage increased. False otherwise.
     */
    private boolean didRiCoverageIncrease(long entityId) {
        double projectedCouponsCovered = 0;
        double originalCouponsCovered = 0;
        EntityReservedInstanceCoverage projectedCoverage = projectedRICoverageCalculator
            .getProjectedRICoverageForEntity(entityId);
        if (projectedCoverage != null && !projectedCoverage.getCouponsCoveredByRiMap().isEmpty()) {
            projectedCouponsCovered = projectedCoverage
                .getCouponsCoveredByRiMap().values().stream().reduce(0.0, Double::sum);
        }
        Optional<EntityReservedInstanceCoverage> originalCoverage = cloudTc.getRiCoverageForEntity(entityId);
        if (originalCoverage.isPresent() && !originalCoverage.get().getCouponsCoveredByRiMap().isEmpty()) {
            originalCouponsCovered = originalCoverage.get()
                .getCouponsCoveredByRiMap().values().stream().reduce(0.0, Double::sum);
        }
        return projectedCouponsCovered > originalCouponsCovered;
    }

    private ActionEntity createActionTargetEntity(@Nonnull ShoppingListInfo shoppingListInfo,
                                                  @Nonnull final Map<Long, ProjectedTopologyEntity> projectedTopology) {
        final long targetEntityId = shoppingListInfo.getCollapsedBuyerId().orElse(shoppingListInfo.getBuyerId());
        return createActionEntity(targetEntityId, projectedTopology);
    }

    private ActionEntity createActionEntity(final long id,
                            @Nonnull final Map<Long, ProjectedTopologyEntity> projectedTopology) {
        final TopologyEntityDTO projectedEntity = projectedTopology.get(id).getEntity();
        return ActionEntity.newBuilder()
                .setId(id)
                .setType(projectedEntity.getEntityType())
                .setEnvironmentType(projectedEntity.getEnvironmentType())
                .build();
    }

    private static Function<CommodityType, ReasonCommodity> commType2ReasonCommodity() {
        return ct -> ReasonCommodity.newBuilder().setCommodityType(ct).build();
    }

    private Function<Pair<CommodityType, Optional<Integer>>, ReasonCommodity>
        commTypeAndSlot2ReasonCommodity(final long buyer, final long source) {
        return ct -> {
            final CommodityType commType = ct.first;
            final Optional<Integer> slot = ct.second;
            final ReasonCommodity.Builder builder = ReasonCommodity.newBuilder().setCommodityType(commType);
            slot.ifPresent(sl -> builder.setTimeSlot(TimeSlotReasonInformation.newBuilder()
                .setSlot(sl)
                .setTotalSlotNumber(getTotalTimeSlotNumber(commType, buyer, source))
                .build()));
            return builder.build();
        };
    }

    private static Collection<ReasonCommodity>
            commTypes2ReasonCommodities(Collection<CommodityType> types) {
        return types.stream().map(commType2ReasonCommodity()).collect(Collectors.toList());
    }

    /**
     * Get total number of time slots for time slot commodity.
     *
     * @param commodityType Time slot {@link CommodityType}
     * @param buyer Buyer Id
     * @param moveSource Move source ID
     * @return Total number of time slots, or 0 if cannot be determined
     */
    private int getTotalTimeSlotNumber(@Nonnull final CommodityType commodityType,
            final long buyer, final long moveSource) {
        final TopologyEntityDTO origTopology = originalTopology.get(buyer);
        if (null == origTopology) {
            logger.error("No originalTopology value found for key {}", () -> moveSource);
            return 0;
        }
        final CommoditiesBoughtFromProvider commoditiesBoughtFromProvider =
            origTopology.getCommoditiesBoughtFromProvidersList().stream()
                .filter(e -> moveSource == e.getProviderId()).findFirst().orElse(null);
        if (commoditiesBoughtFromProvider == null) {
            logger.error("No commodities bought found for provider {}", () -> moveSource);
            return 0;
        }
        final CommodityBoughtDTO commodityBought = commoditiesBoughtFromProvider.getCommodityBoughtList()
            .stream().filter(e -> commodityType.getType() == (e.getCommodityType().getType()))
            .findFirst().orElse(null);
        if (commodityBought == null) {
            logger.error("No CommodityBoughtDTO found for commodity type {}, entity id {}",
                () -> commodityType, () -> moveSource);
            return 0;
        }
        if (commodityBought.hasHistoricalUsed() && commodityBought.getHistoricalUsed().getTimeSlotCount() > 0) {
            return commodityBought.getHistoricalUsed().getTimeSlotCount();
        } else {
            logger.error("No timeslots found for commodity type {}, entity id {}",
                () -> commodityType, () -> moveSource);
            return 0;
        }
    }

    /**
     * Get the original providerId of a buyer.
     *
     * @param providerId a topology entity oid or a market generated providerId
     * @param buyerId the buyerId
     * @param originalCloudTopology the original {@link CloudTopology}
     * @return the original providerId
     */
    private Optional<Long> getOriginalProviderId(
            final long providerId, final long buyerId,
            @Nonnull final CloudTopology<TopologyEntityDTO> originalCloudTopology) {
        if (cloudTc.isMarketTier(providerId)) {
            final MarketTier marketTier = cloudTc.getMarketTier(providerId);
            if (marketTier == null) {
                return Optional.empty();
            }

            long originalProviderId = marketTier.getTier().getOid();
            if (marketTier.hasRIDiscount()) {
                // RIDiscountedMarketTiers can represent multiple tiers in case of instance size
                // flexible RIs. So we cannot directly pick up the tier from RIDiscountedTier.
                // If the destination is an RIDiscountedMarketTier, it means we are looking for
                // the primary tier. We can fetch this information from the original cloud topology.
                originalProviderId = originalCloudTopology.getPrimaryTier(buyerId).get().getOid();
            }
            return Optional.of(originalProviderId);
        }
        return Optional.of(providerId);
    }


    /**
     * Class that wraps a savings amount to model a savings number that was actually
     * calculated, as opposed to {@link com.vmturbo.market.topology.conversions.ActionInterpreter.NoSavings}
     * which models when we could not calculate any savings for an entity.
     */
    @Immutable
    static class CalculatedSavings {
        public final TraxNumber savingsAmount;

        CalculatedSavings(@Nonnull final TraxNumber savingsAmount) {
            this.savingsAmount = savingsAmount;
        }

        /**
         * Apply the savings to an action by setting the action's savingsPerHour
         * field.
         *
         * @param action The action to apply the savings to.
         */
        public void applySavingsToAction(@Nonnull final Action.Builder action) {
            action.setSavingsPerHour(CurrencyAmount.newBuilder()
                .setAmount(savingsAmount.getValue()));
        }

        /**
         * Whether the calculated savings actually has any savings. Note that even zero savings,
         * when it is calculated as opposed to unavailable due to being {@link NoSavings},
         * will still return true here.
         *
         * @return Whether the calculated savings actually has any savings.
         */
        public boolean hasSavings() {
            return true;
        }
    }

    /**
     * Models a situation where we could not actually calculate a savings amount.
     */
    @Immutable
    static class NoSavings extends CalculatedSavings {
        /**
         * Create a new {@link NoSavings} object. Note that we cannot have a helper that
         * creates the {@link TraxNumber} for the caller because then the call site in the logs
         * for the {@link TraxNumber} creation would be our factory method, not the line calling
         * the factory method.
         *
         * @param savingsAmount The amount saved. Should be zero.
         */
        NoSavings(@Nonnull final TraxNumber savingsAmount) {
            super(savingsAmount);

            Preconditions.checkArgument(savingsAmount.valueEquals(0),
                "No Savings must have a zero savings amount");
        }

        /**
         * Do not apply {@link NoSavings} to actions.
         *
         * @param action The action to apply the savings to.
         */
        @Override
        public void applySavingsToAction(@Nonnull final Action.Builder action) {

        }

        /**
         * {@link NoSavings} never has any savings.
         *
         * @return false
         */
        @Override
        public boolean hasSavings() {
            return false;
        }
    }
}<|MERGE_RESOLUTION|>--- conflicted
+++ resolved
@@ -114,12 +114,8 @@
     private final ProjectedRICoverageCalculator projectedRICoverageCalculator;
     private static final Set<EntityState> evacuationEntityState =
         EnumSet.of(EntityState.MAINTENANCE, EntityState.FAILOVER);
-<<<<<<< HEAD
     private static final Set<Integer> TRANSLATE_MOVE_TO_SCALE_PROVIDER_TYPE =
             ImmutableSet.of(EntityType.STORAGE_TIER_VALUE, EntityType.DATABASE_TIER_VALUE);
-=======
-    private static final Set<Integer> TRANSLATE_MOVE_TO_SCALE_PROVIDER_TYPE = ImmutableSet.of(EntityType.STORAGE_TIER_VALUE);
->>>>>>> f75efa5a
     private final CommodityIndex commodityIndex;
     private final Map<Long, AtomicInteger> provisionActionTracker = new HashMap<>();
     /**
@@ -127,22 +123,6 @@
      * in certain cases like cloud migration.
      */
     private final Function<MoveTO, Boolean> complianceExplanationOverride;
-
-    /**
-     * Comparator used to sort the resizeInfo list so StorageAmount resizeInfo comes first,
-     * and StorageAccess comes second, and then others(IO_Throughput).
-     */
-    private static final Comparator<ResizeInfo> RESIZEINFO_LIST_COMPARATOR =
-            Comparator.comparingInt(resizeInfo -> {
-                final int resizeInfoCommType = resizeInfo.getCommodityType().getType();
-                if (resizeInfoCommType == CommodityDTO.CommodityType.STORAGE_AMOUNT_VALUE) {
-                    return 0;
-                } else if (resizeInfoCommType == CommodityDTO.CommodityType.STORAGE_ACCESS_VALUE) {
-                    return 1;
-                } else {
-                    return 2;
-                }
-            });
 
     /**
      * Comparator used to sort the resizeInfo list so StorageAmount resizeInfo comes first,
@@ -207,7 +187,6 @@
         List<Action> actionList = new ArrayList<>();
         try {
             final Action.Builder action;
-<<<<<<< HEAD
             final boolean translateMoveToScale = translateMoveToScale(actionTO);
             try (TraxContext traxContext = Trax.track("SAVINGS", actionTO.getActionTypeCase().name())) {
                 savings = calculateActionSavings(actionTO,
@@ -234,11 +213,6 @@
 
             final ActionInfo.Builder infoBuilder = ActionInfo.newBuilder();
 
-            switch (actionTO.getActionTypeCase()) {
-                case MOVE:
-                    if (translateMoveToScale) {
-                        infoBuilder.setScale(interpretScaleAction(actionTO.getMove(), projectedTopology, originalCloudTopology));
-=======
             switch (actionTO.getActionTypeCase()) {
                 case MOVE:
                     action = createAction(actionTO, projectedTopology,
@@ -248,7 +222,6 @@
                         action.getInfoBuilder().setScale(interpretScaleAction(actionTO.getMove(),
                                 projectedTopology, originalCloudTopology));
                         actionList.add(action.build());
->>>>>>> f75efa5a
                         break;
                     }
                     Optional<ActionDTO.Move> move = interpretMoveAction(
@@ -510,15 +483,10 @@
     private TopologyEntityDTO getTopologyEntityMoving(MoveTO move) {
         final ShoppingListInfo shoppingListInfo =
                 shoppingListOidToInfos.get(move.getShoppingListToMove());
-<<<<<<< HEAD
-        long entityMovingId = shoppingListInfo.getCollapsedBuyerId()
-                .orElse(shoppingListInfo.getBuyerId());
-=======
         long entityMovingId = shoppingListInfo.getResourceId().orElse(shoppingListInfo.getBuyerId());
         if (shoppingListInfo.getCollapsedBuyerId().isPresent()) {
             entityMovingId = shoppingListInfo.getCollapsedBuyerId().get();
         }
->>>>>>> f75efa5a
         return originalTopology.get(entityMovingId);
     }
 
@@ -1105,13 +1073,9 @@
                             .orElseThrow(() -> new IllegalArgumentException(
                                     "Resize commodity can't be converted to topology commodity format! "
                                             + commodityContext.getSpecification()));
-<<<<<<< HEAD
-            final float factor = calculateFactorForStorageAmount(topologyCommodityType.getType(),actionTargetEntity.getType());
-=======
             final long factor = (topologyCommodityType.getType() == CommodityDTO.CommodityType.STORAGE_AMOUNT_VALUE
                     && actionTargetEntity.getType() == EntityType.VIRTUAL_VOLUME_VALUE) ? Units.KBYTE : 1;
 
->>>>>>> f75efa5a
             resizeInfoList.add(ResizeInfo.newBuilder()
                     .setCommodityType(topologyCommodityType)
                     .setOldCapacity(commodityContext.getOldCapacity() * factor)
@@ -1409,16 +1373,9 @@
                 Optional<ChangeProviderExplanation.Builder> explanationFromTracker = changeExplanationFromTracker(moveTO, savings);
                 ChangeProviderExplanation.Builder explanationFromM2 = ChangeProviderExplanation.newBuilder().setCongestion(
                         ChangeProviderExplanation.Congestion.newBuilder()
-<<<<<<< HEAD
-                        .addAllCongestedCommodities(
-                                moveExplanation.getCongestion().getCongestedCommoditiesList().stream()
-                                        .map(commodityConverter::commodityIdToCommodityTypeAndSlot)
-                                        .map(commTypeAndSlot2ReasonCommodity(actionTargetId, moveTO.getSource()))
-=======
                         .addAllCongestedCommodities(moveExplanation.getCongestion().getCongestedCommoditiesList().stream()
                                 .map(commodityConverter::commodityIdToCommodityTypeAndSlot)
                                 .map(commTypeAndSlot2ReasonCommodity(actionTargetId, moveTO.getSource()))
->>>>>>> f75efa5a
                                 .collect(Collectors.toList()))
                         .build());
                 changeProviderExplanation = explanationFromTracker.isPresent()
