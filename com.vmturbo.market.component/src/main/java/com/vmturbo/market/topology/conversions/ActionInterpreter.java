package com.vmturbo.market.topology.conversions;

import static com.vmturbo.trax.Trax.trax;

import java.util.ArrayList;
import java.util.Collection;
import java.util.Comparator;
import java.util.EnumSet;
import java.util.HashMap;
import java.util.HashSet;
import java.util.List;
import java.util.Map;
import java.util.Optional;
import java.util.Set;
import java.util.concurrent.atomic.AtomicInteger;
import java.util.function.Function;
import java.util.function.Supplier;
import java.util.stream.Collectors;
import java.util.stream.Stream;

import javax.annotation.Nonnull;
import javax.annotation.Nullable;
import javax.annotation.concurrent.Immutable;

import com.google.common.base.Preconditions;
import com.google.common.collect.ImmutableSet;
import com.google.common.collect.Sets;

import org.apache.logging.log4j.LogManager;
import org.apache.logging.log4j.Logger;
import org.springframework.util.CollectionUtils;

import com.vmturbo.common.protobuf.action.ActionDTO;
import com.vmturbo.common.protobuf.action.ActionDTO.Action;
import com.vmturbo.common.protobuf.action.ActionDTO.ActionEntity;
import com.vmturbo.common.protobuf.action.ActionDTO.ActionInfo;
import com.vmturbo.common.protobuf.action.ActionDTO.ChangeProvider;
import com.vmturbo.common.protobuf.action.ActionDTO.Explanation;
import com.vmturbo.common.protobuf.action.ActionDTO.Explanation.ActivateExplanation;
import com.vmturbo.common.protobuf.action.ActionDTO.Explanation.ChangeProviderExplanation;
import com.vmturbo.common.protobuf.action.ActionDTO.Explanation.ChangeProviderExplanation.Compliance;
import com.vmturbo.common.protobuf.action.ActionDTO.Explanation.ChangeProviderExplanation.Congestion;
import com.vmturbo.common.protobuf.action.ActionDTO.Explanation.ChangeProviderExplanation.Efficiency;
import com.vmturbo.common.protobuf.action.ActionDTO.Explanation.MoveExplanation;
import com.vmturbo.common.protobuf.action.ActionDTO.Explanation.ProvisionExplanation;
import com.vmturbo.common.protobuf.action.ActionDTO.Explanation.ProvisionExplanation.ProvisionByDemandExplanation;
import com.vmturbo.common.protobuf.action.ActionDTO.Explanation.ProvisionExplanation.ProvisionBySupplyExplanation;
import com.vmturbo.common.protobuf.action.ActionDTO.Explanation.ReasonCommodity;
import com.vmturbo.common.protobuf.action.ActionDTO.Explanation.ReasonCommodity.TimeSlotReasonInformation;
import com.vmturbo.common.protobuf.action.ActionDTO.Explanation.ReconfigureExplanation;
import com.vmturbo.common.protobuf.action.ActionDTO.Explanation.ResizeExplanation;
import com.vmturbo.common.protobuf.action.ActionDTO.Explanation.ScaleExplanation;
import com.vmturbo.common.protobuf.action.ActionDTO.ResizeInfo;
import com.vmturbo.common.protobuf.action.ActionDTOUtil;
import com.vmturbo.common.protobuf.cost.Cost.CostCategory;
import com.vmturbo.common.protobuf.cost.Cost.EntityReservedInstanceCoverage;
import com.vmturbo.common.protobuf.topology.TopologyDTO.CommodityAttribute;
import com.vmturbo.common.protobuf.topology.TopologyDTO.CommodityBoughtDTO;
import com.vmturbo.common.protobuf.topology.TopologyDTO.CommoditySoldDTO;
import com.vmturbo.common.protobuf.topology.TopologyDTO.CommodityType;
import com.vmturbo.common.protobuf.topology.TopologyDTO.EntityState;
import com.vmturbo.common.protobuf.topology.TopologyDTO.ProjectedTopologyEntity;
import com.vmturbo.common.protobuf.topology.TopologyDTO.TopologyEntityDTO;
import com.vmturbo.common.protobuf.topology.TopologyDTO.TopologyEntityDTO.CommoditiesBoughtFromProvider;
import com.vmturbo.common.protobuf.topology.TopologyDTOUtil;
import com.vmturbo.commons.Pair;
import com.vmturbo.commons.Units;
import com.vmturbo.commons.idgen.IdentityGenerator;
import com.vmturbo.cost.calculation.integration.CloudTopology;
import com.vmturbo.cost.calculation.journal.CostJournal;
import com.vmturbo.cost.calculation.journal.CostJournal.CostSourceFilter;
import com.vmturbo.cost.calculation.topology.TopologyCostCalculator;
import com.vmturbo.market.topology.MarketTier;
import com.vmturbo.market.topology.SingleRegionMarketTier;
import com.vmturbo.platform.analysis.protobuf.ActionDTOs;
import com.vmturbo.platform.analysis.protobuf.ActionDTOs.ActionTO;
import com.vmturbo.platform.analysis.protobuf.ActionDTOs.ActivateTO;
import com.vmturbo.platform.analysis.protobuf.ActionDTOs.CompoundMoveTO;
import com.vmturbo.platform.analysis.protobuf.ActionDTOs.DeactivateTO;
import com.vmturbo.platform.analysis.protobuf.ActionDTOs.MoveTO;
import com.vmturbo.platform.analysis.protobuf.ActionDTOs.MoveTO.CommodityContext;
import com.vmturbo.platform.analysis.protobuf.ActionDTOs.ProvisionByDemandTO;
import com.vmturbo.platform.analysis.protobuf.ActionDTOs.ProvisionBySupplyTO;
import com.vmturbo.platform.analysis.protobuf.ActionDTOs.ReconfigureTO;
import com.vmturbo.platform.analysis.protobuf.ActionDTOs.ResizeTO;
import com.vmturbo.platform.analysis.protobuf.ActionDTOs.ResizeTriggerTraderTO;
import com.vmturbo.platform.analysis.protobuf.CommodityDTOs.CommoditySoldTO;
import com.vmturbo.platform.analysis.protobuf.CommodityDTOs.CommoditySpecificationTO;
import com.vmturbo.platform.analysis.protobuf.EconomyDTOs;
import com.vmturbo.platform.analysis.protobuf.EconomyDTOs.TraderTO;
import com.vmturbo.platform.common.dto.CommonDTO.CommodityDTO;
import com.vmturbo.platform.common.dto.CommonDTO.EntityDTO.EntityType;
import com.vmturbo.platform.sdk.common.CloudCostDTO.CurrencyAmount;
import com.vmturbo.trax.Trax;
import com.vmturbo.trax.TraxCollectors;
import com.vmturbo.trax.TraxConfiguration.TraxContext;
import com.vmturbo.trax.TraxNumber;

/**
 * This class has methods which interpret {@link ActionTO} to {@link Action}
 */
public class ActionInterpreter {
    private static final Logger logger = LogManager.getLogger();
    private final CommodityConverter commodityConverter;
    private final Map<Long, ShoppingListInfo> shoppingListOidToInfos;
    private final CloudTopologyConverter cloudTc;
    private final Map<Long, TopologyEntityDTO> originalTopology;
    private final Map<Long, EconomyDTOs.TraderTO> oidToProjectedTraderTOMap;
    private final CommoditiesResizeTracker commoditiesResizeTracker;
    private final TierExcluder tierExcluder;
    private final ProjectedRICoverageCalculator projectedRICoverageCalculator;
    private static final Set<EntityState> evacuationEntityState =
        EnumSet.of(EntityState.MAINTENANCE, EntityState.FAILOVER);
    private static final Set<Integer> TRANSLATE_MOVE_TO_SCALE_PROVIDER_TYPE =
            ImmutableSet.of(EntityType.STORAGE_TIER_VALUE, EntityType.DATABASE_TIER_VALUE);
    private final CommodityIndex commodityIndex;
    private final Map<Long, AtomicInteger> provisionActionTracker = new HashMap<>();

    /**
     * Comparator used to sort the resizeInfo list so StorageAmount resizeInfo comes first,
     * and StorageAccess comes second, and then others(IO_Throughput).
     */
    private static final Comparator<ResizeInfo> RESIZEINFO_LIST_COMPARATOR =
            Comparator.comparingInt(resizeInfo -> {
                final int resizeInfoCommType = resizeInfo.getCommodityType().getType();
                if (resizeInfoCommType == CommodityDTO.CommodityType.STORAGE_AMOUNT_VALUE) {
                    return 0;
                } else if (resizeInfoCommType == CommodityDTO.CommodityType.STORAGE_ACCESS_VALUE) {
                    return 1;
                } else {
                    return 2;
                }
            });

    ActionInterpreter(@Nonnull final CommodityConverter commodityConverter,
                      @Nonnull final Map<Long, ShoppingListInfo> shoppingListOidToInfos,
                      @Nonnull final CloudTopologyConverter cloudTc, Map<Long, TopologyEntityDTO> originalTopology,
                      @Nonnull final Map<Long, EconomyDTOs.TraderTO> oidToTraderTOMap,
                      @Nonnull final CommoditiesResizeTracker commoditiesResizeTracker,
                      @Nonnull final ProjectedRICoverageCalculator projectedRICoverageCalculator,
                      @Nonnull final TierExcluder tierExcluder,
                      @Nonnull final Supplier<CommodityIndex> commodityIndexSupplier) {
        this.commodityConverter = commodityConverter;
        this.shoppingListOidToInfos = shoppingListOidToInfos;
        this.cloudTc = cloudTc;
        this.originalTopology = originalTopology;
        this.oidToProjectedTraderTOMap = oidToTraderTOMap;
        this.commoditiesResizeTracker = commoditiesResizeTracker;
        this.projectedRICoverageCalculator = projectedRICoverageCalculator;
        this.tierExcluder = tierExcluder;
        this.commodityIndex = commodityIndexSupplier.get();
    }

    /**
     * Interpret the market-specific {@link ActionTO} as a topology-specific {@link Action} proto
     * for use by the rest of the system.
     *
     * It is vital to use the same {@link TopologyConverter} that converted
     * the topology into market-specific objects
     * to interpret the resulting actions in a way that makes sense.
     *
     * @param actionTO An {@link ActionTO} describing an action recommendation
     *                 generated by the market.
     * @param projectedTopology The projected topology entities, by id. The entities involved
     *                       in the action are expected to be in this map.
     * @param originalCloudTopology The original {@link CloudTopology}
     * @param projectedCosts The original {@link CloudTopology}
     * @param topologyCostCalculator The {@link TopologyCostCalculator} used to calculate costs
     * @return The {@link Action} describing the recommendation in a topology-specific way.
     */
    @Nonnull
    Optional<Action> interpretAction(@Nonnull final ActionTO actionTO,
                                     @Nonnull final Map<Long, ProjectedTopologyEntity> projectedTopology,
                                     @Nonnull CloudTopology<TopologyEntityDTO> originalCloudTopology,
                                     @Nonnull Map<Long, CostJournal<TopologyEntityDTO>> projectedCosts,
                                     @Nonnull TopologyCostCalculator topologyCostCalculator) {
        try {
            final CalculatedSavings savings;
            final Action.Builder action;
            final boolean translateMoveToScale = translateMoveToScale(actionTO);
            try (TraxContext traxContext = Trax.track("SAVINGS", actionTO.getActionTypeCase().name())) {
                savings = calculateActionSavings(actionTO,
                    originalCloudTopology, projectedCosts, topologyCostCalculator);

                // The action importance should never be infinite, as setImportance() will fail.
                action = Action.newBuilder()
                        // Assign a unique ID to each generated action.
                        .setId(IdentityGenerator.next())
                        .setDeprecatedImportance(actionTO.getImportance())
                        .setExplanation(interpretExplanation(actionTO, savings, projectedTopology, translateMoveToScale))
                        .setExecutable(!actionTO.getIsNotExecutable());
                savings.applySavingsToAction(action);

                if (traxContext.on()) {
                    logger.info("{} calculation stack for {} action {}:\n{}",
                        () -> savings.getClass().getSimpleName(),
                        () -> actionTO.getActionTypeCase().name(),
                        () -> Long.toString(action.getId()),
                        savings.savingsAmount::calculationStack);

                }
            }

            final ActionInfo.Builder infoBuilder = ActionInfo.newBuilder();

            switch (actionTO.getActionTypeCase()) {
                case MOVE:
                    if (translateMoveToScale) {
                        infoBuilder.setScale(interpretScaleAction(actionTO.getMove(), projectedTopology, originalCloudTopology));
                        break;
                    }
                    Optional<ActionDTO.Move> move = interpretMoveAction(
                            actionTO.getMove(), projectedTopology, originalCloudTopology);
                    if (move.isPresent()) {
                        infoBuilder.setMove(move.get());
                    } else {
                        return Optional.empty();
                    }
                    break;
                case COMPOUND_MOVE:
                    infoBuilder.setMove(interpretCompoundMoveAction(actionTO.getCompoundMove(),
                            projectedTopology, originalCloudTopology));
                    break;
                case RECONFIGURE:
                    infoBuilder.setReconfigure(interpretReconfigureAction(
                            actionTO.getReconfigure(), projectedTopology, originalCloudTopology));
                    break;
                case PROVISION_BY_SUPPLY:
                    infoBuilder.setProvision(interpretProvisionBySupply(
                            actionTO.getProvisionBySupply(), projectedTopology));
                    break;
                case PROVISION_BY_DEMAND:
                    infoBuilder.setProvision(interpretProvisionByDemand(
                            actionTO.getProvisionByDemand(), projectedTopology));
                    break;
                case RESIZE:
                    Optional<ActionDTO.Resize> resize = interpretResize(
                            actionTO.getResize(), projectedTopology);
                    if (resize.isPresent()) {
                        infoBuilder.setResize(resize.get());
                    } else {
                        return Optional.empty();
                    }
                    break;
                case ACTIVATE:
                    infoBuilder.setActivate(interpretActivate(
                            actionTO.getActivate(), projectedTopology));
                    break;
                case DEACTIVATE:
                    infoBuilder.setDeactivate(interpretDeactivate(
                            actionTO.getDeactivate(), projectedTopology));
                    break;
                default:
                    return Optional.empty();
            }

            action.setInfo(infoBuilder);

            return Optional.of(action.build());
        } catch (RuntimeException e) {
            logger.error("Unable to interpret actionTO " + actionTO + " due to: ", e);
            return Optional.empty();
        }
    }

    /**
     * Calculates savings per action. Savings is calculated as cost at source - the cost at
     * destination. The cost is only the on demand costs. RI Compute is not considered.
     *
     * @param actionTO The actionTO for which savings is to be calculated
     * @param originalCloudTopology the CloudTopology which came into Analysis
     * @param projectedCosts a map of the id of the entity to its projected costJournal
     * @param topologyCostCalculator the topology cost calculator used to calculate costs
     * @return The calculated savings for the action. Returns {@link NoSavings} if no
     *         savings could be calculated.
     */
    @Nonnull
    CalculatedSavings calculateActionSavings(@Nonnull final ActionTO actionTO,
            @Nonnull CloudTopology<TopologyEntityDTO> originalCloudTopology,
            @Nonnull Map<Long, CostJournal<TopologyEntityDTO>> projectedCosts,
            @Nonnull TopologyCostCalculator topologyCostCalculator) {
        switch (actionTO.getActionTypeCase()) {
            case MOVE:
                final MoveTO move = actionTO.getMove();
                final MarketTier destMarketTier = cloudTc.getMarketTier(move.getDestination());
                final MarketTier sourceMarketTier = cloudTc.getMarketTier(move.getSource());
                // Savings can be calculated if the destination is cloud
                if (destMarketTier != null) {
                    TopologyEntityDTO cloudEntityMoving = getTopologyEntityMoving(move);
                    if (cloudEntityMoving != null) {
                        final String entityTypeName = EntityType.forNumber(cloudEntityMoving.getEntityType()).name();
                        try (TraxContext traxContext = Trax.track("SAVINGS", cloudEntityMoving.getDisplayName(),
                            Long.toString(cloudEntityMoving.getOid()), entityTypeName,
                            actionTO.getActionTypeCase().name())) {
                            return calculateMoveSavings(originalCloudTopology,
                                projectedCosts, topologyCostCalculator, destMarketTier,
                                sourceMarketTier, cloudEntityMoving);
                        }
                    } else {
                        return new NoSavings(trax(0, "no moving entity"));
                    }
                } else {
                    return new NoSavings(trax(0, "no destination market tier for " + move.getDestination()));
                }
            default:
                return new NoSavings(trax(0, "No savings calculation for "
                    + actionTO.getActionTypeCase().name()));
        }

        // Do not have a return statement here. Ensure all cases in the switch return a value.
    }

    @Nonnull
    private CalculatedSavings calculateMoveSavings(@Nonnull CloudTopology<TopologyEntityDTO> originalCloudTopology,
                                                   @Nonnull Map<Long, CostJournal<TopologyEntityDTO>> projectedCosts,
                                                   @Nonnull TopologyCostCalculator topologyCostCalculator,
                                                   @Nonnull MarketTier destMarketTier,
                                                   @Nullable MarketTier sourceMarketTier,
                                                   @Nonnull TopologyEntityDTO cloudEntityMoving) {
        final CostJournal<TopologyEntityDTO> destCostJournal = projectedCosts
                .get(cloudEntityMoving.getOid());
        if (destCostJournal != null) {
            // Only the on demand costs are considered. RI Compute is not
            // considered. RI component is considered as 0 cost. Inside the market
            // also, RIs are considered as 0 cost. So it makes sense to be
            // consistent. But it can also be viewed from another perspective.
            // RI Compute has 2 components - upfront cost already paid to the
            // CSP and an hourly cost which is not yet paid. So the true savings
            // should consider the hourly cost and ignore the upfront cost.
            // Currently, both of these are clubbed into RI compute and
            // we cannot differentiate.
            TraxNumber onDemandDestCost = getOnDemandCostForMarketTier(
                    cloudEntityMoving, destMarketTier, destCostJournal);
            // Now get the source cost. Assume on prem source cost 0.
            final TraxNumber onDemandSourceCost;
            if (sourceMarketTier != null) {
                Optional<CostJournal<TopologyEntityDTO>> sourceCostJournal =
                        topologyCostCalculator.calculateCostForEntity(
                                originalCloudTopology, cloudEntityMoving);
                if (!sourceCostJournal.isPresent()) {
                    return new NoSavings(trax(0, "no source cost journal"));
                }
                onDemandSourceCost = getOnDemandCostForMarketTier(cloudEntityMoving,
                        sourceMarketTier, sourceCostJournal.get());
            } else {
                onDemandSourceCost = trax(0, "source on-prem");
            }

            final String savingsDescription = String.format("Savings for %s \"%s\" (%d)",
                EntityType.forNumber(cloudEntityMoving.getEntityType()).name(),
                cloudEntityMoving.getDisplayName(), cloudEntityMoving.getOid());
            final TraxNumber savings = onDemandSourceCost.minus(onDemandDestCost).compute(savingsDescription);
            logger.debug("{} to move from {} to {} is {}", savingsDescription,
                sourceMarketTier == null ? null : sourceMarketTier.getDisplayName(),
                destMarketTier.getDisplayName(), savings);
            return new CalculatedSavings(savings);
        } else {
            return new NoSavings(trax(0, "no destination cost journal"));
        }
    }

    @Nullable
    private TopologyEntityDTO getTopologyEntityMoving(MoveTO move) {
        final ShoppingListInfo shoppingListInfo =
                shoppingListOidToInfos.get(move.getShoppingListToMove());
        long entityMovingId = shoppingListInfo.getCollapsedBuyerId()
                .orElse(shoppingListInfo.getBuyerId());
        return originalTopology.get(entityMovingId);
    }

    /**
     * Gets the cost for the market tier. In case of a compute/database market tier, it returns the
     * sum of compute + license + ip costs. In case of a storage market tier, it returns the
     * storage cost.
     *
     * @param cloudEntityMoving the entity moving
     * @param marketTier the market tier for which total cost is desired
     * @param journal the cost journal
     * @return the total cost of the market tier
     */
    @Nonnull
    private TraxNumber getOnDemandCostForMarketTier(TopologyEntityDTO cloudEntityMoving,
                                                    MarketTier marketTier,
                                                    CostJournal<TopologyEntityDTO> journal) {
        final TraxNumber totalOnDemandCost;
        if (TopologyDTOUtil.isPrimaryTierEntityType(marketTier.getTier().getEntityType())) {

            // In determining on-demand costs for SCALE actions, the savings from buy RI actions
            // should be ignored. Therefore, we lookup the on-demand cost, ignoring savings
            // from CostSource.BUY_RI_DISCOUNT
            TraxNumber onDemandComputeCost = journal.getHourlyCostFilterEntries(
                    CostCategory.ON_DEMAND_COMPUTE,
                    CostSourceFilter.EXCLUDE_BUY_RI_DISCOUNT_FILTER);
            TraxNumber licenseCost = journal.getHourlyCostFilterEntries(
                    CostCategory.ON_DEMAND_LICENSE,
                    CostSourceFilter.EXCLUDE_BUY_RI_DISCOUNT_FILTER);
            TraxNumber reservedLicenseCost = journal.getHourlyCostFilterEntries(
                    CostCategory.RESERVED_LICENSE,
                    CostSourceFilter.EXCLUDE_BUY_RI_DISCOUNT_FILTER);
            TraxNumber ipCost = journal.getHourlyCostForCategory(CostCategory.IP);
            totalOnDemandCost = Stream.of(onDemandComputeCost, licenseCost, reservedLicenseCost, ipCost)
                .collect(TraxCollectors.sum(marketTier.getTier().getDisplayName() + " total cost"));
            logger.debug("Costs for {} on {} are -> on demand compute cost = {}, licenseCost = {}," +
                    " reservedLicenseCost = {}, ipCost = {}",
                    cloudEntityMoving.getDisplayName(), marketTier.getDisplayName(),
                    onDemandComputeCost, licenseCost, reservedLicenseCost, ipCost);
        } else {
            totalOnDemandCost = journal.getHourlyCostForCategory(CostCategory.STORAGE)
                .named(marketTier.getTier().getDisplayName() + " total cost");
            logger.debug("Costs for {} on {} are -> storage cost = {}",
                    cloudEntityMoving.getDisplayName(), marketTier.getDisplayName(), totalOnDemandCost);
        }
        return totalOnDemandCost;
    }

    @Nonnull
    private ActionDTO.Deactivate interpretDeactivate(@Nonnull final DeactivateTO deactivateTO,
                         @Nonnull final Map<Long, ProjectedTopologyEntity> projectedTopology) {
        final long entityId = deactivateTO.getTraderToDeactivate();
        final List<CommodityType> topologyCommodities =
                deactivateTO.getTriggeringBasketList().stream()
                        .map(commodityConverter::marketToTopologyCommodity)
                        .filter(Optional::isPresent)
                    .map(Optional::get)
                    .collect(Collectors.toList());
        return ActionDTO.Deactivate.newBuilder()
                .setTarget(createActionEntity(entityId, projectedTopology))
            .addAllTriggeringCommodities(topologyCommodities)
                .build();
    }

    /**
     * Convert the {@link CompoundMoveTO} recieved from M2 into a {@link ActionDTO.Move} action.
     * We do 2 things in this method:
     * 1. Create an action entity and set it as the target for the move
     * 2. Create change providers. Change providers specify the from and to of the move action.
     * Compound move can have multiple change providers.
     *
     * @param compoundMoveTO the input {@link CompoundMoveTO}
     * @param projectedTopology a map of entity id to its {@link ProjectedTopologyEntity}
     * @param originalCloudTopology The original cloud topology
     * @return {@link ActionDTO.Move} representing the compound move
     */
    @Nonnull
    private ActionDTO.Move interpretCompoundMoveAction(
            @Nonnull final CompoundMoveTO compoundMoveTO,
            @Nonnull final Map<Long, ProjectedTopologyEntity> projectedTopology,
            @Nonnull CloudTopology<TopologyEntityDTO> originalCloudTopology) {
        List<MoveTO> moves = compoundMoveTO.getMovesList();
        if (moves.isEmpty()) {
            throw new IllegalStateException(
                    "Market returned no moves in a COMPOUND_MOVE: " + compoundMoveTO);
        }
        Set<Long> targetIds = moves.stream()
                .map(MoveTO::getShoppingListToMove)
                .map(shoppingListOidToInfos::get)
                .map(ShoppingListInfo::getBuyerId)
                .collect(Collectors.toSet());
        if (targetIds.size() != 1) {
            throw new IllegalStateException(
                    (targetIds.isEmpty() ? "Empty target ID" : "Non-unique target IDs")
                            + " in COMPOUND_MOVE:" + compoundMoveTO);
        }
        Long targetOid = targetIds.iterator().next();

        return ActionDTO.Move.newBuilder()
            .setTarget(createActionEntity(
                targetIds.iterator().next(), projectedTopology))
            .addAllChanges(moves.stream()
                .map(move -> createChangeProviders(move, projectedTopology, originalCloudTopology, targetOid))
                .flatMap(List::stream)
                .collect(Collectors.toList()))
                .build();
    }

    private ActionDTO.Provision interpretProvisionByDemand(
            @Nonnull final ProvisionByDemandTO provisionByDemandTO,
            @Nonnull final Map<Long, ProjectedTopologyEntity> projectedTopology) {
        AtomicInteger index =
            provisionActionTracker.computeIfAbsent(provisionByDemandTO.getModelSeller(),
                id -> new AtomicInteger());

        return ActionDTO.Provision.newBuilder()
                .setEntityToClone(createActionEntity(
                    provisionByDemandTO.getModelSeller(), projectedTopology))
                .setProvisionedSeller(provisionByDemandTO.getProvisionedSeller())
                .setProvisionIndex(index.getAndIncrement())
                .build();
    }

    @Nonnull
    private ActionDTO.Provision interpretProvisionBySupply(
            @Nonnull final ProvisionBySupplyTO provisionBySupplyTO,
            @Nonnull final Map<Long, ProjectedTopologyEntity> projectedTopology) {
        AtomicInteger index =
            provisionActionTracker.computeIfAbsent(provisionBySupplyTO.getModelSeller(),
                id -> new AtomicInteger());

        return ActionDTO.Provision.newBuilder()
                .setEntityToClone(createActionEntity(
                        provisionBySupplyTO.getModelSeller(), projectedTopology))
                .setProvisionedSeller(provisionBySupplyTO.getProvisionedSeller())
                .setProvisionIndex(index.getAndIncrement())
                .build();
    }

    /**
     * Convert the {@link MoveTO} received from M2 into a {@link ActionDTO.Move} action.
     * We do 2 things in this method:
     * 1. Create an action entity and set it as the target for the move
     * 2. Create change providers. Change providers specify the from and to of the move action.
     * A single moveTO can have multiple change providers. Today this can happen in case of cloud
     * moves when a region and tier can change as part of the same moveTO.
     *
     * @param moveTO the input {@link MoveTO}
     * @param projectedTopology a map of entity id to the {@link ProjectedTopologyEntity}.
     * @param originalCloudTopology the original cloud topology
     * @return {@link ActionDTO.Move} representing the move
     */
    @Nonnull
    Optional<ActionDTO.Move> interpretMoveAction(@Nonnull final MoveTO moveTO,
                                       @Nonnull final Map<Long, ProjectedTopologyEntity> projectedTopology,
                                       @Nonnull CloudTopology<TopologyEntityDTO> originalCloudTopology) {
        final ShoppingListInfo shoppingList =
                shoppingListOidToInfos.get(moveTO.getShoppingListToMove());
        if (shoppingList == null) {
            throw new IllegalStateException(
                    "Market returned invalid shopping list for MOVE: " + moveTO);
        } else {
            MarketTier destination = cloudTc.getMarketTier(moveTO.getDestination());
            if (destination != null && destination.hasRIDiscount()) {
                logger.error("MoveTO for entity {} has RI {} as destination. This should not happen.",
                    shoppingList.buyerId, destination.getDisplayName());
                return Optional.empty();
            }
            List<ChangeProvider> changeProviderList = createChangeProviders(moveTO,
                    projectedTopology, originalCloudTopology, shoppingList.buyerId);
            if (!CollectionUtils.isEmpty(changeProviderList)) {
                ActionDTO.Move.Builder builder = ActionDTO.Move.newBuilder()
                        .setTarget(createActionEntity(shoppingList.buyerId, projectedTopology))
                        .addAllChanges(changeProviderList);
                if (moveTO.hasScalingGroupId()) {
                    builder.setScalingGroupId(moveTO.getScalingGroupId());
                }
                return Optional.of(builder.build());
            }
        }
        return Optional.empty();
    }

    /**
     * Convert the {@link MoveTO} received from M2 into a {@link ActionDTO.Scale} action -
     * Create an action entity and set it as the target for the Scale.
     * Create change providers. Change providers specify the from and to of the Scale action.
     * Create commodity resize info, which specify commodity change of the Scale action.
     *
     * @param moveTO the input {@link MoveTO}
     * @param projectedTopology a map of entity id to the {@link ProjectedTopologyEntity}.
     * @param originalCloudTopology the original cloud topology
     * @return {@link ActionDTO.Scale} representing the Scale
     */
    private ActionDTO.Scale interpretScaleAction(@Nonnull final MoveTO moveTO,
                                                 @Nonnull final Map<Long, ProjectedTopologyEntity> projectedTopology,
                                                 @Nonnull CloudTopology<TopologyEntityDTO> originalCloudTopology) {
        final ShoppingListInfo shoppingListInfo =
                shoppingListOidToInfos.get(moveTO.getShoppingListToMove());
        if (shoppingListInfo == null) {
            throw new IllegalStateException(
                    "Market returned invalid shopping list for MOVE: " + moveTO);
        }
        // Set action target entity.
        final ActionEntity actionTargetEntity = createActionTargetEntity(shoppingListInfo, projectedTopology);
        ActionDTO.Scale.Builder builder = ActionDTO.Scale.newBuilder().setTarget(actionTargetEntity);
        // Interpret provider change.
        List<ChangeProvider> changeProviderList = createChangeProviders(moveTO,
                projectedTopology, originalCloudTopology, shoppingListInfo.getBuyerId());
        if (!CollectionUtils.isEmpty(changeProviderList)) {
            builder.addAllChanges(changeProviderList);
        }
        // Interpret commodities change.
        List<ResizeInfo> resizeInfoList = createCommodityResizeInfo(moveTO, actionTargetEntity);
        if (!CollectionUtils.isEmpty(resizeInfoList)) {
            builder.addAllCommodityResizes(resizeInfoList);
        }
        return builder.build();
    }

    /**
     * Interpret a market generated reconfigure action.
     *
     * @param reconfigureTO  a {@link ReconfigureTO}
     * @param projectedTopology the projectedTopology
     * @param originalCloudTopology the originalCloudTopology
     * @return a {@link ActionDTO.Reconfigure}
     */
    @Nonnull
    private ActionDTO.Reconfigure interpretReconfigureAction(
            @Nonnull final ReconfigureTO reconfigureTO,
            @Nonnull final Map<Long, ProjectedTopologyEntity> projectedTopology,
            @Nonnull final CloudTopology<TopologyEntityDTO> originalCloudTopology) {
        final ShoppingListInfo shoppingList =
                shoppingListOidToInfos.get(reconfigureTO.getShoppingListToReconfigure());
        if (shoppingList == null) {
            throw new IllegalStateException(
                    "Market returned invalid shopping list for RECONFIGURE: " + reconfigureTO);
        } else {
            final ActionDTO.Reconfigure.Builder builder = ActionDTO.Reconfigure.newBuilder()
                    .setTarget(createActionEntity(shoppingList.getBuyerId(), projectedTopology));

            if (reconfigureTO.hasSource()) {
                Optional<Long> providerIdOptional = getOriginalProviderId(
                    reconfigureTO.getSource(), shoppingList.getBuyerId(), originalCloudTopology);
                providerIdOptional.ifPresent(providerId ->
                    builder.setSource(createActionEntity(providerId, projectedTopology)));
            }
            if (reconfigureTO.hasScalingGroupId()) {
                builder.setScalingGroupId(reconfigureTO.getScalingGroupId());
            }
            return builder.build();
        }
    }

    @Nonnull
    private Optional<ActionDTO.Resize> interpretResize(@Nonnull final ResizeTO resizeTO,
                     @Nonnull final Map<Long, ProjectedTopologyEntity> projectedTopology) {
        final long entityId = resizeTO.getSellingTrader();
        final CommoditySpecificationTO cs = resizeTO.getSpecification();
        final CommodityType topologyCommodityType =
                commodityConverter.marketToTopologyCommodity(cs)
                        .orElseThrow(() -> new IllegalArgumentException(
                                "Resize commodity can't be converted to topology commodity format! "
                                        + cs));
        // Determine if this is a remove limit or a regular resize.
        final TopologyEntityDTO projectedEntity = projectedTopology.get(entityId).getEntity();

        // Find the CommoditySoldDTO for the resize commodity.
        final Optional<CommoditySoldDTO> resizeCommSold =
            projectedEntity.getCommoditySoldListList().stream()
                .filter(commSold -> commSold.getCommodityType().equals(topologyCommodityType))
                .findFirst();
        Optional<CommoditySoldDTO> originalCommoditySold =
                commodityIndex.getCommSold(projectedEntity.getOid(), topologyCommodityType);
        ResizeTO adjustedResizeTO = resizeTO.toBuilder()
                .setOldCapacity((float)TopologyConverter.reverseScaleComm(resizeTO.getOldCapacity(),
                    originalCommoditySold, CommoditySoldDTO::getScalingFactor))
                .setNewCapacity((float)TopologyConverter.reverseScaleComm(resizeTO.getNewCapacity(),
                    originalCommoditySold, CommoditySoldDTO::getScalingFactor))
                .build();
        if (projectedEntity.getEntityType() == EntityType.VIRTUAL_MACHINE.getNumber()) {
            // If this is a VM and has a restricted capacity, we are going to assume it's a limit
            // removal. This logic seems like it could be fragile, in that limit may not be the
            // only way VM capacity could be restricted in the future, but this is consistent
            // with how classic makes the same decision.
            TraderTO traderTO = oidToProjectedTraderTOMap.get(entityId);
            // find the commodity on the trader and see if there is a limit?
            for (CommoditySoldTO commoditySold : traderTO.getCommoditiesSoldList()) {
                if (commoditySold.getSpecification().equals(cs)) {
                    // We found the commodity sold.  If it has a utilization upper bound < 1.0,
                    // then the commodity is restricted, and according to our VM-rule, we will
                    // treat this as a limit removal.
                    float utilizationPercentage = commoditySold.getSettings().getUtilizationUpperBound();
                    if (utilizationPercentage < 1.0) {
                        // The "limit removal" is actually a resize on the commodity's "limit"
                        // attribute that effectively sets it to zero.
                        //
                        // Ideally we would set the "old capacity" to the current limit
                        // value, but as noted above, we don't have access to the limit here. We
                        // only have the utilization percentage, which we expect to be based on
                        // the limit and raw capacity values. Since we do have the utilization %
                        // and raw capacity here, we can _approximate_ the current limit by
                        // reversing the math used to determine the utilization %.
                        //
                        // We will grudgingly do that here. Note that this may be subject to
                        // precision and rounding errors. In addition, if in the future we have
                        // factors other than "limit" that could drivef the VM resource
                        // utilization threshold to below 100%, then this approximation would
                        // likely be wrong and misleading in those cases.
                        float approximateLimit = commoditySold.getCapacity() * utilizationPercentage;
                        logger.debug("The commodity {} has util% of {}, so treating as limit"
                                        +" removal (approximate limit: {}).",
                                topologyCommodityType.getKey(), utilizationPercentage, approximateLimit);

                        ActionDTO.Resize.Builder resizeBuilder = ActionDTO.Resize.newBuilder()
                            .setTarget(createActionEntity(entityId, projectedTopology))
                            .setOldCapacity(approximateLimit)
                            .setNewCapacity(0)
                            .setCommodityType(topologyCommodityType)
                            .setCommodityAttribute(CommodityAttribute.LIMIT);
                        setHotAddRemove(resizeBuilder, resizeCommSold);
                        return Optional.of(resizeBuilder.build());
                    }
                    break;
                }
            }
        }
        ActionDTO.Resize.Builder resizeBuilder = ActionDTO.Resize.newBuilder()
                .setTarget(createActionEntity(entityId, projectedTopology))
                .setNewCapacity(adjustedResizeTO.getNewCapacity())
                .setOldCapacity(adjustedResizeTO.getOldCapacity())
                .setCommodityType(topologyCommodityType);
        setHotAddRemove(resizeBuilder, resizeCommSold);
        if (resizeTO.hasScalingGroupId()) {
            resizeBuilder.setScalingGroupId(resizeTO.getScalingGroupId());
        }
        if (!resizeTO.getResizeTriggerTraderList().isEmpty()) {
            // Scale Up: Show relevant vSan resizes when hosts are provisioned due to
            // the commodity type being scaled.
            if (adjustedResizeTO.getNewCapacity() > adjustedResizeTO.getOldCapacity()) {
                Optional<ResizeTriggerTraderTO> resizeTriggerTraderTO = resizeTO.getResizeTriggerTraderList().stream()
                    .filter(resizeTriggerTrader -> resizeTriggerTrader.getRelatedCommoditiesList()
                        .contains(cs.getBaseType())).findFirst();
                if (!resizeTriggerTraderTO.isPresent()) {
                    return Optional.empty();
                }
            // Scale Down: Pick related vSan host being suspended that has no reason commodities
            // since it is suspension due to low roi.
            } else if (adjustedResizeTO.getNewCapacity() < adjustedResizeTO.getOldCapacity()) {
                Optional<ResizeTriggerTraderTO> resizeTriggerTraderTO = resizeTO.getResizeTriggerTraderList().stream()
                    .filter(resizeTriggerTrader -> resizeTriggerTrader.getRelatedCommoditiesList()
                        .isEmpty()).findFirst();
                if (!resizeTriggerTraderTO.isPresent()) {
                    return Optional.empty();
                }
            }
        }
        return Optional.of(resizeBuilder.build());
    }

    /**
     * Set the hot add / hot remove flag on the resize action. This is needed for the resize
     * action execution of probes like VMM.
     */
    private void setHotAddRemove(@Nonnull ActionDTO.Resize.Builder resizeBuilder,
                                 @Nonnull Optional<CommoditySoldDTO> commoditySold) {
        commoditySold.filter(CommoditySoldDTO::hasHotResizeInfo)
            .map(CommoditySoldDTO::getHotResizeInfo)
            .ifPresent(hotResizeInfo -> {
                if (hotResizeInfo.hasHotAddSupported()) {
                    resizeBuilder.setHotAddSupported(hotResizeInfo.getHotAddSupported());
                }
                if (hotResizeInfo.hasHotRemoveSupported()) {
                    resizeBuilder.setHotRemoveSupported(hotResizeInfo.getHotRemoveSupported());
                }
            });
    }

    @Nonnull
    private ActionDTO.Activate interpretActivate(@Nonnull final ActivateTO activateTO,
                                                 @Nonnull final Map<Long, ProjectedTopologyEntity> projectedTopology) {
        final long entityId = activateTO.getTraderToActivate();
        final List<CommodityType> topologyCommodities =
                activateTO.getTriggeringBasketList().stream()
                        .map(commodityConverter::marketToTopologyCommodity)
                        .filter(Optional::isPresent)
                        .map(Optional::get)
                        .collect(Collectors.toList());
        return ActionDTO.Activate.newBuilder()
                .setTarget(createActionEntity(entityId, projectedTopology))
                .addAllTriggeringCommodities(topologyCommodities)
                .build();
    }

    /**
     * Create change providers for the {@link MoveTO}.
     *
     * @param move the input {@link MoveTO}
     * @param projectedTopology A map of the id of the entity to its {@link ProjectedTopologyEntity}.
     * @param targetOid targetOid
     * @param originalCloudTopology The original cloud topology.
     * @return A list of change providers representing the move
     */
    @Nonnull
    private List<ChangeProvider> createChangeProviders(
            @Nonnull final MoveTO move, @Nonnull final Map<Long, ProjectedTopologyEntity> projectedTopology,
            CloudTopology<TopologyEntityDTO> originalCloudTopology, Long targetOid) {
        List<ChangeProvider> changeProviders = new ArrayList<>();
        MarketTier sourceMarketTier = move.hasSource() ?
                cloudTc.getMarketTier(move.getSource()) : null;
        MarketTier destMarketTier = move.hasDestination() ?
                cloudTc.getMarketTier(move.getDestination()) : null;
        TopologyEntityDTO sourceAzOrRegion = null;
        TopologyEntityDTO destAzOrRegion = null;
        TopologyEntityDTO sourceTier = null;
        TopologyEntityDTO destTier = null;
        TopologyEntityDTO sourceRegion = null;
        TopologyEntityDTO destinationRegion = null;
        TopologyEntityDTO target = originalTopology.get(targetOid);

        if (destMarketTier != null ) {
            if (destMarketTier.isSingleRegion()) {
                // For a RI Discounted market tier we get the region from the destination market tier
                // SingleRegionMarketTier is currently only for RIDiscountedMarketTier. So,
                // region information is coming from Tier itself.
                destinationRegion = ((SingleRegionMarketTier)destMarketTier).getRegion();
            } else {
                // This is a onDemandMarketTier so we get the region from the move context.
                // MultiRegionMarketTier contains all region's cost information so only move context
                // can tell which region was chosen inside market analysis.
                long regionCommSpec = move.getMoveContext().getRegionId();
                destinationRegion = originalTopology.get(regionCommSpec);
            }

            // TODO: We are considering the destination AZ as the first AZ of the destination
            // region. In case of zonal RIs, we need to get the zone of the RI.
            List<TopologyEntityDTO> connectedEntities = TopologyDTOUtil.getConnectedEntitiesOfType(
                destinationRegion, EntityType.AVAILABILITY_ZONE_VALUE, originalTopology);
            destAzOrRegion = connectedEntities.isEmpty() ?
                destinationRegion : connectedEntities.get(0);
            destTier = destMarketTier.getTier();
        }

        if (sourceMarketTier != null) {
            if (sourceMarketTier.isSingleRegion()) {
                // Ri Discounted MarketTiers have a region associated with them
                sourceRegion = ((SingleRegionMarketTier)sourceMarketTier).getRegion();
            } else {
                 if (originalCloudTopology != null) {
                    Optional<TopologyEntityDTO> regionFromCloudTopo = originalCloudTopology.getConnectedRegion(targetOid);
                    if (regionFromCloudTopo != null && regionFromCloudTopo.isPresent()) {
                        // For an onDemandMarketTier get the source region from the original cloud topology
                        sourceRegion = regionFromCloudTopo.get();
                    }
                }
            }

            // Soruce AZ or Region is the AZ or Region which the target is connected to.
            List<TopologyEntityDTO> connectedEntities = TopologyDTOUtil.getConnectedEntitiesOfType(target,
                Sets.newHashSet(EntityType.AVAILABILITY_ZONE_VALUE, EntityType.REGION_VALUE),
                originalTopology);
            if (!connectedEntities.isEmpty())
                sourceAzOrRegion = connectedEntities.get(0);
            else
                logger.error("{} is not connected to any AZ or Region", target.getDisplayName());
            if (sourceMarketTier.hasRIDiscount()) {
                Optional<TopologyEntityDTO.CommoditiesBoughtFromProvider> boughtGroupingFromTier =
                    target.getCommoditiesBoughtFromProvidersList().stream()
                        .filter(grouping -> grouping.getProviderEntityType() == EntityType.COMPUTE_TIER_VALUE)
                        .findFirst();

                if (boughtGroupingFromTier.isPresent()) {
                    sourceTier = originalCloudTopology.getEntity(boughtGroupingFromTier.get().getProviderId()).get();
                }
            } else {
                sourceTier = sourceMarketTier.getTier();
            }
        }

        Long moveSource = move.hasSource() ? move.getSource() : null;
        // Update moveSource if the original supplier is in MAINTENANCE or FAILOVER state.
        final ShoppingListInfo shoppingListInfo = shoppingListOidToInfos.get(move.getShoppingListToMove());
        if (!move.hasSource() &&
            shoppingListInfo.getSellerId() != null &&
            projectedTopology.containsKey(shoppingListInfo.getSellerId()) &&
            evacuationEntityState.contains(
                projectedTopology.get(shoppingListInfo.getSellerId()).getEntity().getEntityState())) {
            moveSource = shoppingListInfo.getSellerId();
        }

        Long resourceId = shoppingListOidToInfos.get(move.getShoppingListToMove()).resourceId;
        // 4 case of moves:
        // 1) Cloud to cloud. 2) on prem to cloud. 3) cloud to on prem. 4) on prem to on prem.
        if (sourceMarketTier != null && destMarketTier != null) {
            // Cloud to cloud move
            if (destinationRegion != sourceRegion) {
                // AZ or Region change provider. We create an AZ or Region change provider
                // because the target is connected to AZ or Region.
                changeProviders.add(createChangeProvider(sourceAzOrRegion.getOid(),
                    destAzOrRegion.getOid(), null, projectedTopology));
            }
            // Note that we also generate accounting actions for complete loss of RI coverage.
            final boolean generateTierAction;
            final boolean isAccountingAction = destinationRegion == sourceRegion
                    && destTier == sourceTier
                    && (move.hasCouponDiscount() && move.hasCouponId() ||
                        sourceMarketTier.hasRIDiscount());
            if (isAccountingAction) {
                // We need to check if the original projected RI coverage of the target are the same.
                // If they are the same, we should drop the action.
                final double originalRICoverage = getTotalRiCoverage(
                        cloudTc.getRiCoverageForEntity(targetOid).orElse(null));
                final double projectedRICoverage = getTotalRiCoverage(
                        projectedRICoverageCalculator.getProjectedRICoverageForEntity(targetOid));
                generateTierAction = !areEqual(originalRICoverage, projectedRICoverage);
                if (generateTierAction) {
                    logger.debug("Accounting action for {} (OID: {}). " +
                            "Original RI coverage: {}, projected RI coverage: {}.",
                            target.getDisplayName(), target.getOid(),
                            originalRICoverage, projectedRICoverage);
                }
            } else {
                generateTierAction = destTier != sourceTier;
            }
            if (generateTierAction) {
                // Tier change provider
                changeProviders.add(createChangeProvider(sourceTier.getOid(),
                        destTier.getOid(), resourceId, projectedTopology));
            }
        } else if (sourceMarketTier == null && destMarketTier != null) {
            // On prem to cloud move (with or without source)
            // AZ or Region change provider. We create an AZ or Region change provider
            // because the target is connected to AZ or Region.
            changeProviders.add(createChangeProvider(moveSource,
                destAzOrRegion.getOid(), null, projectedTopology));
            // Tier change provider
            changeProviders.add(createChangeProvider(moveSource,
                    destTier.getOid(), resourceId, projectedTopology));
        } else if (sourceMarketTier != null && destMarketTier == null) {
            // Cloud to on prem move
            changeProviders.add(createChangeProvider(sourceTier.getOid(),
                    move.getDestination(), resourceId, projectedTopology));
        } else {
            // On prem to on prem (with or without source)
            // A cloud container pod moving from a cloud VM to another cloud VM is covered by this case.
            changeProviders.add(createChangeProvider(moveSource,
                    move.getDestination(), resourceId, projectedTopology));
        }
        return changeProviders;
    }

    /**
     * Create a list of ResizeInfo with MoveTO CommodityContext.
     *
     * @param move moveTO
     * @param actionTargetEntity action target entity
     * @return a list of ResizeInfo if CommodityContext is available
     */
    @Nonnull
    private List<ResizeInfo> createCommodityResizeInfo(@Nonnull final MoveTO move,
                                                       @Nonnull final ActionEntity actionTargetEntity) {
        List<ResizeInfo> resizeInfoList = new ArrayList<>();
        for (CommodityContext commodityContext : move.getCommodityContextList()) {
            CommodityType topologyCommodityType =
                    commodityConverter.marketToTopologyCommodity(commodityContext.getSpecification())
                            .orElseThrow(() -> new IllegalArgumentException(
                                    "Resize commodity can't be converted to topology commodity format! "
                                            + commodityContext.getSpecification()));
            final long factor = (topologyCommodityType.getType() == CommodityDTO.CommodityType.STORAGE_AMOUNT_VALUE
                    && actionTargetEntity.getType() == EntityType.VIRTUAL_VOLUME_VALUE) ? Units.KBYTE : 1;

            resizeInfoList.add(ResizeInfo.newBuilder()
                    .setCommodityType(topologyCommodityType)
                    .setOldCapacity(commodityContext.getOldCapacity() * factor)
                    .setNewCapacity(commodityContext.getNewCapacity() * factor)
                    .build());
        }
        resizeInfoList.sort(RESIZEINFO_LIST_COMPARATOR);
        return resizeInfoList;
    }

    private static double getTotalRiCoverage(
            @Nullable final EntityReservedInstanceCoverage entityReservedInstanceCoverage) {
        if (entityReservedInstanceCoverage == null) {
            return 0D;
        }
        return entityReservedInstanceCoverage.getCouponsCoveredByRiMap().values().stream()
                .mapToDouble(Double::doubleValue).sum();
    }

    private static boolean areEqual(final double d1, final double d2) {
        return Math.abs(d1 - d2) <= 0.0001;
    }

    @Nonnull
    private ChangeProvider createChangeProvider(@Nullable final Long sourceId,
                            final long destinationId,
                            @Nullable final Long resourceId,
                            @Nonnull final Map<Long, ProjectedTopologyEntity> projectedTopology) {
        final ChangeProvider.Builder changeProviderBuilder = ChangeProvider.newBuilder()
            .setDestination(createActionEntity(destinationId, projectedTopology));
        if (sourceId != null) {
            changeProviderBuilder.setSource(createActionEntity(sourceId, projectedTopology));
        }
        if (resourceId != null) {
            changeProviderBuilder.setResource(createActionEntity(resourceId, projectedTopology));
        }
        return changeProviderBuilder.build();
    }

    private Explanation interpretExplanation(
            @Nonnull ActionTO actionTO, @Nonnull CalculatedSavings savings,
            @Nonnull final Map<Long, ProjectedTopologyEntity> projectedTopology,
            final boolean translateMoveToScale) {
        Explanation.Builder expBuilder = Explanation.newBuilder();
        switch (actionTO.getActionTypeCase()) {
            case MOVE:
                if (translateMoveToScale) {
                    expBuilder.setScale(interpretScaleExplanation(actionTO, savings, projectedTopology));
                } else {
                    expBuilder.setMove(interpretMoveExplanation(actionTO, savings, projectedTopology));
                }
                break;
            case RECONFIGURE:
                expBuilder.setReconfigure(
                        interpretReconfigureExplanation(actionTO));
                break;
            case PROVISION_BY_SUPPLY:
                expBuilder.setProvision(
                        interpretProvisionExplanation(actionTO.getProvisionBySupply()));
                break;
            case PROVISION_BY_DEMAND:
                expBuilder.setProvision(
                        interpretProvisionExplanation(actionTO.getProvisionByDemand()));
                break;
            case RESIZE:
                expBuilder.setResize(
                        interpretResizeExplanation(actionTO.getResize()));
                break;
            case ACTIVATE:
                expBuilder.setActivate(
                        interpretActivateExplanation(actionTO.getActivate()));
                break;
            case DEACTIVATE:
                expBuilder.setDeactivate(
                        ActionDTO.Explanation.DeactivateExplanation.getDefaultInstance());
                break;
            case COMPOUND_MOVE:
                // TODO(COMPOUND): different moves in a compound move may have different explanations
                expBuilder.setMove(interpretCompoundMoveExplanation(
                    actionTO, projectedTopology));
                break;
            default:
                throw new IllegalArgumentException("Market returned invalid action type "
                        + actionTO.getActionTypeCase());
        }
        return expBuilder.build();
    }

    /**
     * Whether create Scale based on MoveTO.
     *
     * @param actionTO actionTO to check.
     * @return true if need to interpret MoveTO to Scale action.
     */
    private boolean translateMoveToScale(@Nonnull ActionTO actionTO) {
        final MoveTO moveTO = actionTO.getMove();
        if (moveTO == null) {
           return false;
        }
        MarketTier sourceMarketTier = moveTO.hasSource() ? cloudTc.getMarketTier(moveTO.getSource()) : null;
        MarketTier destMarketTier = moveTO.hasDestination() ? cloudTc.getMarketTier(moveTO.getDestination()) : null;
        if (sourceMarketTier == null || destMarketTier == null) {
            return false;
        }
        return sourceMarketTier.getTier() != null
                && TRANSLATE_MOVE_TO_SCALE_PROVIDER_TYPE.contains(sourceMarketTier.getTier().getEntityType())
                && destMarketTier.getTier() != null
                && TRANSLATE_MOVE_TO_SCALE_PROVIDER_TYPE.contains(destMarketTier.getTier().getEntityType());
    }

    private ScaleExplanation interpretScaleExplanation(@Nonnull ActionTO actionTO, @Nonnull CalculatedSavings savings,
                                                       @Nonnull final Map<Long, ProjectedTopologyEntity> projectedTopology) {
        MoveTO moveTO = actionTO.getMove();
        ScaleExplanation.Builder scaleExpBuilder = ScaleExplanation.newBuilder();
        ChangeProviderExplanation.Builder changeProviderExplanation =
                changeExplanation(actionTO, moveTO, savings, projectedTopology, true);
        scaleExpBuilder.addChangeProviderExplanation(changeProviderExplanation);
        if (moveTO.hasScalingGroupId()) {
            scaleExpBuilder.setScalingGroupId(moveTO.getScalingGroupId());
        }
        return scaleExpBuilder.build();
    }

    private MoveExplanation interpretMoveExplanation(
            @Nonnull ActionTO actionTO, @Nonnull CalculatedSavings savings,
            @Nonnull final Map<Long, ProjectedTopologyEntity> projectedTopology) {
        MoveTO moveTO = actionTO.getMove();
        MoveExplanation.Builder moveExpBuilder = MoveExplanation.newBuilder();
        // For simple moves, set the sole change provider explanation to be the primary one
        ChangeProviderExplanation.Builder changeProviderExplanation =
            changeExplanation(actionTO, moveTO, savings, projectedTopology, true);
        moveExpBuilder.addChangeProviderExplanation(changeProviderExplanation);
        if (moveTO.hasScalingGroupId()) {
            moveExpBuilder.setScalingGroupId(moveTO.getScalingGroupId());
        }
        return moveExpBuilder.build();
    }

    /**
     * Generate explanation for a reconfigure action.
     *
     * @param actionTO An {@link ActionTO} describing an action recommendation generated by the market.
     * @return {@link ReconfigureExplanation}
     */
    private ReconfigureExplanation interpretReconfigureExplanation(@Nonnull final ActionTO actionTO) {
        final ReconfigureTO reconfigureTO = actionTO.getReconfigure();
        final ReconfigureExplanation.Builder reconfigureExplanation = ReconfigureExplanation.newBuilder()
            .addAllReconfigureCommodity(reconfigureTO.getCommodityToReconfigureList().stream()
                .map(commodityConverter::commodityIdToCommodityType)
                .filter(commType -> !tierExcluder.isCommodityTypeForTierExclusion(commType))
                .map(commType2ReasonCommodity())
                .collect(Collectors.toList()));
        tierExcluder.getReasonSettings(actionTO).ifPresent(reconfigureExplanation::addAllReasonSettings);
        if (reconfigureTO.hasScalingGroupId()) {
            reconfigureExplanation.setScalingGroupId(reconfigureTO.getScalingGroupId());
        }
        return reconfigureExplanation.build();
    }

    private ProvisionExplanation
    interpretProvisionExplanation(ProvisionByDemandTO provisionByDemandTO) {
        final ShoppingListInfo shoppingList =
                shoppingListOidToInfos.get(provisionByDemandTO.getModelBuyer());
        if (shoppingList == null) {
            throw new IllegalStateException(
                    "Market returned invalid shopping list for PROVISION_BY_DEMAND: "
                            + provisionByDemandTO);
        } else {
            ProvisionExplanation.Builder expBuilder = ProvisionExplanation.newBuilder();
            List<ProvisionByDemandExplanation.CommodityNewCapacityEntry> capacityPerType =
                    new ArrayList<>();
            List<ProvisionByDemandExplanation.CommodityMaxAmountAvailableEntry> maxAmountPerType =
                    new ArrayList<>();
            provisionByDemandTO.getCommodityNewCapacityEntryList().forEach(newCapacityEntry ->
                    capacityPerType.add(
                            ProvisionByDemandExplanation.CommodityNewCapacityEntry.newBuilder()
                                    .setCommodityBaseType(newCapacityEntry.getCommodityBaseType())
                                    .setNewCapacity(newCapacityEntry.getNewCapacity()).build()));
            provisionByDemandTO.getCommodityMaxAmountAvailableList().forEach(maxAmount ->
                    maxAmountPerType.add(
                            ActionDTO.Explanation.ProvisionExplanation
                                    .ProvisionByDemandExplanation.CommodityMaxAmountAvailableEntry.newBuilder()
                                    .setCommodityBaseType(maxAmount.getCommodityBaseType())
                                    .setMaxAmountAvailable(maxAmount.getMaxAmountAvailable())
                                    .setRequestedAmount(maxAmount.getRequestedAmount()).build()));
            return expBuilder.setProvisionByDemandExplanation(ProvisionByDemandExplanation
                    .newBuilder().setBuyerId(shoppingList.buyerId)
                    .addAllCommodityNewCapacityEntry(capacityPerType)
                    .addAllCommodityMaxAmountAvailable(maxAmountPerType).build()).build();
        }
    }

    private ProvisionExplanation
    interpretProvisionExplanation(ProvisionBySupplyTO provisionBySupply) {
        CommodityType commType = commodityConverter.marketToTopologyCommodity(
                provisionBySupply.getMostExpensiveCommodity()).orElseThrow(() -> new IllegalArgumentException(
            "Most expensive commodity in provision can't be converted to topology commodity format! "
                + provisionBySupply.getMostExpensiveCommodity()));
        return ProvisionExplanation.newBuilder()
            .setProvisionBySupplyExplanation(
                ProvisionBySupplyExplanation.newBuilder()
                    .setMostExpensiveCommodityInfo(
                        ReasonCommodity.newBuilder().setCommodityType(commType).build())
                    .build())
                .build();
    }

    private ResizeExplanation interpretResizeExplanation(ResizeTO resizeTO) {
        ResizeExplanation.Builder builder = ResizeExplanation.newBuilder()
            .setDeprecatedStartUtilization(resizeTO.getStartUtilization())
            .setDeprecatedEndUtilization(resizeTO.getEndUtilization());
        if (resizeTO.hasScalingGroupId()) {
            builder.setScalingGroupId(resizeTO.getScalingGroupId());
        }
        return builder.build();
    }

    private ActivateExplanation interpretActivateExplanation(ActivateTO activateTO) {
        return ActivateExplanation.newBuilder()
                .setMostExpensiveCommodity(activateTO.getMostExpensiveCommodity())
                .build();
    }

    private MoveExplanation interpretCompoundMoveExplanation(
            @Nonnull ActionTO actionTO,
            @Nonnull final Map<Long, ProjectedTopologyEntity> projectedTopology) {
        MoveExplanation.Builder moveExpBuilder = MoveExplanation.newBuilder();
        for (MoveTO moveTO : actionTO.getCompoundMove().getMovesList()) {
            TraderTO destinationTrader = oidToProjectedTraderTOMap.get(moveTO.getDestination());
            boolean isPrimaryChangeExplanation = destinationTrader != null
                    && ActionDTOUtil.isPrimaryEntityType(destinationTrader.getType());
            ChangeProviderExplanation.Builder changeProviderExplanation =
                changeExplanation(actionTO, moveTO, new NoSavings(trax(0)), projectedTopology,
                    isPrimaryChangeExplanation);
            moveExpBuilder.addChangeProviderExplanation(changeProviderExplanation);
        }
        return moveExpBuilder.build();
    }

    private ChangeProviderExplanation.Builder changeExplanation(
            @Nonnull ActionTO actionTO,
            @Nonnull MoveTO moveTO,
            @Nonnull CalculatedSavings savings,
            @Nonnull final Map<Long, ProjectedTopologyEntity> projectedTopology,
            boolean isPrimaryChangeExplanation) {
        ActionDTOs.MoveExplanation moveExplanation = moveTO.getMoveExplanation();
        final ShoppingListInfo slInfo = shoppingListOidToInfos.get(moveTO.getShoppingListToMove());
        final long actionTargetId = slInfo.getCollapsedBuyerId().orElse(slInfo.getBuyerId());
        ChangeProviderExplanation.Builder changeProviderExplanation;
        switch (moveExplanation.getExplanationTypeCase()) {
            case COMPLIANCE:
                // TODO: For Cloud Migration plans, we need to change compliance to efficiency or
                // performance based on whether the entity resized down or up. This needs to be done
                // once resize and cloud migration stories are done
                Compliance.Builder compliance = ChangeProviderExplanation.Compliance.newBuilder()
                    .addAllMissingCommodities(
                        moveExplanation.getCompliance()
                            .getMissingCommoditiesList().stream()
                            .map(commodityConverter::commodityIdToCommodityType)
                            .filter(commType -> !tierExcluder.isCommodityTypeForTierExclusion(commType))
                            .map(commType2ReasonCommodity())
                            .collect(Collectors.toList())
                    );
                if (isPrimaryChangeExplanation) {
                    tierExcluder.getReasonSettings(actionTO).ifPresent(compliance::addAllReasonSettings);
                }
                changeProviderExplanation = ChangeProviderExplanation.newBuilder()
                    .setCompliance(compliance);
                break;
            case CONGESTION:
                // If the congested commodities contains segmentationCommodities, we categorize such an action as COMPLIANCE.
                List<ReasonCommodity> congestedSegments = moveExplanation.getCongestion().getCongestedCommoditiesList().stream()
                        .map(commodityConverter::commodityIdToCommodityTypeAndSlot)
                        .map(p -> p.first)
                        .filter(ct -> ct.getType() == CommodityDTO.CommodityType.SEGMENTATION_VALUE)
                        .map(commType2ReasonCommodity())
                        .collect(Collectors.toList());
                if (!congestedSegments.isEmpty()) {
                    changeProviderExplanation = ChangeProviderExplanation.newBuilder()
                            .setCompliance(ChangeProviderExplanation.Compliance.newBuilder()
                            .addAllMissingCommodities(congestedSegments));
                    break;
                }
                // For cloud entities we create either an efficiency or congestion change explanation
                Optional<ChangeProviderExplanation.Builder> explanationFromTracker = changeExplanationFromTracker(moveTO, savings);
                ChangeProviderExplanation.Builder  explanationFromM2 = ChangeProviderExplanation.newBuilder().setCongestion(
                        ChangeProviderExplanation.Congestion.newBuilder()
<<<<<<< HEAD
                        .addAllCongestedCommodities(
                                moveExplanation.getCongestion().getCongestedCommoditiesList().stream()
                                        .map(commodityConverter::commodityIdToCommodityTypeAndSlot)
                                        .map(commTypeAndSlot2ReasonCommodity(actionTargetId, moveTO.getSource()))
                                        .collect(Collectors.toList()))
                        .build()));
=======
                        .addAllCongestedCommodities(moveExplanation.getCongestion().getCongestedCommoditiesList().stream()
                                .map(commodityConverter::commodityIdToCommodityTypeAndSlot)
                                .map(commTypeAndSlot2ReasonCommodity(
                                    shoppingListOidToInfos.get(moveTO.getShoppingListToMove())
                                        .getBuyerId(), moveTO.getSource()))
                                .collect(Collectors.toList()))
                        .build());
                changeProviderExplanation = explanationFromTracker.isPresent()
                        ? mergeM2AndTrackerExplanations(moveTO, explanationFromM2, explanationFromTracker.get())
                        : explanationFromM2;
>>>>>>> 52c6d951
                break;
            case EVACUATION:
                changeProviderExplanation = ChangeProviderExplanation.newBuilder()
                    .setEvacuation(ChangeProviderExplanation.Evacuation.newBuilder()
                        .setSuspendedEntity(moveExplanation.getEvacuation().getSuspendedTrader())
                        .build());
                break;
            case INITIALPLACEMENT:
                final ShoppingListInfo shoppingListInfo =
                    shoppingListOidToInfos.get(moveTO.getShoppingListToMove());
                // Create Evacuation instead of InitialPlacement
                // if the original supplier is in MAINTENANCE or FAILOVER state.
                if (shoppingListInfo.getSellerId() != null &&
                    projectedTopology.containsKey(shoppingListInfo.getSellerId()) &&
                    evacuationEntityState.contains(
                        projectedTopology.get(shoppingListInfo.getSellerId()).getEntity().getEntityState())) {
                    changeProviderExplanation = ChangeProviderExplanation.newBuilder()
                        .setEvacuation(ChangeProviderExplanation.Evacuation.newBuilder()
                            .setSuspendedEntity(shoppingListInfo.getSellerId())
                            .setIsAvailable(false)
                            .build());
                } else {
                    changeProviderExplanation = ChangeProviderExplanation.newBuilder()
                        .setInitialPlacement(ChangeProviderExplanation.InitialPlacement.getDefaultInstance());
                }
                break;
            case PERFORMANCE:
                // For cloud entities we explain create either an efficiency or congestion change
                // explanation
                changeProviderExplanation = changeExplanationFromTracker(moveTO, savings)
                    .orElse(ChangeProviderExplanation.newBuilder()
                        .setPerformance(ChangeProviderExplanation.Performance.getDefaultInstance()));
                break;
            default:
                logger.error("Unknown explanation case for move action: "
                        + moveExplanation.getExplanationTypeCase());
                changeProviderExplanation = ChangeProviderExplanation.getDefaultInstance().toBuilder();
                break;
        }
        changeProviderExplanation.setIsPrimaryChangeProviderExplanation(isPrimaryChangeExplanation);
        return changeProviderExplanation;
    }

<<<<<<< HEAD
    private Optional<ChangeProviderExplanation.Builder> changeExplanationForCloud(
        @Nonnull final MoveTO moveTO, @Nonnull final CalculatedSavings savings) {
        Optional<ChangeProviderExplanation.Builder> explanation = Optional.empty();
        if (cloudTc.isMarketTier(moveTO.getSource()) && cloudTc.isMarketTier(moveTO.getDestination())) {
            ShoppingListInfo slInfo = shoppingListOidToInfos.get(moveTO.getShoppingListToMove());
            final long actionTargetId = slInfo.getCollapsedBuyerId().orElse(slInfo.getBuyerId());
            Map<CommodityUsageType, Set<CommodityType>> commsResizedByUsageType =
                cert.getCommoditiesResizedByUsageType(actionTargetId);
            Set<CommodityType> congestedComms = commsResizedByUsageType.get(CommodityUsageType.CONGESTED);
            Set<CommodityType> underUtilizedComms = commsResizedByUsageType.get(CommodityUsageType.UNDER_UTILIZED);
            boolean isPrimaryTierChange = TopologyDTOUtil.isPrimaryTierEntityType(
                cloudTc.getMarketTier(moveTO.getDestination()).getTier().getEntityType());
            // First, check if there was a congested commodity. If there was, then that is the one driving the action
            if (!congestedComms.isEmpty()) {
                Congestion.Builder congestionBuilder = ChangeProviderExplanation.Congestion.newBuilder()
                    .addAllCongestedCommodities(commTypes2ReasonCommodities(congestedComms));
                explanation =  Optional.of(ChangeProviderExplanation.newBuilder().setCongestion(
                    congestionBuilder));
            } else if (isPrimaryTierChange && didRiCoverageIncrease(actionTargetId)) {
                // Next, check if RI Coverage increased. If yes, that is the reason of the action.
                Efficiency.Builder efficiencyBuilder = ChangeProviderExplanation.Efficiency.newBuilder()
                        .setIsRiCoverageIncreased(true);
                explanation = Optional.of(ChangeProviderExplanation.newBuilder().setEfficiency(
                    efficiencyBuilder));
            } else if (!underUtilizedComms.isEmpty()) {
                // Next, check if there are any underUtilized commodities. If yes, then that is the reason of the action.
                Efficiency.Builder efficiencyBuilder = ChangeProviderExplanation.Efficiency.newBuilder()
                    .addAllUnderUtilizedCommodities(commTypes2ReasonCommodities(underUtilizedComms));
                explanation = Optional.of(ChangeProviderExplanation.newBuilder().setEfficiency(
=======
    @Nonnull
    private Optional<ChangeProviderExplanation.Builder> changeExplanationFromTracker(
            @Nonnull final MoveTO moveTO, @Nonnull final CalculatedSavings savings) {
        ShoppingListInfo slInfo = shoppingListOidToInfos.get(moveTO.getShoppingListToMove());
        long sellerId = slInfo.getSellerId();
        long buyerId = slInfo.getBuyerId();
        Optional<ChangeProviderExplanation.Builder> explanation =
                //Check if this SE has congested commodities pre-stored.
                Optional.ofNullable(getCongestedExplanationFromTracker(buyerId, sellerId)
                        //If this SE is cloud and has RI change.
                .orElseGet(() -> getRIIncreaseExplanation(buyerId, moveTO)
                        //If this SE has underutilized commodities pre-stored.
                        .orElseGet(() -> getUndertilizedExplanationFromTracker(buyerId, sellerId)
                                //Get from savings
                                .orElseGet(() -> getExplanationFromSaving(savings)
                                        //Default move explanation
                                        .orElseGet(() -> getDefaultExplanationForCloud(buyerId, moveTO).orElse(null)
                        )))));
        return explanation;
    }

    private Optional<ChangeProviderExplanation.Builder> getCongestedExplanationFromTracker(long buyerId, long sellerId) {
        Set<CommodityType> congestedCommodityTypes = commoditiesResizeTracker.getCongestedCommodityTypes(buyerId, sellerId);
        if (congestedCommodityTypes != null && !congestedCommodityTypes.isEmpty()) {
            Congestion.Builder congestionBuilder = ChangeProviderExplanation.Congestion.newBuilder()
                    .addAllCongestedCommodities(commTypes2ReasonCommodities(congestedCommodityTypes));
            logger.debug("CongestedCommodities from tracker for buyer:{}, seller: {} : [{}]",
                    buyerId, sellerId,
                    congestedCommodityTypes.stream().map(type -> type.toString()).collect(Collectors.joining()));
            return Optional.of(ChangeProviderExplanation.newBuilder().setCongestion(
                    congestionBuilder));
        }
        return Optional.empty();
    }

    private Optional<ChangeProviderExplanation.Builder> getUndertilizedExplanationFromTracker(long buyerId, long sellerId) {
        Set<CommodityType> underutilizedCommodityTypes = commoditiesResizeTracker.getUnderutilizedCommodityTypes(buyerId, sellerId);
        if (!underutilizedCommodityTypes.isEmpty()) {
            Efficiency.Builder efficiencyBuilder = ChangeProviderExplanation.Efficiency.newBuilder()
                    .addAllUnderUtilizedCommodities(commTypes2ReasonCommodities(underutilizedCommodityTypes));
            logger.debug("CongestedCommodities from tracker for buyer:{}, seller: {} : [{}]",
                    buyerId, sellerId,
                    underutilizedCommodityTypes.stream().map(type -> type.toString()).collect(Collectors.joining()));
            return Optional.of(ChangeProviderExplanation.newBuilder().setEfficiency(
                                efficiencyBuilder));
        }
        return Optional.empty();
    }

    private Optional<ChangeProviderExplanation.Builder> getRIIncreaseExplanation(long id, @Nonnull final MoveTO moveTO) {
        if (cloudTc.isMarketTier(moveTO.getSource())
                && cloudTc.isMarketTier(moveTO.getDestination())
                && TopologyDTOUtil.isPrimaryTierEntityType(cloudTc.getMarketTier(moveTO.getDestination()).getTier().getEntityType())
                && didRiCoverageIncrease(id)) {
            Efficiency.Builder efficiencyBuilder = ChangeProviderExplanation.Efficiency.newBuilder()
                    .setIsRiCoverageIncreased(true);
            return Optional.of(ChangeProviderExplanation.newBuilder().setEfficiency(
>>>>>>> 52c6d951
                    efficiencyBuilder));
        }
        return Optional.empty();
    }

    private Optional<ChangeProviderExplanation.Builder> getExplanationFromSaving(@Nonnull final CalculatedSavings savings) {
        if (savings.savingsAmount.getValue() > 0) {
            return Optional.of(ChangeProviderExplanation.newBuilder().setEfficiency(
                    Efficiency.newBuilder().setIsWastedCost(true)));
<<<<<<< HEAD
            } else {
                logger.error("Could not explain cloud scale action. MoveTO = {} .Action target oid = {}",
                    moveTO, actionTargetId);
                explanation = Optional.of(ChangeProviderExplanation.newBuilder().setEfficiency(
=======
        }
        return Optional.empty();
    }

    private Optional<ChangeProviderExplanation.Builder> getDefaultExplanationForCloud(long id, @Nonnull final MoveTO moveTO) {
        if (cloudTc.isMarketTier(moveTO.getSource())
                && cloudTc.isMarketTier(moveTO.getDestination())) {
            logger.error("Could not explain cloud scale action. MoveTO = {} .Entity oid = {}", moveTO, id);
            return Optional.of(ChangeProviderExplanation.newBuilder().setEfficiency(
>>>>>>> 52c6d951
                    Efficiency.getDefaultInstance()));
        }
        return Optional.empty();
    }

    /**
     * Merge the tracker explanation into the m2 congestion explanation.
     * If exp2 is congestion, then merge them.
     * If exp2 is efficiency and has different commodity as exp1, keep only the different commodity in exp1.
     * If exp2 is efficiency and has the same commodity as exp1, use exp2.
     * If exp2 is efficiency but has no commodity, it is efficiency for other reason(Ri, saving, etc) keep the result as efficiency then.
     * eg, exp1: congestion [PoolCPU, PoolMem, ImageMem, ImageCPU], exp2: congestion [ImageMem, ImageCPU] -> congestion[PoolCPU, PoolMem, ImageMem, ImageCPU]
     * exp1: congestion [PoolCPU, PoolMem, ImageMem, ImageCPU], exp2: efficiency [ImageMem, ImageCPU] -> congestion[PoolCPU, PoolMem]
     * exp1: congestion [ImageMem, ImageCPU], exp2: [ImageMem, ImageCPU] -> efficiency[ImageMem, ImageCPU]
     *
     * @param moveTO The moveTO to interpret.
     * @param m2Explanation A congestion explanation
     * @param trackerExplanation A congestion or underutilized explanation.
     * @return The merged explanation
     */
    @Nonnull
    private ChangeProviderExplanation.Builder mergeM2AndTrackerExplanations(
            @Nonnull MoveTO moveTO, @Nonnull ChangeProviderExplanation.Builder m2Explanation, @Nonnull ChangeProviderExplanation.Builder trackerExplanation) {
        //For cloud resizing we ignore m2 explanation
        if (cloudTc.isMarketTier(moveTO.getSource()) && cloudTc.isMarketTier(moveTO.getDestination())) {
            return trackerExplanation;
        }
        if (m2Explanation.getCongestion() != null) {
            Set<ReasonCommodity> mergedCommodities = new HashSet<ReasonCommodity>(
                    m2Explanation.getCongestion().getCongestedCommoditiesList());
            if (trackerExplanation.getCongestion() != null) {
                List<ReasonCommodity> trackerCongestedCommodities = trackerExplanation.getCongestion().getCongestedCommoditiesList();
                if (trackerCongestedCommodities != null && !trackerCongestedCommodities.isEmpty()) {
                    mergedCommodities.addAll(trackerCongestedCommodities);
                    return ChangeProviderExplanation.newBuilder().setCongestion(
                        ChangeProviderExplanation.Congestion.newBuilder()
                                .addAllCongestedCommodities(mergedCommodities));
                }
            }
            if (trackerExplanation.getEfficiency() != null) {
                List<ReasonCommodity> exp2UnderutilizedCommodities = trackerExplanation.getEfficiency().getUnderUtilizedCommoditiesList();
                if (exp2UnderutilizedCommodities != null && !exp2UnderutilizedCommodities.isEmpty()) {
                    mergedCommodities.removeAll(exp2UnderutilizedCommodities);
                    if (mergedCommodities.isEmpty()) {
                        return trackerExplanation;
                    }
                    return ChangeProviderExplanation.newBuilder().setCongestion(
                        ChangeProviderExplanation.Congestion.newBuilder()
                                .addAllCongestedCommodities(mergedCommodities));
                }
            }
        }
        return trackerExplanation;
    }

    /**
     * Check if RI coverage increased for entity.
     * Get the original number of coupons covered from the original EntityReservedInstanceCoverage
     * Get the projected number of coupons covered from the projected EntityReservedInstanceCoverage
     * The RI coverage for the entity increased if the projected coupons covered is greater than
     * the original coupons covered.
     *
     * @param entityId id of entity for which ri coverage increase is to be checked
     * @return true if the RI coverage increased. False otherwise.
     */
    private boolean didRiCoverageIncrease(long entityId) {
        double projectedCouponsCovered = 0;
        double originalCouponsCovered = 0;
        EntityReservedInstanceCoverage projectedCoverage = projectedRICoverageCalculator
            .getProjectedRICoverageForEntity(entityId);
        if (projectedCoverage != null && !projectedCoverage.getCouponsCoveredByRiMap().isEmpty()) {
            projectedCouponsCovered = projectedCoverage
                .getCouponsCoveredByRiMap().values().stream().reduce(0.0, Double::sum);
        }
        Optional<EntityReservedInstanceCoverage> originalCoverage = cloudTc.getRiCoverageForEntity(entityId);
        if (originalCoverage.isPresent() && !originalCoverage.get().getCouponsCoveredByRiMap().isEmpty()) {
            originalCouponsCovered = originalCoverage.get()
                .getCouponsCoveredByRiMap().values().stream().reduce(0.0, Double::sum);
        }
        return projectedCouponsCovered > originalCouponsCovered;
    }

    private ActionEntity createActionTargetEntity(@Nonnull ShoppingListInfo shoppingListInfo,
                                                  @Nonnull final Map<Long, ProjectedTopologyEntity> projectedTopology) {
        final long targetEntityId = shoppingListInfo.getCollapsedBuyerId().orElse(shoppingListInfo.getBuyerId());
        return createActionEntity(targetEntityId, projectedTopology);
    }

    private ActionEntity createActionEntity(final long id,
                            @Nonnull final Map<Long, ProjectedTopologyEntity> projectedTopology) {
        final TopologyEntityDTO projectedEntity = projectedTopology.get(id).getEntity();
        return ActionEntity.newBuilder()
            .setId(id)
            .setType(projectedEntity.getEntityType())
            .setEnvironmentType(projectedEntity.getEnvironmentType())
            .build();
    }

    private static Function<CommodityType, ReasonCommodity> commType2ReasonCommodity() {
        return ct -> ReasonCommodity.newBuilder().setCommodityType(ct).build();
    }

    private Function<Pair<CommodityType, Optional<Integer>>, ReasonCommodity>
        commTypeAndSlot2ReasonCommodity(final long buyer, final long source) {
        return ct -> {
            final CommodityType commType = ct.first;
            final Optional<Integer> slot = ct.second;
            final ReasonCommodity.Builder builder = ReasonCommodity.newBuilder().setCommodityType(commType);
            slot.ifPresent(sl -> builder.setTimeSlot(TimeSlotReasonInformation.newBuilder()
                .setSlot(sl)
                .setTotalSlotNumber(getTotalTimeSlotNumber(commType, buyer, source))
                .build()));
            return builder.build();
        };
    }

    private static Collection<ReasonCommodity>
            commTypes2ReasonCommodities(Collection<CommodityType> types) {
        return types.stream().map(commType2ReasonCommodity()).collect(Collectors.toList());
    }

    /**
     * Get total number of time slots for time slot commodity.
     *
     * @param commodityType Time slot {@link CommodityType}
     * @param buyer Buyer Id
     * @param moveSource Move source ID
     * @return Total number of time slots, or 0 if cannot be determined
     */
    private int getTotalTimeSlotNumber(@Nonnull final CommodityType commodityType,
            final long buyer, final long moveSource) {
        final TopologyEntityDTO origTopology = originalTopology.get(buyer);
        if (null == origTopology) {
            logger.error("No originalTopology value found for key {}", () -> moveSource);
            return 0;
        }
        final CommoditiesBoughtFromProvider commoditiesBoughtFromProvider =
            origTopology.getCommoditiesBoughtFromProvidersList().stream()
                .filter(e -> moveSource == e.getProviderId()).findFirst().orElse(null);
        if (commoditiesBoughtFromProvider == null) {
            logger.error("No commodities bought found for provider {}", () -> moveSource);
            return 0;
        }
        final CommodityBoughtDTO commodityBought = commoditiesBoughtFromProvider.getCommodityBoughtList()
            .stream().filter(e -> commodityType.getType() == (e.getCommodityType().getType()))
            .findFirst().orElse(null);
        if (commodityBought == null) {
            logger.error("No CommodityBoughtDTO found for commodity type {}, entity id {}",
                () -> commodityType, () -> moveSource);
            return 0;
        }
        if (commodityBought.hasHistoricalUsed() && commodityBought.getHistoricalUsed().getTimeSlotCount() > 0) {
            return commodityBought.getHistoricalUsed().getTimeSlotCount();
        } else {
            logger.error("No timeslots found for commodity type {}, entity id {}",
                () -> commodityType, () -> moveSource);
            return 0;
        }
    }

    /**
     * Get the original providerId of a buyer.
     *
     * @param providerId a topology entity oid or a market generated providerId
     * @param buyerId the buyerId
     * @param originalCloudTopology the original {@link CloudTopology}
     * @return the original providerId
     */
    private Optional<Long> getOriginalProviderId(
            final long providerId, final long buyerId,
            @Nonnull final CloudTopology<TopologyEntityDTO> originalCloudTopology) {
        if (cloudTc.isMarketTier(providerId)) {
            final MarketTier marketTier = cloudTc.getMarketTier(providerId);
            if (marketTier == null) {
                return Optional.empty();
            }

            long originalProviderId = marketTier.getTier().getOid();
            if (marketTier.hasRIDiscount()) {
                // RIDiscountedMarketTiers can represent multiple tiers in case of instance size
                // flexible RIs. So we cannot directly pick up the tier from RIDiscountedTier.
                // If the destination is an RIDiscountedMarketTier, it means we are looking for
                // the primary tier. We can fetch this information from the original cloud topology.
                originalProviderId = originalCloudTopology.getPrimaryTier(buyerId).get().getOid();
            }
            return Optional.of(originalProviderId);
        }
        return Optional.of(providerId);
    }


    /**
     * Class that wraps a savings amount to model a savings number that was actually
     * calculated, as opposed to {@link com.vmturbo.market.topology.conversions.ActionInterpreter.NoSavings}
     * which models when we could not calculate any savings for an entity.
     */
    @Immutable
    static class CalculatedSavings {
        public final TraxNumber savingsAmount;

        CalculatedSavings(@Nonnull final TraxNumber savingsAmount) {
            this.savingsAmount = savingsAmount;
        }

        /**
         * Apply the savings to an action by setting the action's savingsPerHour
         * field.
         *
         * @param action The action to apply the savings to.
         */
        public void applySavingsToAction(@Nonnull final Action.Builder action) {
            action.setSavingsPerHour(CurrencyAmount.newBuilder()
                .setAmount(savingsAmount.getValue()));
        }

        /**
         * Whether the calculated savings actually has any savings. Note that even zero savings,
         * when it is calculated as opposed to unavailable due to being {@link NoSavings},
         * will still return true here.
         *
         * @return Whether the calculated savings actually has any savings.
         */
        public boolean hasSavings() {
            return true;
        }
    }

    /**
     * Models a situation where we could not actually calculate a savings amount.
     */
    @Immutable
    static class NoSavings extends CalculatedSavings {
        /**
         * Create a new {@link NoSavings} object. Note that we cannot have a helper that
         * creates the {@link TraxNumber} for the caller because then the call site in the logs
         * for the {@link TraxNumber} creation would be our factory method, not the line calling
         * the factory method.
         *
         * @param savingsAmount The amount saved. Should be zero.
         */
        NoSavings(@Nonnull final TraxNumber savingsAmount) {
            super(savingsAmount);

            Preconditions.checkArgument(savingsAmount.valueEquals(0),
                "No Savings must have a zero savings amount");
        }

        /**
         * Do not apply {@link NoSavings} to actions.
         *
         * @param action The action to apply the savings to.
         */
        @Override
        public void applySavingsToAction(@Nonnull final Action.Builder action) {

        }

        /**
         * {@link NoSavings} never has any savings.
         *
         * @return false
         */
        @Override
        public boolean hasSavings() {
            return false;
        }
    }
}<|MERGE_RESOLUTION|>--- conflicted
+++ resolved
@@ -1224,25 +1224,15 @@
                 Optional<ChangeProviderExplanation.Builder> explanationFromTracker = changeExplanationFromTracker(moveTO, savings);
                 ChangeProviderExplanation.Builder  explanationFromM2 = ChangeProviderExplanation.newBuilder().setCongestion(
                         ChangeProviderExplanation.Congestion.newBuilder()
-<<<<<<< HEAD
                         .addAllCongestedCommodities(
                                 moveExplanation.getCongestion().getCongestedCommoditiesList().stream()
                                         .map(commodityConverter::commodityIdToCommodityTypeAndSlot)
                                         .map(commTypeAndSlot2ReasonCommodity(actionTargetId, moveTO.getSource()))
-                                        .collect(Collectors.toList()))
-                        .build()));
-=======
-                        .addAllCongestedCommodities(moveExplanation.getCongestion().getCongestedCommoditiesList().stream()
-                                .map(commodityConverter::commodityIdToCommodityTypeAndSlot)
-                                .map(commTypeAndSlot2ReasonCommodity(
-                                    shoppingListOidToInfos.get(moveTO.getShoppingListToMove())
-                                        .getBuyerId(), moveTO.getSource()))
                                 .collect(Collectors.toList()))
                         .build());
                 changeProviderExplanation = explanationFromTracker.isPresent()
                         ? mergeM2AndTrackerExplanations(moveTO, explanationFromM2, explanationFromTracker.get())
                         : explanationFromM2;
->>>>>>> 52c6d951
                 break;
             case EVACUATION:
                 changeProviderExplanation = ChangeProviderExplanation.newBuilder()
@@ -1286,37 +1276,6 @@
         return changeProviderExplanation;
     }
 
-<<<<<<< HEAD
-    private Optional<ChangeProviderExplanation.Builder> changeExplanationForCloud(
-        @Nonnull final MoveTO moveTO, @Nonnull final CalculatedSavings savings) {
-        Optional<ChangeProviderExplanation.Builder> explanation = Optional.empty();
-        if (cloudTc.isMarketTier(moveTO.getSource()) && cloudTc.isMarketTier(moveTO.getDestination())) {
-            ShoppingListInfo slInfo = shoppingListOidToInfos.get(moveTO.getShoppingListToMove());
-            final long actionTargetId = slInfo.getCollapsedBuyerId().orElse(slInfo.getBuyerId());
-            Map<CommodityUsageType, Set<CommodityType>> commsResizedByUsageType =
-                cert.getCommoditiesResizedByUsageType(actionTargetId);
-            Set<CommodityType> congestedComms = commsResizedByUsageType.get(CommodityUsageType.CONGESTED);
-            Set<CommodityType> underUtilizedComms = commsResizedByUsageType.get(CommodityUsageType.UNDER_UTILIZED);
-            boolean isPrimaryTierChange = TopologyDTOUtil.isPrimaryTierEntityType(
-                cloudTc.getMarketTier(moveTO.getDestination()).getTier().getEntityType());
-            // First, check if there was a congested commodity. If there was, then that is the one driving the action
-            if (!congestedComms.isEmpty()) {
-                Congestion.Builder congestionBuilder = ChangeProviderExplanation.Congestion.newBuilder()
-                    .addAllCongestedCommodities(commTypes2ReasonCommodities(congestedComms));
-                explanation =  Optional.of(ChangeProviderExplanation.newBuilder().setCongestion(
-                    congestionBuilder));
-            } else if (isPrimaryTierChange && didRiCoverageIncrease(actionTargetId)) {
-                // Next, check if RI Coverage increased. If yes, that is the reason of the action.
-                Efficiency.Builder efficiencyBuilder = ChangeProviderExplanation.Efficiency.newBuilder()
-                        .setIsRiCoverageIncreased(true);
-                explanation = Optional.of(ChangeProviderExplanation.newBuilder().setEfficiency(
-                    efficiencyBuilder));
-            } else if (!underUtilizedComms.isEmpty()) {
-                // Next, check if there are any underUtilized commodities. If yes, then that is the reason of the action.
-                Efficiency.Builder efficiencyBuilder = ChangeProviderExplanation.Efficiency.newBuilder()
-                    .addAllUnderUtilizedCommodities(commTypes2ReasonCommodities(underUtilizedComms));
-                explanation = Optional.of(ChangeProviderExplanation.newBuilder().setEfficiency(
-=======
     @Nonnull
     private Optional<ChangeProviderExplanation.Builder> changeExplanationFromTracker(
             @Nonnull final MoveTO moveTO, @Nonnull final CalculatedSavings savings) {
@@ -1374,7 +1333,6 @@
             Efficiency.Builder efficiencyBuilder = ChangeProviderExplanation.Efficiency.newBuilder()
                     .setIsRiCoverageIncreased(true);
             return Optional.of(ChangeProviderExplanation.newBuilder().setEfficiency(
->>>>>>> 52c6d951
                     efficiencyBuilder));
         }
         return Optional.empty();
@@ -1384,12 +1342,10 @@
         if (savings.savingsAmount.getValue() > 0) {
             return Optional.of(ChangeProviderExplanation.newBuilder().setEfficiency(
                     Efficiency.newBuilder().setIsWastedCost(true)));
-<<<<<<< HEAD
             } else {
                 logger.error("Could not explain cloud scale action. MoveTO = {} .Action target oid = {}",
                     moveTO, actionTargetId);
                 explanation = Optional.of(ChangeProviderExplanation.newBuilder().setEfficiency(
-=======
         }
         return Optional.empty();
     }
@@ -1399,7 +1355,6 @@
                 && cloudTc.isMarketTier(moveTO.getDestination())) {
             logger.error("Could not explain cloud scale action. MoveTO = {} .Entity oid = {}", moveTO, id);
             return Optional.of(ChangeProviderExplanation.newBuilder().setEfficiency(
->>>>>>> 52c6d951
                     Efficiency.getDefaultInstance()));
         }
         return Optional.empty();
