package com.vmturbo.market.topology.conversions;

import static com.vmturbo.trax.Trax.trax;

import java.util.ArrayList;
import java.util.Collection;
import java.util.Comparator;
import java.util.EnumSet;
import java.util.HashMap;
import java.util.HashSet;
import java.util.List;
import java.util.Map;
import java.util.Objects;
import java.util.Optional;
import java.util.Set;
import java.util.concurrent.atomic.AtomicInteger;
import java.util.function.Function;
import java.util.function.Supplier;
import java.util.stream.Collectors;
import java.util.stream.Stream;

import javax.annotation.Nonnull;
import javax.annotation.Nullable;
import javax.annotation.concurrent.Immutable;

import com.google.common.base.Preconditions;
import com.google.common.collect.ImmutableSet;
import com.google.common.collect.Sets;

import org.apache.logging.log4j.LogManager;
import org.apache.logging.log4j.Logger;
import org.springframework.util.CollectionUtils;

import com.vmturbo.common.protobuf.action.ActionDTO;
import com.vmturbo.common.protobuf.action.ActionDTO.Action;
import com.vmturbo.common.protobuf.action.ActionDTO.ActionEntity;
import com.vmturbo.common.protobuf.action.ActionDTO.ActionInfo;
import com.vmturbo.common.protobuf.action.ActionDTO.ChangeProvider;
import com.vmturbo.common.protobuf.action.ActionDTO.Explanation;
import com.vmturbo.common.protobuf.action.ActionDTO.Explanation.ActivateExplanation;
import com.vmturbo.common.protobuf.action.ActionDTO.Explanation.ChangeProviderExplanation;
import com.vmturbo.common.protobuf.action.ActionDTO.Explanation.ChangeProviderExplanation.Compliance;
import com.vmturbo.common.protobuf.action.ActionDTO.Explanation.ChangeProviderExplanation.Congestion;
import com.vmturbo.common.protobuf.action.ActionDTO.Explanation.ChangeProviderExplanation.Efficiency;
import com.vmturbo.common.protobuf.action.ActionDTO.Explanation.MoveExplanation;
import com.vmturbo.common.protobuf.action.ActionDTO.Explanation.ProvisionExplanation;
import com.vmturbo.common.protobuf.action.ActionDTO.Explanation.ProvisionExplanation.ProvisionByDemandExplanation;
import com.vmturbo.common.protobuf.action.ActionDTO.Explanation.ProvisionExplanation.ProvisionBySupplyExplanation;
import com.vmturbo.common.protobuf.action.ActionDTO.Explanation.ReasonCommodity;
import com.vmturbo.common.protobuf.action.ActionDTO.Explanation.ReasonCommodity.TimeSlotReasonInformation;
import com.vmturbo.common.protobuf.action.ActionDTO.Explanation.ReconfigureExplanation;
import com.vmturbo.common.protobuf.action.ActionDTO.Explanation.ResizeExplanation;
import com.vmturbo.common.protobuf.action.ActionDTO.Explanation.ScaleExplanation;
import com.vmturbo.common.protobuf.action.ActionDTO.ResizeInfo;
import com.vmturbo.common.protobuf.action.ActionDTOUtil;
import com.vmturbo.common.protobuf.cost.Cost.CostCategory;
import com.vmturbo.common.protobuf.cost.Cost.EntityReservedInstanceCoverage;
import com.vmturbo.common.protobuf.topology.TopologyDTO.CommodityAttribute;
import com.vmturbo.common.protobuf.topology.TopologyDTO.CommodityBoughtDTO;
import com.vmturbo.common.protobuf.topology.TopologyDTO.CommoditySoldDTO;
import com.vmturbo.common.protobuf.topology.TopologyDTO.CommodityType;
import com.vmturbo.common.protobuf.topology.TopologyDTO.EntityState;
import com.vmturbo.common.protobuf.topology.TopologyDTO.ProjectedTopologyEntity;
import com.vmturbo.common.protobuf.topology.TopologyDTO.TopologyEntityDTO;
import com.vmturbo.common.protobuf.topology.TopologyDTO.TopologyEntityDTO.CommoditiesBoughtFromProvider;
import com.vmturbo.common.protobuf.topology.TopologyDTOUtil;
import com.vmturbo.commons.Pair;
import com.vmturbo.commons.Units;
import com.vmturbo.commons.idgen.IdentityGenerator;
import com.vmturbo.cost.calculation.integration.CloudTopology;
import com.vmturbo.cost.calculation.journal.CostJournal;
import com.vmturbo.cost.calculation.journal.CostJournal.CostSourceFilter;
import com.vmturbo.cost.calculation.topology.TopologyCostCalculator;
import com.vmturbo.market.topology.MarketTier;
import com.vmturbo.market.topology.SingleRegionMarketTier;
import com.vmturbo.platform.analysis.protobuf.ActionDTOs;
import com.vmturbo.platform.analysis.protobuf.ActionDTOs.ActionTO;
import com.vmturbo.platform.analysis.protobuf.ActionDTOs.ActionTO.ActionTypeCase;
import com.vmturbo.platform.analysis.protobuf.ActionDTOs.ActivateTO;
import com.vmturbo.platform.analysis.protobuf.ActionDTOs.CompoundMoveTO;
import com.vmturbo.platform.analysis.protobuf.ActionDTOs.DeactivateTO;
import com.vmturbo.platform.analysis.protobuf.ActionDTOs.MoveTO;
import com.vmturbo.platform.analysis.protobuf.ActionDTOs.MoveTO.CommodityContext;
import com.vmturbo.platform.analysis.protobuf.ActionDTOs.ProvisionByDemandTO;
import com.vmturbo.platform.analysis.protobuf.ActionDTOs.ProvisionBySupplyTO;
import com.vmturbo.platform.analysis.protobuf.ActionDTOs.ReconfigureTO;
import com.vmturbo.platform.analysis.protobuf.ActionDTOs.ResizeTO;
import com.vmturbo.platform.analysis.protobuf.ActionDTOs.ResizeTriggerTraderTO;
import com.vmturbo.platform.analysis.protobuf.CommodityDTOs.CommoditySoldTO;
import com.vmturbo.platform.analysis.protobuf.CommodityDTOs.CommoditySpecificationTO;
import com.vmturbo.platform.analysis.protobuf.EconomyDTOs;
import com.vmturbo.platform.analysis.protobuf.EconomyDTOs.TraderTO;
import com.vmturbo.platform.common.dto.CommonDTO.CommodityDTO;
import com.vmturbo.platform.common.dto.CommonDTO.EntityDTO.EntityType;
import com.vmturbo.platform.sdk.common.CloudCostDTO.CurrencyAmount;
import com.vmturbo.trax.Trax;
import com.vmturbo.trax.TraxCollectors;
import com.vmturbo.trax.TraxConfiguration.TraxContext;
import com.vmturbo.trax.TraxNumber;

/**
 * This class has methods which interpret {@link ActionTO} to {@link Action}
 */
public class ActionInterpreter {
    private static final Logger logger = LogManager.getLogger();
    private final CommodityConverter commodityConverter;
    private final Map<Long, ShoppingListInfo> shoppingListOidToInfos;
    private final CloudTopologyConverter cloudTc;
    private final Map<Long, TopologyEntityDTO> originalTopology;
    private final Map<Long, EconomyDTOs.TraderTO> oidToProjectedTraderTOMap;
    private final CommoditiesResizeTracker commoditiesResizeTracker;
    private final TierExcluder tierExcluder;
    private final ProjectedRICoverageCalculator projectedRICoverageCalculator;
    private static final Set<EntityState> evacuationEntityState =
        EnumSet.of(EntityState.MAINTENANCE, EntityState.FAILOVER);
    private static final Set<Integer> TRANSLATE_MOVE_TO_SCALE_PROVIDER_TYPE = ImmutableSet.of(EntityType.STORAGE_TIER_VALUE);
    private final CommodityIndex commodityIndex;
    private final Map<Long, AtomicInteger> provisionActionTracker = new HashMap<>();
    /**
     * Whether compliance action explanation needs to be overridden with perf/efficiency, needed
     * in certain cases like cloud migration.
     */
    private final Function<MoveTO, Boolean> complianceExplanationOverride;

    /**
     * Comparator used to sort the resizeInfo list so StorageAmount resizeInfo comes first,
     * and StorageAccess comes second, and then others(IO_Throughput).
     */
    private static final Comparator<ResizeInfo> RESIZEINFO_LIST_COMPARATOR =
            Comparator.comparingInt(resizeInfo -> {
                final int resizeInfoCommType = resizeInfo.getCommodityType().getType();
                if (resizeInfoCommType == CommodityDTO.CommodityType.STORAGE_AMOUNT_VALUE) {
                    return 0;
                } else if (resizeInfoCommType == CommodityDTO.CommodityType.STORAGE_ACCESS_VALUE) {
                    return 1;
                } else {
                    return 2;
                }
            });

    ActionInterpreter(@Nonnull final CommodityConverter commodityConverter,
                      @Nonnull final Map<Long, ShoppingListInfo> shoppingListOidToInfos,
                      @Nonnull final CloudTopologyConverter cloudTc, Map<Long, TopologyEntityDTO> originalTopology,
                      @Nonnull final Map<Long, EconomyDTOs.TraderTO> oidToTraderTOMap,
                      @Nonnull final CommoditiesResizeTracker commoditiesResizeTracker,
                      @Nonnull final ProjectedRICoverageCalculator projectedRICoverageCalculator,
                      @Nonnull final TierExcluder tierExcluder,
                      @Nonnull final Supplier<CommodityIndex> commodityIndexSupplier,
                      @Nullable final Function<MoveTO, Boolean> explanationFunction) {
        this.commodityConverter = commodityConverter;
        this.shoppingListOidToInfos = shoppingListOidToInfos;
        this.cloudTc = cloudTc;
        this.originalTopology = originalTopology;
        this.oidToProjectedTraderTOMap = oidToTraderTOMap;
        this.commoditiesResizeTracker = commoditiesResizeTracker;
        this.projectedRICoverageCalculator = projectedRICoverageCalculator;
        this.tierExcluder = tierExcluder;
        this.commodityIndex = commodityIndexSupplier.get();
        this.complianceExplanationOverride = explanationFunction;
    }

    /**
     * Interpret the market-specific {@link ActionTO} as a topology-specific {@link Action} proto
     * for use by the rest of the system.
     *
     * It is vital to use the same {@link TopologyConverter} that converted
     * the topology into market-specific objects
     * to interpret the resulting actions in a way that makes sense.
     *
     * @param actionTO An {@link ActionTO} describing an action recommendation
     *                 generated by the market.
     * @param projectedTopology The projected topology entities, by id. The entities involved
     *                       in the action are expected to be in this map.
     * @param originalCloudTopology The original {@link CloudTopology}
     * @param projectedCosts The original {@link CloudTopology}
     * @param topologyCostCalculator The {@link TopologyCostCalculator} used to calculate costs
     * @return The {@link Action} describing the recommendation in a topology-specific way.
     */
    @Nonnull
    List<Action> interpretAction(@Nonnull final ActionTO actionTO,
                                 @Nonnull final Map<Long, ProjectedTopologyEntity> projectedTopology,
                                 @Nonnull CloudTopology<TopologyEntityDTO> originalCloudTopology,
                                 @Nonnull Map<Long, CostJournal<TopologyEntityDTO>> projectedCosts,
                                 @Nonnull TopologyCostCalculator topologyCostCalculator) {
        List<Action> actionList = new ArrayList<>();
        try {
            final Action.Builder action;
<<<<<<< HEAD
            final boolean translateMoveToScale = translateMoveToScale(actionTO);
            try (TraxContext traxContext = Trax.track("SAVINGS", actionTO.getActionTypeCase().name())) {
                savings = calculateActionSavings(actionTO,
                    originalCloudTopology, projectedCosts, topologyCostCalculator);

                // The action importance should never be infinite, as setImportance() will fail.
                action = Action.newBuilder()
                        // Assign a unique ID to each generated action.
                        .setId(IdentityGenerator.next())
                        .setDeprecatedImportance(actionTO.getImportance())
                        .setExplanation(interpretExplanation(actionTO, savings, projectedTopology, translateMoveToScale))
                        .setExecutable(!actionTO.getIsNotExecutable());
                savings.applySavingsToAction(action);

                if (traxContext.on()) {
                    logger.info("{} calculation stack for {} action {}:\n{}",
                        () -> savings.getClass().getSimpleName(),
                        () -> actionTO.getActionTypeCase().name(),
                        () -> Long.toString(action.getId()),
                        savings.savingsAmount::calculationStack);

                }
            }

            final ActionInfo.Builder infoBuilder = ActionInfo.newBuilder();

            switch (actionTO.getActionTypeCase()) {
                case MOVE:
                    if (translateMoveToScale) {
                        infoBuilder.setScale(interpretScaleAction(actionTO.getMove(), projectedTopology, originalCloudTopology));
                        break;
                    }
=======
            switch (actionTO.getActionTypeCase()) {
                case MOVE:
                    action = createAction(actionTO, projectedTopology,
                            originalCloudTopology, projectedCosts, topologyCostCalculator);
>>>>>>> 75a57f07
                    Optional<ActionDTO.Move> move = interpretMoveAction(
                            actionTO.getMove(), projectedTopology, originalCloudTopology);
                    if (move.isPresent()) {
                        action.getInfoBuilder().setMove(move.get());
                        actionList.add(action.build());
                    }
                    break;
                case COMPOUND_MOVE:
                    if (isSplitCompoundMove(actionTO)) {
                        actionList.addAll(splitCompoundMove(actionTO, projectedTopology,
                                originalCloudTopology, projectedCosts, topologyCostCalculator));
                    } else {
                        action = createAction(actionTO, projectedTopology,
                                originalCloudTopology, projectedCosts, topologyCostCalculator);
                        action.getInfoBuilder().setMove(interpretCompoundMoveAction(actionTO.getCompoundMove(),
                                projectedTopology, originalCloudTopology));
                        actionList.add(action.build());
                    }
                    break;
                case RECONFIGURE:
                    action = createAction(actionTO, projectedTopology,
                            originalCloudTopology, projectedCosts, topologyCostCalculator);
                    action.getInfoBuilder().setReconfigure(interpretReconfigureAction(
                            actionTO.getReconfigure(), projectedTopology, originalCloudTopology));
                    actionList.add(action.build());
                    break;
                case PROVISION_BY_SUPPLY:
                    action = createAction(actionTO, projectedTopology,
                            originalCloudTopology, projectedCosts, topologyCostCalculator);
                    action.getInfoBuilder().setProvision(interpretProvisionBySupply(
                            actionTO.getProvisionBySupply(), projectedTopology));
                    actionList.add(action.build());
                    break;
                case PROVISION_BY_DEMAND:
                    action = createAction(actionTO, projectedTopology,
                            originalCloudTopology, projectedCosts, topologyCostCalculator);
                    action.getInfoBuilder().setProvision(interpretProvisionByDemand(
                            actionTO.getProvisionByDemand(), projectedTopology));
                    actionList.add(action.build());
                    break;
                case RESIZE:
                    action = createAction(actionTO, projectedTopology,
                            originalCloudTopology, projectedCosts, topologyCostCalculator);
                    Optional<ActionDTO.Resize> resize = interpretResize(
                            actionTO.getResize(), projectedTopology);
                    if (resize.isPresent()) {
                        action.getInfoBuilder().setResize(resize.get());
                        actionList.add(action.build());
                    }
                    break;
                case ACTIVATE:
                    action = createAction(actionTO, projectedTopology,
                            originalCloudTopology, projectedCosts, topologyCostCalculator);
                    action.getInfoBuilder().setActivate(interpretActivate(
                            actionTO.getActivate(), projectedTopology));
                    actionList.add(action.build());
                    break;
                case DEACTIVATE:
                    action = createAction(actionTO, projectedTopology,
                            originalCloudTopology, projectedCosts, topologyCostCalculator);
                    action.getInfoBuilder().setDeactivate(interpretDeactivate(
                            actionTO.getDeactivate(), projectedTopology));
                    actionList.add(action.build());
                    break;
            }
        } catch (RuntimeException e) {
            logger.error("Unable to interpret actionTO " + actionTO + " due to: ", e);
        }
        return actionList;
    }

    /**
     * Compound move actions generated for MPC will need to be split into individual move actions
     * for each of the VM and volume.
     * Only cloud move actions have the move contexts.
     *
     * @param actionTO actionTO
     * @return boolean to indicate if the action need to be split into separate move actions.
     */
    private boolean isSplitCompoundMove(@Nonnull final ActionTO actionTO) {
        return actionTO.getActionTypeCase() == ActionTypeCase.COMPOUND_MOVE
                && actionTO.getCompoundMove().getMovesList().stream().anyMatch(MoveTO::hasMoveContext);
    }

    /**
     * Create action build and apply savings to action.
     *
     * @param actionTO An {@link ActionTO} describing an action recommendation
     *                 generated by the market.
     * @param projectedTopology The projected topology entities, by id. The entities involved
     *                       in the action are expected to be in this map.
     * @param originalCloudTopology The original {@link CloudTopology}
     * @param projectedCosts The original {@link CloudTopology}
     * @param topologyCostCalculator The {@link TopologyCostCalculator} used to calculate costs
     * @return action builder
     */
    Action.Builder createAction(@Nonnull final ActionTO actionTO,
                                @Nonnull final Map<Long, ProjectedTopologyEntity> projectedTopology,
                                @Nonnull CloudTopology<TopologyEntityDTO> originalCloudTopology,
                                @Nonnull Map<Long, CostJournal<TopologyEntityDTO>> projectedCosts,
                                @Nonnull TopologyCostCalculator topologyCostCalculator) {
        final CalculatedSavings savings;
        final Action.Builder action;

        try (TraxContext traxContext = Trax.track("SAVINGS", actionTO.getActionTypeCase().name())) {
            savings = calculateActionSavings(actionTO,
                    originalCloudTopology, projectedCosts, topologyCostCalculator);

            // The action importance should never be infinite, as setImportance() will fail.
            action = Action.newBuilder()
                    // Assign a unique ID to each generated action.
                    .setId(IdentityGenerator.next())
                    .setDeprecatedImportance(actionTO.getImportance())
                    .setExplanation(interpretExplanation(actionTO, savings, projectedTopology))
                    .setExecutable(!actionTO.getIsNotExecutable());
            savings.applySavingsToAction(action);

            if (traxContext.on()) {
                logger.info("{} calculation stack for {} action {}:\n{}",
                        () -> savings.getClass().getSimpleName(),
                        () -> actionTO.getActionTypeCase().name(),
                        () -> Long.toString(action.getId()),
                        savings.savingsAmount::calculationStack);

            }
        }

        final ActionInfo.Builder infoBuilder = ActionInfo.newBuilder();
        action.setInfo(infoBuilder);
        return action;
    }

    private List<Action> splitCompoundMove(@Nonnull final ActionTO actionTO,
                                           @Nonnull final Map<Long, ProjectedTopologyEntity> projectedTopology,
                                           @Nonnull CloudTopology<TopologyEntityDTO> originalCloudTopology,
                                           @Nonnull Map<Long, CostJournal<TopologyEntityDTO>> projectedCosts,
                                           @Nonnull TopologyCostCalculator topologyCostCalculator) {
        List<Action> actionList = new ArrayList<>();

        List<MoveTO> moveActions = actionTO.getCompoundMove().getMovesList();
        for (MoveTO moveTO : moveActions) {
            // Create ActionTO from MoveTO.
            ActionTO.Builder actionBuilder = ActionTO.newBuilder();
            actionBuilder.setIsNotExecutable(actionTO.getIsNotExecutable());
            actionBuilder.setMove(moveTO);
            actionBuilder.setImportance(actionTO.getImportance());

            Action.Builder moveActionBuilder = createAction(actionBuilder.build(), projectedTopology,
                    originalCloudTopology, projectedCosts, topologyCostCalculator);
            Optional<ActionDTO.Move> moveAction = interpretMoveAction(
                    actionBuilder.getMove(), projectedTopology, originalCloudTopology);
            if (moveAction.isPresent()) {
                moveActionBuilder.getInfoBuilder().setMove(moveAction.get());
                actionList.add(moveActionBuilder.build());
            }
        }
        return actionList;
    }

    /**
     * Calculates savings per action. Savings is calculated as cost at source - the cost at
     * destination. The cost is only the on demand costs. RI Compute is not considered.
     *
     * @param actionTO The actionTO for which savings is to be calculated
     * @param originalCloudTopology the CloudTopology which came into Analysis
     * @param projectedCosts a map of the id of the entity to its projected costJournal
     * @param topologyCostCalculator the topology cost calculator used to calculate costs
     * @return The calculated savings for the action. Returns {@link NoSavings} if no
     *         savings could be calculated.
     */
    @Nonnull
    CalculatedSavings calculateActionSavings(@Nonnull final ActionTO actionTO,
            @Nonnull CloudTopology<TopologyEntityDTO> originalCloudTopology,
            @Nonnull Map<Long, CostJournal<TopologyEntityDTO>> projectedCosts,
            @Nonnull TopologyCostCalculator topologyCostCalculator) {
        switch (actionTO.getActionTypeCase()) {
            case MOVE:
                final MoveTO move = actionTO.getMove();
                final MarketTier destMarketTier = cloudTc.getMarketTier(move.getDestination());
                final MarketTier sourceMarketTier = cloudTc.getMarketTier(move.getSource());
                // Savings can be calculated if the destination is cloud
                if (destMarketTier != null) {
                    TopologyEntityDTO cloudEntityMoving = getTopologyEntityMoving(move);
                    if (cloudEntityMoving != null) {
                        final String entityTypeName = EntityType.forNumber(cloudEntityMoving.getEntityType()).name();
                        try (TraxContext traxContext = Trax.track("SAVINGS", cloudEntityMoving.getDisplayName(),
                            Long.toString(cloudEntityMoving.getOid()), entityTypeName,
                            actionTO.getActionTypeCase().name())) {
                            return calculateMoveSavings(originalCloudTopology,
                                projectedCosts, topologyCostCalculator, destMarketTier,
                                sourceMarketTier, cloudEntityMoving);
                        }
                    } else {
                        return new NoSavings(trax(0, "no moving entity"));
                    }
                } else {
                    return new NoSavings(trax(0, "no destination market tier for " + move.getDestination()));
                }
            default:
                return new NoSavings(trax(0, "No savings calculation for "
                    + actionTO.getActionTypeCase().name()));
        }

        // Do not have a return statement here. Ensure all cases in the switch return a value.
    }

    @Nonnull
    private CalculatedSavings calculateMoveSavings(@Nonnull CloudTopology<TopologyEntityDTO> originalCloudTopology,
                                                   @Nonnull Map<Long, CostJournal<TopologyEntityDTO>> projectedCosts,
                                                   @Nonnull TopologyCostCalculator topologyCostCalculator,
                                                   @Nonnull MarketTier destMarketTier,
                                                   @Nullable MarketTier sourceMarketTier,
                                                   @Nonnull TopologyEntityDTO cloudEntityMoving) {
        final CostJournal<TopologyEntityDTO> destCostJournal = projectedCosts
                .get(cloudEntityMoving.getOid());
        if (destCostJournal != null) {
            // Only the on demand costs are considered. RI Compute is not
            // considered. RI component is considered as 0 cost. Inside the market
            // also, RIs are considered as 0 cost. So it makes sense to be
            // consistent. But it can also be viewed from another perspective.
            // RI Compute has 2 components - upfront cost already paid to the
            // CSP and an hourly cost which is not yet paid. So the true savings
            // should consider the hourly cost and ignore the upfront cost.
            // Currently, both of these are clubbed into RI compute and
            // we cannot differentiate.
            TraxNumber onDemandDestCost = getOnDemandCostForMarketTier(
                    cloudEntityMoving, destMarketTier, destCostJournal);
            // Now get the source cost. Assume on prem source cost 0.
            final TraxNumber onDemandSourceCost;
            if (sourceMarketTier != null) {
                Optional<CostJournal<TopologyEntityDTO>> sourceCostJournal =
                        topologyCostCalculator.calculateCostForEntity(
                                originalCloudTopology, cloudEntityMoving);
                if (!sourceCostJournal.isPresent()) {
                    return new NoSavings(trax(0, "no source cost journal"));
                }
                onDemandSourceCost = getOnDemandCostForMarketTier(cloudEntityMoving,
                        sourceMarketTier, sourceCostJournal.get());
            } else {
                onDemandSourceCost = trax(0, "source on-prem");
            }

            final String savingsDescription = String.format("Savings for %s \"%s\" (%d)",
                    EntityType.forNumber(cloudEntityMoving.getEntityType()).name(),
                    cloudEntityMoving.getDisplayName(), cloudEntityMoving.getOid());
            final TraxNumber savings = onDemandSourceCost.minus(onDemandDestCost).compute(savingsDescription);
            logger.debug("{} to move from {} to {} is {}", savingsDescription,
                sourceMarketTier == null ? null : sourceMarketTier.getDisplayName(),
                destMarketTier.getDisplayName(), savings);
            return new CalculatedSavings(savings);
        } else {
            return new NoSavings(trax(0, "no destination cost journal"));
        }
    }

    @Nullable
    private TopologyEntityDTO getTopologyEntityMoving(MoveTO move) {
        final ShoppingListInfo shoppingListInfo =
                shoppingListOidToInfos.get(move.getShoppingListToMove());
<<<<<<< HEAD
        long entityMovingId = shoppingListInfo.getResourceId().orElse(shoppingListInfo.getBuyerId());
        if (shoppingListInfo.getCollapsedBuyerId().isPresent()) {
            entityMovingId = shoppingListInfo.getCollapsedBuyerId().get();
=======
        Long entityMovingId = shoppingListInfo.getResourceId().orElse(shoppingListInfo.getCollapsedBuyerId());
        if (entityMovingId == null) {
            entityMovingId = shoppingListInfo.getBuyerId();
>>>>>>> 75a57f07
        }
        return originalTopology.get(entityMovingId);
    }

    /**
     * Gets the cost for the market tier. In case of a compute/database market tier, it returns the
     * sum of compute + license + ip costs. In case of a storage market tier, it returns the
     * storage cost.
     *
     * @param cloudEntityMoving the entity moving
     * @param marketTier the market tier for which total cost is desired
     * @param journal the cost journal
     * @return the total cost of the market tier
     */
    @Nonnull
    private TraxNumber getOnDemandCostForMarketTier(TopologyEntityDTO cloudEntityMoving,
                                                    MarketTier marketTier,
                                                    CostJournal<TopologyEntityDTO> journal) {
        final TraxNumber totalOnDemandCost;
        if (TopologyDTOUtil.isPrimaryTierEntityType(marketTier.getTier().getEntityType())) {

            // In determining on-demand costs for SCALE actions, the savings from buy RI actions
            // should be ignored. Therefore, we lookup the on-demand cost, ignoring savings
            // from CostSource.BUY_RI_DISCOUNT
            TraxNumber onDemandComputeCost = journal.getHourlyCostFilterEntries(
                    CostCategory.ON_DEMAND_COMPUTE,
                    CostSourceFilter.EXCLUDE_BUY_RI_DISCOUNT_FILTER);
            TraxNumber licenseCost = journal.getHourlyCostFilterEntries(
                    CostCategory.ON_DEMAND_LICENSE,
                    CostSourceFilter.EXCLUDE_BUY_RI_DISCOUNT_FILTER);
            TraxNumber reservedLicenseCost = journal.getHourlyCostFilterEntries(
                    CostCategory.RESERVED_LICENSE,
                    CostSourceFilter.EXCLUDE_BUY_RI_DISCOUNT_FILTER);
            TraxNumber ipCost = journal.getHourlyCostForCategory(CostCategory.IP);
            totalOnDemandCost = Stream.of(onDemandComputeCost, licenseCost, reservedLicenseCost, ipCost)
                .collect(TraxCollectors.sum(marketTier.getTier().getDisplayName() + " total cost"));
            logger.debug("Costs for {} on {} are -> on demand compute cost = {}, licenseCost = {}," +
                    " reservedLicenseCost = {}, ipCost = {}",
                    cloudEntityMoving.getDisplayName(), marketTier.getDisplayName(),
                    onDemandComputeCost, licenseCost, reservedLicenseCost, ipCost);
        } else {
            totalOnDemandCost = journal.getHourlyCostForCategory(CostCategory.STORAGE)
                .named(marketTier.getTier().getDisplayName() + " total cost");
            logger.debug("Costs for {} on {} are -> storage cost = {}",
                    cloudEntityMoving.getDisplayName(), marketTier.getDisplayName(), totalOnDemandCost);
        }
        return totalOnDemandCost;
    }

    @Nonnull
    private ActionDTO.Deactivate interpretDeactivate(@Nonnull final DeactivateTO deactivateTO,
                         @Nonnull final Map<Long, ProjectedTopologyEntity> projectedTopology) {
        final long entityId = deactivateTO.getTraderToDeactivate();
        final List<CommodityType> topologyCommodities =
                deactivateTO.getTriggeringBasketList().stream()
                        .map(commodityConverter::marketToTopologyCommodity)
                        .filter(Optional::isPresent)
                    .map(Optional::get)
                    .collect(Collectors.toList());
        return ActionDTO.Deactivate.newBuilder()
                .setTarget(createActionEntity(entityId, projectedTopology))
            .addAllTriggeringCommodities(topologyCommodities)
                .build();
    }

    /**
     * Convert the {@link CompoundMoveTO} recieved from M2 into a {@link ActionDTO.Move} action.
     * We do 2 things in this method:
     * 1. Create an action entity and set it as the target for the move
     * 2. Create change providers. Change providers specify the from and to of the move action.
     * Compound move can have multiple change providers.
     *
     * @param compoundMoveTO the input {@link CompoundMoveTO}
     * @param projectedTopology a map of entity id to its {@link ProjectedTopologyEntity}
     * @param originalCloudTopology The original cloud topology
     * @return {@link ActionDTO.Move} representing the compound move
     */
    @Nonnull
    private ActionDTO.Move interpretCompoundMoveAction(
            @Nonnull final CompoundMoveTO compoundMoveTO,
            @Nonnull final Map<Long, ProjectedTopologyEntity> projectedTopology,
            @Nonnull CloudTopology<TopologyEntityDTO> originalCloudTopology) {
        List<MoveTO> moves = compoundMoveTO.getMovesList();
        if (moves.isEmpty()) {
            throw new IllegalStateException(
                    "Market returned no moves in a COMPOUND_MOVE: " + compoundMoveTO);
        }
        Set<Long> targetIds = moves.stream()
                .map(MoveTO::getShoppingListToMove)
                .map(shoppingListOidToInfos::get)
                .map(ShoppingListInfo::getBuyerId)
                .collect(Collectors.toSet());
        if (targetIds.size() != 1) {
            throw new IllegalStateException(
                    (targetIds.isEmpty() ? "Empty target ID" : "Non-unique target IDs")
                            + " in COMPOUND_MOVE:" + compoundMoveTO);
        }
        Long targetOid = targetIds.iterator().next();

        return ActionDTO.Move.newBuilder()
            .setTarget(createActionEntity(
                targetIds.iterator().next(), projectedTopology))
            .addAllChanges(moves.stream()
                .map(move -> createChangeProviders(move, projectedTopology, originalCloudTopology, targetOid))
                .flatMap(List::stream)
                .collect(Collectors.toList()))
                .build();
    }

    private ActionDTO.Provision interpretProvisionByDemand(
            @Nonnull final ProvisionByDemandTO provisionByDemandTO,
            @Nonnull final Map<Long, ProjectedTopologyEntity> projectedTopology) {
        AtomicInteger index =
            provisionActionTracker.computeIfAbsent(provisionByDemandTO.getModelSeller(),
                id -> new AtomicInteger());

        return ActionDTO.Provision.newBuilder()
                .setEntityToClone(createActionEntity(
                    provisionByDemandTO.getModelSeller(), projectedTopology))
                .setProvisionedSeller(provisionByDemandTO.getProvisionedSeller())
                .setProvisionIndex(index.getAndIncrement())
                .build();
    }

    @Nonnull
    private ActionDTO.Provision interpretProvisionBySupply(
            @Nonnull final ProvisionBySupplyTO provisionBySupplyTO,
            @Nonnull final Map<Long, ProjectedTopologyEntity> projectedTopology) {
        AtomicInteger index =
            provisionActionTracker.computeIfAbsent(provisionBySupplyTO.getModelSeller(),
                id -> new AtomicInteger());

        return ActionDTO.Provision.newBuilder()
                .setEntityToClone(createActionEntity(
                        provisionBySupplyTO.getModelSeller(), projectedTopology))
                .setProvisionedSeller(provisionBySupplyTO.getProvisionedSeller())
                .setProvisionIndex(index.getAndIncrement())
                .build();
    }

    /**
     * Convert the {@link MoveTO} received from M2 into a {@link ActionDTO.Move} action.
     * We do 2 things in this method:
     * 1. Create an action entity and set it as the target for the move
     * 2. Create change providers. Change providers specify the from and to of the move action.
     * A single moveTO can have multiple change providers. Today this can happen in case of cloud
     * moves when a region and tier can change as part of the same moveTO.
     *
     * @param moveTO the input {@link MoveTO}
     * @param projectedTopology a map of entity id to the {@link ProjectedTopologyEntity}.
     * @param originalCloudTopology the original cloud topology
     * @return {@link ActionDTO.Move} representing the move
     */
    @Nonnull
    Optional<ActionDTO.Move> interpretMoveAction(@Nonnull final MoveTO moveTO,
                                       @Nonnull final Map<Long, ProjectedTopologyEntity> projectedTopology,
                                       @Nonnull CloudTopology<TopologyEntityDTO> originalCloudTopology) {
        final ShoppingListInfo shoppingList =
                shoppingListOidToInfos.get(moveTO.getShoppingListToMove());
        if (shoppingList == null) {
            throw new IllegalStateException(
                    "Market returned invalid shopping list for MOVE: " + moveTO);
        } else {
            MarketTier destination = cloudTc.getMarketTier(moveTO.getDestination());
            if (destination != null && destination.hasRIDiscount()) {
                logger.error("MoveTO for entity {} has RI {} as destination. This should not happen.",
                    shoppingList.buyerId, destination.getDisplayName());
                return Optional.empty();
            }
            List<ChangeProvider> changeProviderList = createChangeProviders(moveTO,
                    projectedTopology, originalCloudTopology, shoppingList.buyerId);
            if (!CollectionUtils.isEmpty(changeProviderList)) {
                ActionDTO.Move.Builder builder = ActionDTO.Move.newBuilder()
                        .setTarget(createActionEntity(shoppingList.buyerId, projectedTopology))
                        .addAllChanges(changeProviderList);
                if (moveTO.hasScalingGroupId()) {
                    builder.setScalingGroupId(moveTO.getScalingGroupId());
                }
                return Optional.of(builder.build());
            }
        }
        return Optional.empty();
    }

    /**
     * Convert the {@link MoveTO} received from M2 into a {@link ActionDTO.Scale} action -
     * Create an action entity and set it as the target for the Scale.
     * Create change providers. Change providers specify the from and to of the Scale action.
     * Create commodity resize info, which specify commodity change of the Scale action.
     *
     * @param moveTO the input {@link MoveTO}
     * @param projectedTopology a map of entity id to the {@link ProjectedTopologyEntity}.
     * @param originalCloudTopology the original cloud topology
     * @return {@link ActionDTO.Scale} representing the Scale
     */
    private ActionDTO.Scale interpretScaleAction(@Nonnull final MoveTO moveTO,
                                                 @Nonnull final Map<Long, ProjectedTopologyEntity> projectedTopology,
                                                 @Nonnull CloudTopology<TopologyEntityDTO> originalCloudTopology) {
        final ShoppingListInfo shoppingListInfo =
                shoppingListOidToInfos.get(moveTO.getShoppingListToMove());
        if (shoppingListInfo == null) {
            throw new IllegalStateException(
                    "Market returned invalid shopping list for MOVE: " + moveTO);
        }
        // Set action target entity.
        final ActionEntity actionTargetEntity = createActionTargetEntity(shoppingListInfo, projectedTopology);
        ActionDTO.Scale.Builder builder = ActionDTO.Scale.newBuilder().setTarget(actionTargetEntity);
        // Interpret provider change.
        List<ChangeProvider> changeProviderList = createChangeProviders(moveTO,
                projectedTopology, originalCloudTopology, shoppingListInfo.getBuyerId());
        if (!CollectionUtils.isEmpty(changeProviderList)) {
            builder.addAllChanges(changeProviderList);
        }
        // Interpret commodities change.
        List<ResizeInfo> resizeInfoList = createCommodityResizeInfo(moveTO, actionTargetEntity);
        if (!CollectionUtils.isEmpty(resizeInfoList)) {
            builder.addAllCommodityResizes(resizeInfoList);
        }
        return builder.build();
    }

    /**
     * Interpret a market generated reconfigure action.
     *
     * @param reconfigureTO  a {@link ReconfigureTO}
     * @param projectedTopology the projectedTopology
     * @param originalCloudTopology the originalCloudTopology
     * @return a {@link ActionDTO.Reconfigure}
     */
    @Nonnull
    private ActionDTO.Reconfigure interpretReconfigureAction(
            @Nonnull final ReconfigureTO reconfigureTO,
            @Nonnull final Map<Long, ProjectedTopologyEntity> projectedTopology,
            @Nonnull final CloudTopology<TopologyEntityDTO> originalCloudTopology) {
        final ShoppingListInfo shoppingList =
                shoppingListOidToInfos.get(reconfigureTO.getShoppingListToReconfigure());
        if (shoppingList == null) {
            throw new IllegalStateException(
                    "Market returned invalid shopping list for RECONFIGURE: " + reconfigureTO);
        } else {
            final ActionDTO.Reconfigure.Builder builder = ActionDTO.Reconfigure.newBuilder()
                    .setTarget(createActionEntity(shoppingList.getBuyerId(), projectedTopology));

            if (reconfigureTO.hasSource()) {
                Optional<Long> providerIdOptional = getOriginalProviderId(
                    reconfigureTO.getSource(), shoppingList.getBuyerId(), originalCloudTopology);
                providerIdOptional.ifPresent(providerId ->
                    builder.setSource(createActionEntity(providerId, projectedTopology)));
            }
            if (reconfigureTO.hasScalingGroupId()) {
                builder.setScalingGroupId(reconfigureTO.getScalingGroupId());
            }
            return builder.build();
        }
    }

    @Nonnull
    private Optional<ActionDTO.Resize> interpretResize(@Nonnull final ResizeTO resizeTO,
                     @Nonnull final Map<Long, ProjectedTopologyEntity> projectedTopology) {
        final long entityId = resizeTO.getSellingTrader();
        final CommoditySpecificationTO cs = resizeTO.getSpecification();
        final CommodityType topologyCommodityType =
                commodityConverter.marketToTopologyCommodity(cs)
                        .orElseThrow(() -> new IllegalArgumentException(
                                "Resize commodity can't be converted to topology commodity format! "
                                        + cs));
        // Determine if this is a remove limit or a regular resize.
        final TopologyEntityDTO projectedEntity = projectedTopology.get(entityId).getEntity();

        // Find the CommoditySoldDTO for the resize commodity.
        final Optional<CommoditySoldDTO> resizeCommSold =
            projectedEntity.getCommoditySoldListList().stream()
                .filter(commSold -> commSold.getCommodityType().equals(topologyCommodityType))
                .findFirst();
        Optional<CommoditySoldDTO> originalCommoditySold =
                commodityIndex.getCommSold(projectedEntity.getOid(), topologyCommodityType);
        ResizeTO adjustedResizeTO = resizeTO.toBuilder()
                .setOldCapacity((float)TopologyConverter.reverseScaleComm(resizeTO.getOldCapacity(),
                    originalCommoditySold, CommoditySoldDTO::getScalingFactor))
                .setNewCapacity((float)TopologyConverter.reverseScaleComm(resizeTO.getNewCapacity(),
                    originalCommoditySold, CommoditySoldDTO::getScalingFactor))
                .build();
        if (projectedEntity.getEntityType() == EntityType.VIRTUAL_MACHINE.getNumber()) {
            // If this is a VM and has a restricted capacity, we are going to assume it's a limit
            // removal. This logic seems like it could be fragile, in that limit may not be the
            // only way VM capacity could be restricted in the future, but this is consistent
            // with how classic makes the same decision.
            TraderTO traderTO = oidToProjectedTraderTOMap.get(entityId);
            // find the commodity on the trader and see if there is a limit?
            for (CommoditySoldTO commoditySold : traderTO.getCommoditiesSoldList()) {
                if (commoditySold.getSpecification().equals(cs)) {
                    // We found the commodity sold.  If it has a utilization upper bound < 1.0,
                    // then the commodity is restricted, and according to our VM-rule, we will
                    // treat this as a limit removal.
                    float utilizationPercentage = commoditySold.getSettings().getUtilizationUpperBound();
                    if (utilizationPercentage < 1.0) {
                        // The "limit removal" is actually a resize on the commodity's "limit"
                        // attribute that effectively sets it to zero.
                        //
                        // Ideally we would set the "old capacity" to the current limit
                        // value, but as noted above, we don't have access to the limit here. We
                        // only have the utilization percentage, which we expect to be based on
                        // the limit and raw capacity values. Since we do have the utilization %
                        // and raw capacity here, we can _approximate_ the current limit by
                        // reversing the math used to determine the utilization %.
                        //
                        // We will grudgingly do that here. Note that this may be subject to
                        // precision and rounding errors. In addition, if in the future we have
                        // factors other than "limit" that could drivef the VM resource
                        // utilization threshold to below 100%, then this approximation would
                        // likely be wrong and misleading in those cases.
                        float approximateLimit = commoditySold.getCapacity() * utilizationPercentage;
                        logger.debug("The commodity {} has util% of {}, so treating as limit"
                                        +" removal (approximate limit: {}).",
                                topologyCommodityType.getKey(), utilizationPercentage, approximateLimit);

                        ActionDTO.Resize.Builder resizeBuilder = ActionDTO.Resize.newBuilder()
                            .setTarget(createActionEntity(entityId, projectedTopology))
                            .setOldCapacity(approximateLimit)
                            .setNewCapacity(0)
                            .setCommodityType(topologyCommodityType)
                            .setCommodityAttribute(CommodityAttribute.LIMIT);
                        setHotAddRemove(resizeBuilder, resizeCommSold);
                        return Optional.of(resizeBuilder.build());
                    }
                    break;
                }
            }
        }
        ActionDTO.Resize.Builder resizeBuilder = ActionDTO.Resize.newBuilder()
                .setTarget(createActionEntity(entityId, projectedTopology))
                .setNewCapacity(adjustedResizeTO.getNewCapacity())
                .setOldCapacity(adjustedResizeTO.getOldCapacity())
                .setCommodityType(topologyCommodityType);
        setHotAddRemove(resizeBuilder, resizeCommSold);
        if (resizeTO.hasScalingGroupId()) {
            resizeBuilder.setScalingGroupId(resizeTO.getScalingGroupId());
        }
        if (!resizeTO.getResizeTriggerTraderList().isEmpty()) {
            // Scale Up: Show relevant vSan resizes when hosts are provisioned due to
            // the commodity type being scaled.
            if (adjustedResizeTO.getNewCapacity() > adjustedResizeTO.getOldCapacity()) {
                Optional<ResizeTriggerTraderTO> resizeTriggerTraderTO = resizeTO.getResizeTriggerTraderList().stream()
                    .filter(resizeTriggerTrader -> resizeTriggerTrader.getRelatedCommoditiesList()
                        .contains(cs.getBaseType())).findFirst();
                if (!resizeTriggerTraderTO.isPresent()) {
                    return Optional.empty();
                }
            // Scale Down: Pick related vSan host being suspended that has no reason commodities
            // since it is suspension due to low roi.
            } else if (adjustedResizeTO.getNewCapacity() < adjustedResizeTO.getOldCapacity()) {
                Optional<ResizeTriggerTraderTO> resizeTriggerTraderTO = resizeTO.getResizeTriggerTraderList().stream()
                    .filter(resizeTriggerTrader -> resizeTriggerTrader.getRelatedCommoditiesList()
                        .isEmpty()).findFirst();
                if (!resizeTriggerTraderTO.isPresent()) {
                    return Optional.empty();
                }
            }
        }
        return Optional.of(resizeBuilder.build());
    }

    /**
     * Set the hot add / hot remove flag on the resize action. This is needed for the resize
     * action execution of probes like VMM.
     */
    private void setHotAddRemove(@Nonnull ActionDTO.Resize.Builder resizeBuilder,
                                 @Nonnull Optional<CommoditySoldDTO> commoditySold) {
        commoditySold.filter(CommoditySoldDTO::hasHotResizeInfo)
            .map(CommoditySoldDTO::getHotResizeInfo)
            .ifPresent(hotResizeInfo -> {
                if (hotResizeInfo.hasHotAddSupported()) {
                    resizeBuilder.setHotAddSupported(hotResizeInfo.getHotAddSupported());
                }
                if (hotResizeInfo.hasHotRemoveSupported()) {
                    resizeBuilder.setHotRemoveSupported(hotResizeInfo.getHotRemoveSupported());
                }
            });
    }

    @Nonnull
    private ActionDTO.Activate interpretActivate(@Nonnull final ActivateTO activateTO,
                                                 @Nonnull final Map<Long, ProjectedTopologyEntity> projectedTopology) {
        final long entityId = activateTO.getTraderToActivate();
        final List<CommodityType> topologyCommodities =
                activateTO.getTriggeringBasketList().stream()
                        .map(commodityConverter::marketToTopologyCommodity)
                        .filter(Optional::isPresent)
                        .map(Optional::get)
                        .collect(Collectors.toList());
        return ActionDTO.Activate.newBuilder()
                .setTarget(createActionEntity(entityId, projectedTopology))
                .addAllTriggeringCommodities(topologyCommodities)
                .build();
    }

    /**
     * Create change providers for the {@link MoveTO}.
     *
     * @param move the input {@link MoveTO}
     * @param projectedTopology A map of the id of the entity to its {@link ProjectedTopologyEntity}.
     * @param targetOid targetOid
     * @param originalCloudTopology The original cloud topology.
     * @return A list of change providers representing the move
     */
    @Nonnull
    private List<ChangeProvider> createChangeProviders(
            @Nonnull final MoveTO move, @Nonnull final Map<Long, ProjectedTopologyEntity> projectedTopology,
            CloudTopology<TopologyEntityDTO> originalCloudTopology, Long targetOid) {
        List<ChangeProvider> changeProviders = new ArrayList<>();
        MarketTier sourceMarketTier = move.hasSource() ?
                cloudTc.getMarketTier(move.getSource()) : null;
        MarketTier destMarketTier = move.hasDestination() ?
                cloudTc.getMarketTier(move.getDestination()) : null;
        TopologyEntityDTO sourceAzOrRegion = null;
        TopologyEntityDTO destAzOrRegion = null;
        TopologyEntityDTO sourceTier = null;
        TopologyEntityDTO destTier = null;
        TopologyEntityDTO sourceRegion = null;
        TopologyEntityDTO destinationRegion = null;
        TopologyEntityDTO target = originalTopology.get(targetOid);

        if (destMarketTier != null ) {
            if (destMarketTier.isSingleRegion()) {
                // For a RI Discounted market tier we get the region from the destination market tier
                // SingleRegionMarketTier is currently only for RIDiscountedMarketTier. So,
                // region information is coming from Tier itself.
                destinationRegion = ((SingleRegionMarketTier)destMarketTier).getRegion();
            } else {
                // This is a onDemandMarketTier so we get the region from the move context.
                // MultiRegionMarketTier contains all region's cost information so only move context
                // can tell which region was chosen inside market analysis.
                long regionCommSpec = move.getMoveContext().getRegionId();
                destinationRegion = originalTopology.get(regionCommSpec);
            }

            // TODO: We are considering the destination AZ as the first AZ of the destination
            // region. In case of zonal RIs, we need to get the zone of the RI.
            List<TopologyEntityDTO> connectedEntities = TopologyDTOUtil.getConnectedEntitiesOfType(
                    destinationRegion, EntityType.AVAILABILITY_ZONE_VALUE, originalTopology);

            // Try to use the regionId in the moveContext if possible- this is the actual destination
            if (move.hasMoveContext() && move.getMoveContext().hasRegionId()) {
                ProjectedTopologyEntity projectedTopologyRegion = projectedTopology.get(
                        move.getMoveContext().getRegionId());
                if (Objects.nonNull(projectedTopologyRegion)) {
                    destAzOrRegion = projectedTopologyRegion.getEntity();
                }
            }
            // We weren't able to get this from the moveContext...
            if (Objects.isNull(destAzOrRegion)) {
                destAzOrRegion = connectedEntities.isEmpty()
                        ? destinationRegion
                        : connectedEntities.get(0);
            }
            destTier = destMarketTier.getTier();
        }

        if (sourceMarketTier != null) {
            if (sourceMarketTier.isSingleRegion()) {
                // Ri Discounted MarketTiers have a region associated with them
                sourceRegion = ((SingleRegionMarketTier)sourceMarketTier).getRegion();
            } else {
                 if (originalCloudTopology != null) {
                    Optional<TopologyEntityDTO> regionFromCloudTopo = originalCloudTopology.getConnectedRegion(targetOid);
                    if (regionFromCloudTopo != null && regionFromCloudTopo.isPresent()) {
                        // For an onDemandMarketTier get the source region from the original cloud topology
                        sourceRegion = regionFromCloudTopo.get();
                    }
                }
            }

            // Soruce AZ or Region is the AZ or Region which the target is connected to.
            List<TopologyEntityDTO> connectedEntities = TopologyDTOUtil.getConnectedEntitiesOfType(target,
                Sets.newHashSet(EntityType.AVAILABILITY_ZONE_VALUE, EntityType.REGION_VALUE),
                originalTopology);
            if (!connectedEntities.isEmpty())
                sourceAzOrRegion = connectedEntities.get(0);
            else
                logger.error("{} is not connected to any AZ or Region", target.getDisplayName());
            if (sourceMarketTier.hasRIDiscount()) {
                Optional<TopologyEntityDTO.CommoditiesBoughtFromProvider> boughtGroupingFromTier =
                    target.getCommoditiesBoughtFromProvidersList().stream()
                        .filter(grouping -> grouping.getProviderEntityType() == EntityType.COMPUTE_TIER_VALUE)
                        .findFirst();

                if (boughtGroupingFromTier.isPresent()) {
                    sourceTier = originalCloudTopology.getEntity(boughtGroupingFromTier.get().getProviderId()).get();
                }
            } else {
                sourceTier = sourceMarketTier.getTier();
            }
        }

        Long moveSource = move.hasSource() ? move.getSource() : null;
        // Update moveSource if the original supplier is in MAINTENANCE or FAILOVER state.
        final ShoppingListInfo shoppingListInfo = shoppingListOidToInfos.get(move.getShoppingListToMove());
        if (!move.hasSource() &&
            shoppingListInfo.getSellerId() != null &&
            projectedTopology.containsKey(shoppingListInfo.getSellerId()) &&
            evacuationEntityState.contains(
                projectedTopology.get(shoppingListInfo.getSellerId()).getEntity().getEntityState())) {
            moveSource = shoppingListInfo.getSellerId();
        }

        Long resourceId = shoppingListOidToInfos.get(move.getShoppingListToMove()).resourceId;
        if (resourceId == null && shoppingListInfo.getCollapsedBuyerId() != null) {
            // For cloud->cloud move storage shopping list, use the collapsed buyer (volume id).
            resourceId = shoppingListInfo.getCollapsedBuyerId();
        }
        // 4 case of moves:
        // 1) Cloud to cloud. 2) on prem to cloud. 3) cloud to on prem. 4) on prem to on prem.
        if (sourceMarketTier != null && destMarketTier != null) {
            // Cloud to cloud move
            if (destinationRegion != sourceRegion) {
                // AZ or Region change provider. We create an AZ or Region change provider
                // because the target is connected to AZ or Region.
                changeProviders.add(createChangeProvider(sourceAzOrRegion.getOid(),
                    destAzOrRegion.getOid(), null, projectedTopology));
            }
            // Note that we also generate accounting actions for complete loss of RI coverage.
            final boolean generateTierAction;
            final boolean isAccountingAction = destinationRegion == sourceRegion
                    && destTier == sourceTier
                    && (move.hasCouponDiscount() && move.hasCouponId() ||
                        sourceMarketTier.hasRIDiscount());
            if (isAccountingAction) {
                // We need to check if the original projected RI coverage of the target are the same.
                // If they are the same, we should drop the action.
                final double originalRICoverage = getTotalRiCoverage(
                        cloudTc.getRiCoverageForEntity(targetOid).orElse(null));
                final double projectedRICoverage = getTotalRiCoverage(
                        projectedRICoverageCalculator.getProjectedRICoverageForEntity(targetOid));
                generateTierAction = !areEqual(originalRICoverage, projectedRICoverage);
                if (generateTierAction) {
                    logger.debug("Accounting action for {} (OID: {}). " +
                            "Original RI coverage: {}, projected RI coverage: {}.",
                            target.getDisplayName(), target.getOid(),
                            originalRICoverage, projectedRICoverage);
                }
            } else {
                generateTierAction = destTier != sourceTier;
            }
            if (generateTierAction) {
                // Tier change provider
                changeProviders.add(createChangeProvider(sourceTier.getOid(),
                        destTier.getOid(), resourceId, projectedTopology));
            }
        } else if (sourceMarketTier == null && destMarketTier != null) {
            // On prem to cloud move (with or without source)
            // AZ or Region change provider. We create an AZ or Region change provider
            // because the target is connected to AZ or Region.
            changeProviders.add(createChangeProvider(moveSource,
                destAzOrRegion.getOid(), null, projectedTopology));
            // Tier change provider
            changeProviders.add(createChangeProvider(moveSource,
                    destTier.getOid(), resourceId, projectedTopology));
        } else if (sourceMarketTier != null && destMarketTier == null) {
            // Cloud to on prem move
            changeProviders.add(createChangeProvider(sourceTier.getOid(),
                    move.getDestination(), resourceId, projectedTopology));
        } else {
            // On prem to on prem (with or without source)
            // A cloud container pod moving from a cloud VM to another cloud VM is covered by this case.
            changeProviders.add(createChangeProvider(moveSource,
                    move.getDestination(), resourceId, projectedTopology));
        }
        return changeProviders;
    }

    /**
     * Create a list of ResizeInfo with MoveTO CommodityContext.
     *
     * @param move moveTO
     * @param actionTargetEntity action target entity
     * @return a list of ResizeInfo if CommodityContext is available
     */
    @Nonnull
    private List<ResizeInfo> createCommodityResizeInfo(@Nonnull final MoveTO move,
                                                       @Nonnull final ActionEntity actionTargetEntity) {
        List<ResizeInfo> resizeInfoList = new ArrayList<>();
        for (CommodityContext commodityContext : move.getCommodityContextList()) {
            CommodityType topologyCommodityType =
                    commodityConverter.marketToTopologyCommodity(commodityContext.getSpecification())
                            .orElseThrow(() -> new IllegalArgumentException(
                                    "Resize commodity can't be converted to topology commodity format! "
                                            + commodityContext.getSpecification()));
            final long factor = (topologyCommodityType.getType() == CommodityDTO.CommodityType.STORAGE_AMOUNT_VALUE
                    && actionTargetEntity.getType() == EntityType.VIRTUAL_VOLUME_VALUE) ? Units.KBYTE : 1;

            resizeInfoList.add(ResizeInfo.newBuilder()
                    .setCommodityType(topologyCommodityType)
                    .setOldCapacity(commodityContext.getOldCapacity() * factor)
                    .setNewCapacity(commodityContext.getNewCapacity() * factor)
                    .build());
        }
        resizeInfoList.sort(RESIZEINFO_LIST_COMPARATOR);
        return resizeInfoList;
    }

    private static double getTotalRiCoverage(
            @Nullable final EntityReservedInstanceCoverage entityReservedInstanceCoverage) {
        if (entityReservedInstanceCoverage == null) {
            return 0D;
        }
        return entityReservedInstanceCoverage.getCouponsCoveredByRiMap().values().stream()
                .mapToDouble(Double::doubleValue).sum();
    }

    private static boolean areEqual(final double d1, final double d2) {
        return Math.abs(d1 - d2) <= 0.0001;
    }

    @Nonnull
    private ChangeProvider createChangeProvider(@Nullable final Long sourceId,
                            final long destinationId,
                            @Nullable final Long resourceId,
                            @Nonnull final Map<Long, ProjectedTopologyEntity> projectedTopology) {
        final ChangeProvider.Builder changeProviderBuilder = ChangeProvider.newBuilder()
            .setDestination(createActionEntity(destinationId, projectedTopology));
        if (sourceId != null) {
            changeProviderBuilder.setSource(createActionEntity(sourceId, projectedTopology));
        }
        if (resourceId != null) {
            changeProviderBuilder.setResource(createActionEntity(resourceId, projectedTopology));
        }
        return changeProviderBuilder.build();
    }

    private Explanation interpretExplanation(
            @Nonnull ActionTO actionTO, @Nonnull CalculatedSavings savings,
            @Nonnull final Map<Long, ProjectedTopologyEntity> projectedTopology,
            final boolean translateMoveToScale) {
        Explanation.Builder expBuilder = Explanation.newBuilder();
        switch (actionTO.getActionTypeCase()) {
            case MOVE:
                if (translateMoveToScale) {
                    expBuilder.setScale(interpretScaleExplanation(actionTO, savings, projectedTopology));
                } else {
                    expBuilder.setMove(interpretMoveExplanation(actionTO, savings, projectedTopology));
                }
                break;
            case RECONFIGURE:
                expBuilder.setReconfigure(
                        interpretReconfigureExplanation(actionTO));
                break;
            case PROVISION_BY_SUPPLY:
                expBuilder.setProvision(
                        interpretProvisionExplanation(actionTO.getProvisionBySupply()));
                break;
            case PROVISION_BY_DEMAND:
                expBuilder.setProvision(
                        interpretProvisionExplanation(actionTO.getProvisionByDemand()));
                break;
            case RESIZE:
                expBuilder.setResize(
                        interpretResizeExplanation(actionTO.getResize()));
                break;
            case ACTIVATE:
                expBuilder.setActivate(
                        interpretActivateExplanation(actionTO.getActivate()));
                break;
            case DEACTIVATE:
                expBuilder.setDeactivate(
                        ActionDTO.Explanation.DeactivateExplanation.getDefaultInstance());
                break;
            case COMPOUND_MOVE:
                // TODO(COMPOUND): different moves in a compound move may have different explanations
                expBuilder.setMove(interpretCompoundMoveExplanation(
                    actionTO, projectedTopology));
                break;
            default:
                throw new IllegalArgumentException("Market returned invalid action type "
                        + actionTO.getActionTypeCase());
        }
        return expBuilder.build();
    }

    /**
     * Whether create Scale based on MoveTO.
     *
     * @param actionTO actionTO to check.
     * @return true if need to interpret MoveTO to Scale action.
     */
    private boolean translateMoveToScale(@Nonnull ActionTO actionTO) {
        final MoveTO moveTO = actionTO.getMove();
        if (moveTO == null) {
           return false;
        }
        MarketTier sourceMarketTier = moveTO.hasSource() ? cloudTc.getMarketTier(moveTO.getSource()) : null;
        MarketTier destMarketTier = moveTO.hasDestination() ? cloudTc.getMarketTier(moveTO.getDestination()) : null;
        if (sourceMarketTier == null || destMarketTier == null) {
            return false;
        }
        return sourceMarketTier.getTier() != null
                && TRANSLATE_MOVE_TO_SCALE_PROVIDER_TYPE.contains(sourceMarketTier.getTier().getEntityType())
                && destMarketTier.getTier() != null
                && TRANSLATE_MOVE_TO_SCALE_PROVIDER_TYPE.contains(destMarketTier.getTier().getEntityType());
    }

    private ScaleExplanation interpretScaleExplanation(@Nonnull ActionTO actionTO, @Nonnull CalculatedSavings savings,
                                                       @Nonnull final Map<Long, ProjectedTopologyEntity> projectedTopology) {
        MoveTO moveTO = actionTO.getMove();
        ScaleExplanation.Builder scaleExpBuilder = ScaleExplanation.newBuilder();
        ChangeProviderExplanation.Builder changeProviderExplanation =
                changeExplanation(actionTO, moveTO, savings, projectedTopology, true);
        scaleExpBuilder.addChangeProviderExplanation(changeProviderExplanation);
        if (moveTO.hasScalingGroupId()) {
            scaleExpBuilder.setScalingGroupId(moveTO.getScalingGroupId());
        }
        return scaleExpBuilder.build();
    }

    private MoveExplanation interpretMoveExplanation(
            @Nonnull ActionTO actionTO, @Nonnull CalculatedSavings savings,
            @Nonnull final Map<Long, ProjectedTopologyEntity> projectedTopology) {
        MoveTO moveTO = actionTO.getMove();
        MoveExplanation.Builder moveExpBuilder = MoveExplanation.newBuilder();
        // For simple moves, set the sole change provider explanation to be the primary one
        ChangeProviderExplanation.Builder changeProviderExplanation =
            changeExplanation(actionTO, moveTO, savings, projectedTopology, true);
        moveExpBuilder.addChangeProviderExplanation(changeProviderExplanation);
        if (moveTO.hasScalingGroupId()) {
            moveExpBuilder.setScalingGroupId(moveTO.getScalingGroupId());
        }
        return moveExpBuilder.build();
    }

    /**
     * Generate explanation for a reconfigure action.
     *
     * @param actionTO An {@link ActionTO} describing an action recommendation generated by the market.
     * @return {@link ReconfigureExplanation}
     */
    private ReconfigureExplanation interpretReconfigureExplanation(@Nonnull final ActionTO actionTO) {
        final ReconfigureTO reconfigureTO = actionTO.getReconfigure();
        final ReconfigureExplanation.Builder reconfigureExplanation = ReconfigureExplanation.newBuilder()
            .addAllReconfigureCommodity(reconfigureTO.getCommodityToReconfigureList().stream()
                .map(commodityConverter::commodityIdToCommodityType)
                .filter(commType -> !tierExcluder.isCommodityTypeForTierExclusion(commType))
                .map(commType2ReasonCommodity())
                .collect(Collectors.toList()));
        tierExcluder.getReasonSettings(actionTO).ifPresent(reconfigureExplanation::addAllReasonSettings);
        if (reconfigureTO.hasScalingGroupId()) {
            reconfigureExplanation.setScalingGroupId(reconfigureTO.getScalingGroupId());
        }
        return reconfigureExplanation.build();
    }

    private ProvisionExplanation
    interpretProvisionExplanation(ProvisionByDemandTO provisionByDemandTO) {
        final ShoppingListInfo shoppingList =
                shoppingListOidToInfos.get(provisionByDemandTO.getModelBuyer());
        if (shoppingList == null) {
            throw new IllegalStateException(
                    "Market returned invalid shopping list for PROVISION_BY_DEMAND: "
                            + provisionByDemandTO);
        } else {
            ProvisionExplanation.Builder expBuilder = ProvisionExplanation.newBuilder();
            List<ProvisionByDemandExplanation.CommodityNewCapacityEntry> capacityPerType =
                    new ArrayList<>();
            List<ProvisionByDemandExplanation.CommodityMaxAmountAvailableEntry> maxAmountPerType =
                    new ArrayList<>();
            provisionByDemandTO.getCommodityNewCapacityEntryList().forEach(newCapacityEntry ->
                    capacityPerType.add(
                            ProvisionByDemandExplanation.CommodityNewCapacityEntry.newBuilder()
                                    .setCommodityBaseType(newCapacityEntry.getCommodityBaseType())
                                    .setNewCapacity(newCapacityEntry.getNewCapacity()).build()));
            provisionByDemandTO.getCommodityMaxAmountAvailableList().forEach(maxAmount ->
                    maxAmountPerType.add(
                            ActionDTO.Explanation.ProvisionExplanation
                                    .ProvisionByDemandExplanation.CommodityMaxAmountAvailableEntry.newBuilder()
                                    .setCommodityBaseType(maxAmount.getCommodityBaseType())
                                    .setMaxAmountAvailable(maxAmount.getMaxAmountAvailable())
                                    .setRequestedAmount(maxAmount.getRequestedAmount()).build()));
            return expBuilder.setProvisionByDemandExplanation(ProvisionByDemandExplanation
                    .newBuilder().setBuyerId(shoppingList.buyerId)
                    .addAllCommodityNewCapacityEntry(capacityPerType)
                    .addAllCommodityMaxAmountAvailable(maxAmountPerType).build()).build();
        }
    }

    private ProvisionExplanation
    interpretProvisionExplanation(ProvisionBySupplyTO provisionBySupply) {
        CommodityType commType = commodityConverter.marketToTopologyCommodity(
                provisionBySupply.getMostExpensiveCommodity()).orElseThrow(() -> new IllegalArgumentException(
            "Most expensive commodity in provision can't be converted to topology commodity format! "
                + provisionBySupply.getMostExpensiveCommodity()));
        return ProvisionExplanation.newBuilder()
            .setProvisionBySupplyExplanation(
                ProvisionBySupplyExplanation.newBuilder()
                    .setMostExpensiveCommodityInfo(
                        ReasonCommodity.newBuilder().setCommodityType(commType).build())
                    .build())
                .build();
    }

    private ResizeExplanation interpretResizeExplanation(ResizeTO resizeTO) {
        ResizeExplanation.Builder builder = ResizeExplanation.newBuilder()
            .setDeprecatedStartUtilization(resizeTO.getStartUtilization())
            .setDeprecatedEndUtilization(resizeTO.getEndUtilization());
        if (resizeTO.hasScalingGroupId()) {
            builder.setScalingGroupId(resizeTO.getScalingGroupId());
        }
        return builder.build();
    }

    private ActivateExplanation interpretActivateExplanation(ActivateTO activateTO) {
        return ActivateExplanation.newBuilder()
                .setMostExpensiveCommodity(activateTO.getMostExpensiveCommodity())
                .build();
    }

    private MoveExplanation interpretCompoundMoveExplanation(
            @Nonnull ActionTO actionTO,
            @Nonnull final Map<Long, ProjectedTopologyEntity> projectedTopology) {
        MoveExplanation.Builder moveExpBuilder = MoveExplanation.newBuilder();
        for (MoveTO moveTO : actionTO.getCompoundMove().getMovesList()) {
            TraderTO destinationTrader = oidToProjectedTraderTOMap.get(moveTO.getDestination());
            boolean isPrimaryChangeExplanation = destinationTrader != null
                    && ActionDTOUtil.isPrimaryEntityType(destinationTrader.getType());
            ChangeProviderExplanation.Builder changeProviderExplanation =
                changeExplanation(actionTO, moveTO, new NoSavings(trax(0)), projectedTopology,
                    isPrimaryChangeExplanation);
            moveExpBuilder.addChangeProviderExplanation(changeProviderExplanation);
        }
        return moveExpBuilder.build();
    }

    private ChangeProviderExplanation.Builder changeExplanation(
            @Nonnull ActionTO actionTO,
            @Nonnull MoveTO moveTO,
            @Nonnull CalculatedSavings savings,
            @Nonnull final Map<Long, ProjectedTopologyEntity> projectedTopology,
            boolean isPrimaryChangeExplanation) {
        ActionDTOs.MoveExplanation moveExplanation = moveTO.getMoveExplanation();
        final ShoppingListInfo slInfo = shoppingListOidToInfos.get(moveTO.getShoppingListToMove());
        final long actionTargetId = slInfo.getCollapsedBuyerId().orElse(slInfo.getBuyerId());
        ChangeProviderExplanation.Builder changeProviderExplanation;
        switch (moveExplanation.getExplanationTypeCase()) {
            case COMPLIANCE:
                changeProviderExplanation = null;
                // For Optimized Migration Plan VM moves only (not for Volume moves), we want to
                // show Performance/Efficiency actions instead of Compliance.
                if (complianceExplanationOverride != null
                        && complianceExplanationOverride.apply(moveTO)) {
                    changeProviderExplanation = changeExplanationFromTracker(moveTO, savings)
                            .orElse(ChangeProviderExplanation.newBuilder().setEfficiency(
                                    ChangeProviderExplanation.Efficiency.getDefaultInstance()));
                }
                if (changeProviderExplanation == null) {
                    Compliance.Builder compliance =
                            ChangeProviderExplanation.Compliance.newBuilder()
                                    .addAllMissingCommodities(moveExplanation.getCompliance()
                                    .getMissingCommoditiesList()
                                    .stream()
                                    .map(commodityConverter::commodityIdToCommodityType)
                                    .filter(commType -> !tierExcluder.isCommodityTypeForTierExclusion(
                                            commType))
                                    .map(commType2ReasonCommodity())
                                    .collect(Collectors.toList()));
                    if (isPrimaryChangeExplanation) {
                        tierExcluder.getReasonSettings(actionTO)
                                .ifPresent(compliance::addAllReasonSettings);
                    }
                    changeProviderExplanation =
                            ChangeProviderExplanation.newBuilder().setCompliance(compliance);
                }
                break;
            case CONGESTION:
                // If the congested commodities contains segmentationCommodities, we categorize such an action as COMPLIANCE.
                List<ReasonCommodity> congestedSegments = moveExplanation.getCongestion().getCongestedCommoditiesList().stream()
                        .map(commodityConverter::commodityIdToCommodityTypeAndSlot)
                        .map(p -> p.first)
                        .filter(ct -> ct.getType() == CommodityDTO.CommodityType.SEGMENTATION_VALUE)
                        .map(commType2ReasonCommodity())
                        .collect(Collectors.toList());
                if (!congestedSegments.isEmpty()) {
                    changeProviderExplanation = ChangeProviderExplanation.newBuilder()
                            .setCompliance(ChangeProviderExplanation.Compliance.newBuilder()
                            .addAllMissingCommodities(congestedSegments));
                    break;
                }
                // For cloud entities we create either an efficiency or congestion change explanation
                Optional<ChangeProviderExplanation.Builder> explanationFromTracker = changeExplanationFromTracker(moveTO, savings);
                ChangeProviderExplanation.Builder explanationFromM2 = ChangeProviderExplanation.newBuilder().setCongestion(
                        ChangeProviderExplanation.Congestion.newBuilder()
<<<<<<< HEAD
                                .addAllCongestedCommodities(
                                        moveExplanation.getCongestion().getCongestedCommoditiesList().stream()
                                                .map(commodityConverter::commodityIdToCommodityTypeAndSlot)
                                                .map(commTypeAndSlot2ReasonCommodity(actionTargetId, moveTO.getSource()))
                                                .collect(Collectors.toList())).build());
=======
                        .addAllCongestedCommodities(moveExplanation.getCongestion().getCongestedCommoditiesList().stream()
                                .map(commodityConverter::commodityIdToCommodityTypeAndSlot)
                                .map(commTypeAndSlot2ReasonCommodity(
                                    shoppingListOidToInfos.get(moveTO.getShoppingListToMove())
                                        .getBuyerId(), moveTO.getSource()))
                                .collect(Collectors.toList()))
                        .build());
>>>>>>> 75a57f07
                changeProviderExplanation = explanationFromTracker.isPresent()
                        ? mergeM2AndTrackerExplanations(moveTO, explanationFromM2, explanationFromTracker.get())
                        : explanationFromM2;
                break;
            case EVACUATION:
                changeProviderExplanation = ChangeProviderExplanation.newBuilder()
                    .setEvacuation(ChangeProviderExplanation.Evacuation.newBuilder()
                        .setSuspendedEntity(moveExplanation.getEvacuation().getSuspendedTrader())
                        .build());
                break;
            case INITIALPLACEMENT:
                final ShoppingListInfo shoppingListInfo =
                    shoppingListOidToInfos.get(moveTO.getShoppingListToMove());
                // Create Evacuation instead of InitialPlacement
                // if the original supplier is in MAINTENANCE or FAILOVER state.
                if (shoppingListInfo.getSellerId() != null &&
                    projectedTopology.containsKey(shoppingListInfo.getSellerId()) &&
                    evacuationEntityState.contains(
                        projectedTopology.get(shoppingListInfo.getSellerId()).getEntity().getEntityState())) {
                    changeProviderExplanation = ChangeProviderExplanation.newBuilder()
                        .setEvacuation(ChangeProviderExplanation.Evacuation.newBuilder()
                            .setSuspendedEntity(shoppingListInfo.getSellerId())
                            .setIsAvailable(false)
                            .build());
                } else {
                    changeProviderExplanation = ChangeProviderExplanation.newBuilder()
                        .setInitialPlacement(ChangeProviderExplanation.InitialPlacement.getDefaultInstance());
                }
                break;
            case PERFORMANCE:
                // For cloud entities we explain create either an efficiency or congestion change
                // explanation
                changeProviderExplanation = changeExplanationFromTracker(moveTO, savings)
                    .orElse(ChangeProviderExplanation.newBuilder()
                        .setPerformance(ChangeProviderExplanation.Performance.getDefaultInstance()));
                break;
            default:
                logger.error("Unknown explanation case for move action: "
                        + moveExplanation.getExplanationTypeCase());
                changeProviderExplanation = ChangeProviderExplanation.getDefaultInstance().toBuilder();
                break;
        }
        changeProviderExplanation.setIsPrimaryChangeProviderExplanation(isPrimaryChangeExplanation);
        return changeProviderExplanation;
    }

    @Nonnull
    private Optional<ChangeProviderExplanation.Builder> changeExplanationFromTracker(
            @Nonnull final MoveTO moveTO, @Nonnull final CalculatedSavings savings) {
        ShoppingListInfo slInfo = shoppingListOidToInfos.get(moveTO.getShoppingListToMove());
        final long actionTargetId = slInfo.getCollapsedBuyerId().orElse(slInfo.getBuyerId());
        long sellerId = slInfo.getSellerId();
        Optional<ChangeProviderExplanation.Builder> explanation =
                //Check if this SE has congested commodities pre-stored.
                Optional.ofNullable(getCongestedExplanationFromTracker(actionTargetId, sellerId)
                        //If this SE is cloud and has RI change.
                .orElseGet(() -> getRIIncreaseExplanation(actionTargetId, moveTO)
                        //If this SE has underutilized commodities pre-stored.
                        .orElseGet(() -> getUndertilizedExplanationFromTracker(actionTargetId, sellerId)
                                //Get from savings
                                .orElseGet(() -> getExplanationFromSaving(savings)
                                        //Default move explanation
                                        .orElseGet(() -> getDefaultExplanationForCloud(actionTargetId, moveTO).orElse(null)
                        )))));
        return explanation;
    }

    private Optional<ChangeProviderExplanation.Builder> getCongestedExplanationFromTracker(long actionTargetId, long sellerId) {
        Set<CommodityType> congestedCommodityTypes = commoditiesResizeTracker.getCongestedCommodityTypes(actionTargetId, sellerId);
        if (congestedCommodityTypes != null && !congestedCommodityTypes.isEmpty()) {
            Congestion.Builder congestionBuilder = ChangeProviderExplanation.Congestion.newBuilder()
                    .addAllCongestedCommodities(commTypes2ReasonCommodities(congestedCommodityTypes));
            logger.debug("CongestedCommodities from tracker for buyer:{}, seller: {} : [{}]",
                    actionTargetId, sellerId,
                    congestedCommodityTypes.stream().map(type -> type.toString()).collect(Collectors.joining()));
            return Optional.of(ChangeProviderExplanation.newBuilder().setCongestion(
                    congestionBuilder));
        }
        return Optional.empty();
    }

    private Optional<ChangeProviderExplanation.Builder> getUndertilizedExplanationFromTracker(long actionTargetId, long sellerId) {
        Set<CommodityType> underutilizedCommodityTypes = commoditiesResizeTracker.getUnderutilizedCommodityTypes(actionTargetId, sellerId);
        if (!underutilizedCommodityTypes.isEmpty()) {
            Efficiency.Builder efficiencyBuilder = ChangeProviderExplanation.Efficiency.newBuilder()
                    .addAllUnderUtilizedCommodities(commTypes2ReasonCommodities(underutilizedCommodityTypes));
            logger.debug("CongestedCommodities from tracker for buyer:{}, seller: {} : [{}]",
                    actionTargetId, sellerId,
                    underutilizedCommodityTypes.stream().map(type -> type.toString()).collect(Collectors.joining()));
            return Optional.of(ChangeProviderExplanation.newBuilder().setEfficiency(
                                efficiencyBuilder));
        }
        return Optional.empty();
    }

    private Optional<ChangeProviderExplanation.Builder> getRIIncreaseExplanation(long id, @Nonnull final MoveTO moveTO) {
        if (cloudTc.isMarketTier(moveTO.getSource())
                && cloudTc.isMarketTier(moveTO.getDestination())
                && TopologyDTOUtil.isPrimaryTierEntityType(cloudTc.getMarketTier(moveTO.getDestination()).getTier().getEntityType())
                && didRiCoverageIncrease(id)) {
            Efficiency.Builder efficiencyBuilder = ChangeProviderExplanation.Efficiency.newBuilder()
                    .setIsRiCoverageIncreased(true);
            return Optional.of(ChangeProviderExplanation.newBuilder().setEfficiency(
                    efficiencyBuilder));
        }
        return Optional.empty();
    }

    private Optional<ChangeProviderExplanation.Builder> getExplanationFromSaving(@Nonnull final CalculatedSavings savings) {
        if (savings.savingsAmount.getValue() > 0) {
            return Optional.of(ChangeProviderExplanation.newBuilder().setEfficiency(
                    Efficiency.newBuilder().setIsWastedCost(true)));
        }
        return Optional.empty();
    }

    private Optional<ChangeProviderExplanation.Builder> getDefaultExplanationForCloud(long id, @Nonnull final MoveTO moveTO) {
        if (cloudTc.isMarketTier(moveTO.getSource())
                && cloudTc.isMarketTier(moveTO.getDestination())) {
            logger.error("Could not explain cloud scale action. MoveTO = {} .Entity oid = {}", moveTO, id);
            return Optional.of(ChangeProviderExplanation.newBuilder().setEfficiency(
                    Efficiency.getDefaultInstance()));
        }
        return Optional.empty();
    }

    /**
     * Merge the tracker explanation into the m2 congestion explanation.
     * If exp2 is congestion, then merge them.
     * If exp2 is efficiency and has different commodity as exp1, keep only the different commodity in exp1.
     * If exp2 is efficiency and has the same commodity as exp1, use exp2.
     * If exp2 is efficiency but has no commodity, it is efficiency for other reason(Ri, saving, etc) keep the result as efficiency then.
     * eg, exp1: congestion [PoolCPU, PoolMem, ImageMem, ImageCPU], exp2: congestion [ImageMem, ImageCPU] -> congestion[PoolCPU, PoolMem, ImageMem, ImageCPU]
     * exp1: congestion [PoolCPU, PoolMem, ImageMem, ImageCPU], exp2: efficiency [ImageMem, ImageCPU] -> congestion[PoolCPU, PoolMem]
     * exp1: congestion [ImageMem, ImageCPU], exp2: [ImageMem, ImageCPU] -> efficiency[ImageMem, ImageCPU]
     *
     * @param moveTO The moveTO to interpret.
     * @param m2Explanation A congestion explanation
     * @param trackerExplanation A congestion or underutilized explanation.
     * @return The merged explanation
     */
    @Nonnull
    private ChangeProviderExplanation.Builder mergeM2AndTrackerExplanations(
            @Nonnull MoveTO moveTO, @Nonnull ChangeProviderExplanation.Builder m2Explanation, @Nonnull ChangeProviderExplanation.Builder trackerExplanation) {
        //For cloud resizing we ignore m2 explanation
        if (cloudTc.isMarketTier(moveTO.getSource()) && cloudTc.isMarketTier(moveTO.getDestination())) {
            return trackerExplanation;
        }
        if (m2Explanation.getCongestion() != null) {
            Set<ReasonCommodity> mergedCommodities = new HashSet<ReasonCommodity>(
                    m2Explanation.getCongestion().getCongestedCommoditiesList());
            if (trackerExplanation.getCongestion() != null) {
                List<ReasonCommodity> trackerCongestedCommodities = trackerExplanation.getCongestion().getCongestedCommoditiesList();
                if (trackerCongestedCommodities != null && !trackerCongestedCommodities.isEmpty()) {
                    mergedCommodities.addAll(trackerCongestedCommodities);
                    return ChangeProviderExplanation.newBuilder().setCongestion(
                        ChangeProviderExplanation.Congestion.newBuilder()
                                .addAllCongestedCommodities(mergedCommodities));
                }
            }
            if (trackerExplanation.getEfficiency() != null) {
                List<ReasonCommodity> exp2UnderutilizedCommodities = trackerExplanation.getEfficiency().getUnderUtilizedCommoditiesList();
                if (exp2UnderutilizedCommodities != null && !exp2UnderutilizedCommodities.isEmpty()) {
                    mergedCommodities.removeAll(exp2UnderutilizedCommodities);
                    if (mergedCommodities.isEmpty()) {
                        return trackerExplanation;
                    }
                    return ChangeProviderExplanation.newBuilder().setCongestion(
                        ChangeProviderExplanation.Congestion.newBuilder()
                                .addAllCongestedCommodities(mergedCommodities));
                }
            }
        }
        return trackerExplanation;
    }

    /**
     * Check if RI coverage increased for entity.
     * Get the original number of coupons covered from the original EntityReservedInstanceCoverage
     * Get the projected number of coupons covered from the projected EntityReservedInstanceCoverage
     * The RI coverage for the entity increased if the projected coupons covered is greater than
     * the original coupons covered.
     *
     * @param entityId id of entity for which ri coverage increase is to be checked
     * @return true if the RI coverage increased. False otherwise.
     */
    private boolean didRiCoverageIncrease(long entityId) {
        double projectedCouponsCovered = 0;
        double originalCouponsCovered = 0;
        EntityReservedInstanceCoverage projectedCoverage = projectedRICoverageCalculator
            .getProjectedRICoverageForEntity(entityId);
        if (projectedCoverage != null && !projectedCoverage.getCouponsCoveredByRiMap().isEmpty()) {
            projectedCouponsCovered = projectedCoverage
                .getCouponsCoveredByRiMap().values().stream().reduce(0.0, Double::sum);
        }
        Optional<EntityReservedInstanceCoverage> originalCoverage = cloudTc.getRiCoverageForEntity(entityId);
        if (originalCoverage.isPresent() && !originalCoverage.get().getCouponsCoveredByRiMap().isEmpty()) {
            originalCouponsCovered = originalCoverage.get()
                .getCouponsCoveredByRiMap().values().stream().reduce(0.0, Double::sum);
        }
        return projectedCouponsCovered > originalCouponsCovered;
    }

    private ActionEntity createActionTargetEntity(@Nonnull ShoppingListInfo shoppingListInfo,
                                                  @Nonnull final Map<Long, ProjectedTopologyEntity> projectedTopology) {
        final long targetEntityId = shoppingListInfo.getCollapsedBuyerId().orElse(shoppingListInfo.getBuyerId());
        return createActionEntity(targetEntityId, projectedTopology);
    }

    private ActionEntity createActionEntity(final long id,
                            @Nonnull final Map<Long, ProjectedTopologyEntity> projectedTopology) {
        final TopologyEntityDTO projectedEntity = projectedTopology.get(id).getEntity();
        return ActionEntity.newBuilder()
                .setId(id)
                .setType(projectedEntity.getEntityType())
                .setEnvironmentType(projectedEntity.getEnvironmentType())
                .build();
    }

    private static Function<CommodityType, ReasonCommodity> commType2ReasonCommodity() {
        return ct -> ReasonCommodity.newBuilder().setCommodityType(ct).build();
    }

    private Function<Pair<CommodityType, Optional<Integer>>, ReasonCommodity>
        commTypeAndSlot2ReasonCommodity(final long buyer, final long source) {
        return ct -> {
            final CommodityType commType = ct.first;
            final Optional<Integer> slot = ct.second;
            final ReasonCommodity.Builder builder = ReasonCommodity.newBuilder().setCommodityType(commType);
            slot.ifPresent(sl -> builder.setTimeSlot(TimeSlotReasonInformation.newBuilder()
                .setSlot(sl)
                .setTotalSlotNumber(getTotalTimeSlotNumber(commType, buyer, source))
                .build()));
            return builder.build();
        };
    }

    private static Collection<ReasonCommodity>
            commTypes2ReasonCommodities(Collection<CommodityType> types) {
        return types.stream().map(commType2ReasonCommodity()).collect(Collectors.toList());
    }

    /**
     * Get total number of time slots for time slot commodity.
     *
     * @param commodityType Time slot {@link CommodityType}
     * @param buyer Buyer Id
     * @param moveSource Move source ID
     * @return Total number of time slots, or 0 if cannot be determined
     */
    private int getTotalTimeSlotNumber(@Nonnull final CommodityType commodityType,
            final long buyer, final long moveSource) {
        final TopologyEntityDTO origTopology = originalTopology.get(buyer);
        if (null == origTopology) {
            logger.error("No originalTopology value found for key {}", () -> moveSource);
            return 0;
        }
        final CommoditiesBoughtFromProvider commoditiesBoughtFromProvider =
            origTopology.getCommoditiesBoughtFromProvidersList().stream()
                .filter(e -> moveSource == e.getProviderId()).findFirst().orElse(null);
        if (commoditiesBoughtFromProvider == null) {
            logger.error("No commodities bought found for provider {}", () -> moveSource);
            return 0;
        }
        final CommodityBoughtDTO commodityBought = commoditiesBoughtFromProvider.getCommodityBoughtList()
            .stream().filter(e -> commodityType.getType() == (e.getCommodityType().getType()))
            .findFirst().orElse(null);
        if (commodityBought == null) {
            logger.error("No CommodityBoughtDTO found for commodity type {}, entity id {}",
                () -> commodityType, () -> moveSource);
            return 0;
        }
        if (commodityBought.hasHistoricalUsed() && commodityBought.getHistoricalUsed().getTimeSlotCount() > 0) {
            return commodityBought.getHistoricalUsed().getTimeSlotCount();
        } else {
            logger.error("No timeslots found for commodity type {}, entity id {}",
                () -> commodityType, () -> moveSource);
            return 0;
        }
    }

    /**
     * Get the original providerId of a buyer.
     *
     * @param providerId a topology entity oid or a market generated providerId
     * @param buyerId the buyerId
     * @param originalCloudTopology the original {@link CloudTopology}
     * @return the original providerId
     */
    private Optional<Long> getOriginalProviderId(
            final long providerId, final long buyerId,
            @Nonnull final CloudTopology<TopologyEntityDTO> originalCloudTopology) {
        if (cloudTc.isMarketTier(providerId)) {
            final MarketTier marketTier = cloudTc.getMarketTier(providerId);
            if (marketTier == null) {
                return Optional.empty();
            }

            long originalProviderId = marketTier.getTier().getOid();
            if (marketTier.hasRIDiscount()) {
                // RIDiscountedMarketTiers can represent multiple tiers in case of instance size
                // flexible RIs. So we cannot directly pick up the tier from RIDiscountedTier.
                // If the destination is an RIDiscountedMarketTier, it means we are looking for
                // the primary tier. We can fetch this information from the original cloud topology.
                originalProviderId = originalCloudTopology.getPrimaryTier(buyerId).get().getOid();
            }
            return Optional.of(originalProviderId);
        }
        return Optional.of(providerId);
    }


    /**
     * Class that wraps a savings amount to model a savings number that was actually
     * calculated, as opposed to {@link com.vmturbo.market.topology.conversions.ActionInterpreter.NoSavings}
     * which models when we could not calculate any savings for an entity.
     */
    @Immutable
    static class CalculatedSavings {
        public final TraxNumber savingsAmount;

        CalculatedSavings(@Nonnull final TraxNumber savingsAmount) {
            this.savingsAmount = savingsAmount;
        }

        /**
         * Apply the savings to an action by setting the action's savingsPerHour
         * field.
         *
         * @param action The action to apply the savings to.
         */
        public void applySavingsToAction(@Nonnull final Action.Builder action) {
            action.setSavingsPerHour(CurrencyAmount.newBuilder()
                .setAmount(savingsAmount.getValue()));
        }

        /**
         * Whether the calculated savings actually has any savings. Note that even zero savings,
         * when it is calculated as opposed to unavailable due to being {@link NoSavings},
         * will still return true here.
         *
         * @return Whether the calculated savings actually has any savings.
         */
        public boolean hasSavings() {
            return true;
        }
    }

    /**
     * Models a situation where we could not actually calculate a savings amount.
     */
    @Immutable
    static class NoSavings extends CalculatedSavings {
        /**
         * Create a new {@link NoSavings} object. Note that we cannot have a helper that
         * creates the {@link TraxNumber} for the caller because then the call site in the logs
         * for the {@link TraxNumber} creation would be our factory method, not the line calling
         * the factory method.
         *
         * @param savingsAmount The amount saved. Should be zero.
         */
        NoSavings(@Nonnull final TraxNumber savingsAmount) {
            super(savingsAmount);

            Preconditions.checkArgument(savingsAmount.valueEquals(0),
                "No Savings must have a zero savings amount");
        }

        /**
         * Do not apply {@link NoSavings} to actions.
         *
         * @param action The action to apply the savings to.
         */
        @Override
        public void applySavingsToAction(@Nonnull final Action.Builder action) {

        }

        /**
         * {@link NoSavings} never has any savings.
         *
         * @return false
         */
        @Override
        public boolean hasSavings() {
            return false;
        }
    }
}<|MERGE_RESOLUTION|>--- conflicted
+++ resolved
@@ -185,45 +185,17 @@
         List<Action> actionList = new ArrayList<>();
         try {
             final Action.Builder action;
-<<<<<<< HEAD
-            final boolean translateMoveToScale = translateMoveToScale(actionTO);
-            try (TraxContext traxContext = Trax.track("SAVINGS", actionTO.getActionTypeCase().name())) {
-                savings = calculateActionSavings(actionTO,
-                    originalCloudTopology, projectedCosts, topologyCostCalculator);
-
-                // The action importance should never be infinite, as setImportance() will fail.
-                action = Action.newBuilder()
-                        // Assign a unique ID to each generated action.
-                        .setId(IdentityGenerator.next())
-                        .setDeprecatedImportance(actionTO.getImportance())
-                        .setExplanation(interpretExplanation(actionTO, savings, projectedTopology, translateMoveToScale))
-                        .setExecutable(!actionTO.getIsNotExecutable());
-                savings.applySavingsToAction(action);
-
-                if (traxContext.on()) {
-                    logger.info("{} calculation stack for {} action {}:\n{}",
-                        () -> savings.getClass().getSimpleName(),
-                        () -> actionTO.getActionTypeCase().name(),
-                        () -> Long.toString(action.getId()),
-                        savings.savingsAmount::calculationStack);
-
-                }
-            }
-
-            final ActionInfo.Builder infoBuilder = ActionInfo.newBuilder();
-
-            switch (actionTO.getActionTypeCase()) {
-                case MOVE:
-                    if (translateMoveToScale) {
-                        infoBuilder.setScale(interpretScaleAction(actionTO.getMove(), projectedTopology, originalCloudTopology));
-                        break;
-                    }
-=======
             switch (actionTO.getActionTypeCase()) {
                 case MOVE:
                     action = createAction(actionTO, projectedTopology,
                             originalCloudTopology, projectedCosts, topologyCostCalculator);
->>>>>>> 75a57f07
+                    final boolean translateMoveToScale = translateMoveToScale(actionTO);
+                    if (translateMoveToScale) {
+                        action.getInfoBuilder().setScale(interpretScaleAction(actionTO.getMove(),
+                                projectedTopology, originalCloudTopology));
+                        actionList.add(action.build());
+                        break;
+                    }
                     Optional<ActionDTO.Move> move = interpretMoveAction(
                             actionTO.getMove(), projectedTopology, originalCloudTopology);
                     if (move.isPresent()) {
@@ -327,7 +299,7 @@
                                 @Nonnull TopologyCostCalculator topologyCostCalculator) {
         final CalculatedSavings savings;
         final Action.Builder action;
-
+        final boolean translateMoveToScale = translateMoveToScale(actionTO);
         try (TraxContext traxContext = Trax.track("SAVINGS", actionTO.getActionTypeCase().name())) {
             savings = calculateActionSavings(actionTO,
                     originalCloudTopology, projectedCosts, topologyCostCalculator);
@@ -337,7 +309,7 @@
                     // Assign a unique ID to each generated action.
                     .setId(IdentityGenerator.next())
                     .setDeprecatedImportance(actionTO.getImportance())
-                    .setExplanation(interpretExplanation(actionTO, savings, projectedTopology))
+                    .setExplanation(interpretExplanation(actionTO, savings, projectedTopology, translateMoveToScale))
                     .setExecutable(!actionTO.getIsNotExecutable());
             savings.applySavingsToAction(action);
 
@@ -483,15 +455,9 @@
     private TopologyEntityDTO getTopologyEntityMoving(MoveTO move) {
         final ShoppingListInfo shoppingListInfo =
                 shoppingListOidToInfos.get(move.getShoppingListToMove());
-<<<<<<< HEAD
         long entityMovingId = shoppingListInfo.getResourceId().orElse(shoppingListInfo.getBuyerId());
         if (shoppingListInfo.getCollapsedBuyerId().isPresent()) {
             entityMovingId = shoppingListInfo.getCollapsedBuyerId().get();
-=======
-        Long entityMovingId = shoppingListInfo.getResourceId().orElse(shoppingListInfo.getCollapsedBuyerId());
-        if (entityMovingId == null) {
-            entityMovingId = shoppingListInfo.getBuyerId();
->>>>>>> 75a57f07
         }
         return originalTopology.get(entityMovingId);
     }
@@ -998,9 +964,9 @@
         }
 
         Long resourceId = shoppingListOidToInfos.get(move.getShoppingListToMove()).resourceId;
-        if (resourceId == null && shoppingListInfo.getCollapsedBuyerId() != null) {
+        if (resourceId == null && shoppingListInfo.getCollapsedBuyerId().isPresent()) {
             // For cloud->cloud move storage shopping list, use the collapsed buyer (volume id).
-            resourceId = shoppingListInfo.getCollapsedBuyerId();
+            resourceId = shoppingListInfo.getCollapsedBuyerId().get();
         }
         // 4 case of moves:
         // 1) Cloud to cloud. 2) on prem to cloud. 3) cloud to on prem. 4) on prem to on prem.
@@ -1379,21 +1345,11 @@
                 Optional<ChangeProviderExplanation.Builder> explanationFromTracker = changeExplanationFromTracker(moveTO, savings);
                 ChangeProviderExplanation.Builder explanationFromM2 = ChangeProviderExplanation.newBuilder().setCongestion(
                         ChangeProviderExplanation.Congestion.newBuilder()
-<<<<<<< HEAD
-                                .addAllCongestedCommodities(
-                                        moveExplanation.getCongestion().getCongestedCommoditiesList().stream()
-                                                .map(commodityConverter::commodityIdToCommodityTypeAndSlot)
-                                                .map(commTypeAndSlot2ReasonCommodity(actionTargetId, moveTO.getSource()))
-                                                .collect(Collectors.toList())).build());
-=======
                         .addAllCongestedCommodities(moveExplanation.getCongestion().getCongestedCommoditiesList().stream()
                                 .map(commodityConverter::commodityIdToCommodityTypeAndSlot)
-                                .map(commTypeAndSlot2ReasonCommodity(
-                                    shoppingListOidToInfos.get(moveTO.getShoppingListToMove())
-                                        .getBuyerId(), moveTO.getSource()))
+                                .map(commTypeAndSlot2ReasonCommodity(actionTargetId, moveTO.getSource()))
                                 .collect(Collectors.toList()))
                         .build());
->>>>>>> 75a57f07
                 changeProviderExplanation = explanationFromTracker.isPresent()
                         ? mergeM2AndTrackerExplanations(moveTO, explanationFromM2, explanationFromTracker.get())
                         : explanationFromM2;
