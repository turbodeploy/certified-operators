--- conflicted
+++ resolved
@@ -115,13 +115,8 @@
         // We create action interpreter as a spy because we want to mock the interpretation of the
         // move action, but we want to test the explanation.
         ai = spy(new ActionInterpreter(commodityConverter, shoppingListInfoMap,
-<<<<<<< HEAD
-            cloudTc, originalTopology, oidToTraderTOMap, cert, riCoverageCalculator, tierExcluder,
+            cloudTc, originalTopology, oidToTraderTOMap, commoditiesResizeTracker, riCoverageCalculator, tierExcluder,
             CommodityIndex.newFactory()::newIndex, null));
-=======
-            cloudTc, originalTopology, oidToTraderTOMap, commoditiesResizeTracker, riCoverageCalculator, tierExcluder,
-            CommodityIndex.newFactory()::newIndex));
->>>>>>> 7402b576
 
         initialCoverage = Optional.of(EntityReservedInstanceCoverage.newBuilder().setEntityId(VM1_OID)
             .putCouponsCoveredByRi(1L, 4)
@@ -182,16 +177,11 @@
         // RI Coverage increases
         when(cloudTc.getRiCoverageForEntity(VM1_OID)).thenReturn(initialCoverage);
         when(riCoverageCalculator.getProjectedRICoverageForEntity(VM1_OID)).thenReturn(projectedCoverage);
-<<<<<<< HEAD
-
-        List<Action> actions = ai.interpretAction(move, projectedTopology, originalCloudTopology, projectedCosts, topologyCostCalculator);
-
-        assertTrue(!actions.isEmpty());
-        Efficiency efficiency = actions.get(0).getExplanation().getMove().getChangeProviderExplanation(0).getEfficiency();
-=======
-        Optional<Action> action = ai.interpretAction(move, projectedTopology, originalCloudTopology, projectedCosts, topologyCostCalculator);
-        Efficiency efficiency = action.get().getExplanation().getMove().getChangeProviderExplanation(0).getEfficiency();
->>>>>>> 7402b576
+
+        List<Action> actions = ai.interpretAction(move, projectedTopology, originalCloudTopology, projectedCosts, topologyCostCalculator);
+
+        assertTrue(!actions.isEmpty());
+        Efficiency efficiency = actions.get(0).getExplanation().getMove().getChangeProviderExplanation(0).getEfficiency();
         assertTrue(efficiency.getIsRiCoverageIncreased());
         assertTrue(efficiency.getUnderUtilizedCommoditiesList().isEmpty());
     }
@@ -214,16 +204,11 @@
         // No RI Coverage
         when(cloudTc.getRiCoverageForEntity(VM1_OID)).thenReturn(Optional.empty());
         projectedRiCoverage.put(VM1_OID, null);
-<<<<<<< HEAD
-
-        List<Action> actions = ai.interpretAction(move, projectedTopology, originalCloudTopology, projectedCosts, topologyCostCalculator);
-
-        assertTrue(!actions.isEmpty());
-        Efficiency efficiency = actions.get(0).getExplanation().getMove().getChangeProviderExplanation(0).getEfficiency();
-=======
-        Optional<Action> action = ai.interpretAction(move, projectedTopology, originalCloudTopology, projectedCosts, topologyCostCalculator);
-        Efficiency efficiency = action.get().getExplanation().getMove().getChangeProviderExplanation(0).getEfficiency();
->>>>>>> 7402b576
+
+        List<Action> actions = ai.interpretAction(move, projectedTopology, originalCloudTopology, projectedCosts, topologyCostCalculator);
+
+        assertTrue(!actions.isEmpty());
+        Efficiency efficiency = actions.get(0).getExplanation().getMove().getChangeProviderExplanation(0).getEfficiency();
         assertTrue(!efficiency.getUnderUtilizedCommoditiesList().isEmpty());
         assertFalse(efficiency.getIsRiCoverageIncreased());
         assertFalse(efficiency.getIsWastedCost());
