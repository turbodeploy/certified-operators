package com.vmturbo.market.topology.conversions;

import static com.vmturbo.trax.Trax.trax;
import static org.hamcrest.Matchers.is;
import static org.junit.Assert.assertEquals;
import static org.junit.Assert.assertFalse;
import static org.junit.Assert.assertNotNull;
import static org.junit.Assert.assertThat;
import static org.junit.Assert.assertTrue;
import static org.mockito.Matchers.any;
import static org.mockito.Matchers.anySet;
import static org.mockito.Matchers.eq;
import static org.mockito.Mockito.mock;
import static org.mockito.Mockito.spy;
import static org.mockito.Mockito.when;

import java.io.IOException;
import java.util.ArrayList;
import java.util.Arrays;
import java.util.Collections;
import java.util.HashMap;
import java.util.List;
import java.util.Map;
import java.util.Optional;
import java.util.Set;
import java.util.function.Function;
import java.util.stream.Collectors;
import java.util.stream.Stream;

import com.google.common.collect.ImmutableMap;

import org.hamcrest.collection.IsIterableContainingInAnyOrder;
import org.junit.Before;
import org.junit.Test;
import org.junit.runner.RunWith;
import org.mockito.Mockito;
import org.mockito.runners.MockitoJUnitRunner;

import com.vmturbo.common.protobuf.action.ActionDTO.Action;
import com.vmturbo.common.protobuf.action.ActionDTO.ActionInfo;
import com.vmturbo.common.protobuf.action.ActionDTO.ActionInfo.ActionTypeCase;
import com.vmturbo.common.protobuf.action.ActionDTO.ChangeProvider;
import com.vmturbo.common.protobuf.action.ActionDTO.Explanation.ChangeProviderExplanation;
import com.vmturbo.common.protobuf.action.ActionDTO.Explanation.ReasonCommodity;
import com.vmturbo.common.protobuf.action.ActionDTO.Explanation.ScaleExplanation;
import com.vmturbo.common.protobuf.action.ActionDTO.ResizeInfo;
import com.vmturbo.common.protobuf.action.ActionDTO.Scale;
import com.vmturbo.common.protobuf.common.EnvironmentTypeEnum.EnvironmentType;
import com.vmturbo.common.protobuf.cost.Cost.CostCategory;
import com.vmturbo.common.protobuf.topology.TopologyDTO;
import com.vmturbo.common.protobuf.topology.TopologyDTO.CommodityType;
import com.vmturbo.common.protobuf.topology.TopologyDTO.EntityState;
import com.vmturbo.common.protobuf.topology.TopologyDTO.ProjectedTopologyEntity;
import com.vmturbo.common.protobuf.topology.TopologyDTO.TopologyEntityDTO;
import com.vmturbo.common.protobuf.topology.TopologyDTO.TopologyInfo;
import com.vmturbo.common.protobuf.topology.TopologyDTO.TopologyType;
import com.vmturbo.commons.Pair;
import com.vmturbo.commons.idgen.IdentityGenerator;
import com.vmturbo.cost.calculation.integration.CloudCostDataProvider.CloudCostData;
import com.vmturbo.cost.calculation.integration.CloudTopology;
import com.vmturbo.cost.calculation.journal.CostJournal;
import com.vmturbo.cost.calculation.topology.TopologyCostCalculator;
import com.vmturbo.cost.calculation.topology.TopologyEntityCloudTopology;
import com.vmturbo.cost.calculation.topology.TopologyEntityCloudTopologyFactory;
import com.vmturbo.group.api.GroupMemberRetriever;
import com.vmturbo.market.runner.MarketMode;
import com.vmturbo.market.runner.cost.MarketPriceTable;
import com.vmturbo.market.topology.MarketTier;
import com.vmturbo.market.topology.OnDemandMarketTier;
import com.vmturbo.market.topology.TopologyEntitiesHandlerTest;
import com.vmturbo.market.topology.conversions.ConsistentScalingHelper.ConsistentScalingHelperFactory;
import com.vmturbo.market.topology.conversions.TierExcluder.TierExcluderFactory;
import com.vmturbo.platform.analysis.protobuf.ActionDTOs.ActionTO;
import com.vmturbo.platform.analysis.protobuf.ActionDTOs.ActivateTO;
import com.vmturbo.platform.analysis.protobuf.ActionDTOs.CompoundMoveTO;
import com.vmturbo.platform.analysis.protobuf.ActionDTOs.Congestion;
import com.vmturbo.platform.analysis.protobuf.ActionDTOs.DeactivateTO;
import com.vmturbo.platform.analysis.protobuf.ActionDTOs.InitialPlacement;
import com.vmturbo.platform.analysis.protobuf.ActionDTOs.MoveExplanation;
import com.vmturbo.platform.analysis.protobuf.ActionDTOs.MoveTO;
import com.vmturbo.platform.analysis.protobuf.ActionDTOs.MoveTO.CommodityContext;
import com.vmturbo.platform.analysis.protobuf.ActionDTOs.Performance;
import com.vmturbo.platform.analysis.protobuf.ActionDTOs.ProvisionBySupplyTO;
import com.vmturbo.platform.analysis.protobuf.ActionDTOs.ReconfigureTO;
import com.vmturbo.platform.analysis.protobuf.ActionDTOs.ResizeTO;
import com.vmturbo.platform.analysis.protobuf.ActionDTOs.ResizeTriggerTraderTO;
import com.vmturbo.platform.analysis.protobuf.BalanceAccountDTOs.BalanceAccountDTO;
import com.vmturbo.platform.analysis.protobuf.CommodityDTOs;
import com.vmturbo.platform.analysis.protobuf.CommodityDTOs.CommoditySpecificationTO;
import com.vmturbo.platform.analysis.protobuf.EconomyDTOs.Context;
import com.vmturbo.platform.analysis.protobuf.EconomyDTOs.ShoppingListTO;
import com.vmturbo.platform.analysis.protobuf.EconomyDTOs.TraderTO;
import com.vmturbo.platform.common.dto.CommonDTO.CommodityDTO;
import com.vmturbo.platform.common.dto.CommonDTO.EntityDTO.EntityType;

/**
 * Test various actions.
 */
@RunWith(MockitoJUnitRunner.class)
public class InterpretActionTest {

    private static final TopologyInfo REALTIME_TOPOLOGY_INFO = TopologyInfo.newBuilder()
            .setTopologyType(TopologyType.REALTIME)
            .build();

    // No AZ in this json file. Entities are connected to Region.
    private static final String SIMPLE_CLOUD_TOPOLOGY_NO_AZ_JSON_FILE =
        "protobuf/messages/simple-cloudTopology-no-AZ.json";

    private CommodityDTOs.CommoditySpecificationTO economyCommodity1;
    private CommodityType topologyCommodity1;
    private CommodityDTOs.CommoditySpecificationTO economyCommodity2;
    private CommodityType topologyCommodity2;

    private MarketPriceTable marketPriceTable = mock(MarketPriceTable.class);
    private CloudCostData ccd = mock(CloudCostData.class);
    private TierExcluderFactory tierExcluderFactory = mock(TierExcluderFactory.class);
    private ConsistentScalingHelperFactory consistentScalingHelperFactory =
            mock(ConsistentScalingHelperFactory.class);
    private ReversibilitySettingFetcher reversibilitySettingFetcher =
            mock(ReversibilitySettingFetcher.class);

    @Before
    public void setup() {
        IdentityGenerator.initPrefix(0);
        // The commodity types in topologyCommodity
        // map to the base type in economy commodity.
        topologyCommodity1 = CommodityType.newBuilder()
                        .setType(1)
                        .setKey("blah")
                        .build();
        topologyCommodity2 = CommodityType.newBuilder()
                        .setType(2)
                        .setKey("blahblah")
                        .build();
        economyCommodity1 = CommodityDTOs.CommoditySpecificationTO.newBuilder()
                        .setType(0)
                        .setBaseType(1)
                        .build();
        economyCommodity2 = CommodityDTOs.CommoditySpecificationTO.newBuilder()
                        .setType(1)
                        .setBaseType(2)
                        .build();
        when(ccd.getExistingRiBought()).thenReturn(new ArrayList());
        TierExcluder tierExcluder = mock(TierExcluder.class);
        when(tierExcluder.getReasonSettings(any())).thenReturn(Optional.of(Collections.EMPTY_SET));
        when(tierExcluderFactory.newExcluder(any(), any(), any())).thenReturn(tierExcluder);
        ConsistentScalingHelper consistentScalingHelper = mock(ConsistentScalingHelper.class);
        when(consistentScalingHelper.getScalingGroupId(any())).thenReturn(Optional.empty());
        when(consistentScalingHelper.getScalingGroupUsage(any())).thenReturn(Optional.empty());
        when(consistentScalingHelperFactory.newConsistentScalingHelper(any(), any()))
            .thenReturn(consistentScalingHelper);
    }

    @Test
    public void testCommodityIdsAreInvertible() {
        final TopologyConverter converter =
            new TopologyConverter(REALTIME_TOPOLOGY_INFO, true,
                MarketAnalysisUtils.QUOTE_FACTOR,
                MarketAnalysisUtils.LIVE_MARKET_MOVE_COST_FACTOR,
                marketPriceTable, ccd, CommodityIndex.newFactory(), tierExcluderFactory,
                consistentScalingHelperFactory, reversibilitySettingFetcher);

        final CommodityType segmentationFoo = CommodityType.newBuilder()
            .setType(CommodityDTO.CommodityType.SEGMENTATION_VALUE)
            .setKey("foo")
            .build();
        final CommodityType segmentationBar = CommodityType.newBuilder()
            .setType(CommodityDTO.CommodityType.SEGMENTATION_VALUE)
            .setKey("bar")
            .build();

        int segmentationFooId = converter.getCommodityConverter()
                .commoditySpecification(segmentationFoo).getType();
        int segmentationBarId = converter.getCommodityConverter()
                .commoditySpecification(segmentationBar).getType();
        final CommodityType cpu = CommodityType.newBuilder()
                .setType(CommodityDTO.CommodityType.SEGMENTATION_VALUE)
                .build();
        final CommodityType cpuRed = CommodityType.newBuilder()
                .setType(CommodityDTO.CommodityType.SEGMENTATION_VALUE)
                .setKey("red")
                .build();
        final int cpuId = converter.getCommodityConverter().commoditySpecification(cpu).getType();
        final int cpuRedId = converter.getCommodityConverter().commoditySpecification(cpuRed).getType();
        assertEquals(segmentationFoo, converter.getCommodityConverter().commodityIdToCommodityType(segmentationFooId));
        assertEquals(segmentationBar, converter.getCommodityConverter().commodityIdToCommodityType(segmentationBarId));
        assertEquals(cpu, converter.getCommodityConverter().commodityIdToCommodityType(cpuId));
        assertEquals(cpuRed, converter.getCommodityConverter().commodityIdToCommodityType(cpuRedId));
    }

    @Test
    public void testExecutableFlag() {
        long modelSeller = 1234;
        int modelType = 1;
        final Map<Long, ProjectedTopologyEntity> projectedTopology =
            ImmutableMap.of(modelSeller, entity(modelSeller, modelType, EnvironmentType.ON_PREM));
        final TopologyConverter converter =
            new TopologyConverter(REALTIME_TOPOLOGY_INFO, true,
                MarketAnalysisUtils.QUOTE_FACTOR, MarketAnalysisUtils.LIVE_MARKET_MOVE_COST_FACTOR,
                marketPriceTable, ccd, CommodityIndex.newFactory(), tierExcluderFactory,
                consistentScalingHelperFactory, reversibilitySettingFetcher);
        CommodityDTOs.CommoditySpecificationTO cs = converter.getCommodityConverter().commoditySpecification(CommodityType.newBuilder()
                .setKey("Seg")
                .setType(11).build());
        final ActionTO executableActionTO = ActionTO.newBuilder()
                .setImportance(0.)
                .setIsNotExecutable(false)
                // Using ProvisionBySupply because it requires the least setup, and all
                // we really care about is the executable flag.
                .setProvisionBySupply(ProvisionBySupplyTO.newBuilder()
                        .setProvisionedSeller(-1)
                        .setModelSeller(modelSeller)
                        .setMostExpensiveCommodity(CommodityDTOs.CommoditySpecificationTO.newBuilder()
                                .setType(0).setBaseType(cs.getBaseType()).build())
                        .build())
                .build();

        final ActionTO notExecutableActionTO = ActionTO.newBuilder(executableActionTO)
                .setIsNotExecutable(true)
                .build();

        assertTrue(converter.interpretAction(executableActionTO, projectedTopology, null, null, null).get(0).getExecutable());
        assertFalse(converter.interpretAction(notExecutableActionTO, projectedTopology, null, null, null).get(0).getExecutable());
    }

    private ProjectedTopologyEntity entity(final long id, final int type, final EnvironmentType envType) {
        return entity(id, type, envType, EntityState.POWERED_ON);
    }

    private ProjectedTopologyEntity entity(final long id, final int type,
                                           final EnvironmentType envType, final EntityState entityState) {
        return ProjectedTopologyEntity.newBuilder()
            .setEntity(TopologyEntityDTO.newBuilder()
                .setOid(id)
                .setEntityType(type)
                .setEnvironmentType(envType)
                .setEntityState(entityState))
            .build();
    }

    private ProjectedTopologyEntity entity(TopologyEntityDTO topologyEntity) {
        return ProjectedTopologyEntity.newBuilder()
            .setEntity(topologyEntity)
            .build();
    }

    @Test
    public void testInterpretMoveAction() throws IOException {
        TopologyDTO.TopologyEntityDTO entityDto =
                TopologyConverterFromMarketTest.messageFromJsonFile("protobuf/messages/vm-1.dto.json");
        long resourceId = entityDto.getCommoditiesBoughtFromProviders(0).getVolumeId();

        final TopologyConverter converter =
            new TopologyConverter(REALTIME_TOPOLOGY_INFO, true,
                MarketAnalysisUtils.QUOTE_FACTOR, MarketAnalysisUtils.LIVE_MARKET_MOVE_COST_FACTOR,
                marketPriceTable, ccd, CommodityIndex.newFactory(), tierExcluderFactory,
                consistentScalingHelperFactory, reversibilitySettingFetcher);

        final Set<TraderTO> traderTOs =
            converter.convertToMarket(ImmutableMap.of(entityDto.getOid(), entityDto));
        final TraderTO vmTraderTO = TopologyConverterToMarketTest.getVmTrader(traderTOs);
        // We sort the shopping list based on provider entity type, and then based on volume id.
        // So the index of volume shopping list will be 2 last since its provider id type is the greatest.
        ShoppingListTO shoppingList = vmTraderTO.getShoppingListsList().get(2);
        ShoppingListTO shoppingList1 = vmTraderTO.getShoppingListsList().get(1);

        long srcId = 1234;
        long srcId1 = shoppingList1.getSupplier();
        long destId = 5678;
        int srcType = 0;
        int destType = 1;
        int resourceType = 2;

        Map<Long, ProjectedTopologyEntity> projectedTopology = ImmutableMap.of(
            srcId, entity(srcId, srcType, EnvironmentType.ON_PREM),
            srcId1, entity(srcId1, srcType, EnvironmentType.ON_PREM, EntityState.MAINTENANCE),
            destId, entity(destId, destType, EnvironmentType.ON_PREM),
            entityDto.getOid(), entity(entityDto.getOid(), entityDto.getEntityType(), EnvironmentType.ON_PREM),
            resourceId, entity(resourceId, resourceType, EnvironmentType.ON_PREM));

        ActionInfo actionInfo = converter.interpretAction(
                ActionTO.newBuilder()
                .setImportance(0.)
                .setIsNotExecutable(false)
                .setCompoundMove(CompoundMoveTO.newBuilder()
                    .addMoves(MoveTO.newBuilder()
                        .setShoppingListToMove(shoppingList.getOid())
                        .setSource(srcId)
                        .setDestination(destId)
                        .setMoveExplanation(MoveExplanation.getDefaultInstance())))
                .build(), projectedTopology, null, null, null).get(0).getInfo();
        ActionInfo actionInfoWithOutSource = converter.interpretAction(
                ActionTO.newBuilder()
                        .setImportance(0.1)
                        .setIsNotExecutable(false)
                        .setCompoundMove(CompoundMoveTO.newBuilder()
                                .addMoves(MoveTO.newBuilder()
                                        .setShoppingListToMove(shoppingList.getOid())
                                        .setDestination(destId)
                                        .setMoveExplanation(MoveExplanation.newBuilder()
                                                .setInitialPlacement(InitialPlacement
                                                        .getDefaultInstance()))))
                        .build(), projectedTopology, null, null, null)
                .get(0).getInfo();
        // Created a MoveTO whose source is in Maintenance state and has InitialPlacement explanation.
        // This ActionTO will be interpreted to an Action with Evacuation explanation and \
        // a not available source.
        Action actionWithMaintenanceSource = converter.interpretAction(
            ActionTO.newBuilder()
                .setImportance(0.1)
                .setIsNotExecutable(false)
                .setMove(MoveTO.newBuilder()
                    .setShoppingListToMove(shoppingList1.getOid())
                    .setDestination(destId)
                    .setMoveExplanation(MoveExplanation.newBuilder().setInitialPlacement(
                        InitialPlacement.getDefaultInstance())).build()).build(),
            projectedTopology, null, null, null).get(0);
        List<ChangeProviderExplanation> explanations =
            actionWithMaintenanceSource.getExplanation().getMove().getChangeProviderExplanationList();
        ActionInfo actionInfoWithMaintenanceSource = actionWithMaintenanceSource.getInfo();

        assertEquals(ActionTypeCase.MOVE, actionInfo.getActionTypeCase());
        assertEquals(1, actionInfo.getMove().getChangesList().size());
        assertEquals(srcId, actionInfo.getMove().getChanges(0).getSource().getId());
        assertEquals(srcType, actionInfo.getMove().getChanges(0).getSource().getType());
        assertEquals(destId, actionInfo.getMove().getChanges(0).getDestination().getId());
        assertEquals(destType, actionInfo.getMove().getChanges(0).getDestination().getType());
        assertEquals(resourceId, actionInfo.getMove().getChanges(0).getResource().getId());
        assertEquals(resourceType, actionInfo.getMove().getChanges(0).getResource().getType());

        assertEquals(ActionTypeCase.MOVE, actionInfoWithOutSource.getActionTypeCase());
        assertEquals(1, actionInfoWithOutSource.getMove().getChangesList().size());
        assertFalse(actionInfoWithOutSource.getMove().getChanges(0).hasSource());
        assertEquals(destId, actionInfo.getMove().getChanges(0).getDestination().getId());
        assertEquals(destType, actionInfo.getMove().getChanges(0).getDestination().getType());

        assertEquals(1, explanations.size());
        assertTrue(explanations.get(0).hasEvacuation());
        assertEquals(srcId1, explanations.get(0).getEvacuation().getSuspendedEntity());
        assertFalse(explanations.get(0).getEvacuation().getIsAvailable());
        assertEquals(ActionTypeCase.MOVE, actionInfoWithMaintenanceSource.getActionTypeCase());
        assertEquals(1, actionInfoWithMaintenanceSource.getMove().getChangesList().size());
        ChangeProvider changeProvider = actionWithMaintenanceSource.getInfo().getMove().getChanges(0);
        assertEquals(srcId1, changeProvider.getSource().getId());
        assertEquals(destId, changeProvider.getDestination().getId());
    }

    /**
     * Test congestion with time slots.
     *
     * @throws Exception Any unexpected exception
     */
    @Test
    public void testInterpretMoveActionWithTimeSlots() throws Exception {
        final TopologyDTO.TopologyEntityDTO businessUser =
            TopologyConverterFromMarketTest.messageFromJsonFile("protobuf/messages/topology-with-timeslots.json");

        final long shoppingListId = 5L;
        final ShoppingListInfo slInfo = new ShoppingListInfo(shoppingListId, businessUser.getOid(), 666L,
            null, null, null, Arrays.asList());
        final Map<Long, ShoppingListInfo> slInfoMap = ImmutableMap.of(shoppingListId, slInfo);
        final Map<Long, TopologyEntityDTO> originalTopology = ImmutableMap.of(businessUser.getOid(),
            businessUser);
        final int congestedCommodityMarketId = 50;
        final int slot = 1;
        // this comes from the imported topology file
        final int totalSlotNumber = 3;
        final CommodityType congestedCommodityType = CommodityType.newBuilder()
            .setType(CommodityDTO.CommodityType.POOL_CPU_VALUE)
            .build();
        final CommodityConverter mockCommodityConverter = mock(CommodityConverter.class);
        when(mockCommodityConverter.commodityIdToCommodityTypeAndSlot(eq(congestedCommodityMarketId)))
            .thenReturn((new Pair(congestedCommodityType, Optional.of(slot))));
        CloudTopologyConverter mockCloudTc = mock(CloudTopologyConverter.class);
        TopologyCostCalculator mockTopologyCostCalculator = mock(TopologyCostCalculator.class);
        Map<Long, CostJournal<TopologyEntityDTO>> projectedCosts = new HashMap<>();

        final ActionInterpreter interpreter = new ActionInterpreter(mockCommodityConverter,
            slInfoMap, mockCloudTc, originalTopology, ImmutableMap.of(),
            new CommoditiesResizeTracker(), mock(ProjectedRICoverageCalculator.class), mock(TierExcluder.class),
            CommodityIndex.newFactory()::newIndex, null);

        final long moveSrcId = businessUser.getCommoditiesBoughtFromProvidersList().get(0)
            .getProviderId();

        final Map<Long, ProjectedTopologyEntity> projectedTopology = ImmutableMap.of(
            businessUser.getOid(), entity(businessUser),
            moveSrcId, entity(businessUser));

        final TopologyEntityCloudTopology originalCloudTopology =
            new TopologyEntityCloudTopologyFactory
                .DefaultTopologyEntityCloudTopologyFactory(mock(GroupMemberRetriever.class))
                .newCloudTopology(originalTopology.values().stream());

        final ActionTO actionTO = ActionTO.newBuilder().setImportance(0).setIsNotExecutable(false)
            .setMove(MoveTO.newBuilder()
                .setShoppingListToMove(shoppingListId)
                .setSource(moveSrcId)
                .setDestination(businessUser.getOid())
                .setMoveExplanation(MoveExplanation.newBuilder()
                    .setCongestion(Congestion.newBuilder()
                        .addCongestedCommodities(congestedCommodityMarketId))
                    .build())
                .build())
            .build();

        final List<Action> actions = interpreter.interpretAction(actionTO, projectedTopology,
            originalCloudTopology, projectedCosts,
            mockTopologyCostCalculator);

        assertTrue(!actions.isEmpty());
        final Action action = actions.get(0);
        assertTrue(action.hasExplanation());
        assertTrue(action.getExplanation().hasMove());
        assertEquals(1, action.getExplanation().getMove().getChangeProviderExplanationCount());
        final ChangeProviderExplanation changeProviderExplanation =
            action.getExplanation().getMove().getChangeProviderExplanationList().get(0);
        assertTrue(changeProviderExplanation.hasCongestion());
        assertEquals(1, changeProviderExplanation.getCongestion().getCongestedCommoditiesCount());
        ReasonCommodity reasonCommodity = changeProviderExplanation.getCongestion()
            .getCongestedCommoditiesList().get(0);
        assertEquals(congestedCommodityType, reasonCommodity.getCommodityType());
        assertTrue(reasonCommodity.hasTimeSlot());
        assertEquals(slot, reasonCommodity.getTimeSlot().getSlot());
        assertEquals(totalSlotNumber, reasonCommodity.getTimeSlot().getTotalSlotNumber());
    }

    /**
<<<<<<< HEAD
     * Test interpreting scaling cloud volume action.
     *
     * @throws IOException when passing json file.
     */
    @Test
    public void testInterpretScaleAction() throws IOException {
        final Map<Long, TopologyEntityDTO> topologyDTOs = Stream.of(
                TopologyConverterFromMarketTest.messageFromJsonFile("protobuf/messages/cloud-volume.json"),
                TopologyConverterFromMarketTest.messageFromJsonFile("protobuf/messages/cloud-vm.json"),
                TopologyConverterFromMarketTest.messageFromJsonFile("protobuf/messages/cloud-storageTier.json"),
                TopologyConverterFromMarketTest.messageFromJsonFile("protobuf/messages/cloud-storageTier-dest.json"))
                .collect(Collectors.toMap(TopologyEntityDTO::getOid, Function.identity()));
        TopologyEntityDTO region = TopologyEntityDTO.newBuilder().setOid(73442089143124L).setEntityType(EntityType.REGION_VALUE).build();
        topologyDTOs.put(region.getOid(), region);
        final TopologyConverter topologyConverter = new TopologyConverter(REALTIME_TOPOLOGY_INFO, false,
                MarketAnalysisUtils.QUOTE_FACTOR,
                MarketAnalysisUtils.LIVE_MARKET_MOVE_COST_FACTOR,
                marketPriceTable,
                ccd, CommodityIndex.newFactory(), tierExcluderFactory,
                consistentScalingHelperFactory, reversibilitySettingFetcher);
        Set<TraderTO> traderTOs = topologyConverter.convertToMarket(topologyDTOs);
        final TraderTO vmTraderTO = TopologyConverterToMarketTest.getVmTrader(traderTOs);
        assertNotNull(vmTraderTO);
        // Get the shoppingList within the VM trader which represents cloud volume.
        ShoppingListTO volumeSL = vmTraderTO.getShoppingListsCount() > 0 ? vmTraderTO.getShoppingLists(0) : null;
        assertNotNull(volumeSL);
        TraderTO sourceStorageTierTraderTO = traderTOs.stream()
                .filter(tto -> tto.getType() == EntityType.STORAGE_TIER_VALUE
                        && tto.getDebugInfoNeverUseInCode().contains("GP2"))
                .findFirst()
                .orElse(null);
        assertNotNull(sourceStorageTierTraderTO);
        TraderTO destStorageTierTraderTO = traderTOs.stream()
                .filter(tto -> tto.getType() == EntityType.STORAGE_TIER_VALUE
                        && tto.getDebugInfoNeverUseInCode().contains("STANDARD"))
                .findFirst()
                .orElse(null);
        assertNotNull(destStorageTierTraderTO);
        CloudTopology<TopologyEntityDTO> originalCloudTopology = Mockito.mock(CloudTopology.class);
        Mockito.when(originalCloudTopology.getConnectedRegion(org.mockito.Matchers.anyLong())).thenReturn(Optional.of(region));
        Map<Long, ProjectedTopologyEntity> projectedTopology = ImmutableMap.of(
                73442089143120L, entity(73442089143120L, EntityType.VIRTUAL_MACHINE_VALUE, EnvironmentType.CLOUD),
                73442089143125L, entity(73442089143125L, EntityType.VIRTUAL_VOLUME_VALUE, EnvironmentType.CLOUD),
                73363299852962L, entity(73363299852962L, EntityType.STORAGE_TIER_VALUE, EnvironmentType.CLOUD),
                73363299852963L, entity(73363299852963L, EntityType.STORAGE_TIER_VALUE, EnvironmentType.CLOUD));
        ActionTO actionTO = ActionTO.newBuilder()
                .setImportance(0.1)
                .setIsNotExecutable(false)
                .setMove(MoveTO.newBuilder()
                        .setShoppingListToMove(volumeSL.getOid())
                        .setMoveContext(Context.newBuilder().setRegionId(region.getOid()).build())
                        .addCommodityContext(CommodityContext.newBuilder()
                                .setOldCapacity(500)
                                .setNewCapacity(600).build())
                        .setSource(sourceStorageTierTraderTO.getOid())
                        .setDestination(destStorageTierTraderTO.getOid())
                        .setMoveExplanation(MoveExplanation.newBuilder()
                                .setPerformance(Performance.getDefaultInstance())))
                .build();
        Action action = topologyConverter.interpretAction(actionTO,
                projectedTopology, originalCloudTopology, Collections.emptyMap(), null).orElse(null);
        assertNotNull(action);
        assertTrue(action.getExplanation().getScale() instanceof ScaleExplanation);
        Scale scale = action.getInfo().getScale();
        assertNotNull(scale);
        assertEquals("Scale action target entity should be volume", 73442089143125L, scale.getTarget().getId());
        assertTrue(scale.getChangesCount() == 1);
        ChangeProvider changeProvider = scale.getChanges(0);
        assertEquals("Scale action source is source StorageTier", 73363299852962L, changeProvider.getSource().getId());
        assertEquals("Scale action destination is destination StorageTier",
                73363299852963L, changeProvider.getDestination().getId());
        assertTrue(scale.getCommodityResizesCount() == 1);
        ResizeInfo resizeInfo = scale.getCommodityResizes(0);
        assertEquals("Scale action ResizeInfo old capacity is from MoveTO CommodityContext",
                500, resizeInfo.getOldCapacity(), 0f);
        assertEquals("Scale action ResizeInfo new capacity is from MoveTO CommodityContext",
                600, resizeInfo.getNewCapacity(), 0f);
=======
     * Test compliance action generation due to segment congestion.
     *
     * @throws Exception Any unexpected exception
     */
    @Test
    public void testInterpretMoveActionDueToSegmentCongestion() throws Exception {
        final TopologyDTO.TopologyEntityDTO entityDto =
                TopologyConverterFromMarketTest.messageFromJsonFile("protobuf/messages/vm-1.dto.json");

        final long shoppingListId = 5L;
        final ShoppingListInfo slInfo = new ShoppingListInfo(shoppingListId, entityDto.getOid(), null, null,
                null, null, Arrays.asList());
        final Map<Long, ShoppingListInfo> slInfoMap = ImmutableMap.of(shoppingListId, slInfo);
        final Map<Long, TopologyEntityDTO> originalTopology = ImmutableMap.of(entityDto.getOid(),
                entityDto);
        final int congestedCommodityMarketId = 50;
        final int slot = 1;

        final CommodityType congestedCommodityType = CommodityType.newBuilder()
                .setType(CommodityDTO.CommodityType.SEGMENTATION_VALUE)
                .setKey("abc")
                .build();
        final CommodityConverter mockCommodityConverter = mock(CommodityConverter.class);
        when(mockCommodityConverter.commodityIdToCommodityTypeAndSlot(eq(congestedCommodityMarketId)))
                .thenReturn((new Pair(congestedCommodityType, Optional.of(slot))));
        CloudTopologyConverter mockCloudTc = mock(CloudTopologyConverter.class);
        TopologyCostCalculator mockTopologyCostCalculator = mock(TopologyCostCalculator.class);
        Map<Long, CostJournal<TopologyEntityDTO>> projectedCosts = new HashMap<>();

        final ActionInterpreter interpreter = new ActionInterpreter(mockCommodityConverter,
                slInfoMap, mockCloudTc, originalTopology, ImmutableMap.of(),
                new CommoditiesResizeTracker(), mock(ProjectedRICoverageCalculator.class), mock(TierExcluder.class),
                CommodityIndex.newFactory()::newIndex, null);

        final long moveSrcId = entityDto.getCommoditiesBoughtFromProvidersList().get(0)
                .getProviderId();

        final Map<Long, ProjectedTopologyEntity> projectedTopology = ImmutableMap.of(
                entityDto.getOid(), entity(entityDto),
                moveSrcId, entity(entityDto));

        final ActionTO actionTO = ActionTO.newBuilder().setImportance(0).setIsNotExecutable(false)
                .setMove(MoveTO.newBuilder()
                        .setShoppingListToMove(shoppingListId)
                        .setSource(moveSrcId)
                        .setDestination(entityDto.getOid())
                        .setMoveExplanation(MoveExplanation.newBuilder()
                                .setCongestion(Congestion.newBuilder()
                                        .addCongestedCommodities(congestedCommodityMarketId))
                                .build())
                        .build())
                .build();

        final List<Action> actionList = interpreter.interpretAction(actionTO, projectedTopology,
                null, projectedCosts,
                mockTopologyCostCalculator);

        assertTrue(actionList != null);
        assertEquals(actionList.size(), 1);
        final Action action = actionList.get(0);
        assertTrue(action.hasExplanation());
        assertTrue(action.getExplanation().hasMove());
        assertEquals(1, action.getExplanation().getMove().getChangeProviderExplanationCount());
        final ChangeProviderExplanation changeProviderExplanation =
                action.getExplanation().getMove().getChangeProviderExplanationList().get(0);
        assertTrue(changeProviderExplanation.hasCompliance());
>>>>>>> 75a57f07
    }

    @Test
    public void testInterpretReconfigureAction() throws IOException {
        long reconfigureSourceId = 1234;
        int reconfigureSourceType = 1;

        TopologyDTO.TopologyEntityDTO entityDto =
                        TopologyConverterFromMarketTest.messageFromJsonFile("protobuf/messages/vm-1.dto.json");
        final Map<Long, ProjectedTopologyEntity> projectedTopology =
            ImmutableMap.of(
                reconfigureSourceId, entity(reconfigureSourceId, reconfigureSourceType, EnvironmentType.ON_PREM),
                entityDto.getOid(), entity(entityDto.getOid(), entityDto.getEntityType(), EnvironmentType.CLOUD));
        final TopologyConverter converter =
            new TopologyConverter(REALTIME_TOPOLOGY_INFO, true,
                MarketAnalysisUtils.QUOTE_FACTOR, MarketAnalysisUtils.LIVE_MARKET_MOVE_COST_FACTOR,
                marketPriceTable, ccd, CommodityIndex.newFactory(), tierExcluderFactory,
                consistentScalingHelperFactory, reversibilitySettingFetcher);

        final Set<TraderTO> traderTOs =
                converter.convertToMarket(ImmutableMap.of(entityDto.getOid(), entityDto));
        final TraderTO vmTraderTO = TopologyConverterToMarketTest.getVmTrader(traderTOs);
        ShoppingListTO shoppingList = vmTraderTO.getShoppingListsList().get(0);

        ActionInfo actionInfo = converter.interpretAction(
            ActionTO.newBuilder()
                .setImportance(0.)
                .setIsNotExecutable(false)
                .setReconfigure(ReconfigureTO.newBuilder()
                    .setShoppingListToReconfigure(shoppingList.getOid())
                    .setSource(reconfigureSourceId))
                .build(), projectedTopology, null, null, null).get(0).getInfo();

        assertThat(actionInfo.getActionTypeCase(), is(ActionTypeCase.RECONFIGURE));
        assertThat(actionInfo.getReconfigure().getSource().getId(), is(reconfigureSourceId));
        assertThat(actionInfo.getReconfigure().getSource().getType(), is(reconfigureSourceType));
        assertThat(actionInfo.getReconfigure().getSource().getEnvironmentType(), is(EnvironmentType.ON_PREM));
        assertThat(actionInfo.getReconfigure().getTarget().getId(), is(entityDto.getOid()));
        assertThat(actionInfo.getReconfigure().getTarget().getType(), is(entityDto.getEntityType()));
        assertThat(actionInfo.getReconfigure().getTarget().getEnvironmentType(), is(EnvironmentType.CLOUD));
    }

    @Test
    public void testInterpretReconfigureActionWithoutSource() throws IOException {
        TopologyDTO.TopologyEntityDTO entityDto =
                        TopologyConverterFromMarketTest.messageFromJsonFile("protobuf/messages/vm-1.dto.json");
        final Map<Long, ProjectedTopologyEntity> projectedTopology =
            ImmutableMap.of(
                entityDto.getOid(), entity(entityDto.getOid(), entityDto.getEntityType(), EnvironmentType.CLOUD));
        final TopologyConverter converter =
            new TopologyConverter(REALTIME_TOPOLOGY_INFO, true,
                MarketAnalysisUtils.QUOTE_FACTOR, MarketAnalysisUtils.LIVE_MARKET_MOVE_COST_FACTOR,
                marketPriceTable, ccd, CommodityIndex.newFactory(), tierExcluderFactory,
                consistentScalingHelperFactory, reversibilitySettingFetcher);

        final Set<TraderTO> traderTOs =
                converter.convertToMarket(ImmutableMap.of(entityDto.getOid(), entityDto));
        final TraderTO vmTraderTO = TopologyConverterToMarketTest.getVmTrader(traderTOs);
        ShoppingListTO shoppingList = vmTraderTO.getShoppingListsList().get(0);

        ActionInfo actionInfo = converter.interpretAction(
            ActionTO.newBuilder()
                .setImportance(0.)
                .setIsNotExecutable(false)
                .setReconfigure(ReconfigureTO.newBuilder()
                    .setShoppingListToReconfigure(shoppingList.getOid()))
                .build(), projectedTopology, null, null, null).get(0).getInfo();

        assertThat(actionInfo.getActionTypeCase(), is(ActionTypeCase.RECONFIGURE));
        assertThat(actionInfo.getReconfigure().getTarget().getId(), is(entityDto.getOid()));
        assertThat(actionInfo.getReconfigure().getTarget().getType(), is(entityDto.getEntityType()));
        assertThat(actionInfo.getReconfigure().getTarget().getEnvironmentType(), is(EnvironmentType.CLOUD));
        assertFalse(actionInfo.getReconfigure().hasSource());
    }

    @Test
    public void testInterpretProvisionBySupplyAction() {
        long modelSeller = 1234;
        int modelType = 1;
        final Map<Long, ProjectedTopologyEntity> projectedTopology =
            ImmutableMap.of(modelSeller, entity(modelSeller, modelType, EnvironmentType.CLOUD));
        final TopologyConverter converter =
            new TopologyConverter(REALTIME_TOPOLOGY_INFO, true,
                MarketAnalysisUtils.QUOTE_FACTOR, MarketAnalysisUtils.LIVE_MARKET_MOVE_COST_FACTOR,
                marketPriceTable, ccd, CommodityIndex.newFactory(), tierExcluderFactory,
                consistentScalingHelperFactory, reversibilitySettingFetcher);
        CommodityDTOs.CommoditySpecificationTO cs = converter.getCommodityConverter()
                .commoditySpecification(CommodityType.newBuilder()
                    .setKey("Seg")
                    .setType(11).build());
        ActionInfo actionInfo = converter.interpretAction(
                ActionTO.newBuilder()
                    .setImportance(0.)
                    .setIsNotExecutable(false)
                    .setProvisionBySupply(ProvisionBySupplyTO.newBuilder()
                        .setProvisionedSeller(-1)
                        .setModelSeller(modelSeller)
                        .setMostExpensiveCommodity(CommodityDTOs.CommoditySpecificationTO.newBuilder()
                                .setType(0).setBaseType(cs.getBaseType()).build()))
                    .build(), projectedTopology, null, null, null).get(0).getInfo();

        assertThat(actionInfo.getActionTypeCase(), is(ActionTypeCase.PROVISION));
        assertThat(actionInfo.getProvision().getProvisionedSeller(), is(-1L));
        assertThat(actionInfo.getProvision().getEntityToClone().getId(), is(modelSeller));
        assertThat(actionInfo.getProvision().getEntityToClone().getType(), is(modelType));
        assertThat(actionInfo.getProvision().getEntityToClone().getEnvironmentType(), is(EnvironmentType.CLOUD));
    }

    @Test
    public void testInterpretResizeAction() {
        long entityToResize = 1;
        int  entityType = 1;
        final Map<Long, ProjectedTopologyEntity> projectedTopology =
            ImmutableMap.of(entityToResize, entity(entityToResize, entityType, EnvironmentType.ON_PREM));
        final CommodityConverter commConverter = mock(CommodityConverter.class);
        final TopologyConverter converter = spy(
            new TopologyConverter(REALTIME_TOPOLOGY_INFO, true,
                MarketAnalysisUtils.QUOTE_FACTOR, MarketMode.M2Only, MarketAnalysisUtils.LIVE_MARKET_MOVE_COST_FACTOR,
                marketPriceTable, commConverter, CommodityIndex.newFactory(), tierExcluderFactory,
                consistentScalingHelperFactory, reversibilitySettingFetcher));
        Mockito.doReturn(Optional.of(topologyCommodity1))
               .when(commConverter).marketToTopologyCommodity(eq(economyCommodity1));

        final float oldCapacity = 10;
        final float newCapacity = 9;
        final ActionTO resizeAction = ActionTO.newBuilder()
                .setImportance(0.)
                .setIsNotExecutable(false)
                .setResize(ResizeTO.newBuilder()
                    .setSellingTrader(entityToResize)
                    .setNewCapacity(newCapacity)
                    .setOldCapacity(oldCapacity)
                    .setSpecification(economyCommodity1))
                .build();
        final ActionInfo actionInfo =
                converter.interpretAction(resizeAction, projectedTopology, null, null, null).get(0).getInfo();

        assertThat(actionInfo.getActionTypeCase(), is(ActionTypeCase.RESIZE));
        assertThat(actionInfo.getResize().getTarget().getId(), is(entityToResize));
        assertThat(actionInfo.getResize().getTarget().getType(), is(entityType));
        assertThat(actionInfo.getResize().getTarget().getEnvironmentType(), is(EnvironmentType.ON_PREM));
        assertThat(actionInfo.getResize().getCommodityType(), is(topologyCommodity1));
        assertThat(actionInfo.getResize().getOldCapacity(), is(oldCapacity));
        assertThat(actionInfo.getResize().getNewCapacity(), is(newCapacity));
    }

    @Test
    public void testInterpretResizeActionRelatedCommMatching() {
        long entityToResize = 1;
        int  entityType = 1;
        long resizeTriggerTrader = 2;
        int  entityType2 = 2;
        final Map<Long, ProjectedTopologyEntity> projectedTopology =
            ImmutableMap.of(entityToResize, entity(entityToResize, entityType, EnvironmentType.ON_PREM),
                resizeTriggerTrader, entity(resizeTriggerTrader, entityType2, EnvironmentType.ON_PREM));
        final CommodityConverter commConverter = mock(CommodityConverter.class);
        final TopologyConverter converter = spy(
            new TopologyConverter(REALTIME_TOPOLOGY_INFO, true,
                MarketAnalysisUtils.QUOTE_FACTOR, MarketMode.M2Only, MarketAnalysisUtils.LIVE_MARKET_MOVE_COST_FACTOR,
                marketPriceTable, commConverter, CommodityIndex.newFactory(), tierExcluderFactory,
                consistentScalingHelperFactory, reversibilitySettingFetcher));
        Mockito.doReturn(Optional.of(topologyCommodity1))
               .when(commConverter).marketToTopologyCommodity(eq(economyCommodity1));

        final float oldCapacity = 9;
        final float newCapacity = 10;
        final ActionTO resizeAction = ActionTO.newBuilder()
                .setImportance(0.)
                .setIsNotExecutable(false)
                .setResize(ResizeTO.newBuilder()
                    .setSellingTrader(entityToResize)
                    .setNewCapacity(newCapacity)
                    .setOldCapacity(oldCapacity)
                    .setSpecification(economyCommodity1)
                    .addResizeTriggerTrader(ResizeTriggerTraderTO.newBuilder()
                            .setTrader(resizeTriggerTrader)
                            .addRelatedCommodities(economyCommodity1.getBaseType())))
                .build();
        final ActionInfo actionInfo =
                converter.interpretAction(resizeAction, projectedTopology, null, null, null).get(0).getInfo();

        assertThat(actionInfo.getActionTypeCase(), is(ActionTypeCase.RESIZE));
        assertThat(actionInfo.getResize().getTarget().getId(), is(entityToResize));
        assertThat(actionInfo.getResize().getTarget().getType(), is(entityType));
        assertThat(actionInfo.getResize().getTarget().getEnvironmentType(), is(EnvironmentType.ON_PREM));
        assertThat(actionInfo.getResize().getCommodityType(), is(topologyCommodity1));
        assertThat(actionInfo.getResize().getOldCapacity(), is(oldCapacity));
        assertThat(actionInfo.getResize().getNewCapacity(), is(newCapacity));
    }

    @Test
    public void testInterpretResizeActionRelatedCommNotMatching() {
        long entityToResize = 1;
        int  entityType = 1;
        long resizeTriggerTrader = 2;
        int  entityType2 = 2;
        final Map<Long, ProjectedTopologyEntity> projectedTopology =
            ImmutableMap.of(entityToResize, entity(entityToResize, entityType, EnvironmentType.ON_PREM),
                resizeTriggerTrader, entity(resizeTriggerTrader, entityType2, EnvironmentType.ON_PREM));
        final CommodityConverter commConverter = mock(CommodityConverter.class);
        final TopologyConverter converter = spy(
            new TopologyConverter(REALTIME_TOPOLOGY_INFO, true,
                MarketAnalysisUtils.QUOTE_FACTOR, MarketMode.M2Only, MarketAnalysisUtils.LIVE_MARKET_MOVE_COST_FACTOR,
                marketPriceTable, commConverter, CommodityIndex.newFactory(), tierExcluderFactory,
                consistentScalingHelperFactory, reversibilitySettingFetcher));
        Mockito.doReturn(Optional.of(topologyCommodity1))
               .when(commConverter).marketToTopologyCommodity(eq(economyCommodity1));

        final float oldCapacity = 9;
        final float newCapacity = 10;
        final ActionTO resizeAction = ActionTO.newBuilder()
                .setImportance(0.)
                .setIsNotExecutable(false)
                .setResize(ResizeTO.newBuilder()
                    .setSellingTrader(entityToResize)
                    .setNewCapacity(newCapacity)
                    .setOldCapacity(oldCapacity)
                    .setSpecification(economyCommodity1)
                    .addResizeTriggerTrader(ResizeTriggerTraderTO.newBuilder()
                            .setTrader(resizeTriggerTrader)
                            .addRelatedCommodities(economyCommodity2.getBaseType())))
                .build();
        final List<Action> actions =
                converter.interpretAction(resizeAction, projectedTopology, null, null, null);

        assertTrue(actions.isEmpty());
    }

    @Test
    public void testInterpretActivateAction() {
        long entityToActivate = 1;
        int  entityType = 1;
        final Map<Long, ProjectedTopologyEntity> projectedTopology =
            ImmutableMap.of(entityToActivate, entity(entityToActivate, entityType, EnvironmentType.ON_PREM));
        final CommodityConverter commConverter = mock(CommodityConverter.class);

        final TopologyConverter converter = spy(
            new TopologyConverter(REALTIME_TOPOLOGY_INFO, true,
                MarketAnalysisUtils.QUOTE_FACTOR, MarketMode.M2Only, MarketAnalysisUtils.LIVE_MARKET_MOVE_COST_FACTOR,
                marketPriceTable, commConverter, CommodityIndex.newFactory(), tierExcluderFactory,
                consistentScalingHelperFactory, reversibilitySettingFetcher));
        // Insert the commodity type into the converter's mapping
        final CommodityType expectedCommodityType = CommodityType.newBuilder()
            .setType(12)
            .setKey("Foo")
            .build();

        final CommoditySpecificationTO spec = CommoditySpecificationTO.newBuilder()
                .setBaseType(12)
                .setType(10)
                .build();
        Mockito.doReturn(spec)
                .when(commConverter).commoditySpecification(eq(expectedCommodityType));


        final int marketCommodityId = converter.getCommodityConverter().
                commoditySpecification(expectedCommodityType).getType();
        final  CommodityDTOs.CommoditySpecificationTO economyCommodity =
            CommodityDTOs.CommoditySpecificationTO.newBuilder()
                .setType(marketCommodityId)
                .setBaseType(expectedCommodityType.getType())
                .build();

        Mockito.doReturn(Optional.of(topologyCommodity1))
               .when(commConverter).marketToTopologyCommodity(eq(economyCommodity));
        Mockito.doReturn(Optional.of(topologyCommodity2))
                .when(commConverter).marketToTopologyCommodity(eq(economyCommodity2));


        final ActionTO activateAction = ActionTO.newBuilder()
                .setImportance(0.)
                .setIsNotExecutable(false)
                .setActivate(ActivateTO.newBuilder()
                    .setTraderToActivate(entityToActivate)
                    .setModelSeller(2)
                    .setMostExpensiveCommodity(economyCommodity.getBaseType())
                    .addTriggeringBasket(economyCommodity)
                    .addTriggeringBasket(economyCommodity2))
                .build();
        final Action action = converter.interpretAction(activateAction, projectedTopology, null, null, null).get(0);
        final ActionInfo actionInfo = action.getInfo();

        assertThat(actionInfo.getActionTypeCase(), is(ActionTypeCase.ACTIVATE));
        assertThat(actionInfo.getActivate().getTarget().getId(), is(entityToActivate));
        assertThat(actionInfo.getActivate().getTarget().getType(), is(entityType));
        assertThat(actionInfo.getActivate().getTarget().getEnvironmentType(), is(EnvironmentType.ON_PREM));
        assertThat(actionInfo.getActivate().getTriggeringCommoditiesList(),
                IsIterableContainingInAnyOrder.containsInAnyOrder(topologyCommodity1,
                        topologyCommodity2));
        assertThat(action.getExplanation().getActivate().getMostExpensiveCommodity(),
            is(expectedCommodityType.getType()));
    }

    @Test
    public void testInterpretDeactivateAction() {
        long entityToDeactivate = 1;
        int  entityType = 1;
        final Map<Long, ProjectedTopologyEntity> projectedTopology =
            ImmutableMap.of(entityToDeactivate, entity(entityToDeactivate, entityType, EnvironmentType.ON_PREM));
        final CommodityConverter commConverter = mock(CommodityConverter.class);
        final TopologyConverter converter = spy(
            new TopologyConverter(REALTIME_TOPOLOGY_INFO, true,
                MarketAnalysisUtils.QUOTE_FACTOR, MarketMode.M2Only, MarketAnalysisUtils.LIVE_MARKET_MOVE_COST_FACTOR,
                marketPriceTable, commConverter, CommodityIndex.newFactory(), tierExcluderFactory,
                consistentScalingHelperFactory, reversibilitySettingFetcher));
        Mockito.doReturn(Optional.of(topologyCommodity1))
                .when(commConverter).marketToTopologyCommodity(eq(economyCommodity1));
        Mockito.doReturn(Optional.of(topologyCommodity2))
                .when(commConverter).marketToTopologyCommodity(eq(economyCommodity2));

        final ActionTO deactivateAction = ActionTO.newBuilder()
                .setImportance(0.)
                .setIsNotExecutable(false)
                .setDeactivate(DeactivateTO.newBuilder()
                        .setTraderToDeactivate(entityToDeactivate)
                        .addTriggeringBasket(economyCommodity1)
                        .addTriggeringBasket(economyCommodity2)
                        .build())
                .build();
        final ActionInfo actionInfo =
                converter.interpretAction(deactivateAction, projectedTopology, null, null, null).get(0).getInfo();

        assertThat(actionInfo.getActionTypeCase(), is(ActionTypeCase.DEACTIVATE));
        assertThat(actionInfo.getDeactivate().getTarget().getId(), is(entityToDeactivate));
        assertThat(actionInfo.getDeactivate().getTarget().getType(), is(entityType));
        assertThat(actionInfo.getDeactivate().getTarget().getEnvironmentType(), is(EnvironmentType.ON_PREM));
        assertThat(actionInfo.getDeactivate().getTriggeringCommoditiesList(),
                IsIterableContainingInAnyOrder.containsInAnyOrder(topologyCommodity1,
                        topologyCommodity2));
    }

    @Test
    public void testInterpretMoveAction_Cloud() throws IOException {
        interpretMoveToCheaperTemplateActionForCloud(true);
    }

    @Test
    public void testInterpretMoveAction_Cloud_No_AZ() throws IOException {
        interpretMoveToCheaperTemplateActionForCloud(false);
    }

    private void interpretMoveToCheaperTemplateActionForCloud(boolean hasAZ)
            throws IOException {
        Set<TopologyEntityDTO.Builder> topologyEntityDTOBuilders = hasAZ ?
            TopologyEntitiesHandlerTest.readCloudTopologyFromJsonFile() :
            TopologyEntitiesHandlerTest.readCloudTopologyFromJsonFile(
                SIMPLE_CLOUD_TOPOLOGY_NO_AZ_JSON_FILE);
        TopologyEntityDTO.Builder vmBuilder = topologyEntityDTOBuilders.stream().filter(
                builder -> builder.getEntityType() == EntityType.VIRTUAL_MACHINE_VALUE)
                .collect(Collectors.toList()).get(0);
        // Set the shopTogether flag
        vmBuilder.getAnalysisSettingsBuilder().setShopTogether(false);
        Set<TopologyEntityDTO> topologyEntityDTOs = topologyEntityDTOBuilders.stream()
                .map(builder -> builder.build()).collect(Collectors.toSet());
        Map<Long, TopologyEntityDTO> originalTopology = topologyEntityDTOs.stream()
                .collect(Collectors.toMap(TopologyEntityDTO::getOid, Function.identity()));
        CloudTopologyConverter mockCloudTc = mock(CloudTopologyConverter.class);
        // Get handle to the templates, region and BA TopologyEntityDTO
        TopologyEntityDTO m1Medium = null;
        TopologyEntityDTO m1Large = null;
        TopologyEntityDTO region = null;
        TopologyEntityDTO vm = null;
        for (TopologyEntityDTO topologyEntityDTO : topologyEntityDTOs) {
            if (topologyEntityDTO.getDisplayName().contains("m1.large")
                    && topologyEntityDTO.getEntityType() == EntityType.COMPUTE_TIER_VALUE) {
                m1Large = topologyEntityDTO;
            } else if (topologyEntityDTO.getDisplayName().contains("m1.medium")
                    && topologyEntityDTO.getEntityType() == EntityType.COMPUTE_TIER_VALUE) {
                m1Medium = topologyEntityDTO;
            } else if (topologyEntityDTO.getEntityType() == EntityType.VIRTUAL_MACHINE_VALUE) {
                vm = topologyEntityDTO;
            } else if (topologyEntityDTO.getEntityType() == EntityType.REGION_VALUE) {
                region = topologyEntityDTO;
            }
        }

        MarketTier sourceMarketTier = new OnDemandMarketTier(m1Large);
        MarketTier destMarketTier = new OnDemandMarketTier(m1Medium);
        when(mockCloudTc.getMarketTier(1)).thenReturn(sourceMarketTier);
        when(mockCloudTc.getMarketTier(2)).thenReturn(destMarketTier);
        when(mockCloudTc.isMarketTier(1l)).thenReturn(true);
        when(mockCloudTc.isMarketTier(2l)).thenReturn(true);

        ShoppingListInfo slInfo = new ShoppingListInfo(5, vm.getOid(), null, null, null, null, Arrays.asList());
        Map<Long, ShoppingListInfo> slInfoMap = ImmutableMap.of(5l, slInfo);
        TopologyCostCalculator mockTopologyCostCalculator = mock(TopologyCostCalculator.class);
        CostJournal<TopologyEntityDTO> sourceCostJournal = mock(CostJournal.class);
        // Source compute cost = 10 + 2 + 3 + 4 = 19 (compute + ip + license + reserved license)
        when(sourceCostJournal.getHourlyCostFilterEntries(eq(CostCategory.ON_DEMAND_COMPUTE), any())).thenReturn(trax(10d));
        when(sourceCostJournal.getHourlyCostForCategory(CostCategory.IP)).thenReturn(trax(2d));
        when(sourceCostJournal.getHourlyCostFilterEntries(eq(CostCategory.ON_DEMAND_LICENSE), any())).thenReturn(trax(3d));
        when(sourceCostJournal.getHourlyCostFilterEntries(eq(CostCategory.RESERVED_LICENSE), any())).thenReturn(trax(4d));
        // Total Source cost = 20
        when(sourceCostJournal.getTotalHourlyCostExcluding(anySet())).thenReturn(trax(20d));
        when(mockTopologyCostCalculator.calculateCostForEntity(any(), eq(vm))).thenReturn(Optional.of(sourceCostJournal));

        Map<Long, CostJournal<TopologyEntityDTO>> projectedCosts = new HashMap<>();
        CostJournal<TopologyEntityDTO> projectedCostJournal = mock(CostJournal.class);
        // Destination compute cost = 9 + 1 + 2 + 5 = 17
        when(projectedCostJournal.getHourlyCostFilterEntries(eq(CostCategory.ON_DEMAND_COMPUTE), any())).thenReturn(trax(9d));
        when(projectedCostJournal.getHourlyCostForCategory(CostCategory.IP)).thenReturn(trax(1d));
        when(projectedCostJournal.getHourlyCostFilterEntries(eq(CostCategory.ON_DEMAND_LICENSE), any())).thenReturn(trax(2d));
        when(projectedCostJournal.getHourlyCostFilterEntries(eq(CostCategory.RESERVED_LICENSE), any())).thenReturn(trax(5d));
        // Total destination cost = 15
        when(projectedCostJournal.getTotalHourlyCostExcluding(anySet())).thenReturn(trax(15d));
        projectedCosts.put(vm.getOid(), projectedCostJournal);
        CommodityConverter mockedCommodityConverter = mock(CommodityConverter.class);
        CommodityType mockedCommType = CommodityType.newBuilder().setType(10).build();
        when(mockedCommodityConverter.commodityIdToCommodityType(15)).thenReturn(mockedCommType);
        ActionInterpreter interpreter = new ActionInterpreter(mockedCommodityConverter,
                slInfoMap, mockCloudTc, originalTopology, ImmutableMap.of(),
                new CommoditiesResizeTracker(), mock(ProjectedRICoverageCalculator.class), mock(TierExcluder.class),
                CommodityIndex.newFactory()::newIndex, null);
        // Assuming that 1 is the oid of trader created for m1.large x region and 2 is the oid
        // created for m1.medium x region
        ActionTO actionTO = ActionTO.newBuilder().setImportance(0).setIsNotExecutable(false)
                .setMove(MoveTO.newBuilder()
                        .setShoppingListToMove(5)
                        .setSource(1)
                        .setMoveContext(Context.newBuilder().setRegionId(region.getOid())
                                .setBalanceAccount(BalanceAccountDTO.newBuilder().setId(17438L).build()).build())
                        .setDestination(2)
                        .setMoveExplanation(MoveExplanation.getDefaultInstance())).build();

        // We don't create projected topology entries for the "fake" traders (1 and 2), since
        // those are completely internal to the market.
        Map<Long, ProjectedTopologyEntity> projectedTopology = ImmutableMap.of(
                vm.getOid(), entity(vm),
                m1Large.getOid(), entity(m1Large),
                m1Medium.getOid(), entity(m1Medium));
        final TopologyEntityCloudTopology originalCloudTopology =
                new TopologyEntityCloudTopologyFactory
                        .DefaultTopologyEntityCloudTopologyFactory(mock(GroupMemberRetriever.class))
                        .newCloudTopology(originalTopology.values().stream());
        List<Action> actions = interpreter.interpretAction(actionTO, projectedTopology,
                                                              originalCloudTopology, projectedCosts,
                                                              mockTopologyCostCalculator);

        assertTrue(!actions.isEmpty());
        Action action = actions.get(0);
        // Savings = 19 - 17 = 2
        assertEquals(2, action.getSavingsPerHour().getAmount(), 0.0001);
        assertThat(action.getInfo().getMove().getChanges(0).getSource().getId(), is(m1Large.getOid()));
        assertThat(action.getInfo().getMove().getChanges(0).getSource().getType(), is(m1Large.getEntityType()));
        assertThat(action.getInfo().getMove().getChanges(0).getSource().getEnvironmentType(), is(m1Large.getEnvironmentType()));

        assertThat(action.getInfo().getMove().getChanges(0).getDestination().getId(), is(m1Medium.getOid()));
        assertThat(action.getInfo().getMove().getChanges(0).getDestination().getType(), is(m1Medium.getEntityType()));
        assertThat(action.getInfo().getMove().getChanges(0).getDestination().getEnvironmentType(), is(m1Medium.getEnvironmentType()));

        assertThat(action.getInfo().getMove().getTarget().getId(), is(vm.getOid()));
        assertThat(action.getInfo().getMove().getTarget().getType(), is(vm.getEntityType()));
        assertThat(action.getInfo().getMove().getTarget().getEnvironmentType(), is(vm.getEnvironmentType()));
    }
}<|MERGE_RESOLUTION|>--- conflicted
+++ resolved
@@ -427,7 +427,6 @@
     }
 
     /**
-<<<<<<< HEAD
      * Test interpreting scaling cloud volume action.
      *
      * @throws IOException when passing json file.
@@ -487,8 +486,10 @@
                         .setMoveExplanation(MoveExplanation.newBuilder()
                                 .setPerformance(Performance.getDefaultInstance())))
                 .build();
-        Action action = topologyConverter.interpretAction(actionTO,
-                projectedTopology, originalCloudTopology, Collections.emptyMap(), null).orElse(null);
+        final List<Action> actionList = topologyConverter.interpretAction(actionTO, projectedTopology,
+                originalCloudTopology, Collections.emptyMap(), null);
+        assertEquals(1, actionList.size());
+        Action action = actionList.get(0);
         assertNotNull(action);
         assertTrue(action.getExplanation().getScale() instanceof ScaleExplanation);
         Scale scale = action.getInfo().getScale();
@@ -505,7 +506,9 @@
                 500, resizeInfo.getOldCapacity(), 0f);
         assertEquals("Scale action ResizeInfo new capacity is from MoveTO CommodityContext",
                 600, resizeInfo.getNewCapacity(), 0f);
-=======
+    }
+
+    /**
      * Test compliance action generation due to segment congestion.
      *
      * @throws Exception Any unexpected exception
@@ -572,7 +575,6 @@
         final ChangeProviderExplanation changeProviderExplanation =
                 action.getExplanation().getMove().getChangeProviderExplanationList().get(0);
         assertTrue(changeProviderExplanation.hasCompliance());
->>>>>>> 75a57f07
     }
 
     @Test
