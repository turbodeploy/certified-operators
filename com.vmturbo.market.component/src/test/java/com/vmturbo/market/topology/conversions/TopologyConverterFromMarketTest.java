--- conflicted
+++ resolved
@@ -224,21 +224,6 @@
     private void constructTopologyConverter(final CommodityIndexFactory commodityIndexFactory,
             final TopologyInfo topologyInfo) {
         converter = Mockito.spy(new TopologyConverter(
-<<<<<<< HEAD
-            REALTIME_TOPOLOGY_INFO,
-            false,
-            MarketAnalysisUtils.QUOTE_FACTOR,
-            MarketMode.M2Only,
-            MarketAnalysisUtils.LIVE_MARKET_MOVE_COST_FACTOR,
-            marketPriceTable,
-            mockCommodityConverter,
-            mockCCD,
-            commodityIndexFactory,
-            tierExcluderFactory,
-            consistentScalingHelperFactory,
-            cloudTopology,
-            reversibilitySettingFetcher));
-=======
                 topologyInfo,
                 false,
                 MarketAnalysisUtils.QUOTE_FACTOR,
@@ -249,8 +234,7 @@
                 mockCCD,
                 commodityIndexFactory,
                 tierExcluderFactory,
-                consistentScalingHelperFactory, cloudTopology));
->>>>>>> 86f8c4f1
+                consistentScalingHelperFactory, cloudTopology, reversibilitySettingFetcher));
     }
 
     /**
