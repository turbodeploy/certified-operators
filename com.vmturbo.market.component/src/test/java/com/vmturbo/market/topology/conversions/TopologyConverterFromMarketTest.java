package com.vmturbo.market.topology.conversions;

import static com.vmturbo.platform.common.dto.CommonDTO.EntityDTO.EntityType.BUSINESS_ENTITY_VALUE;
import static junit.framework.TestCase.assertTrue;
import static org.hamcrest.MatcherAssert.assertThat;
import static org.hamcrest.Matchers.is;
import static org.hamcrest.Matchers.isIn;
import static org.hamcrest.collection.IsIterableContainingInOrder.contains;
import static org.junit.Assert.assertEquals;
import static org.junit.Assert.assertNotNull;
import static org.mockito.Matchers.any;
import static org.mockito.Matchers.anyLong;
import static org.mockito.Matchers.longThat;
import static org.mockito.Mockito.doReturn;
import static org.mockito.Mockito.mock;
import static org.mockito.Mockito.when;

import java.io.IOException;
import java.io.InputStreamReader;
import java.lang.reflect.Field;
import java.net.URL;
import java.util.Collection;
import java.util.Collections;
import java.util.HashMap;
import java.util.List;
import java.util.Map;
import java.util.Optional;
import java.util.Set;
import java.util.stream.Collectors;

import com.google.common.collect.ImmutableList;
import com.google.common.collect.ImmutableMap;
import com.google.common.collect.Lists;
import com.google.common.collect.Maps;
import com.google.protobuf.util.JsonFormat;

import org.junit.Assert;
import org.junit.Before;
import org.junit.Test;
import org.mockito.Mockito;

import com.vmturbo.common.protobuf.action.ActionDTO.Action;
import com.vmturbo.common.protobuf.common.EnvironmentTypeEnum.EnvironmentType;
import com.vmturbo.common.protobuf.topology.TopologyDTO;
import com.vmturbo.common.protobuf.topology.TopologyDTO.CommodityBoughtDTO;
import com.vmturbo.common.protobuf.topology.TopologyDTO.CommoditySoldDTO;
import com.vmturbo.common.protobuf.topology.TopologyDTO.CommodityType;
import com.vmturbo.common.protobuf.topology.TopologyDTO.EntityState;
import com.vmturbo.common.protobuf.topology.TopologyDTO.HistoricalValues;
import com.vmturbo.common.protobuf.topology.TopologyDTO.PerTargetEntityInformation;
import com.vmturbo.common.protobuf.topology.TopologyDTO.ProjectedTopologyEntity;
import com.vmturbo.common.protobuf.topology.TopologyDTO.TopologyEntityDTO;
import com.vmturbo.common.protobuf.topology.TopologyDTO.TopologyEntityDTO.AnalysisSettings;
import com.vmturbo.common.protobuf.topology.TopologyDTO.TopologyEntityDTO.Builder;
import com.vmturbo.common.protobuf.topology.TopologyDTO.TopologyEntityDTO.CommoditiesBoughtFromProvider;
import com.vmturbo.common.protobuf.topology.TopologyDTO.TopologyEntityDTO.ConnectedEntity;
import com.vmturbo.common.protobuf.topology.TopologyDTO.TopologyEntityDTO.ConnectedEntity.ConnectionType;
import com.vmturbo.common.protobuf.topology.TopologyDTO.TopologyEntityDTO.DiscoveryOrigin;
import com.vmturbo.common.protobuf.topology.TopologyDTO.TopologyEntityDTO.Origin;
import com.vmturbo.common.protobuf.topology.TopologyDTO.TopologyInfo;
import com.vmturbo.common.protobuf.topology.TopologyDTO.TopologyType;
import com.vmturbo.common.protobuf.topology.TopologyDTO.TypeSpecificInfo;
import com.vmturbo.common.protobuf.topology.TopologyDTO.TypeSpecificInfo.VirtualMachineInfo;
import com.vmturbo.commons.Units;
import com.vmturbo.commons.analysis.NumericIDAllocator;
import com.vmturbo.commons.idgen.IdentityGenerator;
import com.vmturbo.cost.calculation.integration.CloudCostDataProvider.CloudCostData;
import com.vmturbo.cost.calculation.integration.CloudTopology;
import com.vmturbo.cost.calculation.topology.TopologyEntityCloudTopology;
import com.vmturbo.market.runner.MarketMode;
import com.vmturbo.market.runner.ReservedCapacityAnalysis;
import com.vmturbo.market.runner.WastedFilesAnalysis;
import com.vmturbo.market.runner.cost.MarketPriceTable;
import com.vmturbo.market.topology.MarketTier;
import com.vmturbo.market.topology.OnDemandMarketTier;
import com.vmturbo.market.topology.conversions.CommodityIndex.CommodityIndexFactory;
import com.vmturbo.market.topology.conversions.ConsistentScalingHelper.ConsistentScalingHelperFactory;
import com.vmturbo.market.topology.conversions.TierExcluder.TierExcluderFactory;
import com.vmturbo.platform.analysis.protobuf.ActionDTOs.ActionTO;
import com.vmturbo.platform.analysis.protobuf.ActionDTOs.ProvisionByDemandTO;
import com.vmturbo.platform.analysis.protobuf.CommodityDTOs;
import com.vmturbo.platform.analysis.protobuf.CommodityDTOs.CommodityBoughtTO;
import com.vmturbo.platform.analysis.protobuf.CommodityDTOs.CommoditySoldSettingsTO;
import com.vmturbo.platform.analysis.protobuf.CommodityDTOs.CommoditySoldTO;
import com.vmturbo.platform.analysis.protobuf.CommodityDTOs.CommoditySpecificationTO;
import com.vmturbo.platform.analysis.protobuf.EconomyDTOs;
import com.vmturbo.platform.analysis.protobuf.EconomyDTOs.ShoppingListTO;
import com.vmturbo.platform.analysis.protobuf.EconomyDTOs.TraderStateTO;
import com.vmturbo.platform.analysis.protobuf.EconomyDTOs.TraderTO;
import com.vmturbo.platform.analysis.protobuf.PriceIndexDTOs.PriceIndexMessage;
import com.vmturbo.platform.common.dto.CommonDTO.CommodityDTO;
import com.vmturbo.platform.common.dto.CommonDTO.EntityDTO.EntityType;


/**
 * Unit tests for {@link TopologyConverter}.
 */
public class TopologyConverterFromMarketTest {

    private static final long PM_OID = 10000L;
    private static final long VM_OID = 10001L;
    private static final long DS_OID = 20000L;
    private static final long DA_OID = 30000L;
    private static final long SC_OID = 40000L;
    private static final long VOLUME_ID = 10L;
    private static final Float SCALING_FACTOR = 1.5F;
    private static final Float RAW_PM_USED = 0.5F;
    private static final Float RAW_VM_USED = 0.2177F;
    private static final Float RAW_PM_CAPACITY = 2.0F;
    private static final Float MARKET_PM_USED = RAW_PM_USED * SCALING_FACTOR;
    private static final Float MARKET_VM_USED = RAW_VM_USED * SCALING_FACTOR;
    private static final Float MARKET_PM_CAPACITY = RAW_PM_CAPACITY * SCALING_FACTOR;
    private static final long CLOUD_VM_OID = 1;
    private static final long CLOUD_NEW_COMPUTE_TIER_OID = 111;
    private static final long CLOUD_COMPUTE_TIER_OID = 222;
    private static final double OLD_TIER_CAPACITY = 50;
    private static final double DELTA = 0.001d;
    private static final float THRUGHPUT_USED = 30;
    private static final double VMEM_USAGE = 10;

    private final MarketPriceTable marketPriceTable = mock(MarketPriceTable.class);
    private final CommodityConverter mockCommodityConverter = mock(CommodityConverter.class);
    private final CloudCostData mockCCD = mock(CloudCostData.class);
    private TopologyConverter converter;

    private final ReservedCapacityAnalysis reservedCapacityAnalysis =
                    new ReservedCapacityAnalysis(Collections.emptyMap());

    CommodityType ioType = CommodityType.newBuilder()
            .setType(CommodityDTO.CommodityType.IO_THROUGHPUT_VALUE).build();

    CommodityType vMemType = CommodityType.newBuilder()
            .setType(CommodityDTO.CommodityType.VMEM_VALUE).build();

    CommodityType vStorageType = CommodityType.newBuilder()
            .setType(CommodityDTO.CommodityType.VSTORAGE_VALUE).build();

    TopologyEntityDTO region1 = TopologyEntityDTO.newBuilder()
            .setEntityType(EntityType.REGION_VALUE).setOid(1).build();

    private static final TopologyInfo REALTIME_TOPOLOGY_INFO =
            TopologyInfo.newBuilder().setTopologyType(TopologyType.REALTIME).build();

    private CommodityType topologyCommodity1;
    private CommodityType topologyCommodity2;

    private static final NumericIDAllocator ID_ALLOCATOR = new NumericIDAllocator();
    private TierExcluderFactory tierExcluderFactory = mock(TierExcluderFactory.class);
    private ConsistentScalingHelperFactory consistentScalingHelperFactory =
            mock(ConsistentScalingHelperFactory.class);

    private static final int BICLIQUE_TYPE_ID = ID_ALLOCATOR.allocate("BICLIQUE");
    private static final int CPU_TYPE_ID = ID_ALLOCATOR.allocate("CPU");
    private static final int ST_AMT_TYPE_ID = ID_ALLOCATOR.allocate("StorageAmount");
    private static final int DSPM_TYPE_ID = ID_ALLOCATOR.allocate("DSPM");
    private CloudTopology<TopologyEntityDTO> cloudTopology =
            mock(TopologyEntityCloudTopology.class);

    @Before
    public void setup() {
        IdentityGenerator.initPrefix(0);
        // The commodity types in topologyCommodity
        // map to the base type in economy commodity.
        topologyCommodity1 = CommodityType.newBuilder().setType(CPU_TYPE_ID).setKey("blah").build();
        topologyCommodity2 =
                CommodityType.newBuilder().setType(DSPM_TYPE_ID).setKey("blahblah").build();
        when(tierExcluderFactory.newExcluder(any(), any(), any())).thenReturn(mock(TierExcluder.class));
        ConsistentScalingHelper consistentScalingHelper = mock(ConsistentScalingHelper.class);
        when(consistentScalingHelper.getScalingGroupId(any())).thenReturn(Optional.empty());
        when(consistentScalingHelper.getScalingGroupUsage(any())).thenReturn(Optional.empty());
        when(consistentScalingHelperFactory.newConsistentScalingHelper(any(), any()))
            .thenReturn(consistentScalingHelper);
        constructTopologyConverter();
    }

    /**
     * Construct default TopologyConverter.
     */
    private void constructTopologyConverter() {
        constructTopologyConverter(CommodityIndex.newFactory());
    }

    /**
     * Construct TopologyConverter wit provided {@link CommodityIndexFactory}.
     *
     * @param commodityIndexFactory Commodity index factory
     */
    private void constructTopologyConverter(final CommodityIndexFactory commodityIndexFactory) {
        converter = Mockito.spy(new TopologyConverter(
            REALTIME_TOPOLOGY_INFO,
            false,
            MarketAnalysisUtils.QUOTE_FACTOR,
            MarketMode.M2Only,
            MarketAnalysisUtils.LIVE_MARKET_MOVE_COST_FACTOR,
            marketPriceTable,
            mockCommodityConverter,
            mockCCD,
            commodityIndexFactory,
            tierExcluderFactory,
            consistentScalingHelperFactory, cloudTopology));
    }

    /**
     * Load a json file into a DTO.
     * @param fileName the name of the file to load
     * @return The entity DTO represented by the file
     * @throws IOException when the file is not found
     */
    static TopologyDTO.TopologyEntityDTO messageFromJsonFile(String fileName)
            throws IOException {
        URL fileUrl = TopologyConverterFromMarketTest.class.getClassLoader().getResources(fileName)
                .nextElement();
        TopologyDTO.TopologyEntityDTO.Builder builder = TopologyDTO.TopologyEntityDTO.newBuilder();
        JsonFormat.parser().merge(new InputStreamReader(fileUrl.openStream()), builder);
        return builder.build();
    }

    /**
     * Test conversion from {@link TraderTO} to {@link TopologyDTO} with biclique
     * commodity.
     *
     * @throws Exception not supposed to happen in this test
     */
    @Test
    public void testTraderWithBicliqueCommodityConversion() throws Exception {
        final TopologyDTO.CommoditySoldDTO topologyDSPMSold = TopologyDTO.CommoditySoldDTO
                .newBuilder()
                .setCommodityType(CommodityType.newBuilder()
                        .setType(CommodityDTO.CommodityType.DSPM_ACCESS_VALUE)
                        .build())
                .build();
        final TopologyDTO.CommoditySoldDTO topologyCPUSold = TopologyDTO.CommoditySoldDTO
                .newBuilder()
                .setCommodityType(CommodityType.newBuilder()
                        .setType(CommodityDTO.CommodityType.CPU_VALUE).build())
                .build();
        final List<CommodityBoughtDTO> topologyDSPMBought = Lists.newArrayList(CommodityBoughtDTO
                .newBuilder()
                .setCommodityType(CommodityType.newBuilder()
                        .setType(CommodityDTO.CommodityType.DSPM_ACCESS_VALUE))
                .build());

        final List<CommodityBoughtDTO> topologyCPUBought =
                Lists.newArrayList(CommodityBoughtDTO.newBuilder()
                        .setCommodityType(CommodityType.newBuilder().setType(
                                CommodityDTO.CommodityType.CPU_VALUE))
                        .build());

        Map<Long, ShoppingListInfo> shoppingListMap = new HashMap<>();
        shoppingListMap.put(VM_OID, new ShoppingListInfo(DSPM_TYPE_ID, DS_OID, PM_OID, null,
                EntityType.PHYSICAL_MACHINE_VALUE, topologyDSPMBought));
        Field shoppingListInfos =
                TopologyConverter.class.getDeclaredField("shoppingListOidToInfos");
        shoppingListInfos.setAccessible(true);
        shoppingListInfos.set(converter, shoppingListMap);
        shoppingListInfos.setAccessible(true);
        shoppingListInfos.set(converter, shoppingListMap);

        final CommodityDTOs.CommoditySoldTO economyCPUSold = CommodityDTOs.CommoditySoldTO
                .newBuilder()
                .setSpecification(CommoditySpecificationTO.newBuilder()
                        .setBaseType(DSPM_TYPE_ID).setType(CPU_TYPE_ID).build())
                .build();
        final CommodityDTOs.CommoditySoldTO economyDSPMSold =
                CommodityDTOs.CommoditySoldTO.newBuilder()
                        .setSpecification(CommoditySpecificationTO.newBuilder()
                                .setBaseType(BICLIQUE_TYPE_ID)
                                .setType(DSPM_TYPE_ID).build())
                        .build();
        Mockito.doReturn(Optional.of(topologyCPUSold.getCommodityType()))
                .when(mockCommodityConverter)
                .marketToTopologyCommodity(Mockito.eq(economyCPUSold.getSpecification()));
        Mockito.doReturn(Optional.empty()).when(mockCommodityConverter)
                .marketToTopologyCommodity(Mockito.eq(economyDSPMSold.getSpecification()));
        // create a topology entity DTO with DSPM sold
        TopologyDTO.TopologyEntityDTO expectedEntity = TopologyDTO.TopologyEntityDTO.newBuilder()
                .setEntityType(EntityType.VIRTUAL_MACHINE_VALUE).setOid(PM_OID)
                .addCommoditySoldList(topologyDSPMSold)
                .addCommoditiesBoughtFromProviders(CommoditiesBoughtFromProvider
                        .newBuilder().setProviderId(PM_OID)
                        .addAllCommodityBought(topologyCPUBought)
                        .setProviderEntityType(EntityType.PHYSICAL_MACHINE_VALUE))
                .putEntityPropertyMap("dummy", "dummy").build();
        // create a topology entity DTO with DSPM bought
        TopologyDTO.TopologyEntityDTO expectedEntity2 = TopologyDTO.TopologyEntityDTO.newBuilder()
                .setOid(DS_OID).setEntityType(BUSINESS_ENTITY_VALUE)
                .addCommoditySoldList(topologyCPUSold)
                .addCommoditiesBoughtFromProviders(CommoditiesBoughtFromProvider
                        .newBuilder().addAllCommodityBought(topologyDSPMBought))
                .putEntityPropertyMap("dummy", "dummy").build();
        // create trader DTO corresponds to originalEntity
        EconomyDTOs.TraderTO trader = EconomyDTOs.TraderTO.newBuilder().setOid(PM_OID)
                .addCommoditiesSold(economyDSPMSold)
                .addShoppingLists(ShoppingListTO.newBuilder().setOid(VM_OID)
                        .addCommoditiesBought(CommodityBoughtTO.newBuilder()
                                .setSpecification(CommoditySpecificationTO
                                        .newBuilder()
                                        .setBaseType(DSPM_TYPE_ID)
                                        .setType(CPU_TYPE_ID)
                                        .build())
                                .build())
                        .build())
                .build();
        when(mockCCD.getRiCoverageForEntity(anyLong())).thenReturn(Optional.empty());

        Map<Long, TopologyDTO.ProjectedTopologyEntity> entity = converter.convertFromMarket(
                Collections.singletonList(trader),
                ImmutableMap.of(expectedEntity.getOid(), expectedEntity,
                        expectedEntity2.getOid(), expectedEntity2),
                PriceIndexMessage.getDefaultInstance(), reservedCapacityAnalysis,
                setUpWastedFileAnalysis());
        assertEquals(1L, entity.size());
        assertThat(entity.get(PM_OID).getEntity().getCommoditySoldListList(),
                contains(expectedEntity.getCommoditySoldListList().toArray()));

        assertThat(entity.get(PM_OID).getEntity().getCommoditiesBoughtFromProvidersCount(), is(1));
        assertThat(entity.get(PM_OID).getEntity().getCommoditiesBoughtFromProviders(0)
                .getProviderEntityType(), is(EntityType.PHYSICAL_MACHINE_VALUE));
    }

    /**
     * Test conversion from {@link TraderTO} to {@link TopologyDTO} when entity is VM and state is
     * SUSPEND. It's to ensure after conversion, the VM entity state is still SUSPEND.
     * Entity (SUSPEND) -> TRADER (IDLE) -> TRADER (ACTIVE) -> Entity (SUSPEND)
     *
     * @throws Exception not supposed to happen in this test
     */
    @Test
    public void testVMTraderToEntityConversion() throws Exception {
        when(mockCCD.getExistingRiBought()).thenReturn(Collections.emptyList());
        final TopologyDTO.CommoditySoldDTO topologyDSPMSold = TopologyDTO.CommoditySoldDTO
                .newBuilder()
                .setCommodityType(CommodityType.newBuilder()
                        .setType(CommodityDTO.CommodityType.DSPM_ACCESS_VALUE)
                        .build())
                .build();
        final TopologyDTO.CommoditySoldDTO topologyCPUSold = TopologyDTO.CommoditySoldDTO
                .newBuilder()
                .setCommodityType(CommodityType.newBuilder()
                        .setType(CommodityDTO.CommodityType.CPU_VALUE).build())
                .build();
        final List<CommodityBoughtDTO> topologyDSPMBought = Lists.newArrayList(CommodityBoughtDTO
                .newBuilder()
                .setCommodityType(CommodityType.newBuilder()
                        .setType(CommodityDTO.CommodityType.DSPM_ACCESS_VALUE))
                .build());

        CommodityType cpuCommType = CommodityType.newBuilder()
                .setType(CommodityDTO.CommodityType.CPU_VALUE).build();

        final List<CommodityBoughtDTO> topologyCPUBought = Lists.newArrayList(
                CommodityBoughtDTO.newBuilder().setCommodityType(cpuCommType).build());

        Map<Long, ShoppingListInfo> shoppingListMap = new HashMap<>();
        shoppingListMap.put(VM_OID, new ShoppingListInfo(2, DS_OID, PM_OID, null,
                EntityType.PHYSICAL_MACHINE_VALUE, topologyDSPMBought));
        Field shoppingListInfos =
                TopologyConverter.class.getDeclaredField("shoppingListOidToInfos");
        shoppingListInfos.setAccessible(true);
        shoppingListInfos.set(converter, shoppingListMap);

        CommoditySpecificationTO cpuCommSpecTO = CommoditySpecificationTO.newBuilder()
                .setBaseType(BICLIQUE_TYPE_ID).setType(CPU_TYPE_ID).build();

        final CommodityDTOs.CommoditySoldTO economyDSPMSold =
                CommodityDTOs.CommoditySoldTO.newBuilder()
                        .setSpecification(CommoditySpecificationTO.newBuilder()
                                .setBaseType(BICLIQUE_TYPE_ID)
                                .setType(DSPM_TYPE_ID).build())
                        .build();
        Mockito.doReturn(Optional.of(topologyCPUSold.getCommodityType()))
                .when(mockCommodityConverter)
                .marketToTopologyCommodity(Mockito.eq(CommoditySpecificationTO.newBuilder()
                        .setBaseType(DSPM_TYPE_ID).setType(CPU_TYPE_ID).build()));
        Mockito.doReturn(Optional.empty()).when(mockCommodityConverter)
                .marketToTopologyCommodity(Mockito.eq(CommoditySpecificationTO.newBuilder()
                        .setBaseType(BICLIQUE_TYPE_ID).setType(DSPM_TYPE_ID)
                        .build()));
        Mockito.doReturn(ImmutableList.of(cpuCommSpecTO)).when(mockCommodityConverter)
                .commoditySpecification(cpuCommType, 1);
        // create a topology entity DTO with DSPM sold
        TopologyDTO.TopologyEntityDTO expectedEntity = TopologyDTO.TopologyEntityDTO.newBuilder()
                .setEntityType(EntityType.VIRTUAL_MACHINE_VALUE).setOid(PM_OID)
                .setEntityState(EntityState.SUSPENDED)
                .addCommoditySoldList(topologyDSPMSold)
                .addCommoditiesBoughtFromProviders(CommoditiesBoughtFromProvider
                        .newBuilder().setProviderId(PM_OID)
                        .addAllCommodityBought(topologyCPUBought)
                        .setProviderEntityType(EntityType.PHYSICAL_MACHINE_VALUE))
                .putEntityPropertyMap("dummy", "dummy").build();

        final long entityId = PM_OID;
        final TopologyEntityDTO entityDTO = TopologyEntityDTO.newBuilder().setEntityType(1)
                .setOid(entityId)
                .setAnalysisSettings(
                        AnalysisSettings.newBuilder().setControllable(true).build())
                .addCommoditySoldList(CommoditySoldDTO.newBuilder()
                        .setCommodityType(topologyCommodity1))
                .addCommoditySoldList(CommoditySoldDTO.newBuilder()
                        .setCommodityType(topologyCommodity2))
                .build();
        when(mockCCD.getRiCoverageForEntity(10000L)).thenReturn(Optional.empty());

        Field entityOidToDto = TopologyConverter.class.getDeclaredField("entityOidToDto");
        Map<Long, TopologyEntityDTO> map = new HashMap<>();
        map.put(entityId, entityDTO);
        entityOidToDto.setAccessible(true);
        entityOidToDto.set(converter, map);
        converter.convertToMarket(ImmutableMap.of(entityDTO.getOid(), entityDTO));

        // create trader DTO corresponds to originalEntity
        EconomyDTOs.TraderTO trader = EconomyDTOs.TraderTO.newBuilder().setOid(10000L)
                .addCommoditiesSold(economyDSPMSold).setState(TraderStateTO.ACTIVE)
                .setType(EntityType.VIRTUAL_MACHINE_VALUE)
                .addShoppingLists(ShoppingListTO.newBuilder().setOid(10001L)
                        .addCommoditiesBought(CommodityBoughtTO.newBuilder()
                                .setSpecification(CommoditySpecificationTO
                                        .newBuilder()
                                        .setBaseType(DSPM_TYPE_ID)
                                        .setType(CPU_TYPE_ID)
                                        .build())
                                .build())
                        .build())
                .build();

        Map<Long, TopologyDTO.ProjectedTopologyEntity> entity = converter.convertFromMarket(
                Collections.singletonList(trader),
                ImmutableMap.of(expectedEntity.getOid(), expectedEntity),
                PriceIndexMessage.getDefaultInstance(), reservedCapacityAnalysis,
                setUpWastedFileAnalysis());
        assertEquals(1L, entity.size());
        // Ensure the entity is having SUSPENDED state.
        assertThat(entity.get(trader.getOid()).getEntity().getEntityState(),
                is(EntityState.SUSPENDED));
    }

    /**
     * Test conversion from {@link TraderTO} to {@link TopologyDTO} for multiple entities
     * where some of them are original entities and some are clones.
     * A clone of datastore is created as copy of original and a clone of DiskArray
     * is created as a larger sized copy of original DiskArray.
     * <p>
     * All the traders are sent to convert to topology entities and we assert to check
     * if conversion was successful. Assert conversion from ActionTO to ActionDTO as well.
     * </p>
     * @throws Exception not supposed to happen in this test
     */
    @Test
    public void testProvByDemandTraderToEntityConversion() throws Exception {
        when(mockCCD.getExistingRiBought()).thenReturn(Collections.emptyList());
        // Commodities to use for the topology of test
        double stAmtCapacity = 1024000d;
        double stAmtBought = 102400d;
        float stAmoutScaledCapacity = 3072000f;
        double originalStorageAmtUsed = 4096d;
        final TopologyDTO.CommoditySoldDTO topologyStAmtSold = TopologyDTO.CommoditySoldDTO
                .newBuilder()
                .setCommodityType(CommodityType.newBuilder()
                        .setType(CommodityDTO.CommodityType.STORAGE_AMOUNT_VALUE)
                        .build())
                .setCapacity(stAmtCapacity)
                .setUsed(originalStorageAmtUsed)
                .build();
        final List<CommodityBoughtDTO> topologyStAmtBought = Lists.newArrayList(CommodityBoughtDTO
                .newBuilder()
                .setCommodityType(CommodityType.newBuilder()
                        .setType(CommodityDTO.CommodityType.STORAGE_AMOUNT_VALUE))
                .setUsed(stAmtBought).build());

        // 1. Create a topoDTO in origTopoDTOs for a DiskArray
        TopologyDTO.TopologyEntityDTO daTopo = TopologyDTO.TopologyEntityDTO.newBuilder()
                .setEntityType(EntityType.DISK_ARRAY_VALUE).setOid(DA_OID)
                .setEntityState(EntityState.POWERED_ON)
                .addCommoditySoldList(topologyStAmtSold)
                .addCommoditiesBoughtFromProviders(CommoditiesBoughtFromProvider
                        .newBuilder().setProviderId(SC_OID)
                        .addAllCommodityBought(topologyStAmtBought)
                        .setProviderEntityType(EntityType.STORAGE_CONTROLLER_VALUE))
                .putEntityPropertyMap("dummy", "dummy").build();
        // 2. Create a topoDTO in origTopoDTOs for a Datastore (storage)
        TopologyDTO.TopologyEntityDTO dsTopo = TopologyDTO.TopologyEntityDTO.newBuilder()
                .setEntityType(EntityType.STORAGE_VALUE).setOid(DS_OID)
                .setEntityState(EntityState.POWERED_ON)
                .addCommoditySoldList(topologyStAmtSold)
                .addCommoditiesBoughtFromProviders(CommoditiesBoughtFromProvider
                        .newBuilder().setProviderId(DA_OID)
                        .addAllCommodityBought(topologyStAmtBought)
                        .setProviderEntityType(EntityType.DISK_ARRAY_VALUE))
                .putEntityPropertyMap("dummy", "dummy").build();

        // Fill in the original topo dto map
        Map<Long, TopologyEntityDTO> origTopoMap =
                ImmutableMap.of(dsTopo.getOid(), dsTopo, daTopo.getOid(), daTopo);

        // 3. Create Trader that is copy of Storage TopoDTO from step 2
        CommoditySpecificationTO stAmtCommSpecTO = CommoditySpecificationTO.newBuilder()
                .setBaseType(ST_AMT_TYPE_ID).setType(ST_AMT_TYPE_ID).build();
        final CommodityDTOs.CommoditySoldTO economyStAmtSold = CommodityDTOs.CommoditySoldTO
                .newBuilder()
                .setSpecification(stAmtCommSpecTO)
                .setQuantity((float)originalStorageAmtUsed)
                .build();

        final CommodityDTOs.CommoditySoldTO economyStAmtBiggerSold =
                CommodityDTOs.CommoditySoldTO.newBuilder().setSpecification(stAmtCommSpecTO)
                        .setCapacity(stAmoutScaledCapacity)
                        .build();

        final CommodityDTOs.CommodityBoughtTO economyStAmtBought =
                CommodityBoughtTO.newBuilder().setSpecification(stAmtCommSpecTO).build();

        EconomyDTOs.TraderTO traderDS = EconomyDTOs.TraderTO.newBuilder().setOid(DS_OID)
                .addCommoditiesSold(economyStAmtSold).setState(TraderStateTO.ACTIVE)
                .setType(EntityType.STORAGE_VALUE)
                .addShoppingLists(ShoppingListTO.newBuilder().setOid(DS_OID + 1L)
                        .setSupplier(DA_OID)
                        .addCommoditiesBought(economyStAmtBought).build())
                .build();
        EconomyDTOs.TraderTO traderDA = EconomyDTOs.TraderTO.newBuilder().setOid(DA_OID)
                .addCommoditiesSold(economyStAmtSold).setState(TraderStateTO.ACTIVE)
                .setType(EntityType.DISK_ARRAY_VALUE)
                .addShoppingLists(ShoppingListTO.newBuilder().setOid(DA_OID + 1L)
                        .setSupplier(SC_OID)
                        .addCommoditiesBought(economyStAmtBought).build())
                .build();
        // 4. Create a trader DS that is a clone of original trader (provisionBySupply)
        EconomyDTOs.TraderTO traderDSClone = EconomyDTOs.TraderTO.newBuilder().setOid(DS_OID + 100L)
                .addCommoditiesSold(economyStAmtSold).setState(TraderStateTO.ACTIVE)
                .setType(EntityType.STORAGE_VALUE).setCloneOf(DS_OID)
                .addShoppingLists(ShoppingListTO.newBuilder().setOid(-DS_OID)
                        .setSupplier(DA_OID + 100L)
                        .addCommoditiesBought(economyStAmtBought).build())
                .build();
        // 5. Create Trader that is bigger copy of original DiskArray from step 1
        EconomyDTOs.TraderTO traderDAClone = EconomyDTOs.TraderTO.newBuilder().setOid(DA_OID + 100L)
                .addCommoditiesSold(economyStAmtBiggerSold).setState(TraderStateTO.ACTIVE)
                .setType(EntityType.DISK_ARRAY_VALUE).setCloneOf(DA_OID)
                .addShoppingLists(ShoppingListTO.newBuilder().setOid(-DA_OID)
                        .setSupplier(SC_OID)
                        .addCommoditiesBought(economyStAmtBought).build())
                .build();
        // mock the commodity converter value
        Mockito.doReturn(Optional.of(topologyStAmtSold.getCommodityType()))
                .when(mockCommodityConverter).marketToTopologyCommodity(
                Mockito.eq(economyStAmtSold.getSpecification()));

        // Set wasted file for DS
        WastedFilesAnalysis wastedFilesAnalysisMock = mock(WastedFilesAnalysis.class);
        // Set up mock for any call other than DS
        when(wastedFilesAnalysisMock.getStorageAmountReleasedForOid(anyLong()))
                .thenReturn(Optional.empty());
        // Set up mock for DS
        Optional<Long> wastedFileSizeInKB = Optional.of(2048L);
        when(wastedFilesAnalysisMock.getStorageAmountReleasedForOid(DS_OID)).thenReturn(wastedFileSizeInKB);

        // 5. Call TC.convertFromMarket
        List<TraderTO> traderTOs =
                Lists.newArrayList(traderDS, traderDA, traderDSClone, traderDAClone);
        Map<Long, TopologyDTO.ProjectedTopologyEntity> projectedTopo = converter.convertFromMarket(
                traderTOs, origTopoMap, PriceIndexMessage.getDefaultInstance(),
                reservedCapacityAnalysis, wastedFilesAnalysisMock);
        // 6. Assert shoppingListInfo map
        assertNotNull(converter.getShoppingListOidToInfos().get(-DA_OID));
        assertNotNull(projectedTopo.get(DA_OID + 100L));

        // Call interpret
        // Create ActionTO for provision by demand
        ActionTO provByDemandTO = ActionTO.newBuilder().setImportance(0).setIsNotExecutable(false)
                .setProvisionByDemand(ProvisionByDemandTO.newBuilder()
                        .setModelBuyer(-DS_OID).setModelSeller(DA_OID)
                        .setProvisionedSeller(DA_OID + 100L).build())
                .build();
        Optional<Action> provByDemandOptional =
                converter.interpretAction(provByDemandTO, projectedTopo, null, null, null);
        assertNotNull(provByDemandOptional.get());

        //assert for wasted file actions
        Optional<CommoditySoldDTO> daStorageAmtCommSold = projectedTopo.get(traderDS.getOid()).getEntity().getCommoditySoldListList().stream()
                .filter(commSold -> commSold.getCommodityType().getType()
                        == CommodityDTO.CommodityType.STORAGE_AMOUNT_VALUE)
                .findFirst();

        // Check original entity has reduced st amt value
        assertTrue(daStorageAmtCommSold.isPresent());
        assertEquals(originalStorageAmtUsed - wastedFileSizeInKB.get() / Units.NUM_OF_KB_IN_MB,
                daStorageAmtCommSold.get().getUsed(), 1e12);

        // Check provisioned entity is unchanged
        Optional<CommoditySoldDTO> daStorageAmtCommSoldForClone =
                projectedTopo.get(traderDSClone.getOid()).getEntity().getCommoditySoldListList().stream()
                        .filter(commSold -> commSold.getCommodityType().getType()
                                == CommodityDTO.CommodityType.STORAGE_AMOUNT_VALUE)
                        .findFirst();


        // Check clone is unchanged
        assertTrue(daStorageAmtCommSoldForClone.isPresent());
        assertEquals(originalStorageAmtUsed, daStorageAmtCommSoldForClone.get().getUsed(), 1e12);
    }

    /**
     * Test that when createResources is called for a cloud VM, its projected volumes are created.
     *
     * @throws Exception not supposed to happen in this test
     */
    @Test
    public void testCreateResources() throws Exception {
        long azOid = 1l;
        long volumeOid = 2l;
        long storageTierOid = 3l;
        long vmOid = 4l;
        TopologyDTO.TopologyEntityDTO az = TopologyDTO.TopologyEntityDTO.newBuilder()
                .setEntityType(EntityType.AVAILABILITY_ZONE_VALUE).setOid(azOid).build();
        TopologyDTO.TopologyEntityDTO storageTier = TopologyDTO.TopologyEntityDTO.newBuilder()
                .setEntityType(EntityType.STORAGE_TIER_VALUE).setOid(storageTierOid)
                .build();
        TopologyDTO.TopologyEntityDTO volume = TopologyDTO.TopologyEntityDTO.newBuilder()
                .setEntityType(EntityType.VIRTUAL_VOLUME_VALUE).setOid(volumeOid)
                .setDisplayName("volume1").setEnvironmentType(EnvironmentType.CLOUD)
                .build();
        TopologyDTO.TopologyEntityDTO vm = TopologyDTO.TopologyEntityDTO.newBuilder()
                .setEntityType(EntityType.VIRTUAL_MACHINE_VALUE).setOid(vmOid)
                .addCommoditiesBoughtFromProviders(CommoditiesBoughtFromProvider
                        .newBuilder().setProviderId(storageTierOid)
                        .setVolumeId(volumeOid)
                        .setProviderEntityType(EntityType.STORAGE_TIER_VALUE))
                .addConnectedEntityList(
                        ConnectedEntity.newBuilder().setConnectedEntityId(azOid)
                                .setConnectedEntityType(az.getEntityType())
                                .setConnectionType(ConnectionType.AGGREGATED_BY_CONNECTION))
                .build();
        // Use reflection and these entities to the entityOidToDto map
        Field entityOidToDto = TopologyConverter.class.getDeclaredField("entityOidToDto");
        Map<Long, TopologyEntityDTO> map =
                ImmutableMap.of(azOid, az, storageTierOid, storageTier, volumeOid, volume);
        entityOidToDto.setAccessible(true);
        entityOidToDto.set(converter, map);

        // Act
        Set<TopologyEntityDTO> resources = converter.createResources(vm);

        // Assert that the projected volume is connected to the storage and AZ which the VM is
        // connected to
        assertEquals(1, resources.size());
        TopologyEntityDTO projectedVolume = resources.iterator().next();
        assertEquals(2, projectedVolume.getConnectedEntityListList().size());
        ConnectedEntity connectedStorageTier = projectedVolume.getConnectedEntityListList().stream()
                .filter(c -> c.getConnectedEntityType() == EntityType.STORAGE_TIER_VALUE)
                .findFirst().get();
        ConnectedEntity connectedAz = projectedVolume.getConnectedEntityListList().stream().filter(
                c -> c.getConnectedEntityType() == EntityType.AVAILABILITY_ZONE_VALUE)
                .findFirst().get();
        assertEquals(storageTierOid, connectedStorageTier.getConnectedEntityId());
        assertEquals(azOid, connectedAz.getConnectedEntityId());
        assertEquals(volume.getDisplayName(), projectedVolume.getDisplayName());
        assertEquals(volume.getEnvironmentType(), projectedVolume.getEnvironmentType());
    }

    /**
     * Test conversion from {@link TraderTO} to {@link TopologyDTO} with 'scaleFactor'
     * so that the CPU commodity will need to be scaled down to produce the TopologyDTO.
     *
     * @throws Exception not supposed to happen in this test
     */
    @Test
    public void testCommodityReverseScaling() throws Exception {

        // used in assertEquals(double, double, epsilon)
        final double epsilon = 1e-5;

        final CommodityIndex commodityIndex = CommodityIndex.newFactory().newIndex();

        // Arrange
        final TopologyDTO.CommoditySoldDTO topologyCPUSold = TopologyDTO.CommoditySoldDTO
            .newBuilder()
            .setCommodityType(CommodityType.newBuilder()
                .setType(CommodityDTO.CommodityType.CPU_VALUE).build())
            .setUsed(RAW_PM_USED).setCapacity(RAW_PM_CAPACITY)
            .setScalingFactor(SCALING_FACTOR).build();
        final List<CommodityBoughtDTO> topologyDSPMBought = Lists.newArrayList(CommodityBoughtDTO
            .newBuilder()
            .setCommodityType(CommodityType.newBuilder()
                .setType(CommodityDTO.CommodityType.DSPM_ACCESS_VALUE))
            .build());

        // create a PM topology entity DTO that seels CPU (with scalingFactor set)
        TopologyDTO.TopologyEntityDTO expectedEntity = TopologyDTO.TopologyEntityDTO.newBuilder()
            .setEntityType(EntityType.PHYSICAL_MACHINE_VALUE).setOid(PM_OID)
            .addCommoditySoldList(topologyCPUSold)
            .putEntityPropertyMap("dummy", "dummy").build();
        // add a VM to buy CPU from the PM
        // create a topology entity DTO with CPU bought
        final List<CommodityBoughtDTO> topologyCpuBought = Lists.newArrayList(CommodityBoughtDTO
            .newBuilder()
            .setCommodityType(CommodityType.newBuilder()
                .setType(CommodityDTO.CommodityType.CPU_VALUE))
            .setUsed(RAW_VM_USED).setScalingFactor(SCALING_FACTOR).build());
        TopologyDTO.TopologyEntityDTO expectedEntity2 = TopologyDTO.TopologyEntityDTO.newBuilder()
            .setOid(VM_OID).setEntityType(EntityType.VIRTUAL_MACHINE_VALUE)
            .addCommoditySoldList(topologyCPUSold)
            .addCommoditiesBoughtFromProviders(CommoditiesBoughtFromProvider
                .newBuilder().setProviderId(PM_OID).setVolumeId(VOLUME_ID)
                .addAllCommodityBought(topologyCpuBought))
            .putEntityPropertyMap("dummy", "dummy").build();

        // Add the entities to the commodity index. Normally this would get done prior to the
        // conversion from market.
        commodityIndex.addEntity(expectedEntity);
        commodityIndex.addEntity(expectedEntity2);

        final CommodityIndexFactory indexFactory = mock(CommodityIndexFactory.class);
        when(indexFactory.newIndex()).thenReturn(commodityIndex);

        // converter under test
        TopologyConverter converter = Mockito.spy(new TopologyConverter(REALTIME_TOPOLOGY_INFO,
            false, MarketAnalysisUtils.QUOTE_FACTOR, MarketMode.M2Only, MarketAnalysisUtils.LIVE_MARKET_MOVE_COST_FACTOR,
            marketPriceTable, mockCommodityConverter, indexFactory, tierExcluderFactory,
            consistentScalingHelperFactory));

        // warning: introspection follows...
        Map<Long, ShoppingListInfo> shoppingListMap = new HashMap<>();
        shoppingListMap.put(VM_OID, new ShoppingListInfo(DSPM_TYPE_ID, DS_OID, PM_OID, VOLUME_ID,
            EntityType.PHYSICAL_MACHINE_VALUE, topologyDSPMBought));
        Field shoppingListInfos =
            TopologyConverter.class.getDeclaredField("shoppingListOidToInfos");
        shoppingListInfos.setAccessible(true);
        shoppingListInfos.set(converter, shoppingListMap);
        // ... end introspection

        final CommodityDTOs.CommoditySoldTO economyCPUSold = CommodityDTOs.CommoditySoldTO
            .newBuilder()
            .setSpecification(CommoditySpecificationTO.newBuilder()
                .setBaseType(DSPM_TYPE_ID).setType(CPU_TYPE_ID).build())
            .setQuantity(MARKET_PM_USED).setCapacity(MARKET_PM_CAPACITY).build();

        Mockito.doReturn(Optional.of(topologyCPUSold.getCommodityType()))
            .when(mockCommodityConverter)
            .marketToTopologyCommodity(Mockito.eq(economyCPUSold.getSpecification()));

        // create trader TO (i.e. as returned from Market) that corresponds to expected PM Entity
        EconomyDTOs.TraderTO pmTrader = EconomyDTOs.TraderTO.newBuilder().setOid(PM_OID)
            .addCommoditiesSold(economyCPUSold)
            .addShoppingLists(ShoppingListTO.newBuilder().setOid(VM_OID)
                .addCommoditiesBought(CommodityBoughtTO.newBuilder()
                    .setSpecification(CommoditySpecificationTO
                        .newBuilder()
                        .setBaseType(DSPM_TYPE_ID)
                        .setType(CPU_TYPE_ID)
                        .build())
                    .setQuantity(MARKET_VM_USED).build())
                .build())
            .build();

        // create trader TO (i.e. as returned from Market) that corresponds to expectedVM Entity
        EconomyDTOs.TraderTO vmTrader = EconomyDTOs.TraderTO.newBuilder().setOid(VM_OID)
            .addShoppingLists(ShoppingListTO.newBuilder().setOid(VM_OID)
                .setSupplier(PM_OID)
                .addCommoditiesBought(CommodityBoughtTO.newBuilder()
                    .setSpecification(CommoditySpecificationTO
                        .newBuilder()
                        .setBaseType(DSPM_TYPE_ID)
                        .setType(CPU_TYPE_ID)
                        .build())
                    .setQuantity(MARKET_VM_USED).build())
                .build())
            .build();

        // Act
        Map<Long, TopologyDTO.ProjectedTopologyEntity> entity = converter.convertFromMarket(
<<<<<<< HEAD
            // the traders in the market
            Lists.newArrayList(pmTrader, vmTrader),
            // map back to original TopologyEntityDTOs
            ImmutableMap.of(expectedEntity.getOid(), expectedEntity,
                expectedEntity2.getOid(), expectedEntity2),
            PriceIndexMessage.getDefaultInstance(), mockCCD, reservedCapacityAnalysis,
            setUpWastedFileAnalysis());
=======
                // the traders in the market
                Lists.newArrayList(pmTrader, vmTrader, clonePM),
                // map back to original TopologyEntityDTOs
                ImmutableMap.of(expectedEntity.getOid(), expectedEntity,
                        expectedEntity2.getOid(), expectedEntity2),
                PriceIndexMessage.getDefaultInstance(), reservedCapacityAnalysis,
                setUpWastedFileAnalysis());
>>>>>>> d1d5e0cf

        // Assert two entities returned - they will be in the original order - VM and PM
        assertEquals(2L, entity.size());
        // check that the PM expected capacity and used matches the actual converted capacity and used
        final CommoditySoldDTO actualCpuCommodity =
            entity.get(pmTrader.getOid()).getEntity().getCommoditySoldList(0);
        assertEquals(topologyCPUSold.getCapacity(), actualCpuCommodity.getCapacity(), epsilon);
        assertEquals(topologyCPUSold.getUsed(), actualCpuCommodity.getUsed(), epsilon);
        // check that the VM expected used matches the actual converted used
        assertEquals(1, entity.get(vmTrader.getOid()).getEntity()
            .getCommoditiesBoughtFromProvidersList().size());
        final List<CommodityBoughtDTO> actualBoughtCommodityList = entity.get(vmTrader.getOid())
            .getEntity().getCommoditiesBoughtFromProvidersList().iterator().next()
            .getCommodityBoughtList();
        assertEquals(1, actualBoughtCommodityList.size());
        assertEquals(RAW_VM_USED, actualBoughtCommodityList.iterator().next().getUsed(), epsilon);
        assertEquals((double)SCALING_FACTOR, actualBoughtCommodityList.iterator().next().getScalingFactor(), TopologyConverter.EPSILON);
    }

    /**
     * Test conversion from {@link TraderTO} to {@link TopologyDTO} with edge 'scaleFactor'
     * Double.MIN_VALUE. It's to prevent "Infinity" capacity.
     *
     * @throws Exception not supposed to happen in this test
     */
    @Test
    public void testCommodityReverseScalingEdge() throws Exception {

        final CommodityIndex commodityIndex = CommodityIndex.newFactory().newIndex();

        // Arrange
        final TopologyDTO.CommoditySoldDTO topologyCPUSold = TopologyDTO.CommoditySoldDTO
                .newBuilder()
                .setCommodityType(CommodityType.newBuilder()
                        .setType(CommodityDTO.CommodityType.CPU_VALUE).build())
                .setUsed(RAW_PM_USED).setCapacity(RAW_PM_CAPACITY)
                .setScalingFactor(Double.MIN_VALUE) // set edge scaling factor
                .build();
        // create a PM topology entity DTO that seels CPU (with scalingFactor set)
        TopologyDTO.TopologyEntityDTO expectedEntity = TopologyDTO.TopologyEntityDTO.newBuilder()
                .setEntityType(EntityType.PHYSICAL_MACHINE_VALUE).setOid(PM_OID)
                .addCommoditySoldList(topologyCPUSold)
                .putEntityPropertyMap("dummy", "dummy").build();

        // add a VM to buy CPU from the PM
        // create a topology entity DTO with CPU bought
        final List<CommodityBoughtDTO> topologyCpuBought = Lists.newArrayList(CommodityBoughtDTO
                .newBuilder()
                .setCommodityType(CommodityType.newBuilder()
                        .setType(CommodityDTO.CommodityType.CPU_VALUE))
                .setUsed(RAW_VM_USED).setScalingFactor(SCALING_FACTOR).build());
        TopologyDTO.TopologyEntityDTO expectedEntity2 = TopologyDTO.TopologyEntityDTO.newBuilder()
                .setOid(VM_OID).setEntityType(EntityType.VIRTUAL_MACHINE_VALUE)
                .addCommoditySoldList(topologyCPUSold)
                .addCommoditiesBoughtFromProviders(CommoditiesBoughtFromProvider
                        .newBuilder().setProviderId(PM_OID).setVolumeId(VOLUME_ID)
                        .addAllCommodityBought(topologyCpuBought))
                .putEntityPropertyMap("dummy", "dummy").build();

        // Add the entities to the commodity index. Normally this would get done prior to the
        // conversion from market.
        commodityIndex.addEntity(expectedEntity);
        commodityIndex.addEntity(expectedEntity2);

        final CommodityIndexFactory indexFactory = mock(CommodityIndexFactory.class);
        when(indexFactory.newIndex()).thenReturn(commodityIndex);

        final List<CommodityBoughtDTO> topologyDSPMBought = Lists.newArrayList(CommodityBoughtDTO
                .newBuilder()
                .setCommodityType(CommodityType.newBuilder()
                        .setType(CommodityDTO.CommodityType.DSPM_ACCESS_VALUE))
                .build());

        TopologyConverter converter = Mockito.spy(new TopologyConverter(
                        TopologyInfo.newBuilder().setTopologyType(TopologyType.PLAN).build(), false,
                        MarketAnalysisUtils.QUOTE_FACTOR, MarketMode.M2Only, MarketAnalysisUtils.LIVE_MARKET_MOVE_COST_FACTOR,
                        marketPriceTable, mockCommodityConverter, mockCCD, indexFactory,
                        tierExcluderFactory,
            consistentScalingHelperFactory, cloudTopology));

        // warning: introspection follows...
        Map<Long, ShoppingListInfo> shoppingListMap = new HashMap<>();
        shoppingListMap.put(VM_OID, new ShoppingListInfo(DSPM_TYPE_ID, DS_OID, PM_OID, VOLUME_ID,
                EntityType.PHYSICAL_MACHINE_VALUE, topologyDSPMBought));
        Field shoppingListInfos =
                TopologyConverter.class.getDeclaredField("shoppingListOidToInfos");
        shoppingListInfos.setAccessible(true);
        shoppingListInfos.set(converter, shoppingListMap);
        // ... end introspection

        final CommodityDTOs.CommoditySoldTO economyCPUSold = CommodityDTOs.CommoditySoldTO
                .newBuilder()
                .setSpecification(CommoditySpecificationTO.newBuilder()
                        .setBaseType(DSPM_TYPE_ID).setType(CPU_TYPE_ID).build())
                .setQuantity(MARKET_PM_USED).setCapacity(MARKET_PM_CAPACITY).build();

        Mockito.doReturn(Optional.of(topologyCPUSold.getCommodityType()))
                .when(mockCommodityConverter)
                .marketToTopologyCommodity(Mockito.eq(economyCPUSold.getSpecification()));

        // create trader TO (i.e. as returned from Market) that corresponds to expected PM Entity
        EconomyDTOs.TraderTO pmTrader = EconomyDTOs.TraderTO.newBuilder().setOid(PM_OID)
                .addCommoditiesSold(economyCPUSold)
                .addShoppingLists(ShoppingListTO.newBuilder().setOid(VM_OID)
                        .addCommoditiesBought(CommodityBoughtTO.newBuilder()
                                .setSpecification(CommoditySpecificationTO
                                        .newBuilder()
                                        .setBaseType(DSPM_TYPE_ID)
                                        .setType(CPU_TYPE_ID)
                                        .build())
                                .setQuantity(MARKET_VM_USED).build())
                        .build())
                .build();

        // create trader TO (i.e. as returned from Market) that corresponds to expectedVM Entity
        EconomyDTOs.TraderTO vmTrader = EconomyDTOs.TraderTO.newBuilder().setOid(VM_OID)
                .addShoppingLists(ShoppingListTO.newBuilder().setOid(VM_OID)
                        .setSupplier(PM_OID)
                        .addCommoditiesBought(CommodityBoughtTO.newBuilder()
                                .setSpecification(CommoditySpecificationTO
                                        .newBuilder()
                                        .setBaseType(DSPM_TYPE_ID)
                                        .setType(CPU_TYPE_ID)
                                        .build())
                                .setQuantity(MARKET_VM_USED).build())
                        .build())
                .build();

        // Act
        Map<Long, TopologyDTO.ProjectedTopologyEntity> entity = converter.convertFromMarket(
                // the traders in the market
                Lists.newArrayList(pmTrader, vmTrader),
                // map back to original TopologyEntityDTOs
                ImmutableMap.of(expectedEntity.getOid(), expectedEntity,
                        expectedEntity2.getOid(), expectedEntity2),
                PriceIndexMessage.getDefaultInstance(), reservedCapacityAnalysis,
                setUpWastedFileAnalysis());

        // Assert two entities returned - they will be in the original order - VM and PM
        assertEquals(2L, entity.size());
        // check that the PM expected capacity and used matches the actual converted capacity and used
        final CommoditySoldDTO actualCpuCommodity =
                entity.get(pmTrader.getOid()).getEntity().getCommoditySoldList(0);
        // Since the scaling factor is infinitely small we don't use it.
        assertEquals(MARKET_PM_CAPACITY, actualCpuCommodity.getCapacity(),
                TopologyConverter.EPSILON);
        assertEquals(MARKET_PM_USED, actualCpuCommodity.getUsed(), TopologyConverter.EPSILON);
        assertEquals(Double.MIN_VALUE, actualCpuCommodity.getScalingFactor(), TopologyConverter.EPSILON);
        // check that the VM expected used matches the actual converted used
        assertEquals(1, entity.get(vmTrader.getOid()).getEntity()
                .getCommoditiesBoughtFromProvidersList().size());
        final List<CommodityBoughtDTO> actualBoughtCommodityList = entity.get(vmTrader.getOid())
                .getEntity().getCommoditiesBoughtFromProvidersList().iterator().next()
                .getCommodityBoughtList();
        assertEquals(1, actualBoughtCommodityList.size());
        assertEquals(RAW_VM_USED, actualBoughtCommodityList.iterator().next().getUsed(),
                TopologyConverter.EPSILON);
        assertEquals((double)SCALING_FACTOR, actualBoughtCommodityList.iterator().next().getScalingFactor(), TopologyConverter.EPSILON);
    }

    @Test
    public void testConvertFromMarketPreservesOriginalEnvType() {
        final TopologyDTO.TopologyEntityDTO originalVm = TopologyDTO.TopologyEntityDTO.newBuilder()
                .setOid(VM_OID).setEntityType(EntityType.VIRTUAL_MACHINE_VALUE)
                .setEnvironmentType(EnvironmentType.CLOUD).build();

        final EconomyDTOs.TraderTO vmTrader =
                EconomyDTOs.TraderTO.newBuilder().setOid(VM_OID).build();

        final Map<Long, TopologyDTO.ProjectedTopologyEntity> entity = converter.convertFromMarket(
                Collections.singletonList(vmTrader), ImmutableMap.of(VM_OID, originalVm),
                PriceIndexMessage.getDefaultInstance(), reservedCapacityAnalysis,
                setUpWastedFileAnalysis());

        assertThat(entity.get(VM_OID).getEntity().getEnvironmentType(),
                is(originalVm.getEnvironmentType()));
    }

    @Test
    public void testConvertFromMarketPreservesOriginalTypeSpecificInfo() {
        final TopologyDTO.TopologyEntityDTO originalVm = TopologyDTO.TopologyEntityDTO.newBuilder()
                .setOid(VM_OID).setEntityType(EntityType.VIRTUAL_MACHINE_VALUE)
                .setTypeSpecificInfo(TypeSpecificInfo.newBuilder().setVirtualMachine(
                        VirtualMachineInfo.newBuilder().setNumCpus(100)))
                .build();

        final EconomyDTOs.TraderTO vmTrader =
                EconomyDTOs.TraderTO.newBuilder().setOid(VM_OID).build();

        final Map<Long, TopologyDTO.ProjectedTopologyEntity> entity = converter.convertFromMarket(
                Collections.singletonList(vmTrader), ImmutableMap.of(VM_OID, originalVm),
                PriceIndexMessage.getDefaultInstance(), reservedCapacityAnalysis,
                setUpWastedFileAnalysis());

        assertThat(entity.get(VM_OID).getEntity().getTypeSpecificInfo(),
                is(originalVm.getTypeSpecificInfo()));
    }

    @Test
    public void testConvertFromMarketPreservesOriginalOrigin() {
        final TopologyDTO.TopologyEntityDTO originalVm = TopologyDTO.TopologyEntityDTO.newBuilder()
                .setOid(VM_OID).setEntityType(EntityType.VIRTUAL_MACHINE_VALUE)
                .setOrigin(Origin.newBuilder().setDiscoveryOrigin(
                    DiscoveryOrigin.newBuilder().putDiscoveredTargetData(123,
                        PerTargetEntityInformation.getDefaultInstance())))
                .build();

        final EconomyDTOs.TraderTO vmTrader =
                EconomyDTOs.TraderTO.newBuilder().setOid(VM_OID).build();

        final Map<Long, TopologyDTO.ProjectedTopologyEntity> entity = converter.convertFromMarket(
                Collections.singletonList(vmTrader), ImmutableMap.of(VM_OID, originalVm),
                PriceIndexMessage.getDefaultInstance(), reservedCapacityAnalysis,
                setUpWastedFileAnalysis());

        assertThat(entity.get(VM_OID).getEntity().getOrigin(), is(originalVm.getOrigin()));
    }

    @Test
    public void testConvertFromMarketCloneRetainsOriginalEnvType() {
        final TopologyDTO.TopologyEntityDTO originalVm = TopologyDTO.TopologyEntityDTO.newBuilder()
                .setOid(VM_OID).setEntityType(EntityType.VIRTUAL_MACHINE_VALUE)
                .setEnvironmentType(EnvironmentType.CLOUD).build();

        final long cloneId = 127329;
        final EconomyDTOs.TraderTO cloneTrader = EconomyDTOs.TraderTO.newBuilder().setOid(cloneId)
                .setCloneOf(VM_OID).build();

        final Map<Long, TopologyDTO.ProjectedTopologyEntity> entity = converter.convertFromMarket(
                Collections.singletonList(cloneTrader), ImmutableMap.of(VM_OID, originalVm),
                PriceIndexMessage.getDefaultInstance(), reservedCapacityAnalysis,
                setUpWastedFileAnalysis());

        assertThat(entity.get(cloneId).getEntity().getEnvironmentType(),
                is(originalVm.getEnvironmentType()));
    }

    @Test
    public void testConvertFromMarketCloneRetainsOriginalTypeSpecificInfo() {
        final TopologyDTO.TopologyEntityDTO originalVm = TopologyDTO.TopologyEntityDTO.newBuilder()
                .setOid(VM_OID).setEntityType(EntityType.VIRTUAL_MACHINE_VALUE)
                .setTypeSpecificInfo(TypeSpecificInfo.newBuilder().setVirtualMachine(
                        VirtualMachineInfo.newBuilder().setNumCpus(100)))
                .build();

        final long cloneId = 127329;
        final EconomyDTOs.TraderTO cloneTrader = EconomyDTOs.TraderTO.newBuilder().setOid(cloneId)
                .setCloneOf(VM_OID).build();

        final Map<Long, TopologyDTO.ProjectedTopologyEntity> entity = converter.convertFromMarket(
                Collections.singletonList(cloneTrader), ImmutableMap.of(VM_OID, originalVm),
                PriceIndexMessage.getDefaultInstance(), reservedCapacityAnalysis,
                setUpWastedFileAnalysis());

        assertThat(entity.get(cloneId).getEntity().getTypeSpecificInfo(),
                is(originalVm.getTypeSpecificInfo()));
    }

    @Test
    public void testConvertFromMarketCloneHasAnalysisOrigin() {
        final TopologyDTO.TopologyEntityDTO originalVm = TopologyDTO.TopologyEntityDTO.newBuilder()
                .setOid(VM_OID).setEntityType(EntityType.VIRTUAL_MACHINE_VALUE)
                .setOrigin(Origin.newBuilder().setDiscoveryOrigin(
                    DiscoveryOrigin.newBuilder().putDiscoveredTargetData(123,
                        PerTargetEntityInformation.getDefaultInstance())))
                .build();

        final long cloneId = 127329;
        final EconomyDTOs.TraderTO cloneTrader = EconomyDTOs.TraderTO.newBuilder().setOid(cloneId)
                .setCloneOf(VM_OID).build();

        final Map<Long, TopologyDTO.ProjectedTopologyEntity> entity = converter.convertFromMarket(
                Collections.singletonList(cloneTrader), ImmutableMap.of(VM_OID, originalVm),
                PriceIndexMessage.getDefaultInstance(), reservedCapacityAnalysis,
                setUpWastedFileAnalysis());

        // The origin is NOT the same - it's a market origin since this is a clone.
        assertThat(entity.get(cloneId).getEntity().getOrigin().getAnalysisOrigin()
                .getOriginalEntityId(), is(originalVm.getOid()));
    }

    /**
     * Test that the shopping list with negative oid in a trader with positive oid
     * is added in shoppingListOidToInfos map, when it is not there,
     * when calling convertFromMarket().
     */
    @Test
    public void testInsertShoppingListInMapPositiveTrader() {
        final TopologyDTO.CommoditySoldDTO topologyDSPMSold = TopologyDTO.CommoditySoldDTO
                .newBuilder()
                .setCommodityType(CommodityType.newBuilder()
                        .setType(CommodityDTO.CommodityType.DSPM_ACCESS_VALUE)
                        .build())
                .build();
        final TopologyDTO.CommoditySoldDTO topologyCPUSold = TopologyDTO.CommoditySoldDTO
                .newBuilder()
                .setCommodityType(CommodityType.newBuilder()
                        .setType(CommodityDTO.CommodityType.CPU_VALUE).build())
                .build();

        CommodityType cpuCommType = CommodityType.newBuilder()
                .setType(CommodityDTO.CommodityType.CPU_VALUE).build();

        final List<CommodityBoughtDTO> topologyCPUBought = Lists.newArrayList(
                CommodityBoughtDTO.newBuilder().setCommodityType(cpuCommType).build());

        final CommodityDTOs.CommoditySoldTO economyDSPMSold =
                CommodityDTOs.CommoditySoldTO.newBuilder()
                        .setSpecification(CommoditySpecificationTO.newBuilder()
                                .setBaseType(BICLIQUE_TYPE_ID)
                                .setType(DSPM_TYPE_ID).build())
                        .build();
        Mockito.doReturn(Optional.of(topologyCPUSold.getCommodityType()))
                .when(mockCommodityConverter)
                .marketToTopologyCommodity(Mockito.eq(CommoditySpecificationTO.newBuilder()
                        .setBaseType(DSPM_TYPE_ID).setType(CPU_TYPE_ID).build()));
        Mockito.doReturn(Optional.empty()).when(mockCommodityConverter)
                .marketToTopologyCommodity(Mockito.eq(CommoditySpecificationTO.newBuilder()
                        .setBaseType(BICLIQUE_TYPE_ID).setType(DSPM_TYPE_ID)
                        .build()));
        // create a topology entity DTO with DSPM sold
        TopologyDTO.TopologyEntityDTO expectedEntity = TopologyDTO.TopologyEntityDTO.newBuilder()
                .setEntityType(EntityType.VIRTUAL_MACHINE_VALUE).setOid(10000L)
                .setEntityState(EntityState.SUSPENDED)
                .addCommoditySoldList(topologyDSPMSold)
                .addCommoditiesBoughtFromProviders(CommoditiesBoughtFromProvider
                        .newBuilder().setProviderId(PM_OID)
                        .addAllCommodityBought(topologyCPUBought)
                        .setProviderEntityType(EntityType.PHYSICAL_MACHINE_VALUE))
                .putEntityPropertyMap("dummy", "dummy").build();

        // create trader DTO corresponds to originalEntity
        EconomyDTOs.TraderTO trader = EconomyDTOs.TraderTO.newBuilder().setOid(10000L)
                .addCommoditiesSold(economyDSPMSold).setState(TraderStateTO.ACTIVE)
                .setType(EntityType.VIRTUAL_MACHINE_VALUE)
                .addShoppingLists(ShoppingListTO.newBuilder().setOid(-1L)
                        .addCommoditiesBought(CommodityBoughtTO.newBuilder()
                                .setSpecification(CommoditySpecificationTO
                                        .newBuilder()
                                        .setBaseType(DSPM_TYPE_ID)
                                        .setType(CPU_TYPE_ID)
                                        .build())
                                .build())
                        .build())
                .build();

        try {
            Map<Long, TopologyDTO.ProjectedTopologyEntity> entity = converter.convertFromMarket(
                    Collections.singletonList(trader),
                    ImmutableMap.of(expectedEntity.getOid(), expectedEntity),
                    PriceIndexMessage.getDefaultInstance(), reservedCapacityAnalysis,
                    setUpWastedFileAnalysis());

            assertEquals(1l, converter.getShoppingListOidToInfos().size());
            assertEquals(10000L, converter.getShoppingListOidToInfos().get(-1L).getBuyerId());
            assertEquals(1L, entity.size());
            assertEquals(10000L, entity.get(10000L).getEntity().getOid());
            assertEquals(EntityType.VIRTUAL_MACHINE_VALUE,
                    entity.get(10000L).getEntity().getEntityType());
        } catch (RuntimeException e) {

        }
    }

    /**
     * Test that the shopping list with negative oid in a trader with negative oid
     * is added in shoppingListOidToInfos map, when it is not there,
     * when calling convertFromMarket().
     */
    @Test
    public void testInsertShoppingListInMapNegativeTrader() {
        final TopologyDTO.CommoditySoldDTO topologyDSPMSold = TopologyDTO.CommoditySoldDTO
                .newBuilder()
                .setCommodityType(CommodityType.newBuilder()
                        .setType(CommodityDTO.CommodityType.DSPM_ACCESS_VALUE)
                        .build())
                .build();
        final TopologyDTO.CommoditySoldDTO topologyCPUSold = TopologyDTO.CommoditySoldDTO
                .newBuilder()
                .setCommodityType(CommodityType.newBuilder()
                        .setType(CommodityDTO.CommodityType.CPU_VALUE).build())
                .build();

        CommodityType cpuCommType = CommodityType.newBuilder()
                .setType(CommodityDTO.CommodityType.CPU_VALUE).build();

        final List<CommodityBoughtDTO> topologyCPUBought = Lists.newArrayList(
                CommodityBoughtDTO.newBuilder().setCommodityType(cpuCommType).build());

        final CommodityDTOs.CommoditySoldTO economyDSPMSold =
                CommodityDTOs.CommoditySoldTO.newBuilder()
                        .setSpecification(CommoditySpecificationTO.newBuilder()
                                .setBaseType(BICLIQUE_TYPE_ID)
                                .setType(DSPM_TYPE_ID).build())
                        .build();
        Mockito.doReturn(Optional.of(topologyCPUSold.getCommodityType()))
                .when(mockCommodityConverter)
                .marketToTopologyCommodity(Mockito.eq(CommoditySpecificationTO.newBuilder()
                        .setBaseType(DSPM_TYPE_ID).setType(CPU_TYPE_ID).build()));
        Mockito.doReturn(Optional.empty()).when(mockCommodityConverter)
                .marketToTopologyCommodity(Mockito.eq(CommoditySpecificationTO.newBuilder()
                        .setBaseType(BICLIQUE_TYPE_ID).setType(DSPM_TYPE_ID)
                        .build()));
        // create a topology entity DTO with DSPM sold
        TopologyDTO.TopologyEntityDTO expectedEntity = TopologyDTO.TopologyEntityDTO.newBuilder()
                .setEntityType(EntityType.VIRTUAL_MACHINE_VALUE).setOid(-1000L)
                .setEntityState(EntityState.SUSPENDED)
                .addCommoditySoldList(topologyDSPMSold)
                .addCommoditiesBoughtFromProviders(CommoditiesBoughtFromProvider
                        .newBuilder().setProviderId(PM_OID)
                        .addAllCommodityBought(topologyCPUBought)
                        .setProviderEntityType(EntityType.PHYSICAL_MACHINE_VALUE))
                .putEntityPropertyMap("dummy", "dummy").build();

        // create trader DTO corresponds to originalEntity
        EconomyDTOs.TraderTO trader = EconomyDTOs.TraderTO.newBuilder().setOid(-1000L)
                .addCommoditiesSold(economyDSPMSold).setState(TraderStateTO.ACTIVE)
                .setType(EntityType.VIRTUAL_MACHINE_VALUE)
                .addShoppingLists(ShoppingListTO.newBuilder().setOid(-1L)
                        .addCommoditiesBought(CommodityBoughtTO.newBuilder()
                                .setSpecification(CommoditySpecificationTO
                                        .newBuilder()
                                        .setBaseType(DSPM_TYPE_ID)
                                        .setType(CPU_TYPE_ID)
                                        .build())
                                .build())
                        .build())
                .build();

        try {
            Map<Long, TopologyDTO.ProjectedTopologyEntity> entity = converter.convertFromMarket(
                    Collections.singletonList(trader),
                    ImmutableMap.of(expectedEntity.getOid(), expectedEntity),
                    PriceIndexMessage.getDefaultInstance(), reservedCapacityAnalysis,
                    setUpWastedFileAnalysis());

            assertEquals(1l, converter.getShoppingListOidToInfos().size());
            assertEquals(-1000L, converter.getShoppingListOidToInfos().get(-1L).getBuyerId());
            assertEquals(1L, entity.size());
            assertEquals(-1000L, entity.get(-1000L).getEntity().getOid());
            assertEquals(EntityType.VIRTUAL_MACHINE_VALUE,
                    entity.get(-1000L).getEntity().getEntityType());
        } catch (RuntimeException e) {

        }
    }

    /**
     * Test TopologyConverter#convertFromMarket.
     * Inactive sold commodities should be added to the projected entity.
     */
    @Test
    public void testConvertFromMarketInactiveCommoditySold() {
        final TopologyDTO.CommoditySoldDTO commSold = TopologyDTO.CommoditySoldDTO.newBuilder()
            .setCommodityType(CommodityType.newBuilder()
                .setType(CommodityDTO.CommodityType.BALLOONING_VALUE).build())
            .setActive(false).build();

        final TopologyDTO.TopologyEntityDTO originalVm = TopologyDTO.TopologyEntityDTO.newBuilder()
            .setOid(VM_OID)
            .setEntityType(EntityType.VIRTUAL_MACHINE_VALUE)
            .addCommoditySoldList(commSold)
            .build();

        // create trader DTO corresponds to originalEntity
        EconomyDTOs.TraderTO trader = EconomyDTOs.TraderTO.newBuilder()
            .setOid(VM_OID)
            .setState(TraderStateTO.ACTIVE)
            .setType(EntityType.VIRTUAL_MACHINE_VALUE)
            .build();

        try {
            final Map<Long, TopologyDTO.ProjectedTopologyEntity> entity =
            converter.convertFromMarket(Collections.singletonList(trader),
                ImmutableMap.of(VM_OID, originalVm),
                PriceIndexMessage.getDefaultInstance(),
                reservedCapacityAnalysis, setUpWastedFileAnalysis());

            assertEquals(1, entity.get(VM_OID).getEntity().getCommoditySoldListCount());
            assertEquals(commSold, entity.get(VM_OID).getEntity().getCommoditySoldList(0));
        } catch (RuntimeException e) {

        }
    }

    private WastedFilesAnalysis setUpWastedFileAnalysis() {
        WastedFilesAnalysis wastedFilesAnalysisMock = mock(WastedFilesAnalysis.class);
        when(wastedFilesAnalysisMock.getStorageAmountReleasedForOid(anyLong())).thenReturn(Optional.empty());
        return wastedFilesAnalysisMock;
    }

    private TraderTO createVMTOs(CommodityBoughtTO boughtTO,
                                     List<CommoditySoldTO> soldTOList,
                                     long oid, long supplierId,
                                 long shoppinglistOid ) {
        EconomyDTOs.TraderTO vmTO = EconomyDTOs.TraderTO.newBuilder().setOid(CLOUD_VM_OID)
                .setState(TraderStateTO.ACTIVE)
                .setType(EntityType.VIRTUAL_MACHINE_VALUE)
                .addShoppingLists(ShoppingListTO.newBuilder().setOid(shoppinglistOid)
                        .setSupplier(supplierId)
                        .addCommoditiesBought(boughtTO)
                        .build())
                .addAllCommoditiesSold(soldTOList).build();
        return vmTO;
    }

    /**
     * Unit test the TO to projected DTO conversions with respect to
     * the bought commodity usage and the sold commodity capacity.
     */
    @Test
    public void testProjectedCommodityUsageCapacity() {

        CloudTopologyConverter mockCloudTc = Mockito.mock(CloudTopologyConverter.class);
        CommodityIndex mockINdex = Mockito.mock(CommodityIndex.class);
        final CommodityIndexFactory indexFactory = mock(CommodityIndexFactory.class);
        when(indexFactory.newIndex()).thenReturn(mockINdex);

        TopologyInfo topoInfo = TopologyInfo.newBuilder()
                .setTopologyType(TopologyType.PLAN).build();
        TopologyConverter converter = Mockito.spy(new TopologyConverter(topoInfo, false,
                MarketAnalysisUtils.QUOTE_FACTOR, MarketMode.M2Only, MarketAnalysisUtils.LIVE_MARKET_MOVE_COST_FACTOR,
                marketPriceTable, mockCommodityConverter, mockCCD, indexFactory, tierExcluderFactory,
            consistentScalingHelperFactory, cloudTopology));
        converter.setCloudTc(mockCloudTc);

        TopologyDTO.TopologyEntityDTO oldTierDTO = createEntityDTO(CLOUD_COMPUTE_TIER_OID,
                EntityType.COMPUTE_TIER_VALUE,
                ImmutableList.of(CommodityDTO.CommodityType.MEM_VALUE,
                                CommodityDTO.CommodityType.VSTORAGE_VALUE));
        TopologyDTO.TopologyEntityDTO newTierDTO = createEntityDTO(CLOUD_NEW_COMPUTE_TIER_OID,
                EntityType.COMPUTE_TIER_VALUE,
                ImmutableList.of(CommodityDTO.CommodityType.MEM_VALUE,
                        CommodityDTO.CommodityType.VSTORAGE_VALUE));

        CommoditySoldTO newTierSold = createSoldTO(CommodityDTO.CommodityType.MEM_VALUE,
                OLD_TIER_CAPACITY * 2, true);
        CommoditySoldTO newTierVstorageSold = createSoldTO(CommodityDTO.CommodityType.VSTORAGE_VALUE,
                OLD_TIER_CAPACITY * 2, true);

        TopologyDTO.TopologyEntityDTO originalEntityDTO = createOriginalDTOAndMockIndex(mockINdex);
        CommodityBoughtTO boughtTO =
                createBoughtTO(CommodityDTO.CommodityType.IO_THROUGHPUT_VALUE, THRUGHPUT_USED);
        Mockito.doReturn(Optional.of(ioType)).when(mockCommodityConverter)
                .marketToTopologyCommodity(Mockito.eq(boughtTO.getSpecification()));

        CommodityBoughtTO oldBoughtTO =
                createBoughtTO(CommodityDTO.CommodityType.IO_THROUGHPUT_VALUE,
                        THRUGHPUT_USED / 2);
        CommoditySoldTO soldTO = createSoldTO(CommodityDTO.CommodityType.MEM_ALLOCATION_VALUE,
                OLD_TIER_CAPACITY, true);
        Mockito.doReturn(Optional.of(vMemType))
                .when(mockCommodityConverter)
                .marketToTopologyCommodity(Mockito.eq(soldTO.getSpecification()));
        CommoditySoldTO soldvStorage = createSoldTO(CommodityDTO.CommodityType.VSTORAGE_VALUE,
                OLD_TIER_CAPACITY, true);
        Mockito.doReturn(Optional.of(vStorageType))
                .when(mockCommodityConverter)
                .marketToTopologyCommodity(Mockito.eq(soldvStorage.getSpecification()));


        EconomyDTOs.TraderTO vmTO = createVMTOs(boughtTO,
                ImmutableList.of(soldTO, soldvStorage),
                CLOUD_VM_OID,
                CLOUD_NEW_COMPUTE_TIER_OID, CLOUD_VM_OID + 1L);
        EconomyDTOs.TraderTO oldVMTO = createVMTOs(oldBoughtTO,
                ImmutableList.of(soldTO, soldvStorage), CLOUD_VM_OID,
                CLOUD_COMPUTE_TIER_OID, CLOUD_VM_OID + 3L);

        MarketTier marketTier = new OnDemandMarketTier(newTierDTO);
        Mockito.doReturn(marketTier).when(mockCloudTc).getPrimaryMarketTier(Mockito.eq(vmTO));
        Mockito.doReturn(marketTier).when(mockCloudTc).getMarketTier(Mockito.anyLong());
        ImmutableList marketTierIDs = ImmutableList.of(CLOUD_COMPUTE_TIER_OID,
                CLOUD_NEW_COMPUTE_TIER_OID);
        Mockito.doReturn(true).when(mockCloudTc)
                .isMarketTier(longThat(isIn(marketTierIDs)));

        Mockito.doReturn(true).when(mockCloudTc)
                .isMarketTier(Mockito.eq(CLOUD_NEW_COMPUTE_TIER_OID));
        Mockito.doReturn(Collections.singleton(oldTierDTO)).when(mockCloudTc)
                .getTopologyEntityDTOProvidersOfType(any(), Mockito.anyInt());
        Mockito.doReturn(oldVMTO).when(converter)
                .topologyDTOtoTraderTO(Mockito.eq(originalEntityDTO));
        Mockito.doReturn(Optional.empty()).when(mockCloudTc).getComputeTier(any());
        Mockito.doReturn(Optional.empty()).when(mockCloudTc)
                .getRiDiscountedMarketTier(Mockito.anyLong());

        Map<Long, ProjectedTopologyEntity> projectedTOs =
                converter.convertFromMarket(Collections.singletonList(vmTO),
                        ImmutableMap.of(originalEntityDTO.getOid(), originalEntityDTO,
                                CLOUD_NEW_COMPUTE_TIER_OID, newTierDTO),
                        PriceIndexMessage.getDefaultInstance(), reservedCapacityAnalysis,
                        setUpWastedFileAnalysis());
        verifyTOtoDTOConversions(projectedTOs,
                ImmutableList.of(CommodityDTO.CommodityType.VMEM_VALUE,
                        CommodityDTO.CommodityType.VMEM_VALUE), true);

    }

    /**
     * Unit test the TO to projected DTO conversions with respect to
     * the bought commodity usage and the sold commodity capacity.
     */
    @Test
    public void testProjectedCommodityCapacityVStorage() {

        CloudTopologyConverter mockCloudTc = Mockito.mock(CloudTopologyConverter.class);
        CommodityIndex mockINdex = Mockito.mock(CommodityIndex.class);
        final CommodityIndexFactory indexFactory = mock(CommodityIndexFactory.class);
        when(indexFactory.newIndex()).thenReturn(mockINdex);

        TopologyInfo topoInfo = TopologyInfo.newBuilder()
                .setTopologyType(TopologyType.PLAN).build();
        TopologyConverter converter = Mockito.spy(new TopologyConverter(topoInfo, false,
                MarketAnalysisUtils.QUOTE_FACTOR, MarketMode.M2Only, MarketAnalysisUtils.LIVE_MARKET_MOVE_COST_FACTOR,
                marketPriceTable, mockCommodityConverter, mockCCD, indexFactory, tierExcluderFactory,
                consistentScalingHelperFactory, cloudTopology));
        converter.setCloudTc(mockCloudTc);

        TopologyDTO.TopologyEntityDTO oldTierDTO = createEntityDTO(CLOUD_COMPUTE_TIER_OID,
                EntityType.COMPUTE_TIER_VALUE,
                ImmutableList.of(CommodityDTO.CommodityType.VSTORAGE_VALUE));
        TopologyDTO.TopologyEntityDTO newTierDTO = createEntityDTO(CLOUD_NEW_COMPUTE_TIER_OID,
                EntityType.COMPUTE_TIER_VALUE,
                ImmutableList.of(CommodityDTO.CommodityType.VSTORAGE_VALUE));

        CommoditySoldTO newTierVstorageSold = createSoldTO(CommodityDTO.CommodityType.VSTORAGE_VALUE,
                OLD_TIER_CAPACITY * 2, true);

        EconomyDTOs.TraderTO newTier =
                EconomyDTOs.TraderTO.newBuilder().setOid(CLOUD_NEW_COMPUTE_TIER_OID)
                        .setState(TraderStateTO.ACTIVE)
                        .setOid(CLOUD_NEW_COMPUTE_TIER_OID)
                        .setType(EntityType.COMPUTE_TIER_VALUE)
                        .addCommoditiesSold(newTierVstorageSold).build();

        TopologyDTO.TopologyEntityDTO originalEntityDTO = createOriginalDTOAndMockIndex(mockINdex);
        CommodityBoughtTO boughtTO =
                createBoughtTO(CommodityDTO.CommodityType.IO_THROUGHPUT_VALUE, THRUGHPUT_USED);
        Mockito.doReturn(Optional.of(ioType)).when(mockCommodityConverter)
                .marketToTopologyCommodity(Mockito.eq(boughtTO.getSpecification()));

        CommodityBoughtTO oldBoughtTO =
                createBoughtTO(CommodityDTO.CommodityType.IO_THROUGHPUT_VALUE,
                        THRUGHPUT_USED / 2);
        CommoditySoldTO soldvStorage = createSoldTO(CommodityDTO.CommodityType.VSTORAGE_VALUE,
                OLD_TIER_CAPACITY, false);
        Mockito.doReturn(Optional.of(vStorageType))
                .when(mockCommodityConverter)
                .marketToTopologyCommodity(Mockito.eq(soldvStorage.getSpecification()));


        EconomyDTOs.TraderTO vmTO = createVMTOs(boughtTO,
                ImmutableList.of(soldvStorage),
                CLOUD_VM_OID,
                CLOUD_NEW_COMPUTE_TIER_OID, CLOUD_VM_OID + 1L);
        EconomyDTOs.TraderTO oldVMTO = createVMTOs(oldBoughtTO,
                ImmutableList.of(soldvStorage), CLOUD_VM_OID,
                CLOUD_COMPUTE_TIER_OID, CLOUD_VM_OID + 3L);

        MarketTier marketTier = new OnDemandMarketTier(newTierDTO);
        Mockito.doReturn(marketTier).when(mockCloudTc).getPrimaryMarketTier(Mockito.eq(vmTO));
        Mockito.doReturn(marketTier).when(mockCloudTc).getMarketTier(Mockito.anyLong());
        ImmutableList marketTierIDs = ImmutableList.of(CLOUD_COMPUTE_TIER_OID,
                CLOUD_NEW_COMPUTE_TIER_OID);
        Mockito.doReturn(true).when(mockCloudTc)
                .isMarketTier(longThat(isIn(marketTierIDs)));

        Mockito.doReturn(true).when(mockCloudTc)
                .isMarketTier(Mockito.eq(CLOUD_NEW_COMPUTE_TIER_OID));
        Mockito.doReturn(Collections.singleton(oldTierDTO)).when(mockCloudTc)
                .getTopologyEntityDTOProvidersOfType(any(), Mockito.anyInt());
        Mockito.doReturn(oldVMTO).when(converter)
                .topologyDTOtoTraderTO(Mockito.eq(originalEntityDTO));
        Mockito.doReturn(Optional.empty()).when(mockCloudTc).getComputeTier(any());
        Mockito.doReturn(Optional.empty()).when(mockCloudTc)
                .getRiDiscountedMarketTier(Mockito.anyLong());

        Map<Long, ProjectedTopologyEntity> projectedTOs =
                converter.convertFromMarket(Collections.singletonList(vmTO),
                        ImmutableMap.of(originalEntityDTO.getOid(), originalEntityDTO,
                                CLOUD_NEW_COMPUTE_TIER_OID, newTierDTO),
                        PriceIndexMessage.getDefaultInstance(), reservedCapacityAnalysis,
                        setUpWastedFileAnalysis());
        verifyTOtoDTOConversions(projectedTOs,
                ImmutableList.of(CommodityDTO.CommodityType.VSTORAGE_VALUE), false);

    }

    /**
     * Test timeslot bought commodities merge.
     */
    @Test
    public void testMergeTimeSlotCommoditiesBought() {
        final float[] used = {0.5f, 0.6f, 0.65f};
        final float[] peak = {0.55f, 0.65f, 0.75f};

        final float averageUsed = (used[0] + used[1] + used[2]) / 3;
        final float averagePeak = (peak[0] + peak[1] + peak[2]) / 3;

        final CommodityType vCpuCommType = CommodityType.newBuilder()
            .setType(CommodityDTO.CommodityType.VCPU_VALUE).build();

        final CommodityType vMemCommType = CommodityType.newBuilder()
            .setType(CommodityDTO.CommodityType.VMEM_VALUE).build();

        final CommodityType poolCpuCommType = CommodityType.newBuilder()
            .setType(CommodityDTO.CommodityType.POOL_CPU_VALUE).build();

        final CommodityBoughtTO vcpu = createBoughtTO(CommodityDTO.CommodityType.VCPU_VALUE,
            0.5f);
        final CommodityBoughtTO vMem = createBoughtTO(CommodityDTO.CommodityType.VMEM_VALUE,
            0.6f);
        final CommodityBoughtTO poolCpu1 = createBoughtTO(CommodityDTO.CommodityType.POOL_CPU_VALUE,
            used[0], peak[0]);
        final CommodityBoughtTO poolCpu2 = createBoughtTO(CommodityDTO.CommodityType.POOL_CPU_VALUE,
            used[1], peak[1]);
        final CommodityBoughtTO poolCpu3 = createBoughtTO(CommodityDTO.CommodityType.POOL_CPU_VALUE,
            used[2], peak[2]);
        final Collection<CommodityBoughtTO> commoditiesBought = ImmutableList.of(vcpu, vMem, poolCpu1,
            poolCpu2, poolCpu3);

        doReturn(Optional.of(vCpuCommType)).when(mockCommodityConverter).marketToTopologyCommodity(
            Mockito.eq(vcpu.getSpecification()));
        doReturn(Optional.of(vMemCommType)).when(mockCommodityConverter).marketToTopologyCommodity(
            Mockito.eq(vMem.getSpecification()));
        doReturn(Optional.of(poolCpuCommType)).when(mockCommodityConverter).marketToTopologyCommodity(
            Mockito.eq(poolCpu1.getSpecification()));
        doReturn(Optional.of(poolCpuCommType)).when(mockCommodityConverter).marketToTopologyCommodity(
            Mockito.eq(poolCpu2.getSpecification()));
        doReturn(Optional.of(poolCpuCommType)).when(mockCommodityConverter).marketToTopologyCommodity(
            Mockito.eq(poolCpu3.getSpecification()));

        doReturn(false).when(mockCommodityConverter).isTimeSlotCommodity(
            Mockito.eq(vcpu.getSpecification()));
        doReturn(false).when(mockCommodityConverter).isTimeSlotCommodity(
            Mockito.eq(vMem.getSpecification()));
        doReturn(true).when(mockCommodityConverter).isTimeSlotCommodity(
            Mockito.eq(poolCpu1.getSpecification()));
        doReturn(true).when(mockCommodityConverter).isTimeSlotCommodity(
            Mockito.eq(poolCpu2.getSpecification()));
        doReturn(true).when(mockCommodityConverter).isTimeSlotCommodity(
            Mockito.eq(poolCpu3.getSpecification()));

        final Map<CommodityType, List<Double>> timeSlotsByCommType = Maps.newHashMap();
        final Collection<CommodityBoughtTO> mergedComms = converter.mergeTimeSlotCommodities(
            commoditiesBought.stream().map(CommodityBoughtTO::toBuilder)
                .collect(Collectors.toList()),
            timeSlotsByCommType,
            CommodityBoughtTO.Builder::getSpecification,
            CommodityBoughtTO.Builder::getQuantity,
            CommodityBoughtTO.Builder::getPeakQuantity,
            CommodityBoughtTO.Builder::setQuantity,
            CommodityBoughtTO.Builder::setPeakQuantity)
            .stream().map(CommodityBoughtTO.Builder::build).collect(Collectors.toList());
        assertEquals(3, mergedComms.size());
        List<CommodityBoughtTO> mergedComm = mergedComms.stream().filter(comm ->
            CommodityDTO.CommodityType.POOL_CPU_VALUE == comm.getSpecification().getBaseType())
            .collect(Collectors.toList());
        assertEquals(1, mergedComm.size());
        assertEquals(averageUsed, mergedComm.get(0).getQuantity(), DELTA);
        assertEquals(averagePeak, mergedComm.get(0).getPeakQuantity(), DELTA);
        assertEquals(1, timeSlotsByCommType.size());
        final List<Double> timeSlotValues = timeSlotsByCommType.get(poolCpuCommType);
        assertNotNull(timeSlotValues);
        assertEquals(3, timeSlotValues.size());
        assertEquals(used[0], timeSlotValues.get(0), DELTA);
        assertEquals(used[1], timeSlotValues.get(1), DELTA);
        assertEquals(used[2], timeSlotValues.get(2), DELTA);
    }

    /**
     * Test timeslot bought commodities merge.
     */
    @Test
    public void testMergeTimeSlotCommoditiesSold() {
        final float used = 0.01f;
        final float peak = 0.05f;
        final float capacity = 1.0f;

        final CommodityType vCpuCommType = CommodityType.newBuilder()
            .setType(CommodityDTO.CommodityType.VCPU_VALUE).build();

        final CommodityType vMemCommType = CommodityType.newBuilder()
            .setType(CommodityDTO.CommodityType.VMEM_VALUE).build();

        final CommodityType poolCpuCommType = CommodityType.newBuilder()
            .setType(CommodityDTO.CommodityType.POOL_CPU_VALUE).build();

        final CommoditySoldTO vcpu = createSoldTO(CommodityDTO.CommodityType.VCPU_VALUE,
            capacity, true);
        final CommoditySoldTO vMem = createSoldTO(CommodityDTO.CommodityType.VMEM_VALUE,
            capacity, true);
        final CommoditySoldTO poolCpu1 = createSoldTO(CommodityDTO.CommodityType.POOL_CPU_VALUE,
            capacity, used, peak, true);
        final CommoditySoldTO poolCpu2 = createSoldTO(CommodityDTO.CommodityType.POOL_CPU_VALUE,
            capacity, used, peak, true);
        final CommoditySoldTO poolCpu3 = createSoldTO(CommodityDTO.CommodityType.POOL_CPU_VALUE,
            capacity, used, peak, true);
        Collection<CommoditySoldTO> commditiesSold = ImmutableList.of(vcpu, vMem, poolCpu1, poolCpu2,
            poolCpu3);

        doReturn(Optional.of(vCpuCommType)).when(mockCommodityConverter).marketToTopologyCommodity(
            Mockito.eq(vcpu.getSpecification()));
        doReturn(Optional.of(vMemCommType)).when(mockCommodityConverter).marketToTopologyCommodity(
            Mockito.eq(vMem.getSpecification()));
        doReturn(Optional.of(poolCpuCommType)).when(mockCommodityConverter).marketToTopologyCommodity(
            Mockito.eq(poolCpu1.getSpecification()));
        doReturn(Optional.of(poolCpuCommType)).when(mockCommodityConverter).marketToTopologyCommodity(
            Mockito.eq(poolCpu2.getSpecification()));
        doReturn(Optional.of(poolCpuCommType)).when(mockCommodityConverter).marketToTopologyCommodity(
            Mockito.eq(poolCpu3.getSpecification()));

        doReturn(false).when(mockCommodityConverter).isTimeSlotCommodity(
            Mockito.eq(vcpu.getSpecification()));
        doReturn(false).when(mockCommodityConverter).isTimeSlotCommodity(
            Mockito.eq(vMem.getSpecification()));
        doReturn(true).when(mockCommodityConverter).isTimeSlotCommodity(
            Mockito.eq(poolCpu1.getSpecification()));
        doReturn(true).when(mockCommodityConverter).isTimeSlotCommodity(
            Mockito.eq(poolCpu2.getSpecification()));
        doReturn(true).when(mockCommodityConverter).isTimeSlotCommodity(
            Mockito.eq(poolCpu3.getSpecification()));

        final Map<CommodityType, List<Double>> timeSlotsByCommType = Maps.newHashMap();
        final Collection<CommoditySoldTO> mergedComms = converter.mergeTimeSlotCommodities(
            commditiesSold.stream().map(CommoditySoldTO::toBuilder)
                .collect(Collectors.toList()),
            timeSlotsByCommType,
            CommoditySoldTO.Builder::getSpecification,
            CommoditySoldTO.Builder::getQuantity,
            CommoditySoldTO.Builder::getPeakQuantity,
            CommoditySoldTO.Builder::setQuantity,
            CommoditySoldTO.Builder::setPeakQuantity)
            .stream().map(CommoditySoldTO.Builder::build).collect(Collectors.toList());
        assertEquals(3, mergedComms.size());
        List<CommoditySoldTO> mergedComm = mergedComms.stream().filter(comm ->
            CommodityDTO.CommodityType.POOL_CPU_VALUE == comm.getSpecification().getBaseType())
            .collect(Collectors.toList());
        assertEquals(1, mergedComm.size());
        assertEquals(used, mergedComm.get(0).getQuantity(), DELTA);
        assertEquals(peak, mergedComm.get(0).getPeakQuantity(), DELTA);
        assertEquals(1, timeSlotsByCommType.size());
        final List<Double> timeSlotValues = timeSlotsByCommType.get(poolCpuCommType);
        assertNotNull(timeSlotValues);
        assertEquals(3, timeSlotValues.size());
        assertEquals(used, timeSlotValues.get(0), DELTA);
        assertEquals(used, timeSlotValues.get(1), DELTA);
        assertEquals(used, timeSlotValues.get(2), DELTA);
    }

    /**
     * Test timeslot bought commodities.
     */
    @Test
    public void testConvertFromMarketTimeSlotCommoditiesBought() {
        final float[] used = {0.5f, 0.6f, 0.65f};
        final float[] peak = {0.55f, 0.65f, 0.75f};

        final float averageUsed = (used[0] + used[1] + used[2]) / 3;
        final float averagePeak = (peak[0] + peak[1] + peak[2]) / 3;

        final float percentile = 0.7f;

        final CommodityIndex mockIndex = mock(CommodityIndex.class);
        final CommodityIndexFactory indexFactory = mock(CommodityIndexFactory.class);
        doReturn(mockIndex).when(indexFactory).newIndex();
        constructTopologyConverter(indexFactory);

        final CommodityType poolCpuCommType = CommodityType.newBuilder()
            .setType(CommodityDTO.CommodityType.POOL_CPU_VALUE).build();

        // Bought commodities
        final CommodityBoughtTO poolCpu1 = createBoughtTO(CommodityDTO.CommodityType.POOL_CPU_VALUE,
            used[0], peak[0]);
        final CommodityBoughtTO poolCpu2 = createBoughtTO(CommodityDTO.CommodityType.POOL_CPU_VALUE,
            used[1], peak[1]);
        final CommodityBoughtTO poolCpu3 = createBoughtTO(CommodityDTO.CommodityType.POOL_CPU_VALUE,
            used[2], peak[2]);
        final Collection<CommodityBoughtTO> boughtCommodities = ImmutableList.of(poolCpu1, poolCpu2, poolCpu3);

        doReturn(Optional.of(poolCpuCommType)).when(mockCommodityConverter).marketToTopologyCommodity(
            Mockito.eq(poolCpu1.getSpecification()));
        doReturn(Optional.of(poolCpuCommType)).when(mockCommodityConverter).marketToTopologyCommodity(
            Mockito.eq(poolCpu2.getSpecification()));
        doReturn(Optional.of(poolCpuCommType)).when(mockCommodityConverter).marketToTopologyCommodity(
            Mockito.eq(poolCpu3.getSpecification()));

        doReturn(true).when(mockCommodityConverter).isTimeSlotCommodity(
            Mockito.eq(poolCpu1.getSpecification()));
        doReturn(true).when(mockCommodityConverter).isTimeSlotCommodity(
            Mockito.eq(poolCpu2.getSpecification()));
        doReturn(true).when(mockCommodityConverter).isTimeSlotCommodity(
            Mockito.eq(poolCpu3.getSpecification()));

        final long businessUserId = 10L;
        final long shoppinglistId = 20L;
        final long supplierId = 30L;
        final long desktopPoolId = 40L;
        final EconomyDTOs.TraderTO businessUserTO = EconomyDTOs.TraderTO.newBuilder()
            .setOid(businessUserId)
            .setState(TraderStateTO.ACTIVE)
            .setType(EntityType.BUSINESS_USER_VALUE)
            .addShoppingLists(ShoppingListTO.newBuilder().setOid(shoppinglistId)
                .setSupplier(supplierId)
                .addAllCommoditiesBought(boughtCommodities)
                .build())
            .build();

        // For testing percentile
        final HistoricalValues historicalValues = HistoricalValues.newBuilder()
                .setPercentile(percentile)
            .build();
        final TopologyDTO.CommodityBoughtDTO originalCommodityBought = createBoughtDTO(
            CommodityDTO.CommodityType.POOL_CPU_VALUE, 0.01, 0.05, historicalValues);

        doReturn(Optional.of(originalCommodityBought)).when(mockIndex).getCommBought(
            Mockito.eq(businessUserId), Mockito.eq(supplierId),
            Mockito.eq(poolCpuCommType), Mockito.eq(0L));

        final TopologyDTO.TopologyEntityDTO originalEntityDTO = TopologyDTO.TopologyEntityDTO.newBuilder()
            .setOid(businessUserId)
            .setEntityType(EntityType.BUSINESS_USER_VALUE)
            .addCommoditiesBoughtFromProviders(CommoditiesBoughtFromProvider
                .newBuilder().setProviderId(desktopPoolId)
                .addCommodityBought(originalCommodityBought)
                .setProviderEntityType(EntityType.DESKTOP_POOL_VALUE)
                .build())
            .build();

        final Map<Long, ProjectedTopologyEntity> projectedTOs =
            converter.convertFromMarket(Collections.singletonList(businessUserTO),
                ImmutableMap.of(originalEntityDTO.getOid(), originalEntityDTO),
                PriceIndexMessage.getDefaultInstance(), reservedCapacityAnalysis,
                setUpWastedFileAnalysis());

        assertEquals(1, projectedTOs.size());
        assertTrue(projectedTOs.containsKey(businessUserId));
        final ProjectedTopologyEntity projectedTopologyEntity = projectedTOs.get(businessUserId);
        assertNotNull(projectedTopologyEntity);
        final TopologyEntityDTO topologyEntityDTO = projectedTopologyEntity.getEntity();
        assertEquals(1, topologyEntityDTO.getCommoditiesBoughtFromProvidersCount());
        final CommoditiesBoughtFromProvider commoditiesBoughtFromProvider =
            topologyEntityDTO.getCommoditiesBoughtFromProvidersList().get(0);
        assertEquals(1, commoditiesBoughtFromProvider.getCommodityBoughtCount());
        final CommodityBoughtDTO commodityBoughtDTO =
            commoditiesBoughtFromProvider.getCommodityBoughtList().get(0);
        assertTrue(commodityBoughtDTO.hasHistoricalUsed());
        assertEquals(percentile, commodityBoughtDTO.getHistoricalUsed().getPercentile(), DELTA);
        assertEquals(averageUsed, commodityBoughtDTO.getUsed(), DELTA);
        assertEquals(averagePeak, commodityBoughtDTO.getPeak(), DELTA);
        assertEquals(used.length, commodityBoughtDTO.getHistoricalUsed().getTimeSlotCount());
        assertEquals(used[0], commodityBoughtDTO.getHistoricalUsed().getTimeSlot(0), DELTA);
        assertEquals(used[1], commodityBoughtDTO.getHistoricalUsed().getTimeSlot(1), DELTA);
        assertEquals(used[2], commodityBoughtDTO.getHistoricalUsed().getTimeSlot(2), DELTA);
    }

    /**
     * Test timeslot sold commodities.
     */
    @Test
    public void testConvertFromMarketTimeSlotCommoditiesSold() {
        final float used = 0.01f;
        final float peak = 0.05f;
        final float capacity = 1.0f;
        final float percentile = 0.7f;

        final CommodityIndex mockIndex = mock(CommodityIndex.class);
        final CommodityIndexFactory indexFactory = mock(CommodityIndexFactory.class);
        doReturn(mockIndex).when(indexFactory).newIndex();
        constructTopologyConverter(indexFactory);

        final CommodityType poolCpuCommType = CommodityType.newBuilder()
            .setType(CommodityDTO.CommodityType.POOL_CPU_VALUE).build();

        // Sold commodities
        final CommoditySoldTO poolCpu1 = createSoldTO(CommodityDTO.CommodityType.POOL_CPU_VALUE,
           capacity, used, peak, true);
        final CommoditySoldTO poolCpu2 = createSoldTO(CommodityDTO.CommodityType.POOL_CPU_VALUE,
            capacity, used, peak, true);
        final CommoditySoldTO poolCpu3 = createSoldTO(CommodityDTO.CommodityType.POOL_CPU_VALUE,
            capacity, used, peak, true);

        doReturn(Optional.of(poolCpuCommType)).when(mockCommodityConverter).marketToTopologyCommodity(
            Mockito.eq(poolCpu1.getSpecification()));
        doReturn(Optional.of(poolCpuCommType)).when(mockCommodityConverter).marketToTopologyCommodity(
            Mockito.eq(poolCpu2.getSpecification()));
        doReturn(Optional.of(poolCpuCommType)).when(mockCommodityConverter).marketToTopologyCommodity(
            Mockito.eq(poolCpu3.getSpecification()));

        doReturn(true).when(mockCommodityConverter).isTimeSlotCommodity(
            Mockito.eq(poolCpu1.getSpecification()));
        doReturn(true).when(mockCommodityConverter).isTimeSlotCommodity(
            Mockito.eq(poolCpu2.getSpecification()));
        doReturn(true).when(mockCommodityConverter).isTimeSlotCommodity(
            Mockito.eq(poolCpu3.getSpecification()));

        final long shoppinglistId = 20L;
        final long supplierId = 30L;
        final long desktopPoolId = 40L;
        final EconomyDTOs.TraderTO desktopPoolTO = EconomyDTOs.TraderTO.newBuilder()
            .setOid(desktopPoolId)
            .setState(TraderStateTO.ACTIVE)
            .setType(EntityType.DESKTOP_POOL_VALUE)
            .addShoppingLists(ShoppingListTO.newBuilder().setOid(shoppinglistId)
                .setSupplier(supplierId)
                .build())
            .addAllCommoditiesSold(ImmutableList.of(poolCpu1, poolCpu2, poolCpu3))
            .build();

        // For testing percentile
        final HistoricalValues historicalValues = HistoricalValues.newBuilder()
            .setPercentile(percentile)
        .build();

        final CommoditySoldDTO originalCommoditySold = createSoldDTO(
            CommodityDTO.CommodityType.POOL_CPU_VALUE, used, peak, historicalValues);

        doReturn(Optional.of(originalCommoditySold)).when(mockIndex).getCommSold(
            Mockito.eq(desktopPoolId), Mockito.eq(poolCpuCommType));

        final TopologyDTO.TopologyEntityDTO originalEntityDTO = TopologyDTO.TopologyEntityDTO.newBuilder()
            .setOid(desktopPoolId)
            .setDisplayName("test")
            .setEntityType(EntityType.DESKTOP_POOL_VALUE)
            .addAllCommoditySoldList(ImmutableList.of(originalCommoditySold))
            .build();

        final Map<Long, ProjectedTopologyEntity> projectedTOs =
            converter.convertFromMarket(Collections.singletonList(desktopPoolTO),
                ImmutableMap.of(originalEntityDTO.getOid(), originalEntityDTO),
                PriceIndexMessage.getDefaultInstance(), reservedCapacityAnalysis,
                setUpWastedFileAnalysis());

        assertEquals(1, projectedTOs.size());
        assertTrue(projectedTOs.containsKey(desktopPoolId));
        final ProjectedTopologyEntity projectedTopologyEntity = projectedTOs.get(desktopPoolId);
        assertNotNull(projectedTopologyEntity);
        final TopologyEntityDTO topologyEntityDTO = projectedTopologyEntity.getEntity();
        assertEquals(1, topologyEntityDTO.getCommoditySoldListCount());
        final CommoditySoldDTO commoditySoldDTO =
            topologyEntityDTO.getCommoditySoldListList().get(0);
        assertTrue(commoditySoldDTO.hasHistoricalUsed());
        assertEquals(used, commoditySoldDTO.getUsed(), DELTA);
        assertEquals(peak, commoditySoldDTO.getPeak(), DELTA);
        assertEquals(3, commoditySoldDTO.getHistoricalUsed().getTimeSlotCount());
        assertEquals(used, commoditySoldDTO.getHistoricalUsed().getTimeSlot(0), DELTA);
        assertEquals(used, commoditySoldDTO.getHistoricalUsed().getTimeSlot(1), DELTA);
        assertEquals(used, commoditySoldDTO.getHistoricalUsed().getTimeSlot(2), DELTA);
    }

    private CommoditySoldTO createSoldTO(final int typeValue,
                                         final double capacity,
                                         final boolean resizable) {
        return createSoldTO(typeValue, capacity, 0, 0, resizable);
    }

    private CommoditySoldTO createSoldTO(final int typeValue,
                                         final double capacity,
                                         final double quantity,
                                         final double peakQuantity,
                                         final boolean resizable) {
        CommoditySoldTO soldTO = CommoditySoldTO.newBuilder()
            .setSpecification(CommoditySpecificationTO.newBuilder()
                .setBaseType(typeValue)
                .setType(typeValue).build())
            .setCapacity((float)capacity)
            .setQuantity((float)quantity)
            .setPeakQuantity((float)peakQuantity)
            .setSettings(CommoditySoldSettingsTO.newBuilder()
                .setResizable(resizable).build())
            .build();
        return soldTO;

    }

    private CommodityBoughtTO createBoughtTO(final int boughtTypeValue,
                                             final float quantity) {
        return createBoughtTO(boughtTypeValue, quantity, 0);
    }

    private CommodityBoughtTO createBoughtTO(final int boughtTypeValue,
             final float quantity, final float peakQuantity) {
        CommodityBoughtTO boughtTO = CommodityBoughtTO.newBuilder()
            .setSpecification(CommoditySpecificationTO.newBuilder()
                .setBaseType(boughtTypeValue)
                .setType(boughtTypeValue).build())
            .setQuantity(quantity)
            .setPeakQuantity(peakQuantity)
            .build();
        return boughtTO;
    }

    private CommodityBoughtDTO createBoughtDTO(final int commodityTypeValue,
            final double quantity, final double peakQuantity, final HistoricalValues historicalValues) {
        final TopologyDTO.CommodityBoughtDTO.Builder commodityBoughtDTO =
            CommodityBoughtDTO.newBuilder()
            .setCommodityType(
                CommodityType.newBuilder().setType(commodityTypeValue))
            .setUsed(quantity)
            .setPeak(peakQuantity);
        if (historicalValues != null) {
            commodityBoughtDTO.setHistoricalUsed(historicalValues);
        }
        return commodityBoughtDTO.build();
    }

    private CommoditySoldDTO createSoldDTO(final int commodityTypeValue,
           final double quantity, final double peakQuantity, final HistoricalValues historicalValues) {
        final TopologyDTO.CommoditySoldDTO.Builder commoditySoldDTO =
            CommoditySoldDTO.newBuilder()
                .setCommodityType(
                    CommodityType.newBuilder().setType(commodityTypeValue))
                .setUsed(quantity)
                .setPeak(peakQuantity);
        if (historicalValues != null) {
            commoditySoldDTO.setHistoricalUsed(historicalValues);
        }
        return commoditySoldDTO.build();
    }

    private TopologyDTO.TopologyEntityDTO createOriginalDTOAndMockIndex(CommodityIndex mockINdex) {
        CommodityBoughtDTO boughtDTO = CommodityBoughtDTO
                .newBuilder()
                .setCommodityType(ioType)
                .setUsed(THRUGHPUT_USED / 2)
                .build();
        final List<CommodityBoughtDTO> boughtDTOList = Lists.newArrayList(boughtDTO);

        CommoditySoldDTO soldDTO = CommoditySoldDTO.newBuilder()
                .setCommodityType(vMemType)
                .setUsed(VMEM_USAGE)
                .setCapacity(OLD_TIER_CAPACITY).build();
        CommoditySoldDTO vStorageSoldDTO = CommoditySoldDTO.newBuilder()
                .setCommodityType(vStorageType)
                .setUsed(VMEM_USAGE)
                .setIsResizeable(false)
                .setCapacity(OLD_TIER_CAPACITY).build();

        Mockito.doReturn(Optional.of(boughtDTO)).when(mockINdex)
                .getCommBought(Mockito.anyLong(), Mockito.anyLong(),
                        Mockito.anyObject(), Mockito.anyLong());

        TopologyDTO.TopologyEntityDTO originalEntityDTO = TopologyDTO.TopologyEntityDTO.newBuilder()
                .setOid(CLOUD_VM_OID)
                .setEntityType(EntityType.VIRTUAL_MACHINE_VALUE)
                .addCommoditySoldList(soldDTO)
                .addCommoditySoldList(vStorageSoldDTO)
                .addCommoditiesBoughtFromProviders(CommoditiesBoughtFromProvider
                        .newBuilder().setProviderId(PM_OID)
                        .addAllCommodityBought(boughtDTOList)
                        .setProviderEntityType(EntityType.COMPUTE_TIER_VALUE)
                        .build())
                .build();
        Mockito.doReturn(Optional.of(soldDTO)).when(mockINdex)
                .getCommSold(anyLong(), Mockito.anyObject());
        Mockito.doReturn(Optional.of(vStorageSoldDTO)).when(mockINdex)
                .getCommSold(CLOUD_VM_OID, vStorageType);

        return originalEntityDTO;
    }

    private TopologyEntityDTO createEntityDTO(final long entityOid,
                                              final int entityTypeValue,
                                              final List<Integer> soldCommodityTypeValues) {

        Builder entityDTO = TopologyEntityDTO.newBuilder()
                .setOid(entityOid)
                .setEntityType(entityTypeValue);
        for (int type: soldCommodityTypeValues) {
            boolean resizable = true;
            if (type == CommodityDTO.CommodityType.VSTORAGE_VALUE) {
                resizable = false;
            }
            entityDTO
                .addCommoditySoldList(CommoditySoldDTO.newBuilder()
                        .setIsResizeable(resizable)
                        .setCommodityType(
                                CommodityType.newBuilder()
                                        .setType(type).build()));
        }
        return entityDTO.build();
    }


    private void verifyTOtoDTOConversions(Map<Long, ProjectedTopologyEntity> projectedTOs,
                                          List<Integer> types, boolean resizable) {
        Assert.assertEquals(1, projectedTOs.size());
        ProjectedTopologyEntity projectedTopologyEntity =
                projectedTOs.entrySet().iterator().next().getValue();
        Assert.assertNotNull(projectedTopologyEntity.getEntity());
        final List<CommoditySoldDTO> projectedSoldList =
                projectedTopologyEntity.getEntity().getCommoditySoldListList();
        Assert.assertNotNull(projectedSoldList);

        for (int type: types) {
            final Optional<CommoditySoldDTO> projectedSoldDTO =
                    projectedTopologyEntity.getEntity().getCommoditySoldListList().stream()
                            .filter(e -> e.getCommodityType().getType() == type)
                            .findFirst();
            projectedTopologyEntity.getEntity().getCommoditySoldList(0);
            Assert.assertTrue(projectedSoldDTO.isPresent());
            // Test if returned sold capacity is the new provider (tier capacity)
            double newCapacity = OLD_TIER_CAPACITY;
            if (resizable) {
                newCapacity = OLD_TIER_CAPACITY * 2;
            }
            Assert.assertEquals(newCapacity, projectedSoldDTO.get().getCapacity(), DELTA);
        }

        final List<CommoditiesBoughtFromProvider> boughtProvList =
                projectedTopologyEntity.getEntity().getCommoditiesBoughtFromProvidersList();
        Assert.assertNotNull(boughtProvList);
        Assert.assertEquals(1, boughtProvList.size());
        final CommoditiesBoughtFromProvider boughtList = boughtProvList.get(0);
        Assert.assertNotNull(boughtList);
        Assert.assertNotNull(boughtList.getCommodityBoughtList());
        Assert.assertEquals(1, boughtList.getCommodityBoughtList().size());
        CommodityBoughtDTO actualBought = boughtList.getCommodityBoughtList().get(0);
        // Test if returned bought throughput usage is the original bought commodity usage
        Assert.assertEquals(THRUGHPUT_USED / 2f, actualBought.getUsed(), DELTA);
    }

}<|MERGE_RESOLUTION|>--- conflicted
+++ resolved
@@ -767,23 +767,13 @@
 
         // Act
         Map<Long, TopologyDTO.ProjectedTopologyEntity> entity = converter.convertFromMarket(
-<<<<<<< HEAD
             // the traders in the market
             Lists.newArrayList(pmTrader, vmTrader),
             // map back to original TopologyEntityDTOs
             ImmutableMap.of(expectedEntity.getOid(), expectedEntity,
                 expectedEntity2.getOid(), expectedEntity2),
-            PriceIndexMessage.getDefaultInstance(), mockCCD, reservedCapacityAnalysis,
+            PriceIndexMessage.getDefaultInstance(), reservedCapacityAnalysis,
             setUpWastedFileAnalysis());
-=======
-                // the traders in the market
-                Lists.newArrayList(pmTrader, vmTrader, clonePM),
-                // map back to original TopologyEntityDTOs
-                ImmutableMap.of(expectedEntity.getOid(), expectedEntity,
-                        expectedEntity2.getOid(), expectedEntity2),
-                PriceIndexMessage.getDefaultInstance(), reservedCapacityAnalysis,
-                setUpWastedFileAnalysis());
->>>>>>> d1d5e0cf
 
         // Assert two entities returned - they will be in the original order - VM and PM
         assertEquals(2L, entity.size());
