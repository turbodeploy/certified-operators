package com.vmturbo.market.topology.conversions;

import static com.vmturbo.platform.common.dto.CommonDTO.EntityDTO.EntityType.BUSINESS_ENTITY_VALUE;
import static junit.framework.TestCase.assertTrue;
import static org.hamcrest.MatcherAssert.assertThat;
import static org.hamcrest.Matchers.is;
import static org.hamcrest.Matchers.isIn;
import static org.hamcrest.collection.IsIterableContainingInOrder.contains;
import static org.junit.Assert.assertEquals;
import static org.junit.Assert.assertNotNull;
import static org.mockito.Matchers.any;
import static org.mockito.Matchers.anyLong;
import static org.mockito.Matchers.longThat;
import static org.mockito.Mockito.doReturn;
import static org.mockito.Mockito.mock;
import static org.mockito.Mockito.when;

import java.io.IOException;
import java.io.InputStreamReader;
import java.lang.reflect.Field;
import java.net.URL;
import java.util.Collection;
import java.util.Collections;
import java.util.HashMap;
import java.util.List;
import java.util.Map;
import java.util.Optional;
import java.util.Set;
import java.util.stream.Collectors;

import com.google.common.collect.ImmutableList;
import com.google.common.collect.ImmutableMap;
import com.google.common.collect.Lists;
import com.google.common.collect.Maps;
import com.google.protobuf.util.JsonFormat;

import org.junit.Assert;
import org.junit.Before;
import org.junit.Test;
import org.mockito.Mockito;

import com.vmturbo.common.protobuf.action.ActionDTO.Action;
import com.vmturbo.common.protobuf.common.EnvironmentTypeEnum.EnvironmentType;
import com.vmturbo.common.protobuf.topology.TopologyDTO;
import com.vmturbo.common.protobuf.topology.TopologyDTO.CommodityBoughtDTO;
import com.vmturbo.common.protobuf.topology.TopologyDTO.CommoditySoldDTO;
import com.vmturbo.common.protobuf.topology.TopologyDTO.CommodityType;
import com.vmturbo.common.protobuf.topology.TopologyDTO.EntityState;
import com.vmturbo.common.protobuf.topology.TopologyDTO.HistoricalValues;
import com.vmturbo.common.protobuf.topology.TopologyDTO.PerTargetEntityInformation;
import com.vmturbo.common.protobuf.topology.TopologyDTO.ProjectedTopologyEntity;
import com.vmturbo.common.protobuf.topology.TopologyDTO.TopologyEntityDTO;
import com.vmturbo.common.protobuf.topology.TopologyDTO.TopologyEntityDTO.AnalysisSettings;
import com.vmturbo.common.protobuf.topology.TopologyDTO.TopologyEntityDTO.Builder;
import com.vmturbo.common.protobuf.topology.TopologyDTO.TopologyEntityDTO.CommoditiesBoughtFromProvider;
import com.vmturbo.common.protobuf.topology.TopologyDTO.TopologyEntityDTO.ConnectedEntity;
import com.vmturbo.common.protobuf.topology.TopologyDTO.TopologyEntityDTO.ConnectedEntity.ConnectionType;
import com.vmturbo.common.protobuf.topology.TopologyDTO.TopologyEntityDTO.DiscoveryOrigin;
import com.vmturbo.common.protobuf.topology.TopologyDTO.TopologyEntityDTO.Origin;
import com.vmturbo.common.protobuf.topology.TopologyDTO.TopologyInfo;
import com.vmturbo.common.protobuf.topology.TopologyDTO.TopologyType;
import com.vmturbo.common.protobuf.topology.TopologyDTO.TypeSpecificInfo;
import com.vmturbo.common.protobuf.topology.TopologyDTO.TypeSpecificInfo.VirtualMachineInfo;
import com.vmturbo.commons.Units;
import com.vmturbo.commons.analysis.NumericIDAllocator;
import com.vmturbo.commons.idgen.IdentityGenerator;
import com.vmturbo.cost.calculation.integration.CloudCostDataProvider.CloudCostData;
import com.vmturbo.cost.calculation.integration.CloudTopology;
import com.vmturbo.cost.calculation.topology.TopologyEntityCloudTopology;
import com.vmturbo.market.runner.MarketMode;
import com.vmturbo.market.runner.ReservedCapacityAnalysis;
import com.vmturbo.market.runner.WastedFilesAnalysis;
import com.vmturbo.market.runner.cost.MarketPriceTable;
import com.vmturbo.market.topology.MarketTier;
import com.vmturbo.market.topology.OnDemandMarketTier;
import com.vmturbo.market.topology.conversions.CommodityIndex.CommodityIndexFactory;
import com.vmturbo.market.topology.conversions.ConsistentScalingHelper.ConsistentScalingHelperFactory;
import com.vmturbo.market.topology.conversions.TierExcluder.TierExcluderFactory;
import com.vmturbo.platform.analysis.protobuf.ActionDTOs.ActionTO;
import com.vmturbo.platform.analysis.protobuf.ActionDTOs.ProvisionByDemandTO;
import com.vmturbo.platform.analysis.protobuf.CommodityDTOs;
import com.vmturbo.platform.analysis.protobuf.CommodityDTOs.CommodityBoughtTO;
import com.vmturbo.platform.analysis.protobuf.CommodityDTOs.CommoditySoldSettingsTO;
import com.vmturbo.platform.analysis.protobuf.CommodityDTOs.CommoditySoldTO;
import com.vmturbo.platform.analysis.protobuf.CommodityDTOs.CommoditySpecificationTO;
import com.vmturbo.platform.analysis.protobuf.EconomyDTOs;
import com.vmturbo.platform.analysis.protobuf.EconomyDTOs.ShoppingListTO;
import com.vmturbo.platform.analysis.protobuf.EconomyDTOs.TraderStateTO;
import com.vmturbo.platform.analysis.protobuf.EconomyDTOs.TraderTO;
import com.vmturbo.platform.analysis.protobuf.PriceIndexDTOs.PriceIndexMessage;
import com.vmturbo.platform.common.dto.CommonDTO.CommodityDTO;
import com.vmturbo.platform.common.dto.CommonDTO.EntityDTO.EntityType;


/**
 * Unit tests for {@link TopologyConverter}.
 */
public class TopologyConverterFromMarketTest {

    private static final long PM_OID = 10000L;
    private static final long VM_OID = 10001L;
    private static final long DS_OID = 20000L;
    private static final long DA_OID = 30000L;
    private static final long SC_OID = 40000L;
    private static final long VOLUME_ID = 10L;
    private static final Float SCALING_FACTOR = 1.5F;
    private static final Float RAW_PM_USED = 0.5F;
    private static final Float RAW_VM_USED = 0.2177F;
    private static final Float RAW_PM_CAPACITY = 2.0F;
    private static final Float MARKET_PM_USED = RAW_PM_USED * SCALING_FACTOR;
    private static final Float MARKET_VM_USED = RAW_VM_USED * SCALING_FACTOR;
    private static final Float MARKET_PM_CAPACITY = RAW_PM_CAPACITY * SCALING_FACTOR;
    private static final long CLOUD_VM_OID = 1;
    private static final long CLOUD_NEW_COMPUTE_TIER_OID = 111;
    private static final long CLOUD_COMPUTE_TIER_OID = 222;
    private static final double OLD_TIER_CAPACITY = 50;
    private static final double DELTA = 0.001d;
    private static final float THRUGHPUT_USED = 30;
    private static final double VMEM_USAGE = 10;

    private final MarketPriceTable marketPriceTable = mock(MarketPriceTable.class);
    private final CommodityConverter mockCommodityConverter = mock(CommodityConverter.class);
    private final CloudCostData mockCCD = mock(CloudCostData.class);
    private TopologyConverter converter;

    private final ReservedCapacityAnalysis reservedCapacityAnalysis =
                    new ReservedCapacityAnalysis(Collections.emptyMap());

    CommodityType ioType = CommodityType.newBuilder()
            .setType(CommodityDTO.CommodityType.IO_THROUGHPUT_VALUE).build();

    CommodityType vMemType = CommodityType.newBuilder()
            .setType(CommodityDTO.CommodityType.VMEM_VALUE).build();

    CommodityType vStorageType = CommodityType.newBuilder()
            .setType(CommodityDTO.CommodityType.VSTORAGE_VALUE).build();

    TopologyEntityDTO region1 = TopologyEntityDTO.newBuilder()
            .setEntityType(EntityType.REGION_VALUE).setOid(1).build();

    private static final TopologyInfo REALTIME_TOPOLOGY_INFO =
            TopologyInfo.newBuilder().setTopologyType(TopologyType.REALTIME).build();

    private CommodityType topologyCommodity1;
    private CommodityType topologyCommodity2;

    private static final NumericIDAllocator ID_ALLOCATOR = new NumericIDAllocator();
    private TierExcluderFactory tierExcluderFactory = mock(TierExcluderFactory.class);
    private ConsistentScalingHelperFactory consistentScalingHelperFactory =
            mock(ConsistentScalingHelperFactory.class);

    private static final int BICLIQUE_TYPE_ID = ID_ALLOCATOR.allocate("BICLIQUE");
    private static final int CPU_TYPE_ID = ID_ALLOCATOR.allocate("CPU");
    private static final int ST_AMT_TYPE_ID = ID_ALLOCATOR.allocate("StorageAmount");
    private static final int DSPM_TYPE_ID = ID_ALLOCATOR.allocate("DSPM");
    private CloudTopology<TopologyEntityDTO> cloudTopology =
            mock(TopologyEntityCloudTopology.class);

    @Before
    public void setup() {
        IdentityGenerator.initPrefix(0);
        // The commodity types in topologyCommodity
        // map to the base type in economy commodity.
        topologyCommodity1 = CommodityType.newBuilder().setType(CPU_TYPE_ID).setKey("blah").build();
        topologyCommodity2 =
                CommodityType.newBuilder().setType(DSPM_TYPE_ID).setKey("blahblah").build();
        when(tierExcluderFactory.newExcluder(any(), any(), any())).thenReturn(mock(TierExcluder.class));
        ConsistentScalingHelper consistentScalingHelper = mock(ConsistentScalingHelper.class);
        when(consistentScalingHelper.getScalingGroupId(any())).thenReturn(Optional.empty());
        when(consistentScalingHelper.getScalingGroupUsage(any())).thenReturn(Optional.empty());
        when(consistentScalingHelperFactory.newConsistentScalingHelper(any(), any()))
            .thenReturn(consistentScalingHelper);
        constructTopologyConverter();
    }

    /**
     * Construct default TopologyConverter.
     */
    private void constructTopologyConverter() {
        constructTopologyConverter(CommodityIndex.newFactory());
    }

    /**
     * Construct TopologyConverter wit provided {@link CommodityIndexFactory}.
     *
     * @param commodityIndexFactory Commodity index factory
     */
    private void constructTopologyConverter(final CommodityIndexFactory commodityIndexFactory) {
        converter = Mockito.spy(new TopologyConverter(
            REALTIME_TOPOLOGY_INFO,
            false,
            MarketAnalysisUtils.QUOTE_FACTOR,
            MarketMode.M2Only,
            MarketAnalysisUtils.LIVE_MARKET_MOVE_COST_FACTOR,
            marketPriceTable,
            mockCommodityConverter,
            mockCCD,
            commodityIndexFactory,
            tierExcluderFactory,
            consistentScalingHelperFactory, cloudTopology));
    }

    /**
     * Load a json file into a DTO.
     * @param fileName the name of the file to load
     * @return The entity DTO represented by the file
     * @throws IOException when the file is not found
     */
    static TopologyDTO.TopologyEntityDTO messageFromJsonFile(String fileName)
            throws IOException {
        URL fileUrl = TopologyConverterFromMarketTest.class.getClassLoader().getResources(fileName)
                .nextElement();
        TopologyDTO.TopologyEntityDTO.Builder builder = TopologyDTO.TopologyEntityDTO.newBuilder();
        JsonFormat.parser().merge(new InputStreamReader(fileUrl.openStream()), builder);
        return builder.build();
    }

    /**
     * Test conversion from {@link TraderTO} to {@link TopologyDTO} with biclique
     * commodity.
     *
     * @throws Exception not supposed to happen in this test
     */
    @Test
    public void testTraderWithBicliqueCommodityConversion() throws Exception {
        final TopologyDTO.CommoditySoldDTO topologyDSPMSold = TopologyDTO.CommoditySoldDTO
                .newBuilder()
                .setCommodityType(CommodityType.newBuilder()
                        .setType(CommodityDTO.CommodityType.DSPM_ACCESS_VALUE)
                        .build())
                .build();
        final TopologyDTO.CommoditySoldDTO topologyCPUSold = TopologyDTO.CommoditySoldDTO
                .newBuilder()
                .setCommodityType(CommodityType.newBuilder()
                        .setType(CommodityDTO.CommodityType.CPU_VALUE).build())
                .build();
        final List<CommodityBoughtDTO> topologyDSPMBought = Lists.newArrayList(CommodityBoughtDTO
                .newBuilder()
                .setCommodityType(CommodityType.newBuilder()
                        .setType(CommodityDTO.CommodityType.DSPM_ACCESS_VALUE))
                .build());

        final List<CommodityBoughtDTO> topologyCPUBought =
                Lists.newArrayList(CommodityBoughtDTO.newBuilder()
                        .setCommodityType(CommodityType.newBuilder().setType(
                                CommodityDTO.CommodityType.CPU_VALUE))
                        .build());

        Map<Long, ShoppingListInfo> shoppingListMap = new HashMap<>();
        shoppingListMap.put(VM_OID, new ShoppingListInfo(DSPM_TYPE_ID, DS_OID, PM_OID, null,
                EntityType.PHYSICAL_MACHINE_VALUE, topologyDSPMBought));
        Field shoppingListInfos =
                TopologyConverter.class.getDeclaredField("shoppingListOidToInfos");
        shoppingListInfos.setAccessible(true);
        shoppingListInfos.set(converter, shoppingListMap);
        shoppingListInfos.setAccessible(true);
        shoppingListInfos.set(converter, shoppingListMap);

        final CommodityDTOs.CommoditySoldTO economyCPUSold = CommodityDTOs.CommoditySoldTO
                .newBuilder()
                .setSpecification(CommoditySpecificationTO.newBuilder()
                        .setBaseType(DSPM_TYPE_ID).setType(CPU_TYPE_ID).build())
                .build();
        final CommodityDTOs.CommoditySoldTO economyDSPMSold =
                CommodityDTOs.CommoditySoldTO.newBuilder()
                        .setSpecification(CommoditySpecificationTO.newBuilder()
                                .setBaseType(BICLIQUE_TYPE_ID)
                                .setType(DSPM_TYPE_ID).build())
                        .build();
        Mockito.doReturn(Optional.of(topologyCPUSold.getCommodityType()))
                .when(mockCommodityConverter)
                .marketToTopologyCommodity(Mockito.eq(economyCPUSold.getSpecification()));
        Mockito.doReturn(Optional.empty()).when(mockCommodityConverter)
                .marketToTopologyCommodity(Mockito.eq(economyDSPMSold.getSpecification()));
        // create a topology entity DTO with DSPM sold
        TopologyDTO.TopologyEntityDTO expectedEntity = TopologyDTO.TopologyEntityDTO.newBuilder()
                .setEntityType(EntityType.VIRTUAL_MACHINE_VALUE).setOid(PM_OID)
                .addCommoditySoldList(topologyDSPMSold)
                .addCommoditiesBoughtFromProviders(CommoditiesBoughtFromProvider
                        .newBuilder().setProviderId(PM_OID)
                        .addAllCommodityBought(topologyCPUBought)
                        .setProviderEntityType(EntityType.PHYSICAL_MACHINE_VALUE))
                .putEntityPropertyMap("dummy", "dummy").build();
        // create a topology entity DTO with DSPM bought
        TopologyDTO.TopologyEntityDTO expectedEntity2 = TopologyDTO.TopologyEntityDTO.newBuilder()
                .setOid(DS_OID).setEntityType(BUSINESS_ENTITY_VALUE)
                .addCommoditySoldList(topologyCPUSold)
                .addCommoditiesBoughtFromProviders(CommoditiesBoughtFromProvider
                        .newBuilder().addAllCommodityBought(topologyDSPMBought))
                .putEntityPropertyMap("dummy", "dummy").build();
        // create trader DTO corresponds to originalEntity
        EconomyDTOs.TraderTO trader = EconomyDTOs.TraderTO.newBuilder().setOid(PM_OID)
                .addCommoditiesSold(economyDSPMSold)
                .addShoppingLists(ShoppingListTO.newBuilder().setOid(VM_OID)
                        .addCommoditiesBought(CommodityBoughtTO.newBuilder()
                                .setSpecification(CommoditySpecificationTO
                                        .newBuilder()
                                        .setBaseType(DSPM_TYPE_ID)
                                        .setType(CPU_TYPE_ID)
                                        .build())
                                .build())
                        .build())
                .build();
        when(mockCCD.getRiCoverageForEntity(anyLong())).thenReturn(Optional.empty());

        Map<Long, TopologyDTO.ProjectedTopologyEntity> entity = converter.convertFromMarket(
                Collections.singletonList(trader),
                ImmutableMap.of(expectedEntity.getOid(), expectedEntity,
                        expectedEntity2.getOid(), expectedEntity2),
                PriceIndexMessage.getDefaultInstance(), mockCCD, reservedCapacityAnalysis,
                setUpWastedFileAnalysis());
        assertEquals(1L, entity.size());
        assertThat(entity.get(PM_OID).getEntity().getCommoditySoldListList(),
                contains(expectedEntity.getCommoditySoldListList().toArray()));

        assertThat(entity.get(PM_OID).getEntity().getCommoditiesBoughtFromProvidersCount(), is(1));
        assertThat(entity.get(PM_OID).getEntity().getCommoditiesBoughtFromProviders(0)
                .getProviderEntityType(), is(EntityType.PHYSICAL_MACHINE_VALUE));
    }

    /**
     * Test conversion from {@link TraderTO} to {@link TopologyDTO} when entity is VM and state is
     * SUSPEND. It's to ensure after conversion, the VM entity state is still SUSPEND.
     * Entity (SUSPEND) -> TRADER (IDLE) -> TRADER (ACTIVE) -> Entity (SUSPEND)
     *
     * @throws Exception not supposed to happen in this test
     */
    @Test
    public void testVMTraderToEntityConversion() throws Exception {
        when(mockCCD.getExistingRiBought()).thenReturn(Collections.emptyList());
        final TopologyDTO.CommoditySoldDTO topologyDSPMSold = TopologyDTO.CommoditySoldDTO
                .newBuilder()
                .setCommodityType(CommodityType.newBuilder()
                        .setType(CommodityDTO.CommodityType.DSPM_ACCESS_VALUE)
                        .build())
                .build();
        final TopologyDTO.CommoditySoldDTO topologyCPUSold = TopologyDTO.CommoditySoldDTO
                .newBuilder()
                .setCommodityType(CommodityType.newBuilder()
                        .setType(CommodityDTO.CommodityType.CPU_VALUE).build())
                .build();
        final List<CommodityBoughtDTO> topologyDSPMBought = Lists.newArrayList(CommodityBoughtDTO
                .newBuilder()
                .setCommodityType(CommodityType.newBuilder()
                        .setType(CommodityDTO.CommodityType.DSPM_ACCESS_VALUE))
                .build());

        CommodityType cpuCommType = CommodityType.newBuilder()
                .setType(CommodityDTO.CommodityType.CPU_VALUE).build();

        final List<CommodityBoughtDTO> topologyCPUBought = Lists.newArrayList(
                CommodityBoughtDTO.newBuilder().setCommodityType(cpuCommType).build());

        Map<Long, ShoppingListInfo> shoppingListMap = new HashMap<>();
        shoppingListMap.put(VM_OID, new ShoppingListInfo(2, DS_OID, PM_OID, null,
                EntityType.PHYSICAL_MACHINE_VALUE, topologyDSPMBought));
        Field shoppingListInfos =
                TopologyConverter.class.getDeclaredField("shoppingListOidToInfos");
        shoppingListInfos.setAccessible(true);
        shoppingListInfos.set(converter, shoppingListMap);

        CommoditySpecificationTO cpuCommSpecTO = CommoditySpecificationTO.newBuilder()
                .setBaseType(BICLIQUE_TYPE_ID).setType(CPU_TYPE_ID).build();

        final CommodityDTOs.CommoditySoldTO economyDSPMSold =
                CommodityDTOs.CommoditySoldTO.newBuilder()
                        .setSpecification(CommoditySpecificationTO.newBuilder()
                                .setBaseType(BICLIQUE_TYPE_ID)
                                .setType(DSPM_TYPE_ID).build())
                        .build();
        Mockito.doReturn(Optional.of(topologyCPUSold.getCommodityType()))
                .when(mockCommodityConverter)
                .marketToTopologyCommodity(Mockito.eq(CommoditySpecificationTO.newBuilder()
                        .setBaseType(DSPM_TYPE_ID).setType(CPU_TYPE_ID).build()));
        Mockito.doReturn(Optional.empty()).when(mockCommodityConverter)
                .marketToTopologyCommodity(Mockito.eq(CommoditySpecificationTO.newBuilder()
                        .setBaseType(BICLIQUE_TYPE_ID).setType(DSPM_TYPE_ID)
                        .build()));
        Mockito.doReturn(ImmutableList.of(cpuCommSpecTO)).when(mockCommodityConverter)
                .commoditySpecification(cpuCommType, 1);
        // create a topology entity DTO with DSPM sold
        TopologyDTO.TopologyEntityDTO expectedEntity = TopologyDTO.TopologyEntityDTO.newBuilder()
                .setEntityType(EntityType.VIRTUAL_MACHINE_VALUE).setOid(PM_OID)
                .setEntityState(EntityState.SUSPENDED)
                .addCommoditySoldList(topologyDSPMSold)
                .addCommoditiesBoughtFromProviders(CommoditiesBoughtFromProvider
                        .newBuilder().setProviderId(PM_OID)
                        .addAllCommodityBought(topologyCPUBought)
                        .setProviderEntityType(EntityType.PHYSICAL_MACHINE_VALUE))
                .putEntityPropertyMap("dummy", "dummy").build();

        final long entityId = PM_OID;
        final TopologyEntityDTO entityDTO = TopologyEntityDTO.newBuilder().setEntityType(1)
                .setOid(entityId)
                .setAnalysisSettings(
                        AnalysisSettings.newBuilder().setControllable(true).build())
                .addCommoditySoldList(CommoditySoldDTO.newBuilder()
                        .setCommodityType(topologyCommodity1))
                .addCommoditySoldList(CommoditySoldDTO.newBuilder()
                        .setCommodityType(topologyCommodity2))
                .build();
        when(mockCCD.getRiCoverageForEntity(10000L)).thenReturn(Optional.empty());

        Field entityOidToDto = TopologyConverter.class.getDeclaredField("entityOidToDto");
        Map<Long, TopologyEntityDTO> map = new HashMap<>();
        map.put(entityId, entityDTO);
        entityOidToDto.setAccessible(true);
        entityOidToDto.set(converter, map);
        converter.convertToMarket(ImmutableMap.of(entityDTO.getOid(), entityDTO));

        // create trader DTO corresponds to originalEntity
        EconomyDTOs.TraderTO trader = EconomyDTOs.TraderTO.newBuilder().setOid(10000L)
                .addCommoditiesSold(economyDSPMSold).setState(TraderStateTO.ACTIVE)
                .setType(EntityType.VIRTUAL_MACHINE_VALUE)
                .addShoppingLists(ShoppingListTO.newBuilder().setOid(10001L)
                        .addCommoditiesBought(CommodityBoughtTO.newBuilder()
                                .setSpecification(CommoditySpecificationTO
                                        .newBuilder()
                                        .setBaseType(DSPM_TYPE_ID)
                                        .setType(CPU_TYPE_ID)
                                        .build())
                                .build())
                        .build())
                .build();

        Map<Long, TopologyDTO.ProjectedTopologyEntity> entity = converter.convertFromMarket(
                Collections.singletonList(trader),
                ImmutableMap.of(expectedEntity.getOid(), expectedEntity),
                PriceIndexMessage.getDefaultInstance(), mockCCD, reservedCapacityAnalysis,
                setUpWastedFileAnalysis());
        assertEquals(1L, entity.size());
        // Ensure the entity is having SUSPENDED state.
        assertThat(entity.get(trader.getOid()).getEntity().getEntityState(),
                is(EntityState.SUSPENDED));
    }

    /**
     * Test conversion from {@link TraderTO} to {@link TopologyDTO} for multiple entities
     * where some of them are original entities and some are clones.
     * A clone of datastore is created as copy of original and a clone of DiskArray
     * is created as a larger sized copy of original DiskArray.
     * <p>
     * All the traders are sent to convert to topology entities and we assert to check
     * if conversion was successful. Assert conversion from ActionTO to ActionDTO as well.
     * </p>
     * @throws Exception not supposed to happen in this test
     */
    @Test
    public void testProvByDemandTraderToEntityConversion() throws Exception {
        when(mockCCD.getExistingRiBought()).thenReturn(Collections.emptyList());
        // Commodities to use for the topology of test
        double stAmtCapacity = 1024000d;
        double stAmtBought = 102400d;
        float stAmoutScaledCapacity = 3072000f;
        double originalStorageAmtUsed = 4096d;
        final TopologyDTO.CommoditySoldDTO topologyStAmtSold = TopologyDTO.CommoditySoldDTO
                .newBuilder()
                .setCommodityType(CommodityType.newBuilder()
                        .setType(CommodityDTO.CommodityType.STORAGE_AMOUNT_VALUE)
                        .build())
                .setCapacity(stAmtCapacity)
                .setUsed(originalStorageAmtUsed)
                .build();
        final List<CommodityBoughtDTO> topologyStAmtBought = Lists.newArrayList(CommodityBoughtDTO
                .newBuilder()
                .setCommodityType(CommodityType.newBuilder()
                        .setType(CommodityDTO.CommodityType.STORAGE_AMOUNT_VALUE))
                .setUsed(stAmtBought).build());

        // 1. Create a topoDTO in origTopoDTOs for a DiskArray
        TopologyDTO.TopologyEntityDTO daTopo = TopologyDTO.TopologyEntityDTO.newBuilder()
                .setEntityType(EntityType.DISK_ARRAY_VALUE).setOid(DA_OID)
                .setEntityState(EntityState.POWERED_ON)
                .addCommoditySoldList(topologyStAmtSold)
                .addCommoditiesBoughtFromProviders(CommoditiesBoughtFromProvider
                        .newBuilder().setProviderId(SC_OID)
                        .addAllCommodityBought(topologyStAmtBought)
                        .setProviderEntityType(EntityType.STORAGE_CONTROLLER_VALUE))
                .putEntityPropertyMap("dummy", "dummy").build();
        // 2. Create a topoDTO in origTopoDTOs for a Datastore (storage)
        TopologyDTO.TopologyEntityDTO dsTopo = TopologyDTO.TopologyEntityDTO.newBuilder()
                .setEntityType(EntityType.STORAGE_VALUE).setOid(DS_OID)
                .setEntityState(EntityState.POWERED_ON)
                .addCommoditySoldList(topologyStAmtSold)
                .addCommoditiesBoughtFromProviders(CommoditiesBoughtFromProvider
                        .newBuilder().setProviderId(DA_OID)
                        .addAllCommodityBought(topologyStAmtBought)
                        .setProviderEntityType(EntityType.DISK_ARRAY_VALUE))
                .putEntityPropertyMap("dummy", "dummy").build();

        // Fill in the original topo dto map
        Map<Long, TopologyEntityDTO> origTopoMap =
                ImmutableMap.of(dsTopo.getOid(), dsTopo, daTopo.getOid(), daTopo);

        // 3. Create Trader that is copy of Storage TopoDTO from step 2
        CommoditySpecificationTO stAmtCommSpecTO = CommoditySpecificationTO.newBuilder()
                .setBaseType(ST_AMT_TYPE_ID).setType(ST_AMT_TYPE_ID).build();
        final CommodityDTOs.CommoditySoldTO economyStAmtSold = CommodityDTOs.CommoditySoldTO
                .newBuilder()
                .setSpecification(stAmtCommSpecTO)
                .setQuantity((float)originalStorageAmtUsed)
                .build();

        final CommodityDTOs.CommoditySoldTO economyStAmtBiggerSold =
                CommodityDTOs.CommoditySoldTO.newBuilder().setSpecification(stAmtCommSpecTO)
                        .setCapacity(stAmoutScaledCapacity)
                        .build();

        final CommodityDTOs.CommodityBoughtTO economyStAmtBought =
                CommodityBoughtTO.newBuilder().setSpecification(stAmtCommSpecTO).build();

        EconomyDTOs.TraderTO traderDS = EconomyDTOs.TraderTO.newBuilder().setOid(DS_OID)
                .addCommoditiesSold(economyStAmtSold).setState(TraderStateTO.ACTIVE)
                .setType(EntityType.STORAGE_VALUE)
                .addShoppingLists(ShoppingListTO.newBuilder().setOid(DS_OID + 1L)
                        .setSupplier(DA_OID)
                        .addCommoditiesBought(economyStAmtBought).build())
                .build();
        EconomyDTOs.TraderTO traderDA = EconomyDTOs.TraderTO.newBuilder().setOid(DA_OID)
                .addCommoditiesSold(economyStAmtSold).setState(TraderStateTO.ACTIVE)
                .setType(EntityType.DISK_ARRAY_VALUE)
                .addShoppingLists(ShoppingListTO.newBuilder().setOid(DA_OID + 1L)
                        .setSupplier(SC_OID)
                        .addCommoditiesBought(economyStAmtBought).build())
                .build();
        // 4. Create a trader DS that is a clone of original trader (provisionBySupply)
        EconomyDTOs.TraderTO traderDSClone = EconomyDTOs.TraderTO.newBuilder().setOid(DS_OID + 100L)
                .addCommoditiesSold(economyStAmtSold).setState(TraderStateTO.ACTIVE)
                .setType(EntityType.STORAGE_VALUE).setCloneOf(DS_OID)
                .addShoppingLists(ShoppingListTO.newBuilder().setOid(-DS_OID)
                        .setSupplier(DA_OID + 100L)
                        .addCommoditiesBought(economyStAmtBought).build())
                .build();
        // 5. Create Trader that is bigger copy of original DiskArray from step 1
        EconomyDTOs.TraderTO traderDAClone = EconomyDTOs.TraderTO.newBuilder().setOid(DA_OID + 100L)
                .addCommoditiesSold(economyStAmtBiggerSold).setState(TraderStateTO.ACTIVE)
                .setType(EntityType.DISK_ARRAY_VALUE).setCloneOf(DA_OID)
                .addShoppingLists(ShoppingListTO.newBuilder().setOid(-DA_OID)
                        .setSupplier(SC_OID)
                        .addCommoditiesBought(economyStAmtBought).build())
                .build();
        // mock the commodity converter value
        Mockito.doReturn(Optional.of(topologyStAmtSold.getCommodityType()))
                .when(mockCommodityConverter).marketToTopologyCommodity(
                Mockito.eq(economyStAmtSold.getSpecification()));

        // Set wasted file for DS
        WastedFilesAnalysis wastedFilesAnalysisMock = mock(WastedFilesAnalysis.class);
        // Set up mock for any call other than DS
        when(wastedFilesAnalysisMock.getStorageAmountReleasedForOid(anyLong()))
                .thenReturn(Optional.empty());
        // Set up mock for DS
        Optional<Long> wastedFileSizeInKB = Optional.of(2048L);
        when(wastedFilesAnalysisMock.getStorageAmountReleasedForOid(DS_OID)).thenReturn(wastedFileSizeInKB);

        // 5. Call TC.convertFromMarket
        List<TraderTO> traderTOs =
                Lists.newArrayList(traderDS, traderDA, traderDSClone, traderDAClone);
        Map<Long, TopologyDTO.ProjectedTopologyEntity> projectedTopo = converter.convertFromMarket(
                traderTOs, origTopoMap, PriceIndexMessage.getDefaultInstance(), mockCCD,
                reservedCapacityAnalysis, wastedFilesAnalysisMock);
        // 6. Assert shoppingListInfo map
        assertNotNull(converter.getShoppingListOidToInfos().get(-DA_OID));
        assertNotNull(projectedTopo.get(DA_OID + 100L));

        // Call interpret
        // Create ActionTO for provision by demand
        ActionTO provByDemandTO = ActionTO.newBuilder().setImportance(0).setIsNotExecutable(false)
                .setProvisionByDemand(ProvisionByDemandTO.newBuilder()
                        .setModelBuyer(-DS_OID).setModelSeller(DA_OID)
                        .setProvisionedSeller(DA_OID + 100L).build())
                .build();
        Optional<Action> provByDemandOptional =
                converter.interpretAction(provByDemandTO, projectedTopo, null, null, null);
        assertNotNull(provByDemandOptional.get());

        //assert for wasted file actions
        Optional<CommoditySoldDTO> daStorageAmtCommSold = projectedTopo.get(traderDS.getOid()).getEntity().getCommoditySoldListList().stream()
                .filter(commSold -> commSold.getCommodityType().getType()
                        == CommodityDTO.CommodityType.STORAGE_AMOUNT_VALUE)
                .findFirst();

        // Check original entity has reduced st amt value
        assertTrue(daStorageAmtCommSold.isPresent());
        assertEquals(originalStorageAmtUsed - wastedFileSizeInKB.get() / Units.NUM_OF_KB_IN_MB,
                daStorageAmtCommSold.get().getUsed(), 1e12);

        // Check provisioned entity is unchanged
        Optional<CommoditySoldDTO> daStorageAmtCommSoldForClone =
                projectedTopo.get(traderDSClone.getOid()).getEntity().getCommoditySoldListList().stream()
                        .filter(commSold -> commSold.getCommodityType().getType()
                                == CommodityDTO.CommodityType.STORAGE_AMOUNT_VALUE)
                        .findFirst();


        // Check clone is unchanged
        assertTrue(daStorageAmtCommSoldForClone.isPresent());
        assertEquals(originalStorageAmtUsed, daStorageAmtCommSoldForClone.get().getUsed(), 1e12);
    }

    /**
     * Test that when createResources is called for a cloud VM, its projected volumes are created.
     *
     * @throws Exception not supposed to happen in this test
     */
    @Test
    public void testCreateResources() throws Exception {
        long azOid = 1l;
        long volumeOid = 2l;
        long storageTierOid = 3l;
        long vmOid = 4l;
        TopologyDTO.TopologyEntityDTO az = TopologyDTO.TopologyEntityDTO.newBuilder()
                .setEntityType(EntityType.AVAILABILITY_ZONE_VALUE).setOid(azOid).build();
        TopologyDTO.TopologyEntityDTO storageTier = TopologyDTO.TopologyEntityDTO.newBuilder()
                .setEntityType(EntityType.STORAGE_TIER_VALUE).setOid(storageTierOid)
                .build();
        TopologyDTO.TopologyEntityDTO volume = TopologyDTO.TopologyEntityDTO.newBuilder()
                .setEntityType(EntityType.VIRTUAL_VOLUME_VALUE).setOid(volumeOid)
                .setDisplayName("volume1").setEnvironmentType(EnvironmentType.CLOUD)
                .build();
        TopologyDTO.TopologyEntityDTO vm = TopologyDTO.TopologyEntityDTO.newBuilder()
                .setEntityType(EntityType.VIRTUAL_MACHINE_VALUE).setOid(vmOid)
                .addCommoditiesBoughtFromProviders(CommoditiesBoughtFromProvider
                        .newBuilder().setProviderId(storageTierOid)
                        .setVolumeId(volumeOid)
                        .setProviderEntityType(EntityType.STORAGE_TIER_VALUE))
                .addConnectedEntityList(
                        ConnectedEntity.newBuilder().setConnectedEntityId(azOid)
                                .setConnectedEntityType(az.getEntityType())
                                .setConnectionType(ConnectionType.AGGREGATED_BY_CONNECTION))
                .build();
        // Use reflection and these entities to the entityOidToDto map
        Field entityOidToDto = TopologyConverter.class.getDeclaredField("entityOidToDto");
        Map<Long, TopologyEntityDTO> map =
                ImmutableMap.of(azOid, az, storageTierOid, storageTier, volumeOid, volume);
        entityOidToDto.setAccessible(true);
        entityOidToDto.set(converter, map);

        // Act
        Set<TopologyEntityDTO> resources = converter.createResources(vm);

        // Assert that the projected volume is connected to the storage and AZ which the VM is
        // connected to
        assertEquals(1, resources.size());
        TopologyEntityDTO projectedVolume = resources.iterator().next();
        assertEquals(2, projectedVolume.getConnectedEntityListList().size());
        ConnectedEntity connectedStorageTier = projectedVolume.getConnectedEntityListList().stream()
                .filter(c -> c.getConnectedEntityType() == EntityType.STORAGE_TIER_VALUE)
                .findFirst().get();
        ConnectedEntity connectedAz = projectedVolume.getConnectedEntityListList().stream().filter(
                c -> c.getConnectedEntityType() == EntityType.AVAILABILITY_ZONE_VALUE)
                .findFirst().get();
        assertEquals(storageTierOid, connectedStorageTier.getConnectedEntityId());
        assertEquals(azOid, connectedAz.getConnectedEntityId());
        assertEquals(volume.getDisplayName(), projectedVolume.getDisplayName());
        assertEquals(volume.getEnvironmentType(), projectedVolume.getEnvironmentType());
    }

    /**
     * Test conversion from {@link TraderTO} to {@link TopologyDTO} with 'scaleFactor'
     * so that the CPU commodity will need to be scaled down to produce the TopologyDTO.
     *
     * @throws Exception not supposed to happen in this test
     */
    @Test
    public void testCommodityReverseScaling() throws Exception {

        // used in assertEquals(double, double, epsilon)
        final double epsilon = 1e-5;

        final CommodityIndex commodityIndex = CommodityIndex.newFactory().newIndex();

        // Arrange
        final TopologyDTO.CommoditySoldDTO topologyCPUSold = TopologyDTO.CommoditySoldDTO
            .newBuilder()
            .setCommodityType(CommodityType.newBuilder()
                .setType(CommodityDTO.CommodityType.CPU_VALUE).build())
            .setUsed(RAW_PM_USED).setCapacity(RAW_PM_CAPACITY)
            .setScalingFactor(SCALING_FACTOR).build();
        final List<CommodityBoughtDTO> topologyDSPMBought = Lists.newArrayList(CommodityBoughtDTO
            .newBuilder()
            .setCommodityType(CommodityType.newBuilder()
                .setType(CommodityDTO.CommodityType.DSPM_ACCESS_VALUE))
            .build());

        // create a PM topology entity DTO that seels CPU (with scalingFactor set)
        TopologyDTO.TopologyEntityDTO expectedEntity = TopologyDTO.TopologyEntityDTO.newBuilder()
            .setEntityType(EntityType.PHYSICAL_MACHINE_VALUE).setOid(PM_OID)
            .addCommoditySoldList(topologyCPUSold)
            .putEntityPropertyMap("dummy", "dummy").build();
        // add a VM to buy CPU from the PM
        // create a topology entity DTO with CPU bought
        final List<CommodityBoughtDTO> topologyCpuBought = Lists.newArrayList(CommodityBoughtDTO
            .newBuilder()
            .setCommodityType(CommodityType.newBuilder()
                .setType(CommodityDTO.CommodityType.CPU_VALUE))
            .setUsed(RAW_VM_USED).setScalingFactor(SCALING_FACTOR).build());
        TopologyDTO.TopologyEntityDTO expectedEntity2 = TopologyDTO.TopologyEntityDTO.newBuilder()
            .setOid(VM_OID).setEntityType(EntityType.VIRTUAL_MACHINE_VALUE)
            .addCommoditySoldList(topologyCPUSold)
            .addCommoditiesBoughtFromProviders(CommoditiesBoughtFromProvider
                .newBuilder().setProviderId(PM_OID).setVolumeId(VOLUME_ID)
                .addAllCommodityBought(topologyCpuBought))
            .putEntityPropertyMap("dummy", "dummy").build();

        // Add the entities to the commodity index. Normally this would get done prior to the
        // conversion from market.
        commodityIndex.addEntity(expectedEntity);
        commodityIndex.addEntity(expectedEntity2);

        final CommodityIndexFactory indexFactory = mock(CommodityIndexFactory.class);
        when(indexFactory.newIndex()).thenReturn(commodityIndex);

        // converter under test
        TopologyConverter converter = Mockito.spy(new TopologyConverter(REALTIME_TOPOLOGY_INFO,
            false, MarketAnalysisUtils.QUOTE_FACTOR, MarketMode.M2Only, MarketAnalysisUtils.LIVE_MARKET_MOVE_COST_FACTOR,
            marketPriceTable, mockCommodityConverter, indexFactory, tierExcluderFactory,
            consistentScalingHelperFactory));

        // warning: introspection follows...
        Map<Long, ShoppingListInfo> shoppingListMap = new HashMap<>();
        shoppingListMap.put(VM_OID, new ShoppingListInfo(DSPM_TYPE_ID, DS_OID, PM_OID, VOLUME_ID,
            EntityType.PHYSICAL_MACHINE_VALUE, topologyDSPMBought));
        Field shoppingListInfos =
            TopologyConverter.class.getDeclaredField("shoppingListOidToInfos");
        shoppingListInfos.setAccessible(true);
        shoppingListInfos.set(converter, shoppingListMap);
        // ... end introspection

        final CommodityDTOs.CommoditySoldTO economyCPUSold = CommodityDTOs.CommoditySoldTO
            .newBuilder()
            .setSpecification(CommoditySpecificationTO.newBuilder()
                .setBaseType(DSPM_TYPE_ID).setType(CPU_TYPE_ID).build())
            .setQuantity(MARKET_PM_USED).setCapacity(MARKET_PM_CAPACITY).build();

        Mockito.doReturn(Optional.of(topologyCPUSold.getCommodityType()))
            .when(mockCommodityConverter)
            .marketToTopologyCommodity(Mockito.eq(economyCPUSold.getSpecification()));

        // create trader TO (i.e. as returned from Market) that corresponds to expected PM Entity
        EconomyDTOs.TraderTO pmTrader = EconomyDTOs.TraderTO.newBuilder().setOid(PM_OID)
            .addCommoditiesSold(economyCPUSold)
            .addShoppingLists(ShoppingListTO.newBuilder().setOid(VM_OID)
                .addCommoditiesBought(CommodityBoughtTO.newBuilder()
                    .setSpecification(CommoditySpecificationTO
                        .newBuilder()
                        .setBaseType(DSPM_TYPE_ID)
                        .setType(CPU_TYPE_ID)
                        .build())
                    .setQuantity(MARKET_VM_USED).build())
                .build())
            .build();

        // create trader TO (i.e. as returned from Market) that corresponds to expectedVM Entity
        EconomyDTOs.TraderTO vmTrader = EconomyDTOs.TraderTO.newBuilder().setOid(VM_OID)
            .addShoppingLists(ShoppingListTO.newBuilder().setOid(VM_OID)
                .setSupplier(PM_OID)
                .addCommoditiesBought(CommodityBoughtTO.newBuilder()
                    .setSpecification(CommoditySpecificationTO
                        .newBuilder()
                        .setBaseType(DSPM_TYPE_ID)
                        .setType(CPU_TYPE_ID)
                        .build())
                    .setQuantity(MARKET_VM_USED).build())
                .build())
            .build();

        // Act
        Map<Long, TopologyDTO.ProjectedTopologyEntity> entity = converter.convertFromMarket(
            // the traders in the market
            Lists.newArrayList(pmTrader, vmTrader),
            // map back to original TopologyEntityDTOs
            ImmutableMap.of(expectedEntity.getOid(), expectedEntity,
                expectedEntity2.getOid(), expectedEntity2),
            PriceIndexMessage.getDefaultInstance(), mockCCD, reservedCapacityAnalysis,
            setUpWastedFileAnalysis());

        // Assert two entities returned - they will be in the original order - VM and PM
        assertEquals(2L, entity.size());
        // check that the PM expected capacity and used matches the actual converted capacity and used
        final CommoditySoldDTO actualCpuCommodity =
            entity.get(pmTrader.getOid()).getEntity().getCommoditySoldList(0);
        assertEquals(topologyCPUSold.getCapacity(), actualCpuCommodity.getCapacity(), epsilon);
        assertEquals(topologyCPUSold.getUsed(), actualCpuCommodity.getUsed(), epsilon);
        // check that the VM expected used matches the actual converted used
        assertEquals(1, entity.get(vmTrader.getOid()).getEntity()
            .getCommoditiesBoughtFromProvidersList().size());
        final List<CommodityBoughtDTO> actualBoughtCommodityList = entity.get(vmTrader.getOid())
            .getEntity().getCommoditiesBoughtFromProvidersList().iterator().next()
            .getCommodityBoughtList();
        assertEquals(1, actualBoughtCommodityList.size());
        assertEquals(RAW_VM_USED, actualBoughtCommodityList.iterator().next().getUsed(), epsilon);
<<<<<<< HEAD
=======
        assertEquals((double)SCALING_FACTOR, actualBoughtCommodityList.iterator().next().getScalingFactor(), TopologyConverter.EPSILON);
>>>>>>> 67113a31
    }

    /**
     * Test conversion from {@link TraderTO} to {@link TopologyDTO} with edge 'scaleFactor'
     * Double.MIN_VALUE. It's to prevent "Infinity" capacity.
     *
     * @throws Exception not supposed to happen in this test
     */
    @Test
    public void testCommodityReverseScalingEdge() throws Exception {

        final CommodityIndex commodityIndex = CommodityIndex.newFactory().newIndex();

        // Arrange
        final TopologyDTO.CommoditySoldDTO topologyCPUSold = TopologyDTO.CommoditySoldDTO
                .newBuilder()
                .setCommodityType(CommodityType.newBuilder()
                        .setType(CommodityDTO.CommodityType.CPU_VALUE).build())
                .setUsed(RAW_PM_USED).setCapacity(RAW_PM_CAPACITY)
                .setScalingFactor(Double.MIN_VALUE) // set edge scaling factor
                .build();
        // create a PM topology entity DTO that seels CPU (with scalingFactor set)
        TopologyDTO.TopologyEntityDTO expectedEntity = TopologyDTO.TopologyEntityDTO.newBuilder()
                .setEntityType(EntityType.PHYSICAL_MACHINE_VALUE).setOid(PM_OID)
                .addCommoditySoldList(topologyCPUSold)
                .putEntityPropertyMap("dummy", "dummy").build();

        // add a VM to buy CPU from the PM
        // create a topology entity DTO with CPU bought
        final List<CommodityBoughtDTO> topologyCpuBought = Lists.newArrayList(CommodityBoughtDTO
                .newBuilder()
                .setCommodityType(CommodityType.newBuilder()
                        .setType(CommodityDTO.CommodityType.CPU_VALUE))
                .setUsed(RAW_VM_USED).setScalingFactor(SCALING_FACTOR).build());
        TopologyDTO.TopologyEntityDTO expectedEntity2 = TopologyDTO.TopologyEntityDTO.newBuilder()
                .setOid(VM_OID).setEntityType(EntityType.VIRTUAL_MACHINE_VALUE)
                .addCommoditySoldList(topologyCPUSold)
                .addCommoditiesBoughtFromProviders(CommoditiesBoughtFromProvider
                        .newBuilder().setProviderId(PM_OID).setVolumeId(VOLUME_ID)
                        .addAllCommodityBought(topologyCpuBought))
                .putEntityPropertyMap("dummy", "dummy").build();

        // Add the entities to the commodity index. Normally this would get done prior to the
        // conversion from market.
        commodityIndex.addEntity(expectedEntity);
        commodityIndex.addEntity(expectedEntity2);

        final CommodityIndexFactory indexFactory = mock(CommodityIndexFactory.class);
        when(indexFactory.newIndex()).thenReturn(commodityIndex);

        final List<CommodityBoughtDTO> topologyDSPMBought = Lists.newArrayList(CommodityBoughtDTO
                .newBuilder()
                .setCommodityType(CommodityType.newBuilder()
                        .setType(CommodityDTO.CommodityType.DSPM_ACCESS_VALUE))
                .build());

        TopologyConverter converter = Mockito.spy(new TopologyConverter(
                        TopologyInfo.newBuilder().setTopologyType(TopologyType.PLAN).build(), false,
                        MarketAnalysisUtils.QUOTE_FACTOR, MarketMode.M2Only, MarketAnalysisUtils.LIVE_MARKET_MOVE_COST_FACTOR,
                        marketPriceTable, mockCommodityConverter, mockCCD, indexFactory,
                        tierExcluderFactory,
            consistentScalingHelperFactory, cloudTopology));

        // warning: introspection follows...
        Map<Long, ShoppingListInfo> shoppingListMap = new HashMap<>();
        shoppingListMap.put(VM_OID, new ShoppingListInfo(DSPM_TYPE_ID, DS_OID, PM_OID, VOLUME_ID,
                EntityType.PHYSICAL_MACHINE_VALUE, topologyDSPMBought));
        Field shoppingListInfos =
                TopologyConverter.class.getDeclaredField("shoppingListOidToInfos");
        shoppingListInfos.setAccessible(true);
        shoppingListInfos.set(converter, shoppingListMap);
        // ... end introspection

        final CommodityDTOs.CommoditySoldTO economyCPUSold = CommodityDTOs.CommoditySoldTO
                .newBuilder()
                .setSpecification(CommoditySpecificationTO.newBuilder()
                        .setBaseType(DSPM_TYPE_ID).setType(CPU_TYPE_ID).build())
                .setQuantity(MARKET_PM_USED).setCapacity(MARKET_PM_CAPACITY).build();

        Mockito.doReturn(Optional.of(topologyCPUSold.getCommodityType()))
                .when(mockCommodityConverter)
                .marketToTopologyCommodity(Mockito.eq(economyCPUSold.getSpecification()));

        // create trader TO (i.e. as returned from Market) that corresponds to expected PM Entity
        EconomyDTOs.TraderTO pmTrader = EconomyDTOs.TraderTO.newBuilder().setOid(PM_OID)
                .addCommoditiesSold(economyCPUSold)
                .addShoppingLists(ShoppingListTO.newBuilder().setOid(VM_OID)
                        .addCommoditiesBought(CommodityBoughtTO.newBuilder()
                                .setSpecification(CommoditySpecificationTO
                                        .newBuilder()
                                        .setBaseType(DSPM_TYPE_ID)
                                        .setType(CPU_TYPE_ID)
                                        .build())
                                .setQuantity(MARKET_VM_USED).build())
                        .build())
                .build();

        // create trader TO (i.e. as returned from Market) that corresponds to expectedVM Entity
        EconomyDTOs.TraderTO vmTrader = EconomyDTOs.TraderTO.newBuilder().setOid(VM_OID)
                .addShoppingLists(ShoppingListTO.newBuilder().setOid(VM_OID)
                        .setSupplier(PM_OID)
                        .addCommoditiesBought(CommodityBoughtTO.newBuilder()
                                .setSpecification(CommoditySpecificationTO
                                        .newBuilder()
                                        .setBaseType(DSPM_TYPE_ID)
                                        .setType(CPU_TYPE_ID)
                                        .build())
                                .setQuantity(MARKET_VM_USED).build())
                        .build())
                .build();

        // Act
        Map<Long, TopologyDTO.ProjectedTopologyEntity> entity = converter.convertFromMarket(
                // the traders in the market
                Lists.newArrayList(pmTrader, vmTrader),
                // map back to original TopologyEntityDTOs
                ImmutableMap.of(expectedEntity.getOid(), expectedEntity,
                        expectedEntity2.getOid(), expectedEntity2),
                PriceIndexMessage.getDefaultInstance(), mockCCD, reservedCapacityAnalysis,
                setUpWastedFileAnalysis());

        // Assert two entities returned - they will be in the original order - VM and PM
        assertEquals(2L, entity.size());
        // check that the PM expected capacity and used matches the actual converted capacity and used
        final CommoditySoldDTO actualCpuCommodity =
                entity.get(pmTrader.getOid()).getEntity().getCommoditySoldList(0);
        // Since the scaling factor is infinitely small we don't use it.
        assertEquals(MARKET_PM_CAPACITY, actualCpuCommodity.getCapacity(),
                TopologyConverter.EPSILON);
        assertEquals(MARKET_PM_USED, actualCpuCommodity.getUsed(), TopologyConverter.EPSILON);
        assertEquals(Double.MIN_VALUE, actualCpuCommodity.getScalingFactor(), TopologyConverter.EPSILON);
        // check that the VM expected used matches the actual converted used
        assertEquals(1, entity.get(vmTrader.getOid()).getEntity()
                .getCommoditiesBoughtFromProvidersList().size());
        final List<CommodityBoughtDTO> actualBoughtCommodityList = entity.get(vmTrader.getOid())
                .getEntity().getCommoditiesBoughtFromProvidersList().iterator().next()
                .getCommodityBoughtList();
        assertEquals(1, actualBoughtCommodityList.size());
        assertEquals(RAW_VM_USED, actualBoughtCommodityList.iterator().next().getUsed(),
                TopologyConverter.EPSILON);
        assertEquals((double)SCALING_FACTOR, actualBoughtCommodityList.iterator().next().getScalingFactor(), TopologyConverter.EPSILON);
    }

    @Test
    public void testConvertFromMarketPreservesOriginalEnvType() {
        final TopologyDTO.TopologyEntityDTO originalVm = TopologyDTO.TopologyEntityDTO.newBuilder()
                .setOid(VM_OID).setEntityType(EntityType.VIRTUAL_MACHINE_VALUE)
                .setEnvironmentType(EnvironmentType.CLOUD).build();

        final EconomyDTOs.TraderTO vmTrader =
                EconomyDTOs.TraderTO.newBuilder().setOid(VM_OID).build();

        final Map<Long, TopologyDTO.ProjectedTopologyEntity> entity = converter.convertFromMarket(
                Collections.singletonList(vmTrader), ImmutableMap.of(VM_OID, originalVm),
                PriceIndexMessage.getDefaultInstance(), mockCCD, reservedCapacityAnalysis,
                setUpWastedFileAnalysis());

        assertThat(entity.get(VM_OID).getEntity().getEnvironmentType(),
                is(originalVm.getEnvironmentType()));
    }

    @Test
    public void testConvertFromMarketPreservesOriginalTypeSpecificInfo() {
        final TopologyDTO.TopologyEntityDTO originalVm = TopologyDTO.TopologyEntityDTO.newBuilder()
                .setOid(VM_OID).setEntityType(EntityType.VIRTUAL_MACHINE_VALUE)
                .setTypeSpecificInfo(TypeSpecificInfo.newBuilder().setVirtualMachine(
                        VirtualMachineInfo.newBuilder().setNumCpus(100)))
                .build();

        final EconomyDTOs.TraderTO vmTrader =
                EconomyDTOs.TraderTO.newBuilder().setOid(VM_OID).build();

        final Map<Long, TopologyDTO.ProjectedTopologyEntity> entity = converter.convertFromMarket(
                Collections.singletonList(vmTrader), ImmutableMap.of(VM_OID, originalVm),
                PriceIndexMessage.getDefaultInstance(), mockCCD, reservedCapacityAnalysis,
                setUpWastedFileAnalysis());

        assertThat(entity.get(VM_OID).getEntity().getTypeSpecificInfo(),
                is(originalVm.getTypeSpecificInfo()));
    }

    @Test
    public void testConvertFromMarketPreservesOriginalOrigin() {
        final TopologyDTO.TopologyEntityDTO originalVm = TopologyDTO.TopologyEntityDTO.newBuilder()
                .setOid(VM_OID).setEntityType(EntityType.VIRTUAL_MACHINE_VALUE)
                .setOrigin(Origin.newBuilder().setDiscoveryOrigin(
                    DiscoveryOrigin.newBuilder().putDiscoveredTargetData(123,
                        PerTargetEntityInformation.getDefaultInstance())))
                .build();

        final EconomyDTOs.TraderTO vmTrader =
                EconomyDTOs.TraderTO.newBuilder().setOid(VM_OID).build();

        final Map<Long, TopologyDTO.ProjectedTopologyEntity> entity = converter.convertFromMarket(
                Collections.singletonList(vmTrader), ImmutableMap.of(VM_OID, originalVm),
                PriceIndexMessage.getDefaultInstance(), mockCCD, reservedCapacityAnalysis,
                setUpWastedFileAnalysis());

        assertThat(entity.get(VM_OID).getEntity().getOrigin(), is(originalVm.getOrigin()));
    }

    @Test
    public void testConvertFromMarketCloneRetainsOriginalEnvType() {
        final TopologyDTO.TopologyEntityDTO originalVm = TopologyDTO.TopologyEntityDTO.newBuilder()
                .setOid(VM_OID).setEntityType(EntityType.VIRTUAL_MACHINE_VALUE)
                .setEnvironmentType(EnvironmentType.CLOUD).build();

        final long cloneId = 127329;
        final EconomyDTOs.TraderTO cloneTrader = EconomyDTOs.TraderTO.newBuilder().setOid(cloneId)
                .setCloneOf(VM_OID).build();

        final Map<Long, TopologyDTO.ProjectedTopologyEntity> entity = converter.convertFromMarket(
                Collections.singletonList(cloneTrader), ImmutableMap.of(VM_OID, originalVm),
                PriceIndexMessage.getDefaultInstance(), mockCCD, reservedCapacityAnalysis,
                setUpWastedFileAnalysis());

        assertThat(entity.get(cloneId).getEntity().getEnvironmentType(),
                is(originalVm.getEnvironmentType()));
    }

    @Test
    public void testConvertFromMarketCloneRetainsOriginalTypeSpecificInfo() {
        final TopologyDTO.TopologyEntityDTO originalVm = TopologyDTO.TopologyEntityDTO.newBuilder()
                .setOid(VM_OID).setEntityType(EntityType.VIRTUAL_MACHINE_VALUE)
                .setTypeSpecificInfo(TypeSpecificInfo.newBuilder().setVirtualMachine(
                        VirtualMachineInfo.newBuilder().setNumCpus(100)))
                .build();

        final long cloneId = 127329;
        final EconomyDTOs.TraderTO cloneTrader = EconomyDTOs.TraderTO.newBuilder().setOid(cloneId)
                .setCloneOf(VM_OID).build();

        final Map<Long, TopologyDTO.ProjectedTopologyEntity> entity = converter.convertFromMarket(
                Collections.singletonList(cloneTrader), ImmutableMap.of(VM_OID, originalVm),
                PriceIndexMessage.getDefaultInstance(), mockCCD, reservedCapacityAnalysis,
                setUpWastedFileAnalysis());

        assertThat(entity.get(cloneId).getEntity().getTypeSpecificInfo(),
                is(originalVm.getTypeSpecificInfo()));
    }

    @Test
    public void testConvertFromMarketCloneHasAnalysisOrigin() {
        final TopologyDTO.TopologyEntityDTO originalVm = TopologyDTO.TopologyEntityDTO.newBuilder()
                .setOid(VM_OID).setEntityType(EntityType.VIRTUAL_MACHINE_VALUE)
                .setOrigin(Origin.newBuilder().setDiscoveryOrigin(
                    DiscoveryOrigin.newBuilder().putDiscoveredTargetData(123,
                        PerTargetEntityInformation.getDefaultInstance())))
                .build();

        final long cloneId = 127329;
        final EconomyDTOs.TraderTO cloneTrader = EconomyDTOs.TraderTO.newBuilder().setOid(cloneId)
                .setCloneOf(VM_OID).build();

        final Map<Long, TopologyDTO.ProjectedTopologyEntity> entity = converter.convertFromMarket(
                Collections.singletonList(cloneTrader), ImmutableMap.of(VM_OID, originalVm),
                PriceIndexMessage.getDefaultInstance(), mockCCD, reservedCapacityAnalysis,
                setUpWastedFileAnalysis());

        // The origin is NOT the same - it's a market origin since this is a clone.
        assertThat(entity.get(cloneId).getEntity().getOrigin().getAnalysisOrigin()
                .getOriginalEntityId(), is(originalVm.getOid()));
    }

    /**
     * Test that the shopping list with negative oid in a trader with positive oid
     * is added in shoppingListOidToInfos map, when it is not there,
     * when calling convertFromMarket().
     */
    @Test
    public void testInsertShoppingListInMapPositiveTrader() {
        final TopologyDTO.CommoditySoldDTO topologyDSPMSold = TopologyDTO.CommoditySoldDTO
                .newBuilder()
                .setCommodityType(CommodityType.newBuilder()
                        .setType(CommodityDTO.CommodityType.DSPM_ACCESS_VALUE)
                        .build())
                .build();
        final TopologyDTO.CommoditySoldDTO topologyCPUSold = TopologyDTO.CommoditySoldDTO
                .newBuilder()
                .setCommodityType(CommodityType.newBuilder()
                        .setType(CommodityDTO.CommodityType.CPU_VALUE).build())
                .build();

        CommodityType cpuCommType = CommodityType.newBuilder()
                .setType(CommodityDTO.CommodityType.CPU_VALUE).build();

        final List<CommodityBoughtDTO> topologyCPUBought = Lists.newArrayList(
                CommodityBoughtDTO.newBuilder().setCommodityType(cpuCommType).build());

        final CommodityDTOs.CommoditySoldTO economyDSPMSold =
                CommodityDTOs.CommoditySoldTO.newBuilder()
                        .setSpecification(CommoditySpecificationTO.newBuilder()
                                .setBaseType(BICLIQUE_TYPE_ID)
                                .setType(DSPM_TYPE_ID).build())
                        .build();
        Mockito.doReturn(Optional.of(topologyCPUSold.getCommodityType()))
                .when(mockCommodityConverter)
                .marketToTopologyCommodity(Mockito.eq(CommoditySpecificationTO.newBuilder()
                        .setBaseType(DSPM_TYPE_ID).setType(CPU_TYPE_ID).build()));
        Mockito.doReturn(Optional.empty()).when(mockCommodityConverter)
                .marketToTopologyCommodity(Mockito.eq(CommoditySpecificationTO.newBuilder()
                        .setBaseType(BICLIQUE_TYPE_ID).setType(DSPM_TYPE_ID)
                        .build()));
        // create a topology entity DTO with DSPM sold
        TopologyDTO.TopologyEntityDTO expectedEntity = TopologyDTO.TopologyEntityDTO.newBuilder()
                .setEntityType(EntityType.VIRTUAL_MACHINE_VALUE).setOid(10000L)
                .setEntityState(EntityState.SUSPENDED)
                .addCommoditySoldList(topologyDSPMSold)
                .addCommoditiesBoughtFromProviders(CommoditiesBoughtFromProvider
                        .newBuilder().setProviderId(PM_OID)
                        .addAllCommodityBought(topologyCPUBought)
                        .setProviderEntityType(EntityType.PHYSICAL_MACHINE_VALUE))
                .putEntityPropertyMap("dummy", "dummy").build();

        // create trader DTO corresponds to originalEntity
        EconomyDTOs.TraderTO trader = EconomyDTOs.TraderTO.newBuilder().setOid(10000L)
                .addCommoditiesSold(economyDSPMSold).setState(TraderStateTO.ACTIVE)
                .setType(EntityType.VIRTUAL_MACHINE_VALUE)
                .addShoppingLists(ShoppingListTO.newBuilder().setOid(-1L)
                        .addCommoditiesBought(CommodityBoughtTO.newBuilder()
                                .setSpecification(CommoditySpecificationTO
                                        .newBuilder()
                                        .setBaseType(DSPM_TYPE_ID)
                                        .setType(CPU_TYPE_ID)
                                        .build())
                                .build())
                        .build())
                .build();

        try {
            Map<Long, TopologyDTO.ProjectedTopologyEntity> entity = converter.convertFromMarket(
                    Collections.singletonList(trader),
                    ImmutableMap.of(expectedEntity.getOid(), expectedEntity),
                    PriceIndexMessage.getDefaultInstance(), mockCCD, reservedCapacityAnalysis,
                    setUpWastedFileAnalysis());

            assertEquals(1l, converter.getShoppingListOidToInfos().size());
            assertEquals(10000L, converter.getShoppingListOidToInfos().get(-1L).getBuyerId());
            assertEquals(1L, entity.size());
            assertEquals(10000L, entity.get(10000L).getEntity().getOid());
            assertEquals(EntityType.VIRTUAL_MACHINE_VALUE,
                    entity.get(10000L).getEntity().getEntityType());
        } catch (RuntimeException e) {

        }
    }

    /**
     * Test that the shopping list with negative oid in a trader with negative oid
     * is added in shoppingListOidToInfos map, when it is not there,
     * when calling convertFromMarket().
     */
    @Test
    public void testInsertShoppingListInMapNegativeTrader() {
        final TopologyDTO.CommoditySoldDTO topologyDSPMSold = TopologyDTO.CommoditySoldDTO
                .newBuilder()
                .setCommodityType(CommodityType.newBuilder()
                        .setType(CommodityDTO.CommodityType.DSPM_ACCESS_VALUE)
                        .build())
                .build();
        final TopologyDTO.CommoditySoldDTO topologyCPUSold = TopologyDTO.CommoditySoldDTO
                .newBuilder()
                .setCommodityType(CommodityType.newBuilder()
                        .setType(CommodityDTO.CommodityType.CPU_VALUE).build())
                .build();

        CommodityType cpuCommType = CommodityType.newBuilder()
                .setType(CommodityDTO.CommodityType.CPU_VALUE).build();

        final List<CommodityBoughtDTO> topologyCPUBought = Lists.newArrayList(
                CommodityBoughtDTO.newBuilder().setCommodityType(cpuCommType).build());

        final CommodityDTOs.CommoditySoldTO economyDSPMSold =
                CommodityDTOs.CommoditySoldTO.newBuilder()
                        .setSpecification(CommoditySpecificationTO.newBuilder()
                                .setBaseType(BICLIQUE_TYPE_ID)
                                .setType(DSPM_TYPE_ID).build())
                        .build();
        Mockito.doReturn(Optional.of(topologyCPUSold.getCommodityType()))
                .when(mockCommodityConverter)
                .marketToTopologyCommodity(Mockito.eq(CommoditySpecificationTO.newBuilder()
                        .setBaseType(DSPM_TYPE_ID).setType(CPU_TYPE_ID).build()));
        Mockito.doReturn(Optional.empty()).when(mockCommodityConverter)
                .marketToTopologyCommodity(Mockito.eq(CommoditySpecificationTO.newBuilder()
                        .setBaseType(BICLIQUE_TYPE_ID).setType(DSPM_TYPE_ID)
                        .build()));
        // create a topology entity DTO with DSPM sold
        TopologyDTO.TopologyEntityDTO expectedEntity = TopologyDTO.TopologyEntityDTO.newBuilder()
                .setEntityType(EntityType.VIRTUAL_MACHINE_VALUE).setOid(-1000L)
                .setEntityState(EntityState.SUSPENDED)
                .addCommoditySoldList(topologyDSPMSold)
                .addCommoditiesBoughtFromProviders(CommoditiesBoughtFromProvider
                        .newBuilder().setProviderId(PM_OID)
                        .addAllCommodityBought(topologyCPUBought)
                        .setProviderEntityType(EntityType.PHYSICAL_MACHINE_VALUE))
                .putEntityPropertyMap("dummy", "dummy").build();

        // create trader DTO corresponds to originalEntity
        EconomyDTOs.TraderTO trader = EconomyDTOs.TraderTO.newBuilder().setOid(-1000L)
                .addCommoditiesSold(economyDSPMSold).setState(TraderStateTO.ACTIVE)
                .setType(EntityType.VIRTUAL_MACHINE_VALUE)
                .addShoppingLists(ShoppingListTO.newBuilder().setOid(-1L)
                        .addCommoditiesBought(CommodityBoughtTO.newBuilder()
                                .setSpecification(CommoditySpecificationTO
                                        .newBuilder()
                                        .setBaseType(DSPM_TYPE_ID)
                                        .setType(CPU_TYPE_ID)
                                        .build())
                                .build())
                        .build())
                .build();

        try {
            Map<Long, TopologyDTO.ProjectedTopologyEntity> entity = converter.convertFromMarket(
                    Collections.singletonList(trader),
                    ImmutableMap.of(expectedEntity.getOid(), expectedEntity),
                    PriceIndexMessage.getDefaultInstance(), mockCCD, reservedCapacityAnalysis,
                    setUpWastedFileAnalysis());

            assertEquals(1l, converter.getShoppingListOidToInfos().size());
            assertEquals(-1000L, converter.getShoppingListOidToInfos().get(-1L).getBuyerId());
            assertEquals(1L, entity.size());
            assertEquals(-1000L, entity.get(-1000L).getEntity().getOid());
            assertEquals(EntityType.VIRTUAL_MACHINE_VALUE,
                    entity.get(-1000L).getEntity().getEntityType());
        } catch (RuntimeException e) {

        }
    }

    /**
     * Test TopologyConverter#convertFromMarket.
     * Inactive sold commodities should be added to the projected entity.
     */
    @Test
    public void testConvertFromMarketInactiveCommoditySold() {
        final TopologyDTO.CommoditySoldDTO commSold = TopologyDTO.CommoditySoldDTO.newBuilder()
            .setCommodityType(CommodityType.newBuilder()
                .setType(CommodityDTO.CommodityType.BALLOONING_VALUE).build())
            .setActive(false).build();

        final TopologyDTO.TopologyEntityDTO originalVm = TopologyDTO.TopologyEntityDTO.newBuilder()
            .setOid(VM_OID)
            .setEntityType(EntityType.VIRTUAL_MACHINE_VALUE)
            .addCommoditySoldList(commSold)
            .build();

        // create trader DTO corresponds to originalEntity
        EconomyDTOs.TraderTO trader = EconomyDTOs.TraderTO.newBuilder()
            .setOid(VM_OID)
            .setState(TraderStateTO.ACTIVE)
            .setType(EntityType.VIRTUAL_MACHINE_VALUE)
            .build();

        try {
            final Map<Long, TopologyDTO.ProjectedTopologyEntity> entity =
            converter.convertFromMarket(Collections.singletonList(trader),
                ImmutableMap.of(VM_OID, originalVm),
                PriceIndexMessage.getDefaultInstance(), mockCCD,
                reservedCapacityAnalysis, setUpWastedFileAnalysis());

            assertEquals(1, entity.get(VM_OID).getEntity().getCommoditySoldListCount());
            assertEquals(commSold, entity.get(VM_OID).getEntity().getCommoditySoldList(0));
        } catch (RuntimeException e) {

        }
    }

    private WastedFilesAnalysis setUpWastedFileAnalysis() {
        WastedFilesAnalysis wastedFilesAnalysisMock = mock(WastedFilesAnalysis.class);
        when(wastedFilesAnalysisMock.getStorageAmountReleasedForOid(anyLong())).thenReturn(Optional.empty());
        return wastedFilesAnalysisMock;
    }

    private TraderTO createVMTOs(CommodityBoughtTO boughtTO,
                                     List<CommoditySoldTO> soldTOList,
                                     long oid, long supplierId,
                                 long shoppinglistOid ) {
        EconomyDTOs.TraderTO vmTO = EconomyDTOs.TraderTO.newBuilder().setOid(CLOUD_VM_OID)
                .setState(TraderStateTO.ACTIVE)
                .setType(EntityType.VIRTUAL_MACHINE_VALUE)
                .addShoppingLists(ShoppingListTO.newBuilder().setOid(shoppinglistOid)
                        .setSupplier(supplierId)
                        .addCommoditiesBought(boughtTO)
                        .build())
                .addAllCommoditiesSold(soldTOList).build();
        return vmTO;
    }

    /**
     * Unit test the TO to projected DTO conversions with respect to
     * the bought commodity usage and the sold commodity capacity.
     */
    @Test
    public void testProjectedCommodityUsageCapacity() {

        CloudTopologyConverter mockCloudTc = Mockito.mock(CloudTopologyConverter.class);
        CommodityIndex mockINdex = Mockito.mock(CommodityIndex.class);
        final CommodityIndexFactory indexFactory = mock(CommodityIndexFactory.class);
        when(indexFactory.newIndex()).thenReturn(mockINdex);

        TopologyInfo topoInfo = TopologyInfo.newBuilder()
                .setTopologyType(TopologyType.PLAN).build();
        TopologyConverter converter = Mockito.spy(new TopologyConverter(topoInfo, false,
                MarketAnalysisUtils.QUOTE_FACTOR, MarketMode.M2Only, MarketAnalysisUtils.LIVE_MARKET_MOVE_COST_FACTOR,
                marketPriceTable, mockCommodityConverter, mockCCD, indexFactory, tierExcluderFactory,
            consistentScalingHelperFactory, cloudTopology));
        converter.setCloudTc(mockCloudTc);

        TopologyDTO.TopologyEntityDTO oldTierDTO = createEntityDTO(CLOUD_COMPUTE_TIER_OID,
                EntityType.COMPUTE_TIER_VALUE,
                ImmutableList.of(CommodityDTO.CommodityType.MEM_VALUE,
                                CommodityDTO.CommodityType.VSTORAGE_VALUE));
        TopologyDTO.TopologyEntityDTO newTierDTO = createEntityDTO(CLOUD_NEW_COMPUTE_TIER_OID,
                EntityType.COMPUTE_TIER_VALUE,
                ImmutableList.of(CommodityDTO.CommodityType.MEM_VALUE,
                        CommodityDTO.CommodityType.VSTORAGE_VALUE));

        CommoditySoldTO newTierSold = createSoldTO(CommodityDTO.CommodityType.MEM_VALUE,
                OLD_TIER_CAPACITY * 2, true);
        CommoditySoldTO newTierVstorageSold = createSoldTO(CommodityDTO.CommodityType.VSTORAGE_VALUE,
                OLD_TIER_CAPACITY * 2, true);

        TopologyDTO.TopologyEntityDTO originalEntityDTO = createOriginalDTOAndMockIndex(mockINdex);
        CommodityBoughtTO boughtTO =
                createBoughtTO(CommodityDTO.CommodityType.IO_THROUGHPUT_VALUE, THRUGHPUT_USED);
        Mockito.doReturn(Optional.of(ioType)).when(mockCommodityConverter)
                .marketToTopologyCommodity(Mockito.eq(boughtTO.getSpecification()));

        CommodityBoughtTO oldBoughtTO =
                createBoughtTO(CommodityDTO.CommodityType.IO_THROUGHPUT_VALUE,
                        THRUGHPUT_USED / 2);
        CommoditySoldTO soldTO = createSoldTO(CommodityDTO.CommodityType.MEM_ALLOCATION_VALUE,
                OLD_TIER_CAPACITY, true);
        Mockito.doReturn(Optional.of(vMemType))
                .when(mockCommodityConverter)
                .marketToTopologyCommodity(Mockito.eq(soldTO.getSpecification()));
        CommoditySoldTO soldvStorage = createSoldTO(CommodityDTO.CommodityType.VSTORAGE_VALUE,
                OLD_TIER_CAPACITY, true);
        Mockito.doReturn(Optional.of(vStorageType))
                .when(mockCommodityConverter)
                .marketToTopologyCommodity(Mockito.eq(soldvStorage.getSpecification()));


        EconomyDTOs.TraderTO vmTO = createVMTOs(boughtTO,
                ImmutableList.of(soldTO, soldvStorage),
                CLOUD_VM_OID,
                CLOUD_NEW_COMPUTE_TIER_OID, CLOUD_VM_OID + 1L);
        EconomyDTOs.TraderTO oldVMTO = createVMTOs(oldBoughtTO,
                ImmutableList.of(soldTO, soldvStorage), CLOUD_VM_OID,
                CLOUD_COMPUTE_TIER_OID, CLOUD_VM_OID + 3L);

        MarketTier marketTier = new OnDemandMarketTier(newTierDTO);
        Mockito.doReturn(marketTier).when(mockCloudTc).getPrimaryMarketTier(Mockito.eq(vmTO));
        Mockito.doReturn(marketTier).when(mockCloudTc).getMarketTier(Mockito.anyLong());
        ImmutableList marketTierIDs = ImmutableList.of(CLOUD_COMPUTE_TIER_OID,
                CLOUD_NEW_COMPUTE_TIER_OID);
        Mockito.doReturn(true).when(mockCloudTc)
                .isMarketTier(longThat(isIn(marketTierIDs)));

        Mockito.doReturn(true).when(mockCloudTc)
                .isMarketTier(Mockito.eq(CLOUD_NEW_COMPUTE_TIER_OID));
        Mockito.doReturn(Collections.singleton(oldTierDTO)).when(mockCloudTc)
                .getTopologyEntityDTOProvidersOfType(any(), Mockito.anyInt());
        Mockito.doReturn(oldVMTO).when(converter)
                .topologyDTOtoTraderTO(Mockito.eq(originalEntityDTO));
        Mockito.doReturn(Optional.empty()).when(mockCloudTc).getComputeTier(any());
        Mockito.doReturn(Optional.empty()).when(mockCloudTc)
                .getRiDiscountedMarketTier(Mockito.anyLong());

        Map<Long, ProjectedTopologyEntity> projectedTOs =
                converter.convertFromMarket(Collections.singletonList(vmTO),
                        ImmutableMap.of(originalEntityDTO.getOid(), originalEntityDTO,
                                CLOUD_NEW_COMPUTE_TIER_OID, newTierDTO),
                        PriceIndexMessage.getDefaultInstance(), mockCCD, reservedCapacityAnalysis,
                        setUpWastedFileAnalysis());
        verifyTOtoDTOConversions(projectedTOs,
                ImmutableList.of(CommodityDTO.CommodityType.VMEM_VALUE,
                        CommodityDTO.CommodityType.VMEM_VALUE), true);

    }

    /**
     * Unit test the TO to projected DTO conversions with respect to
     * the bought commodity usage and the sold commodity capacity.
     */
    @Test
    public void testProjectedCommodityCapacityVStorage() {

        CloudTopologyConverter mockCloudTc = Mockito.mock(CloudTopologyConverter.class);
        CommodityIndex mockINdex = Mockito.mock(CommodityIndex.class);
        final CommodityIndexFactory indexFactory = mock(CommodityIndexFactory.class);
        when(indexFactory.newIndex()).thenReturn(mockINdex);

        TopologyInfo topoInfo = TopologyInfo.newBuilder()
                .setTopologyType(TopologyType.PLAN).build();
        TopologyConverter converter = Mockito.spy(new TopologyConverter(topoInfo, false,
                MarketAnalysisUtils.QUOTE_FACTOR, MarketMode.M2Only, MarketAnalysisUtils.LIVE_MARKET_MOVE_COST_FACTOR,
                marketPriceTable, mockCommodityConverter, mockCCD, indexFactory, tierExcluderFactory,
                consistentScalingHelperFactory, cloudTopology));
        converter.setCloudTc(mockCloudTc);

        TopologyDTO.TopologyEntityDTO oldTierDTO = createEntityDTO(CLOUD_COMPUTE_TIER_OID,
                EntityType.COMPUTE_TIER_VALUE,
                ImmutableList.of(CommodityDTO.CommodityType.VSTORAGE_VALUE));
        TopologyDTO.TopologyEntityDTO newTierDTO = createEntityDTO(CLOUD_NEW_COMPUTE_TIER_OID,
                EntityType.COMPUTE_TIER_VALUE,
                ImmutableList.of(CommodityDTO.CommodityType.VSTORAGE_VALUE));

        CommoditySoldTO newTierVstorageSold = createSoldTO(CommodityDTO.CommodityType.VSTORAGE_VALUE,
                OLD_TIER_CAPACITY * 2, true);

        EconomyDTOs.TraderTO newTier =
                EconomyDTOs.TraderTO.newBuilder().setOid(CLOUD_NEW_COMPUTE_TIER_OID)
                        .setState(TraderStateTO.ACTIVE)
                        .setOid(CLOUD_NEW_COMPUTE_TIER_OID)
                        .setType(EntityType.COMPUTE_TIER_VALUE)
                        .addCommoditiesSold(newTierVstorageSold).build();

        TopologyDTO.TopologyEntityDTO originalEntityDTO = createOriginalDTOAndMockIndex(mockINdex);
        CommodityBoughtTO boughtTO =
                createBoughtTO(CommodityDTO.CommodityType.IO_THROUGHPUT_VALUE, THRUGHPUT_USED);
        Mockito.doReturn(Optional.of(ioType)).when(mockCommodityConverter)
                .marketToTopologyCommodity(Mockito.eq(boughtTO.getSpecification()));

        CommodityBoughtTO oldBoughtTO =
                createBoughtTO(CommodityDTO.CommodityType.IO_THROUGHPUT_VALUE,
                        THRUGHPUT_USED / 2);
        CommoditySoldTO soldvStorage = createSoldTO(CommodityDTO.CommodityType.VSTORAGE_VALUE,
                OLD_TIER_CAPACITY, false);
        Mockito.doReturn(Optional.of(vStorageType))
                .when(mockCommodityConverter)
                .marketToTopologyCommodity(Mockito.eq(soldvStorage.getSpecification()));


        EconomyDTOs.TraderTO vmTO = createVMTOs(boughtTO,
                ImmutableList.of(soldvStorage),
                CLOUD_VM_OID,
                CLOUD_NEW_COMPUTE_TIER_OID, CLOUD_VM_OID + 1L);
        EconomyDTOs.TraderTO oldVMTO = createVMTOs(oldBoughtTO,
                ImmutableList.of(soldvStorage), CLOUD_VM_OID,
                CLOUD_COMPUTE_TIER_OID, CLOUD_VM_OID + 3L);

        MarketTier marketTier = new OnDemandMarketTier(newTierDTO);
        Mockito.doReturn(marketTier).when(mockCloudTc).getPrimaryMarketTier(Mockito.eq(vmTO));
        Mockito.doReturn(marketTier).when(mockCloudTc).getMarketTier(Mockito.anyLong());
        ImmutableList marketTierIDs = ImmutableList.of(CLOUD_COMPUTE_TIER_OID,
                CLOUD_NEW_COMPUTE_TIER_OID);
        Mockito.doReturn(true).when(mockCloudTc)
                .isMarketTier(longThat(isIn(marketTierIDs)));

        Mockito.doReturn(true).when(mockCloudTc)
                .isMarketTier(Mockito.eq(CLOUD_NEW_COMPUTE_TIER_OID));
        Mockito.doReturn(Collections.singleton(oldTierDTO)).when(mockCloudTc)
                .getTopologyEntityDTOProvidersOfType(any(), Mockito.anyInt());
        Mockito.doReturn(oldVMTO).when(converter)
                .topologyDTOtoTraderTO(Mockito.eq(originalEntityDTO));
        Mockito.doReturn(Optional.empty()).when(mockCloudTc).getComputeTier(any());
        Mockito.doReturn(Optional.empty()).when(mockCloudTc)
                .getRiDiscountedMarketTier(Mockito.anyLong());

        Map<Long, ProjectedTopologyEntity> projectedTOs =
                converter.convertFromMarket(Collections.singletonList(vmTO),
                        ImmutableMap.of(originalEntityDTO.getOid(), originalEntityDTO,
                                CLOUD_NEW_COMPUTE_TIER_OID, newTierDTO),
                        PriceIndexMessage.getDefaultInstance(), mockCCD, reservedCapacityAnalysis,
                        setUpWastedFileAnalysis());
        verifyTOtoDTOConversions(projectedTOs,
                ImmutableList.of(CommodityDTO.CommodityType.VSTORAGE_VALUE), false);

    }

    /**
     * Test timeslot bought commodities merge.
     */
    @Test
    public void testMergeTimeSlotCommoditiesBought() {
        final float[] used = {0.5f, 0.6f, 0.65f};
        final float[] peak = {0.55f, 0.65f, 0.75f};

        final float averageUsed = (used[0] + used[1] + used[2]) / 3;
        final float averagePeak = (peak[0] + peak[1] + peak[2]) / 3;

        final CommodityType vCpuCommType = CommodityType.newBuilder()
            .setType(CommodityDTO.CommodityType.VCPU_VALUE).build();

        final CommodityType vMemCommType = CommodityType.newBuilder()
            .setType(CommodityDTO.CommodityType.VMEM_VALUE).build();

        final CommodityType poolCpuCommType = CommodityType.newBuilder()
            .setType(CommodityDTO.CommodityType.POOL_CPU_VALUE).build();

        final CommodityBoughtTO vcpu = createBoughtTO(CommodityDTO.CommodityType.VCPU_VALUE,
            0.5f);
        final CommodityBoughtTO vMem = createBoughtTO(CommodityDTO.CommodityType.VMEM_VALUE,
            0.6f);
        final CommodityBoughtTO poolCpu1 = createBoughtTO(CommodityDTO.CommodityType.POOL_CPU_VALUE,
            used[0], peak[0]);
        final CommodityBoughtTO poolCpu2 = createBoughtTO(CommodityDTO.CommodityType.POOL_CPU_VALUE,
            used[1], peak[1]);
        final CommodityBoughtTO poolCpu3 = createBoughtTO(CommodityDTO.CommodityType.POOL_CPU_VALUE,
            used[2], peak[2]);
        final Collection<CommodityBoughtTO> commoditiesBought = ImmutableList.of(vcpu, vMem, poolCpu1,
            poolCpu2, poolCpu3);

        doReturn(Optional.of(vCpuCommType)).when(mockCommodityConverter).marketToTopologyCommodity(
            Mockito.eq(vcpu.getSpecification()));
        doReturn(Optional.of(vMemCommType)).when(mockCommodityConverter).marketToTopologyCommodity(
            Mockito.eq(vMem.getSpecification()));
        doReturn(Optional.of(poolCpuCommType)).when(mockCommodityConverter).marketToTopologyCommodity(
            Mockito.eq(poolCpu1.getSpecification()));
        doReturn(Optional.of(poolCpuCommType)).when(mockCommodityConverter).marketToTopologyCommodity(
            Mockito.eq(poolCpu2.getSpecification()));
        doReturn(Optional.of(poolCpuCommType)).when(mockCommodityConverter).marketToTopologyCommodity(
            Mockito.eq(poolCpu3.getSpecification()));

        doReturn(false).when(mockCommodityConverter).isTimeSlotCommodity(
            Mockito.eq(vcpu.getSpecification().getType()));
        doReturn(false).when(mockCommodityConverter).isTimeSlotCommodity(
            Mockito.eq(vMem.getSpecification().getType()));
        doReturn(true).when(mockCommodityConverter).isTimeSlotCommodity(
            Mockito.eq(poolCpu1.getSpecification().getType()));
        doReturn(true).when(mockCommodityConverter).isTimeSlotCommodity(
            Mockito.eq(poolCpu2.getSpecification().getType()));
        doReturn(true).when(mockCommodityConverter).isTimeSlotCommodity(
            Mockito.eq(poolCpu3.getSpecification().getType()));

        final Map<CommodityType, List<Double>> timeSlotsByCommType = Maps.newHashMap();
        final Collection<CommodityBoughtTO> mergedComms = converter.mergeTimeSlotCommodities(
            commoditiesBought.stream().map(CommodityBoughtTO::toBuilder)
                .collect(Collectors.toList()),
            timeSlotsByCommType,
            CommodityBoughtTO.Builder::getSpecification,
            CommodityBoughtTO.Builder::getQuantity,
            CommodityBoughtTO.Builder::getPeakQuantity,
            CommodityBoughtTO.Builder::setQuantity,
            CommodityBoughtTO.Builder::setPeakQuantity)
            .stream().map(CommodityBoughtTO.Builder::build).collect(Collectors.toList());
        assertEquals(3, mergedComms.size());
        List<CommodityBoughtTO> mergedComm = mergedComms.stream().filter(comm ->
            CommodityDTO.CommodityType.POOL_CPU_VALUE == comm.getSpecification().getBaseType())
            .collect(Collectors.toList());
        assertEquals(1, mergedComm.size());
        assertEquals(averageUsed, mergedComm.get(0).getQuantity(), DELTA);
        assertEquals(averagePeak, mergedComm.get(0).getPeakQuantity(), DELTA);
        assertEquals(1, timeSlotsByCommType.size());
        final List<Double> timeSlotValues = timeSlotsByCommType.get(poolCpuCommType);
        assertNotNull(timeSlotValues);
        assertEquals(3, timeSlotValues.size());
        assertEquals(used[0], timeSlotValues.get(0), DELTA);
        assertEquals(used[1], timeSlotValues.get(1), DELTA);
        assertEquals(used[2], timeSlotValues.get(2), DELTA);
    }

    /**
     * Test timeslot bought commodities merge.
     */
    @Test
    public void testMergeTimeSlotCommoditiesSold() {
        final float used = 0.01f;
        final float peak = 0.05f;
        final float capacity = 1.0f;

        final CommodityType vCpuCommType = CommodityType.newBuilder()
            .setType(CommodityDTO.CommodityType.VCPU_VALUE).build();

        final CommodityType vMemCommType = CommodityType.newBuilder()
            .setType(CommodityDTO.CommodityType.VMEM_VALUE).build();

        final CommodityType poolCpuCommType = CommodityType.newBuilder()
            .setType(CommodityDTO.CommodityType.POOL_CPU_VALUE).build();

        final CommoditySoldTO vcpu = createSoldTO(CommodityDTO.CommodityType.VCPU_VALUE,
            capacity, true);
        final CommoditySoldTO vMem = createSoldTO(CommodityDTO.CommodityType.VMEM_VALUE,
            capacity, true);
        final CommoditySoldTO poolCpu1 = createSoldTO(CommodityDTO.CommodityType.POOL_CPU_VALUE,
            capacity, used, peak, true);
        final CommoditySoldTO poolCpu2 = createSoldTO(CommodityDTO.CommodityType.POOL_CPU_VALUE,
            capacity, used, peak, true);
        final CommoditySoldTO poolCpu3 = createSoldTO(CommodityDTO.CommodityType.POOL_CPU_VALUE,
            capacity, used, peak, true);
        Collection<CommoditySoldTO> commditiesSold = ImmutableList.of(vcpu, vMem, poolCpu1, poolCpu2,
            poolCpu3);

        doReturn(Optional.of(vCpuCommType)).when(mockCommodityConverter).marketToTopologyCommodity(
            Mockito.eq(vcpu.getSpecification()));
        doReturn(Optional.of(vMemCommType)).when(mockCommodityConverter).marketToTopologyCommodity(
            Mockito.eq(vMem.getSpecification()));
        doReturn(Optional.of(poolCpuCommType)).when(mockCommodityConverter).marketToTopologyCommodity(
            Mockito.eq(poolCpu1.getSpecification()));
        doReturn(Optional.of(poolCpuCommType)).when(mockCommodityConverter).marketToTopologyCommodity(
            Mockito.eq(poolCpu2.getSpecification()));
        doReturn(Optional.of(poolCpuCommType)).when(mockCommodityConverter).marketToTopologyCommodity(
            Mockito.eq(poolCpu3.getSpecification()));

        doReturn(false).when(mockCommodityConverter).isTimeSlotCommodity(
            Mockito.eq(vcpu.getSpecification().getType()));
        doReturn(false).when(mockCommodityConverter).isTimeSlotCommodity(
            Mockito.eq(vMem.getSpecification().getType()));
        doReturn(true).when(mockCommodityConverter).isTimeSlotCommodity(
            Mockito.eq(poolCpu1.getSpecification().getType()));
        doReturn(true).when(mockCommodityConverter).isTimeSlotCommodity(
            Mockito.eq(poolCpu2.getSpecification().getType()));
        doReturn(true).when(mockCommodityConverter).isTimeSlotCommodity(
            Mockito.eq(poolCpu3.getSpecification().getType()));

        final Map<CommodityType, List<Double>> timeSlotsByCommType = Maps.newHashMap();
        final Collection<CommoditySoldTO> mergedComms = converter.mergeTimeSlotCommodities(
            commditiesSold.stream().map(CommoditySoldTO::toBuilder)
                .collect(Collectors.toList()),
            timeSlotsByCommType,
            CommoditySoldTO.Builder::getSpecification,
            CommoditySoldTO.Builder::getQuantity,
            CommoditySoldTO.Builder::getPeakQuantity,
            CommoditySoldTO.Builder::setQuantity,
            CommoditySoldTO.Builder::setPeakQuantity)
            .stream().map(CommoditySoldTO.Builder::build).collect(Collectors.toList());
        assertEquals(3, mergedComms.size());
        List<CommoditySoldTO> mergedComm = mergedComms.stream().filter(comm ->
            CommodityDTO.CommodityType.POOL_CPU_VALUE == comm.getSpecification().getBaseType())
            .collect(Collectors.toList());
        assertEquals(1, mergedComm.size());
        assertEquals(used, mergedComm.get(0).getQuantity(), DELTA);
        assertEquals(peak, mergedComm.get(0).getPeakQuantity(), DELTA);
        assertEquals(1, timeSlotsByCommType.size());
        final List<Double> timeSlotValues = timeSlotsByCommType.get(poolCpuCommType);
        assertNotNull(timeSlotValues);
        assertEquals(3, timeSlotValues.size());
        assertEquals(used, timeSlotValues.get(0), DELTA);
        assertEquals(used, timeSlotValues.get(1), DELTA);
        assertEquals(used, timeSlotValues.get(2), DELTA);
    }

    /**
     * Test timeslot bought commodities.
     */
    @Test
    public void testConvertFromMarketTimeSlotCommoditiesBought() {
        final float[] used = {0.5f, 0.6f, 0.65f};
        final float[] peak = {0.55f, 0.65f, 0.75f};

        final float averageUsed = (used[0] + used[1] + used[2]) / 3;
        final float averagePeak = (peak[0] + peak[1] + peak[2]) / 3;

        final float percentile = 0.7f;

        final CommodityIndex mockIndex = mock(CommodityIndex.class);
        final CommodityIndexFactory indexFactory = mock(CommodityIndexFactory.class);
        doReturn(mockIndex).when(indexFactory).newIndex();
        constructTopologyConverter(indexFactory);

        final CommodityType poolCpuCommType = CommodityType.newBuilder()
            .setType(CommodityDTO.CommodityType.POOL_CPU_VALUE).build();

        // Bought commodities
        final CommodityBoughtTO poolCpu1 = createBoughtTO(CommodityDTO.CommodityType.POOL_CPU_VALUE,
            used[0], peak[0]);
        final CommodityBoughtTO poolCpu2 = createBoughtTO(CommodityDTO.CommodityType.POOL_CPU_VALUE,
            used[1], peak[1]);
        final CommodityBoughtTO poolCpu3 = createBoughtTO(CommodityDTO.CommodityType.POOL_CPU_VALUE,
            used[2], peak[2]);
        final Collection<CommodityBoughtTO> boughtCommodities = ImmutableList.of(poolCpu1, poolCpu2, poolCpu3);

        doReturn(Optional.of(poolCpuCommType)).when(mockCommodityConverter).marketToTopologyCommodity(
            Mockito.eq(poolCpu1.getSpecification()));
        doReturn(Optional.of(poolCpuCommType)).when(mockCommodityConverter).marketToTopologyCommodity(
            Mockito.eq(poolCpu2.getSpecification()));
        doReturn(Optional.of(poolCpuCommType)).when(mockCommodityConverter).marketToTopologyCommodity(
            Mockito.eq(poolCpu3.getSpecification()));

        doReturn(true).when(mockCommodityConverter).isTimeSlotCommodity(
            Mockito.eq(poolCpu1.getSpecification().getType()));
        doReturn(true).when(mockCommodityConverter).isTimeSlotCommodity(
            Mockito.eq(poolCpu2.getSpecification().getType()));
        doReturn(true).when(mockCommodityConverter).isTimeSlotCommodity(
            Mockito.eq(poolCpu3.getSpecification().getType()));

        final long businessUserId = 10L;
        final long shoppinglistId = 20L;
        final long supplierId = 30L;
        final long desktopPoolId = 40L;
        final EconomyDTOs.TraderTO businessUserTO = EconomyDTOs.TraderTO.newBuilder()
            .setOid(businessUserId)
            .setState(TraderStateTO.ACTIVE)
            .setType(EntityType.BUSINESS_USER_VALUE)
            .addShoppingLists(ShoppingListTO.newBuilder().setOid(shoppinglistId)
                .setSupplier(supplierId)
                .addAllCommoditiesBought(boughtCommodities)
                .build())
            .build();

        // For testing percentile
        final HistoricalValues historicalValues = HistoricalValues.newBuilder()
                .setPercentile(percentile)
            .build();
        final TopologyDTO.CommodityBoughtDTO originalCommodityBought = createBoughtDTO(
            CommodityDTO.CommodityType.POOL_CPU_VALUE, 0.01, 0.05, historicalValues);

        doReturn(Optional.of(originalCommodityBought)).when(mockIndex).getCommBought(
            Mockito.eq(businessUserId), Mockito.eq(supplierId),
            Mockito.eq(poolCpuCommType), Mockito.eq(0L));

        final TopologyDTO.TopologyEntityDTO originalEntityDTO = TopologyDTO.TopologyEntityDTO.newBuilder()
            .setOid(businessUserId)
            .setEntityType(EntityType.BUSINESS_USER_VALUE)
            .addCommoditiesBoughtFromProviders(CommoditiesBoughtFromProvider
                .newBuilder().setProviderId(desktopPoolId)
                .addCommodityBought(originalCommodityBought)
                .setProviderEntityType(EntityType.DESKTOP_POOL_VALUE)
                .build())
            .build();

        final Map<Long, ProjectedTopologyEntity> projectedTOs =
            converter.convertFromMarket(Collections.singletonList(businessUserTO),
                ImmutableMap.of(originalEntityDTO.getOid(), originalEntityDTO),
                PriceIndexMessage.getDefaultInstance(), mockCCD, reservedCapacityAnalysis,
                setUpWastedFileAnalysis());

        assertEquals(1, projectedTOs.size());
        assertTrue(projectedTOs.containsKey(businessUserId));
        final ProjectedTopologyEntity projectedTopologyEntity = projectedTOs.get(businessUserId);
        assertNotNull(projectedTopologyEntity);
        final TopologyEntityDTO topologyEntityDTO = projectedTopologyEntity.getEntity();
        assertEquals(1, topologyEntityDTO.getCommoditiesBoughtFromProvidersCount());
        final CommoditiesBoughtFromProvider commoditiesBoughtFromProvider =
            topologyEntityDTO.getCommoditiesBoughtFromProvidersList().get(0);
        assertEquals(1, commoditiesBoughtFromProvider.getCommodityBoughtCount());
        final CommodityBoughtDTO commodityBoughtDTO =
            commoditiesBoughtFromProvider.getCommodityBoughtList().get(0);
        assertTrue(commodityBoughtDTO.hasHistoricalUsed());
        assertEquals(percentile, commodityBoughtDTO.getHistoricalUsed().getPercentile(), DELTA);
        assertEquals(averageUsed, commodityBoughtDTO.getUsed(), DELTA);
        assertEquals(averagePeak, commodityBoughtDTO.getPeak(), DELTA);
        assertEquals(used.length, commodityBoughtDTO.getHistoricalUsed().getTimeSlotCount());
        assertEquals(used[0], commodityBoughtDTO.getHistoricalUsed().getTimeSlot(0), DELTA);
        assertEquals(used[1], commodityBoughtDTO.getHistoricalUsed().getTimeSlot(1), DELTA);
        assertEquals(used[2], commodityBoughtDTO.getHistoricalUsed().getTimeSlot(2), DELTA);
    }

    /**
     * Test timeslot sold commodities.
     */
    @Test
    public void testConvertFromMarketTimeSlotCommoditiesSold() {
        final float used = 0.01f;
        final float peak = 0.05f;
        final float capacity = 1.0f;
        final float percentile = 0.7f;

        final CommodityIndex mockIndex = mock(CommodityIndex.class);
        final CommodityIndexFactory indexFactory = mock(CommodityIndexFactory.class);
        doReturn(mockIndex).when(indexFactory).newIndex();
        constructTopologyConverter(indexFactory);

        final CommodityType poolCpuCommType = CommodityType.newBuilder()
            .setType(CommodityDTO.CommodityType.POOL_CPU_VALUE).build();

        // Sold commodities
        final CommoditySoldTO poolCpu1 = createSoldTO(CommodityDTO.CommodityType.POOL_CPU_VALUE,
           capacity, used, peak, true);
        final CommoditySoldTO poolCpu2 = createSoldTO(CommodityDTO.CommodityType.POOL_CPU_VALUE,
            capacity, used, peak, true);
        final CommoditySoldTO poolCpu3 = createSoldTO(CommodityDTO.CommodityType.POOL_CPU_VALUE,
            capacity, used, peak, true);

        doReturn(Optional.of(poolCpuCommType)).when(mockCommodityConverter).marketToTopologyCommodity(
            Mockito.eq(poolCpu1.getSpecification()));
        doReturn(Optional.of(poolCpuCommType)).when(mockCommodityConverter).marketToTopologyCommodity(
            Mockito.eq(poolCpu2.getSpecification()));
        doReturn(Optional.of(poolCpuCommType)).when(mockCommodityConverter).marketToTopologyCommodity(
            Mockito.eq(poolCpu3.getSpecification()));

        doReturn(true).when(mockCommodityConverter).isTimeSlotCommodity(
            Mockito.eq(poolCpu1.getSpecification().getType()));
        doReturn(true).when(mockCommodityConverter).isTimeSlotCommodity(
            Mockito.eq(poolCpu2.getSpecification().getType()));
        doReturn(true).when(mockCommodityConverter).isTimeSlotCommodity(
            Mockito.eq(poolCpu3.getSpecification().getType()));

        final long shoppinglistId = 20L;
        final long supplierId = 30L;
        final long desktopPoolId = 40L;
        final EconomyDTOs.TraderTO desktopPoolTO = EconomyDTOs.TraderTO.newBuilder()
            .setOid(desktopPoolId)
            .setState(TraderStateTO.ACTIVE)
            .setType(EntityType.DESKTOP_POOL_VALUE)
            .addShoppingLists(ShoppingListTO.newBuilder().setOid(shoppinglistId)
                .setSupplier(supplierId)
                .build())
            .addAllCommoditiesSold(ImmutableList.of(poolCpu1, poolCpu2, poolCpu3))
            .build();

        // For testing percentile
        final HistoricalValues historicalValues = HistoricalValues.newBuilder()
            .setPercentile(percentile)
        .build();

        final CommoditySoldDTO originalCommoditySold = createSoldDTO(
            CommodityDTO.CommodityType.POOL_CPU_VALUE, used, peak, historicalValues);

        doReturn(Optional.of(originalCommoditySold)).when(mockIndex).getCommSold(
            Mockito.eq(desktopPoolId), Mockito.eq(poolCpuCommType));

        final TopologyDTO.TopologyEntityDTO originalEntityDTO = TopologyDTO.TopologyEntityDTO.newBuilder()
            .setOid(desktopPoolId)
            .setDisplayName("test")
            .setEntityType(EntityType.DESKTOP_POOL_VALUE)
            .addAllCommoditySoldList(ImmutableList.of(originalCommoditySold))
            .build();

        final Map<Long, ProjectedTopologyEntity> projectedTOs =
            converter.convertFromMarket(Collections.singletonList(desktopPoolTO),
                ImmutableMap.of(originalEntityDTO.getOid(), originalEntityDTO),
                PriceIndexMessage.getDefaultInstance(), mockCCD, reservedCapacityAnalysis,
                setUpWastedFileAnalysis());

        assertEquals(1, projectedTOs.size());
        assertTrue(projectedTOs.containsKey(desktopPoolId));
        final ProjectedTopologyEntity projectedTopologyEntity = projectedTOs.get(desktopPoolId);
        assertNotNull(projectedTopologyEntity);
        final TopologyEntityDTO topologyEntityDTO = projectedTopologyEntity.getEntity();
        assertEquals(1, topologyEntityDTO.getCommoditySoldListCount());
        final CommoditySoldDTO commoditySoldDTO =
            topologyEntityDTO.getCommoditySoldListList().get(0);
        assertTrue(commoditySoldDTO.hasHistoricalUsed());
        assertEquals(used, commoditySoldDTO.getUsed(), DELTA);
        assertEquals(peak, commoditySoldDTO.getPeak(), DELTA);
        assertEquals(3, commoditySoldDTO.getHistoricalUsed().getTimeSlotCount());
        assertEquals(used, commoditySoldDTO.getHistoricalUsed().getTimeSlot(0), DELTA);
        assertEquals(used, commoditySoldDTO.getHistoricalUsed().getTimeSlot(1), DELTA);
        assertEquals(used, commoditySoldDTO.getHistoricalUsed().getTimeSlot(2), DELTA);
    }

    private CommoditySoldTO createSoldTO(final int typeValue,
                                         final double capacity,
                                         final boolean resizable) {
        return createSoldTO(typeValue, capacity, 0, 0, resizable);
    }

    private CommoditySoldTO createSoldTO(final int typeValue,
                                         final double capacity,
                                         final double quantity,
                                         final double peakQuantity,
                                         final boolean resizable) {
        CommoditySoldTO soldTO = CommoditySoldTO.newBuilder()
            .setSpecification(CommoditySpecificationTO.newBuilder()
                .setBaseType(typeValue)
                .setType(typeValue).build())
            .setCapacity((float)capacity)
            .setQuantity((float)quantity)
            .setPeakQuantity((float)peakQuantity)
            .setSettings(CommoditySoldSettingsTO.newBuilder()
                .setResizable(resizable).build())
            .build();
        return soldTO;

    }

    private CommodityBoughtTO createBoughtTO(final int boughtTypeValue,
                                             final float quantity) {
        return createBoughtTO(boughtTypeValue, quantity, 0);
    }

    private CommodityBoughtTO createBoughtTO(final int boughtTypeValue,
             final float quantity, final float peakQuantity) {
        CommodityBoughtTO boughtTO = CommodityBoughtTO.newBuilder()
            .setSpecification(CommoditySpecificationTO.newBuilder()
                .setBaseType(boughtTypeValue)
                .setType(boughtTypeValue).build())
            .setQuantity(quantity)
            .setPeakQuantity(peakQuantity)
            .build();
        return boughtTO;
    }

    private CommodityBoughtDTO createBoughtDTO(final int commodityTypeValue,
            final double quantity, final double peakQuantity, final HistoricalValues historicalValues) {
        final TopologyDTO.CommodityBoughtDTO.Builder commodityBoughtDTO =
            CommodityBoughtDTO.newBuilder()
            .setCommodityType(
                CommodityType.newBuilder().setType(commodityTypeValue))
            .setUsed(quantity)
            .setPeak(peakQuantity);
        if (historicalValues != null) {
            commodityBoughtDTO.setHistoricalUsed(historicalValues);
        }
        return commodityBoughtDTO.build();
    }

    private CommoditySoldDTO createSoldDTO(final int commodityTypeValue,
           final double quantity, final double peakQuantity, final HistoricalValues historicalValues) {
        final TopologyDTO.CommoditySoldDTO.Builder commoditySoldDTO =
            CommoditySoldDTO.newBuilder()
                .setCommodityType(
                    CommodityType.newBuilder().setType(commodityTypeValue))
                .setUsed(quantity)
                .setPeak(peakQuantity);
        if (historicalValues != null) {
            commoditySoldDTO.setHistoricalUsed(historicalValues);
        }
        return commoditySoldDTO.build();
    }

    private TopologyDTO.TopologyEntityDTO createOriginalDTOAndMockIndex(CommodityIndex mockINdex) {
        CommodityBoughtDTO boughtDTO = CommodityBoughtDTO
                .newBuilder()
                .setCommodityType(ioType)
                .setUsed(THRUGHPUT_USED / 2)
                .build();
        final List<CommodityBoughtDTO> boughtDTOList = Lists.newArrayList(boughtDTO);

        CommoditySoldDTO soldDTO = CommoditySoldDTO.newBuilder()
                .setCommodityType(vMemType)
                .setUsed(VMEM_USAGE)
                .setCapacity(OLD_TIER_CAPACITY).build();
        CommoditySoldDTO vStorageSoldDTO = CommoditySoldDTO.newBuilder()
                .setCommodityType(vStorageType)
                .setUsed(VMEM_USAGE)
                .setIsResizeable(false)
                .setCapacity(OLD_TIER_CAPACITY).build();

        Mockito.doReturn(Optional.of(boughtDTO)).when(mockINdex)
                .getCommBought(Mockito.anyLong(), Mockito.anyLong(),
                        Mockito.anyObject(), Mockito.anyLong());

        TopologyDTO.TopologyEntityDTO originalEntityDTO = TopologyDTO.TopologyEntityDTO.newBuilder()
                .setOid(CLOUD_VM_OID)
                .setEntityType(EntityType.VIRTUAL_MACHINE_VALUE)
                .addCommoditySoldList(soldDTO)
                .addCommoditySoldList(vStorageSoldDTO)
                .addCommoditiesBoughtFromProviders(CommoditiesBoughtFromProvider
                        .newBuilder().setProviderId(PM_OID)
                        .addAllCommodityBought(boughtDTOList)
                        .setProviderEntityType(EntityType.COMPUTE_TIER_VALUE)
                        .build())
                .build();
        Mockito.doReturn(Optional.of(soldDTO)).when(mockINdex)
                .getCommSold(anyLong(), Mockito.anyObject());
        Mockito.doReturn(Optional.of(vStorageSoldDTO)).when(mockINdex)
                .getCommSold(CLOUD_VM_OID, vStorageType);

        return originalEntityDTO;
    }

    private TopologyEntityDTO createEntityDTO(final long entityOid,
                                              final int entityTypeValue,
                                              final List<Integer> soldCommodityTypeValues) {

        Builder entityDTO = TopologyEntityDTO.newBuilder()
                .setOid(entityOid)
                .setEntityType(entityTypeValue);
        for (int type: soldCommodityTypeValues) {
            boolean resizable = true;
            if (type == CommodityDTO.CommodityType.VSTORAGE_VALUE) {
                resizable = false;
            }
            entityDTO
                .addCommoditySoldList(CommoditySoldDTO.newBuilder()
                        .setIsResizeable(resizable)
                        .setCommodityType(
                                CommodityType.newBuilder()
                                        .setType(type).build()));
        }
        return entityDTO.build();
    }


    private void verifyTOtoDTOConversions(Map<Long, ProjectedTopologyEntity> projectedTOs,
                                          List<Integer> types, boolean resizable) {
        Assert.assertEquals(1, projectedTOs.size());
        ProjectedTopologyEntity projectedTopologyEntity =
                projectedTOs.entrySet().iterator().next().getValue();
        Assert.assertNotNull(projectedTopologyEntity.getEntity());
        final List<CommoditySoldDTO> projectedSoldList =
                projectedTopologyEntity.getEntity().getCommoditySoldListList();
        Assert.assertNotNull(projectedSoldList);

        for (int type: types) {
            final Optional<CommoditySoldDTO> projectedSoldDTO =
                    projectedTopologyEntity.getEntity().getCommoditySoldListList().stream()
                            .filter(e -> e.getCommodityType().getType() == type)
                            .findFirst();
            projectedTopologyEntity.getEntity().getCommoditySoldList(0);
            Assert.assertTrue(projectedSoldDTO.isPresent());
            // Test if returned sold capacity is the new provider (tier capacity)
            double newCapacity = OLD_TIER_CAPACITY;
            if (resizable) {
                newCapacity = OLD_TIER_CAPACITY * 2;
            }
            Assert.assertEquals(newCapacity, projectedSoldDTO.get().getCapacity(), DELTA);
        }

        final List<CommoditiesBoughtFromProvider> boughtProvList =
                projectedTopologyEntity.getEntity().getCommoditiesBoughtFromProvidersList();
        Assert.assertNotNull(boughtProvList);
        Assert.assertEquals(1, boughtProvList.size());
        final CommoditiesBoughtFromProvider boughtList = boughtProvList.get(0);
        Assert.assertNotNull(boughtList);
        Assert.assertNotNull(boughtList.getCommodityBoughtList());
        Assert.assertEquals(1, boughtList.getCommodityBoughtList().size());
        CommodityBoughtDTO actualBought = boughtList.getCommodityBoughtList().get(0);
        // Test if returned bought throughput usage is the original bought commodity usage
        Assert.assertEquals(THRUGHPUT_USED / 2f, actualBought.getUsed(), DELTA);
    }

}<|MERGE_RESOLUTION|>--- conflicted
+++ resolved
@@ -790,10 +790,7 @@
             .getCommodityBoughtList();
         assertEquals(1, actualBoughtCommodityList.size());
         assertEquals(RAW_VM_USED, actualBoughtCommodityList.iterator().next().getUsed(), epsilon);
-<<<<<<< HEAD
-=======
         assertEquals((double)SCALING_FACTOR, actualBoughtCommodityList.iterator().next().getScalingFactor(), TopologyConverter.EPSILON);
->>>>>>> 67113a31
     }
 
     /**
