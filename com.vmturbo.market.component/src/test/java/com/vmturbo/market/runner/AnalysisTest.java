package com.vmturbo.market.runner;

import static org.junit.Assert.assertEquals;
import static org.junit.Assert.assertFalse;
import static org.junit.Assert.assertNotNull;
import static org.junit.Assert.assertSame;
import static org.junit.Assert.assertTrue;
import static org.mockito.Matchers.any;
import static org.mockito.Matchers.anyList;
import static org.mockito.Matchers.anyLong;
import static org.mockito.Matchers.eq;
import static org.mockito.Mockito.doNothing;
import static org.mockito.Mockito.mock;
import static org.mockito.Mockito.spy;
import static org.mockito.Mockito.times;
import static org.mockito.Mockito.when;

import java.time.Clock;
import java.time.Instant;
import java.time.temporal.ChronoUnit;
import java.util.Arrays;
import java.util.Collection;
import java.util.Collections;
import java.util.HashSet;
import java.util.List;
import java.util.Map;
import java.util.Optional;
import java.util.Set;
import java.util.concurrent.ExecutionException;
import java.util.concurrent.Future;

import com.google.common.collect.ImmutableList;
import com.google.common.collect.ImmutableMap;
import com.google.common.collect.ImmutableSet;
import com.google.common.collect.Sets;

import com.vmturbo.commons.Pair;
import com.vmturbo.market.runner.cost.MigratedWorkloadCloudCommitmentAnalysisService;
import org.junit.Assert;
import org.junit.Before;
import org.junit.Rule;
import org.junit.Test;
import org.mockito.Mockito;

import com.vmturbo.common.protobuf.action.ActionDTO.Action;
import com.vmturbo.common.protobuf.action.ActionDTO.ActionEntity;
import com.vmturbo.common.protobuf.action.ActionDTO.ActionInfo;
import com.vmturbo.common.protobuf.action.ActionDTO.ActionPlan;
import com.vmturbo.common.protobuf.action.ActionDTO.Delete;
import com.vmturbo.common.protobuf.action.ActionDTO.Explanation;
import com.vmturbo.common.protobuf.action.ActionDTO.Explanation.DeleteExplanation;
import com.vmturbo.common.protobuf.common.EnvironmentTypeEnum.EnvironmentType;
import com.vmturbo.common.protobuf.cost.CostNotificationOuterClass.CostNotification;
import com.vmturbo.common.protobuf.cost.CostNotificationOuterClass.CostNotification.StatusUpdate;
import com.vmturbo.common.protobuf.group.GroupDTOMoles.GroupServiceMole;
import com.vmturbo.common.protobuf.group.GroupServiceGrpc;
import com.vmturbo.common.protobuf.group.GroupServiceGrpc.GroupServiceBlockingStub;
import com.vmturbo.common.protobuf.market.MarketNotification.AnalysisStatusNotification.AnalysisState;
import com.vmturbo.common.protobuf.plan.PlanProgressStatusEnum.Status;
import com.vmturbo.common.protobuf.setting.SettingProto.Setting;
import com.vmturbo.common.protobuf.setting.SettingProtoMoles.SettingPolicyServiceMole;
import com.vmturbo.common.protobuf.topology.TopologyDTO;
import com.vmturbo.common.protobuf.topology.TopologyDTO.AnalysisType;
import com.vmturbo.common.protobuf.topology.TopologyDTO.CommodityBoughtDTO;
import com.vmturbo.common.protobuf.topology.TopologyDTO.CommodityType;
import com.vmturbo.common.protobuf.topology.TopologyDTO.EntityState;
import com.vmturbo.common.protobuf.topology.TopologyDTO.ProjectedTopologyEntity;
import com.vmturbo.common.protobuf.topology.TopologyDTO.TopologyEntityDTO;
import com.vmturbo.common.protobuf.topology.TopologyDTO.TopologyEntityDTO.CommoditiesBoughtFromProvider;
import com.vmturbo.common.protobuf.topology.TopologyDTO.TopologyEntityDTO.Edit;
import com.vmturbo.common.protobuf.topology.TopologyDTO.TopologyEntityDTO.Removed;
import com.vmturbo.common.protobuf.topology.TopologyDTO.TopologyInfo;
import com.vmturbo.common.protobuf.topology.TopologyDTO.TopologyType;
import com.vmturbo.commons.idgen.IdentityGenerator;
import com.vmturbo.components.api.test.GrpcTestServer;
import com.vmturbo.components.common.setting.GlobalSettingSpecs;
import com.vmturbo.components.common.setting.SettingDTOUtil;
import com.vmturbo.cost.calculation.integration.CloudCostDataProvider.CloudCostData;
import com.vmturbo.cost.calculation.topology.TopologyCostCalculator;
import com.vmturbo.cost.calculation.topology.TopologyCostCalculator.TopologyCostCalculatorFactory;
import com.vmturbo.cost.calculation.topology.TopologyEntityCloudTopology;
import com.vmturbo.cost.calculation.topology.TopologyEntityCloudTopologyFactory;
import com.vmturbo.group.api.GroupMemberRetriever;
import com.vmturbo.market.AnalysisRICoverageListener;
import com.vmturbo.market.reservations.InitialPlacementFinder;
import com.vmturbo.market.reserved.instance.analysis.BuyRIImpactAnalysis;
import com.vmturbo.market.reserved.instance.analysis.BuyRIImpactAnalysisFactory;
import com.vmturbo.market.runner.AnalysisFactory.AnalysisConfig;
import com.vmturbo.market.runner.cost.MarketPriceTable;
import com.vmturbo.market.runner.cost.MarketPriceTableFactory;
import com.vmturbo.market.topology.conversions.ConsistentScalingHelper;
import com.vmturbo.market.topology.conversions.ConsistentScalingHelper.ConsistentScalingHelperFactory;
import com.vmturbo.market.topology.conversions.ReversibilitySettingFetcherFactory;
import com.vmturbo.market.topology.conversions.TierExcluder;
import com.vmturbo.market.topology.conversions.TierExcluder.TierExcluderFactory;
import com.vmturbo.platform.analysis.protobuf.CommodityDTOs.CommodityBoughtTO;
import com.vmturbo.platform.analysis.protobuf.CommodityDTOs.CommoditySpecificationTO;
import com.vmturbo.platform.analysis.protobuf.CommunicationDTOs.SuspensionsThrottlingConfig;
import com.vmturbo.platform.analysis.protobuf.EconomyDTOs.ShoppingListTO;
import com.vmturbo.platform.analysis.protobuf.EconomyDTOs.TraderTO;
import com.vmturbo.platform.common.dto.CommonDTO.CommodityDTO;
import com.vmturbo.platform.common.dto.CommonDTO.EntityDTO.EntityType;
import com.vmturbo.platform.common.dto.CommonDTO.GroupDTO.GroupType;

/**
 * Unit tests for {@link Analysis}.
 */
public class AnalysisTest {

    private long topologyContextId = 1111;
    private long topologyId = 2222;
    private static final float DEFAULT_RATE_OF_RESIZE = 2.0f;
    private TopologyType topologyType = TopologyType.PLAN;
    private AnalysisRICoverageListener listener;


    private final TopologyInfo topologyInfo = TopologyInfo.newBuilder()
            .setTopologyContextId(topologyContextId)
            .setTopologyId(topologyId)
            .setTopologyType(topologyType)
            .addAnalysisType(AnalysisType.MARKET_ANALYSIS)
            .addAnalysisType(AnalysisType.BUY_RI_IMPACT_ANALYSIS)
            .addAnalysisType(AnalysisType.WASTED_FILES)
            .build();

    private TopologyEntityCloudTopology cloudTopology;
    private final GroupServiceMole testGroupService = spy(new GroupServiceMole());
    private final SettingPolicyServiceMole testSettingPolicyService =
            spy(new SettingPolicyServiceMole());
    private GroupServiceBlockingStub groupServiceClient;

    private static final Instant START_INSTANT = Instant.EPOCH.plus(90, ChronoUnit.MINUTES);
    private static final Instant END_INSTANT = Instant.EPOCH.plus(100, ChronoUnit.MINUTES);

    private static final float QUOTE_FACTOR = 0.77f;
    private static final float MOVE_COST_FACTOR = 0.05f;
    private static final long VOLUME_ID_DELETE_ACTION = 1111L;
    private final Clock mockClock = mock(Clock.class);

    private final Action wastedFileAction = Action.newBuilder()
        .setInfo(ActionInfo.newBuilder()
                    .setDelete(Delete.newBuilder()
                            .setTarget(ActionEntity.newBuilder().setId(VOLUME_ID_DELETE_ACTION)
                                    .setType(EntityType.VIRTUAL_VOLUME_VALUE))))
        .setExplanation(Explanation.newBuilder()
            .setDelete(DeleteExplanation.getDefaultInstance()))
        .setDeprecatedImportance(0.0d)
        .setId(1234L).build();

    private TierExcluderFactory tierExcluderFactory = mock(TierExcluderFactory.class);

    private ConsistentScalingHelperFactory consistentScalingHelperFactory =
            mock(ConsistentScalingHelperFactory.class);
    private BuyRIImpactAnalysisFactory buyRIImpactAnalysisFactory =
            mock(BuyRIImpactAnalysisFactory.class);
    private BuyRIImpactAnalysis buyRIImpactAnalysis = mock(BuyRIImpactAnalysis.class);

    private InitialPlacementFinder initialPlacementFinder =
            mock(InitialPlacementFinder.class);

    private ConsistentScalingHelper csm = mock(ConsistentScalingHelper.class);
    private ReversibilitySettingFetcherFactory reversibilitySettingFetcherFactory
            = mock(ReversibilitySettingFetcherFactory.class);

    @Rule
    public GrpcTestServer grpcServer = GrpcTestServer.newServer(testGroupService,
                     testSettingPolicyService);

    @Before
    public void before() {
        IdentityGenerator.initPrefix(0L);
        when(mockClock.instant())
                .thenReturn(START_INSTANT)
                .thenReturn(END_INSTANT);
        groupServiceClient = GroupServiceGrpc.newBlockingStub(grpcServer.getChannel());
        when(tierExcluderFactory.newExcluder(any(), any(), any())).thenReturn(mock(TierExcluder.class));
        listener = mock(AnalysisRICoverageListener.class);
        cloudTopology = mock(TopologyEntityCloudTopology.class);
        when(consistentScalingHelperFactory.newConsistentScalingHelper(any(), any()))
            .thenReturn(csm);
        when(buyRIImpactAnalysisFactory.createAnalysis(eq(topologyInfo), any(), any(), any()))
                .thenReturn(buyRIImpactAnalysis);
    }

    private Map<String, Setting> getRateOfResizeSettingMap(float resizeValue) {
        return ImmutableMap.of(
            GlobalSettingSpecs.DefaultRateOfResize.getSettingName(), Setting.newBuilder()
                .setSettingSpecName(GlobalSettingSpecs.DefaultRateOfResize.getSettingName())
                .setNumericSettingValue(SettingDTOUtil.createNumericSettingValue(resizeValue))
                .build(),
            GlobalSettingSpecs.ContainerRateOfResize.getSettingName(), Setting.newBuilder()
                .setSettingSpecName(GlobalSettingSpecs.ContainerRateOfResize.getSettingName())
                .setNumericSettingValue(SettingDTOUtil.createNumericSettingValue(resizeValue))
                .build()
        );
    }

    /**
     * Convenience method to get an Analysis based on an analysisConfig, a set of
     * TopologyEntityDTOs, and TopologyInfo.
     *
     * @param analysisConfig configuration for the Analysis.
     * @param topologySet Set of TopologyEntityDTOs for the Analysis.
     * @param topoInfo TopologyInfo related to the Analysis.
     * @return Analysis
     */
    private Analysis getAnalysis(AnalysisConfig analysisConfig, Set<TopologyEntityDTO> topologySet,
                                 TopologyInfo topoInfo) {
        final TopologyEntityCloudTopologyFactory cloudTopologyFactory = mock(TopologyEntityCloudTopologyFactory.class);
        final TopologyCostCalculator cloudCostCalculator = mock(TopologyCostCalculator.class);
        when(cloudCostCalculator.getCloudCostData()).thenReturn(CloudCostData.empty());
        final TopologyCostCalculatorFactory cloudCostCalculatorFactory = mock(TopologyCostCalculatorFactory.class);
        final MarketPriceTableFactory priceTableFactory = mock(MarketPriceTableFactory.class);
        when(priceTableFactory.newPriceTable(any(), eq(CloudCostData.empty()))).thenReturn(mock(MarketPriceTable.class));
        when(cloudCostCalculatorFactory.newCalculator(topoInfo, cloudTopology)).thenReturn(cloudCostCalculator);
        final long vmOid = 123L;
        final TopologyEntityDTO cloudVm = TopologyEntityDTO.newBuilder()
                .setEnvironmentType(EnvironmentType.CLOUD).setOid(vmOid)
                .setEntityType(EntityType.VIRTUAL_MACHINE_VALUE)
                .build();
        when(cloudTopology.getEntities()).thenReturn(ImmutableMap.of(vmOid, cloudVm));
        when(cloudTopologyFactory.newCloudTopology(anyLong(), any())).thenReturn(cloudTopology);
        when(cloudTopologyFactory.newCloudTopology(any())).thenReturn(cloudTopology);
        final WastedFilesAnalysisFactory wastedFilesAnalysisFactory =
            mock(WastedFilesAnalysisFactory.class);
        final BuyRIImpactAnalysisFactory buyRIImpactAnalysisFactory =
                mock(BuyRIImpactAnalysisFactory.class);
        final WastedFilesAnalysis wastedFilesAnalysis = mock(WastedFilesAnalysis.class);
        when(wastedFilesAnalysisFactory.newWastedFilesAnalysis(any(),any(), any(), any(), any()))
                .thenReturn(wastedFilesAnalysis);
        when(wastedFilesAnalysis.getState()).thenReturn(AnalysisState.SUCCEEDED);
        when(wastedFilesAnalysis.getActions())
                .thenReturn(Collections.singletonList(wastedFileAction));
        when(wastedFilesAnalysis.getStorageAmountReleasedForOid(anyLong())).thenReturn(Optional.empty());
        final MigratedWorkloadCloudCommitmentAnalysisService migratedWorkloadCloudCommitmentAnalysisService = mock(MigratedWorkloadCloudCommitmentAnalysisService.class);
        doNothing().when(migratedWorkloadCloudCommitmentAnalysisService).startAnalysis(anyLong(), any(), anyList());

        return new Analysis(topoInfo, topologySet,
            new GroupMemberRetriever(groupServiceClient), mockClock, analysisConfig,
            cloudTopologyFactory, cloudCostCalculatorFactory, priceTableFactory,
            wastedFilesAnalysisFactory, buyRIImpactAnalysisFactory, tierExcluderFactory,
<<<<<<< HEAD
            listener, consistentScalingHelperFactory, initialPlacementFinder,
            reversibilitySettingFetcherFactory);
=======
                listener, consistentScalingHelperFactory, initialPlacementFinder,
                migratedWorkloadCloudCommitmentAnalysisService);
>>>>>>> 75a57f07
    }
    /**
     * Convenience method to get an Analysis based on an analysisConfig and a set of
     * TopologyEntityDTOs.
     *
     * @param analysisConfig configuration for the analysis
     * @param topologySet set of TopologyEntityDTOs representing the topology
     * @return Analysis
     */
    private Analysis getAnalysis(AnalysisConfig analysisConfig, Set<TopologyEntityDTO> topologySet) {
        return getAnalysis(analysisConfig, topologySet, topologyInfo);
    }

    private Analysis getAnalysis(AnalysisConfig analysisConfig) {
        return getAnalysis(analysisConfig, Collections.emptySet());
    }

        /**
         * Test the {@link Analysis} constructor.
         */
    @Test
    public void testConstructor() {
        final AnalysisConfig analysisConfig = AnalysisConfig.newBuilder(QUOTE_FACTOR, MOVE_COST_FACTOR,
                    SuspensionsThrottlingConfig.DEFAULT,
                    getRateOfResizeSettingMap(DEFAULT_RATE_OF_RESIZE))
                .setIncludeVDC(true)
                .build();

        final Analysis analysis = getAnalysis(analysisConfig);

        assertEquals(topologyContextId, analysis.getContextId());
        assertEquals(topologyId, analysis.getTopologyId());
        assertEquals(analysisConfig, analysis.getConfig());
        assertEquals(Collections.emptyMap(), analysis.getTopology());
        assertEquals(Instant.EPOCH, analysis.getStartTime());
        assertEquals(Instant.EPOCH, analysis.getCompletionTime());
    }

    /**
     * Test the {@link Analysis#execute} method.
     */
    @Test
    public void testExecute() {
        final AnalysisConfig analysisConfig = AnalysisConfig.newBuilder(QUOTE_FACTOR, MOVE_COST_FACTOR,
            SuspensionsThrottlingConfig.DEFAULT,
            getRateOfResizeSettingMap(DEFAULT_RATE_OF_RESIZE))
            .setIncludeVDC(true)
            .build();

        final Analysis analysis = getAnalysis(analysisConfig);
        analysis.execute();
        assertTrue(analysis.isDone());
        assertSame(analysis.getState(), AnalysisState.SUCCEEDED);
        assertEquals(START_INSTANT, analysis.getStartTime());
        assertEquals(END_INSTANT, analysis.getCompletionTime());

        assertTrue(analysis.getActionPlan().isPresent());
        assertTrue(analysis.getProjectedTopology().isPresent());
        assertTrue(analysis.getActionPlan().get().getActionList().contains(wastedFileAction));
    }

    /**
     * Test execution of Analysis where TopologyInfo indicates not to run wastedFilesAnalysis.
     */
    @Test
    public void testExecuteNoWastedFiles() {
        final AnalysisConfig analysisConfig = AnalysisConfig.newBuilder(QUOTE_FACTOR, MOVE_COST_FACTOR,
            SuspensionsThrottlingConfig.DEFAULT,
            getRateOfResizeSettingMap(DEFAULT_RATE_OF_RESIZE))
            .setIncludeVDC(true)
            .build();

        // create TopologyInfo that does not include wasted files analysis
        final TopologyInfo topoInfo = TopologyInfo.newBuilder()
            .setTopologyContextId(topologyContextId)
            .setTopologyId(topologyId)
            .setTopologyType(topologyType)
            .addAnalysisType(AnalysisType.MARKET_ANALYSIS)
            .build();

        final Analysis analysis = getAnalysis(analysisConfig, Collections.emptySet(), topoInfo);
        analysis.execute();
        assertTrue(analysis.isDone());
        assertSame(analysis.getState(), AnalysisState.SUCCEEDED);
        assertEquals(START_INSTANT, analysis.getStartTime());
        assertEquals(END_INSTANT, analysis.getCompletionTime());

        assertTrue(analysis.getActionPlan().isPresent());
        assertTrue(analysis.getProjectedTopology().isPresent());
        assertFalse(analysis.getActionPlan().get().getActionList().contains(wastedFileAction));
    }

    /**
     * Test the {@link Analysis#execute} method for a failed run.
     */
    @Test
    public void testFailedAnalysis() {
        Set<TopologyEntityDTO> set = Sets.newHashSet(buyer());
        final AnalysisConfig analysisConfig = AnalysisConfig.newBuilder(QUOTE_FACTOR, MOVE_COST_FACTOR,
                    SuspensionsThrottlingConfig.DEFAULT,
                    // DefaultRateOfResize negative to throw exception
                    getRateOfResizeSettingMap(-1))
                .setIncludeVDC(true)
                .build();

        final Analysis analysis  = getAnalysis(analysisConfig);
        analysis.execute();
        assertFalse(analysis.isDone());
        assertSame(AnalysisState.FAILED, analysis.getState());
        assertNotNull(analysis.getErrorMsg());

        assertFalse(analysis.getActionPlan().isPresent());
        assertFalse(analysis.getProjectedTopology().isPresent());
    }

    /**
     * Test that Virtual volume with a corresponding Delete action is not present in the
     * projected entities list.
     */
    @Test
    public void testProjectedVolumeEntities() {
        // 2 Volumes in the topology, one with Delete action and another without
        final long volumeWithoutAction = 99999L;
        final TopologyEntityDTO deleteActionVolume = TopologyEntityDTO.newBuilder()
                .setEntityType(EntityType.VIRTUAL_VOLUME_VALUE)
                .setEnvironmentType(EnvironmentType.CLOUD)
                .setOid(VOLUME_ID_DELETE_ACTION)
                .build();
        final TopologyEntityDTO noDeleteActionVolume = TopologyEntityDTO.newBuilder()
                .setEntityType(EntityType.VIRTUAL_VOLUME_VALUE)
                .setEnvironmentType(EnvironmentType.CLOUD)
                .setOid(volumeWithoutAction)
                .build();
        final Set<TopologyEntityDTO> topologySet = ImmutableSet.of(deleteActionVolume,
                noDeleteActionVolume);

        // On Analysis execution, projected entities are populated
        final AnalysisConfig analysisConfig = AnalysisConfig.newBuilder(QUOTE_FACTOR,
                MOVE_COST_FACTOR, SuspensionsThrottlingConfig.DEFAULT,
                getRateOfResizeSettingMap(DEFAULT_RATE_OF_RESIZE))
                .setIncludeVDC(true)
                .build();
        when(cloudTopology.getAllEntitiesOfType(any())).thenReturn(ImmutableList
                .of(deleteActionVolume, noDeleteActionVolume));
        final Analysis analysis = getAnalysis(analysisConfig, topologySet);
        analysis.execute();

        // Assert that only 1 volume exists in the projected entities list, the one with no
        // corresponding Delete volume action
        Assert.assertTrue(analysis.getProjectedTopology().isPresent());
        final Collection<ProjectedTopologyEntity> projectedEntities =
                analysis.getProjectedTopology().get();
        Assert.assertFalse(projectedEntities.isEmpty());
        Assert.assertEquals(1, projectedEntities.size());
        Assert.assertEquals(noDeleteActionVolume, projectedEntities.iterator().next().getEntity());
    }

    /**
     * A buyer that buys a negative amount (and therefore causes a failure).
     * @return a buyer
     */
    private TopologyEntityDTO buyer() {
        return TopologyEntityDTO.newBuilder()
            .setEntityType(1000)
            .setOid(7)
            .addCommoditiesBoughtFromProviders(CommoditiesBoughtFromProvider.newBuilder()
                .setProviderId(10)
                .addCommodityBought(CommodityBoughtDTO.newBuilder()
                    .setCommodityType(CommodityType.newBuilder().setType(1).build())
                    .setUsed(-1)))
            .build(); // buyer
    }

    /**
     * Test that invoking {@link Analysis#execute} multiple times throws an exception.
     */
    @Test
    public void testTwoExecutes() {
        final AnalysisConfig analysisConfig = AnalysisConfig.newBuilder(QUOTE_FACTOR, MOVE_COST_FACTOR,
                SuspensionsThrottlingConfig.DEFAULT,
                getRateOfResizeSettingMap(DEFAULT_RATE_OF_RESIZE))
                .setIncludeVDC(true)
                .build();

        final Analysis analysis  = getAnalysis(analysisConfig);
        boolean first = analysis.execute();
        boolean second = analysis.execute();
        assertTrue(first);
        assertFalse(second);
    }

    @Test
    public void testActionPlanTimestamps() {
        final AnalysisConfig analysisConfig = AnalysisConfig.newBuilder(QUOTE_FACTOR, MOVE_COST_FACTOR,
                SuspensionsThrottlingConfig.DEFAULT,
                getRateOfResizeSettingMap(DEFAULT_RATE_OF_RESIZE))
                .setIncludeVDC(true)
                .build();

        final Analysis analysis  = getAnalysis(analysisConfig);

        analysis.execute();
        final ActionPlan actionPlan = analysis.getActionPlan().get();
        assertEquals(actionPlan.getAnalysisStartTimestamp(), START_INSTANT.toEpochMilli());
        assertEquals(actionPlan.getAnalysisCompleteTimestamp(), END_INSTANT.toEpochMilli());
    }

    @Test
    public void testCreateFakeEntityForSuspensionThrottling() {
        // create a topology with two storage entities in the same storage cluster but have different
        // segmentation policy, make sure a fake VM entity will be constructed with that storage cluster comm
        // bought.
        TopologyDTO.CommoditySoldDTO storageClusterCommSold =
                        TopologyDTO.CommoditySoldDTO.newBuilder()
                                .setCommodityType(CommodityType.newBuilder()
                                        .setType(CommodityDTO.CommodityType.STORAGE_CLUSTER_VALUE)
                                        .setKey("StorageCluster::dummy")
                                        .build())
                                .build();
        TopologyDTO.CommoditySoldDTO segmentCommCommSold1 =
                        TopologyDTO.CommoditySoldDTO.newBuilder()
                                .setCommodityType(CommodityType.newBuilder()
                                        .setType(CommodityDTO.CommodityType.SEGMENTATION_VALUE)
                                        .setKey("Segmentation1")
                                        .build())
                                .build();
        TopologyDTO.CommoditySoldDTO segmentCommCommSold2 =
                        TopologyDTO.CommoditySoldDTO.newBuilder()
                                .setCommodityType(CommodityType.newBuilder()
                                        .setType(CommodityDTO.CommodityType.SEGMENTATION_VALUE)
                                        .setKey("Segmentation2")
                                        .build())
                                .build();
        final CommodityBoughtDTO topologyStAmtBought = CommodityBoughtDTO.newBuilder()
                                .setCommodityType(CommodityType.newBuilder()
                                        .setType(CommodityDTO.CommodityType.STORAGE_AMOUNT_VALUE)
                                        .build())
                                .build();
        TopologyDTO.TopologyEntityDTO dsEntity1 = TopologyDTO.TopologyEntityDTO.newBuilder()
                .setEntityType(EntityType.STORAGE_VALUE)
                .setOid(10000L)
                .setEntityState(EntityState.POWERED_ON)
                .addCommoditySoldList(storageClusterCommSold)
                .addCommoditySoldList(segmentCommCommSold1)
                .addCommoditiesBoughtFromProviders(CommoditiesBoughtFromProvider.newBuilder()
                        .addCommodityBought(topologyStAmtBought)
                        .setProviderEntityType(EntityType.DISK_ARRAY_VALUE))
                .putEntityPropertyMap("dummy", "dummy")
                .build();
        TopologyDTO.TopologyEntityDTO dsEntity2 = TopologyDTO.TopologyEntityDTO.newBuilder()
                        .setEntityType(EntityType.STORAGE_VALUE)
                        .setOid(20000L)
                        .setEntityState(EntityState.POWERED_ON)
                        .addCommoditySoldList(storageClusterCommSold)
                        .addCommoditySoldList(segmentCommCommSold2)
                        .addCommoditiesBoughtFromProviders(CommoditiesBoughtFromProvider.newBuilder()
                                .addCommodityBought(topologyStAmtBought)
                                .setProviderEntityType(EntityType.DISK_ARRAY_VALUE))
                        .putEntityPropertyMap("dummy", "dummy")
                        .build();
        Set<TopologyEntityDTO> topologySet = new HashSet<>();
        topologySet.add(dsEntity1);
        topologySet.add(dsEntity2);
        final AnalysisConfig analysisConfig = AnalysisConfig.newBuilder(QUOTE_FACTOR, MOVE_COST_FACTOR,
                    SuspensionsThrottlingConfig.DEFAULT, Collections.emptyMap())
                .setIncludeVDC(false)
                .setRightsizeLowerWatermark(0.3f)
                .setRightsizeUpperWatermark(0.8f)
                .build();

        Analysis analysis = Mockito.spy(getAnalysis(analysisConfig, topologySet));

        Mockito.doReturn(topologySet).when(analysis)
                .getEntityDTOsInCluster(eq(GroupType.STORAGE_CLUSTER));
        Mockito.doReturn(new HashSet<>()).when(analysis)
        .getEntityDTOsInCluster(eq(GroupType.COMPUTE_HOST_CLUSTER));
        Map<Long, TopologyEntityDTO> fakeEntity = analysis.createFakeTopologyEntityDTOsForSuspensionThrottling();
        assertTrue(fakeEntity.size() == 1);
        TopologyEntityDTO fakeEntityDTO = fakeEntity.values().iterator().next();
        CommodityType type = CommodityType.newBuilder()
                .setType(CommodityDTO.CommodityType.STORAGE_CLUSTER_VALUE)
                .setKey("StorageCluster::dummy")
                .build();
        assertEquals(type, fakeEntityDTO.getCommoditiesBoughtFromProvidersList().get(0)
                .getCommodityBought(0).getCommodityType());
    }

    /**
     * Make sure fake entities creation is invloked only for REALTIME and not for PLAN topology type.
     * @throws ExecutionException if exception is encountered by the task.
     * @throws InterruptedException if interruption is encountered on the task.
     */
    @Test
    public void testCreateFakeEntityForSuspensionThrottlingForRealtimeAndPlan()
            throws ExecutionException, InterruptedException {
        final AnalysisConfig analysisConfig = AnalysisConfig.newBuilder(QUOTE_FACTOR, MOVE_COST_FACTOR,
                SuspensionsThrottlingConfig.CLUSTER, Collections.emptyMap())
                .setIncludeVDC(false)
                .setRightsizeLowerWatermark(0.3f)
                .setRightsizeUpperWatermark(0.8f)
                .build();

        TopologyInfo realtimeTopologyType = TopologyInfo.newBuilder()
                .setTopologyType(TopologyType.REALTIME)
                .addAnalysisType(AnalysisType.MARKET_ANALYSIS)
                .build();
        Analysis analysis = Mockito.spy(getAnalysis(analysisConfig, Collections.emptySet(), realtimeTopologyType));
        when(cloudTopology.getEntities()).thenReturn(ImmutableMap.of());
        analysis.execute();

        // Fake Entities creation should not be called once since its REALTIME.
        Mockito.verify(analysis, times(1)).createFakeTopologyEntityDTOsForSuspensionThrottling();

        //Change Analysis object to plan
        TopologyInfo planTopologyType = TopologyInfo.newBuilder()
                .setTopologyType(TopologyType.PLAN)
                .addAnalysisType(AnalysisType.MARKET_ANALYSIS)
                .build();
        analysis = Mockito.spy(getAnalysis(analysisConfig, Collections.emptySet(), planTopologyType));
        when(cloudTopology.getEntities()).thenReturn(ImmutableMap.of());
        analysis.execute();

        // Fake Entities creation should not be called since its a PLAN.
        Mockito.verify(analysis, times(0)).createFakeTopologyEntityDTOsForSuspensionThrottling();
    }

    /**
     * If cost notification status is not success then Analysis execution should return false.
     *
     * @throws ExecutionException if exception is encountered by the task.
     * @throws InterruptedException if interruption is encountered on the task.
     */
    @Test
    public void testAnalysisFalseOnFailNotification() throws ExecutionException,
            InterruptedException {
        final AnalysisConfig analysisConfig = AnalysisConfig.newBuilder(QUOTE_FACTOR,
                MOVE_COST_FACTOR, SuspensionsThrottlingConfig.DEFAULT,
                getRateOfResizeSettingMap(DEFAULT_RATE_OF_RESIZE))
                .setIncludeVDC(true)
                .build();

        final Analysis analysis = getAnalysis(analysisConfig, Collections.emptySet(),
                TopologyInfo.newBuilder().setTopologyType(TopologyType.REALTIME)
                        .build());
        final Future<CostNotification> costNotificationFuture = mock(Future.class);
        final CostNotification costNotification = CostNotification.newBuilder()
                .setStatusUpdate(StatusUpdate.newBuilder().setStatus(Status.FAIL).build())
                .build();
        when(costNotificationFuture.get()).thenReturn(costNotification);
        when(listener.receiveCostNotification(analysis)).thenReturn(costNotificationFuture);
        Assert.assertFalse(analysis.execute());
    }

    /**
     * If cost notification status is success then Analysis should execution return true.
     *
     * @throws ExecutionException if exception is encountered by the task.
     * @throws InterruptedException if interruption is encountered on the task.
     */
    @Test
    public void testAnalysisTrueOnSuccessNotification() throws ExecutionException,
            InterruptedException {
        final AnalysisConfig analysisConfig = AnalysisConfig.newBuilder(QUOTE_FACTOR,
                MOVE_COST_FACTOR, SuspensionsThrottlingConfig.DEFAULT,
                getRateOfResizeSettingMap(DEFAULT_RATE_OF_RESIZE))
                .setIncludeVDC(true)
                .build();
        final Analysis analysis = getAnalysis(analysisConfig, Collections.emptySet(),
                TopologyInfo.newBuilder().setTopologyType(TopologyType.REALTIME)
                        .addAnalysisType(AnalysisType.MARKET_ANALYSIS)
                        .addAnalysisType(AnalysisType.BUY_RI_IMPACT_ANALYSIS)
                        .build());
        final Future<CostNotification> costNotificationFuture = mock(Future.class);
        final CostNotification costNotification = CostNotification.newBuilder()
                .setStatusUpdate(StatusUpdate.newBuilder().setStatus(Status.SUCCESS).build())
                .build();
        when(costNotificationFuture.get()).thenReturn(costNotification);
        when(listener.receiveCostNotification(analysis)).thenReturn(costNotificationFuture);
        Assert.assertTrue(analysis.execute());
    }

    /**
     *  Two VMs in the topology, one with Removed set and other not.
     *  Removed entity should not be in projected topology.
     */
    @Test
    public void testEntitiesRemoved() {
        // 2 VMs in the topology, one with Removed set and other not
        final TopologyEntityDTO removedVM = TopologyEntityDTO.newBuilder()
                .setEntityType(EntityType.VIRTUAL_MACHINE_VALUE)
                .setEntityState(EntityState.UNKNOWN)
                .setEdit(Edit.newBuilder()
                        .setRemoved(Removed.newBuilder().setPlanId(topologyId).build())
                        .build())
                .setOid(1L)
                .build();
        final TopologyEntityDTO vmInScope = TopologyEntityDTO.newBuilder()
                .setEntityType(EntityType.VIRTUAL_MACHINE_VALUE)
                .setEntityState(EntityState.POWERED_ON)
                .setOid(2L)
                .build();
        final Set<TopologyEntityDTO> topologySet = ImmutableSet.of(removedVM,
                vmInScope);

        // On Analysis execution, projected entities are populated
        final AnalysisConfig analysisConfig = AnalysisConfig.newBuilder(QUOTE_FACTOR,
                MOVE_COST_FACTOR, SuspensionsThrottlingConfig.DEFAULT,
                getRateOfResizeSettingMap(DEFAULT_RATE_OF_RESIZE))
                .setIncludeVDC(true)
                .build();

        when(cloudTopology.getAllEntitiesOfType(any())).thenReturn(ImmutableList
                .of());

        when(csm.getScalingGroupId(any())).thenReturn(Optional.empty());

        final Analysis analysis = getAnalysis(analysisConfig, topologySet, topologyInfo);
        analysis.execute();

        // Assert that only 1 VM exists in the projected entities list.
        Assert.assertTrue(analysis.getProjectedTopology().isPresent());
        final Collection<ProjectedTopologyEntity> projectedEntities =
                analysis.getProjectedTopology().get();
        Assert.assertEquals(1, projectedEntities.size());
        Assert.assertEquals(vmInScope.getOid(), projectedEntities.iterator().next().getEntity().getOid());
    }

    /**
     * Test unplaceFailedCloudMigrations, which removes current suppliers for VMs
     * that failed to migrate and which returns a list of those VMs.
     */
    @Test
    public void testUnplaceFailedMigrations() {
        final long placedOid = 1L;
        final long unplacedOid = 2L;
        final long supplierOid = 42L;

        final TraderTO placed = TraderTO.newBuilder()
            .setOid(placedOid)
            .addShoppingLists(ShoppingListTO.newBuilder()
                .setOid(7)
                .addCommoditiesBought(CommodityBoughtTO.newBuilder()
                    .setQuantity(1)
                    .setPeakQuantity(1)
                    .setSpecification(CommoditySpecificationTO.newBuilder()
                        .setBaseType(7)
                        .setType(8)
                        .build())
                    .build())
                .setSupplier(supplierOid)
                .build())
            .build();

        final TraderTO unplaced = TraderTO.newBuilder(placed)
            .setOid(unplacedOid)
            .setUnplacedExplanation("some reason").build();

        Pair<List<TraderTO>, Set<Long>> result = Analysis.unplaceFailedCloudMigrations(
            Collections.unmodifiableList(Arrays.asList(placed, unplaced)));

        final List<TraderTO> updatedTraders = result.first;
        final Set<Long> unplacedOids = result.second;

        final Optional<TraderTO> placedResult =
            updatedTraders.stream().filter(t -> t.getOid() == placedOid).findAny();

        assertTrue(placedResult.isPresent());
        assertEquals(1, placedResult.get().getShoppingListsCount());
        assertTrue(placedResult.get().getShoppingLists(0).hasSupplier());
        assertEquals(supplierOid, placedResult.get().getShoppingLists(0).getSupplier());

        final Optional<TraderTO> unplacedResult =
            updatedTraders.stream().filter(t -> t.getOid() == unplacedOid).findAny();

        assertTrue(unplacedResult.isPresent());
        assertEquals(1, unplacedResult.get().getShoppingListsCount());
        assertFalse(unplacedResult.get().getShoppingLists(0).hasSupplier());

        assertEquals(1, unplacedOids.size());
        assertTrue(unplacedOids.contains(unplacedOid));
    }
}<|MERGE_RESOLUTION|>--- conflicted
+++ resolved
@@ -239,13 +239,8 @@
             new GroupMemberRetriever(groupServiceClient), mockClock, analysisConfig,
             cloudTopologyFactory, cloudCostCalculatorFactory, priceTableFactory,
             wastedFilesAnalysisFactory, buyRIImpactAnalysisFactory, tierExcluderFactory,
-<<<<<<< HEAD
-            listener, consistentScalingHelperFactory, initialPlacementFinder,
-            reversibilitySettingFetcherFactory);
-=======
                 listener, consistentScalingHelperFactory, initialPlacementFinder,
-                migratedWorkloadCloudCommitmentAnalysisService);
->>>>>>> 75a57f07
+                        reversibilitySettingFetcherFactory, migratedWorkloadCloudCommitmentAnalysisService);
     }
     /**
      * Convenience method to get an Analysis based on an analysisConfig and a set of
