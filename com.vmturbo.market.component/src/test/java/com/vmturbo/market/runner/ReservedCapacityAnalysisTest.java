package com.vmturbo.market.runner;

import static org.junit.Assert.assertEquals;
import static org.junit.Assert.assertTrue;
import static org.mockito.Matchers.eq;
import static org.mockito.Mockito.mock;
import static org.mockito.Mockito.when;

import java.util.HashMap;
import java.util.Map;
import java.util.Optional;

import org.junit.Before;
import org.junit.BeforeClass;
import org.junit.Test;

import com.vmturbo.common.protobuf.action.ActionDTO.Action;
import com.vmturbo.common.protobuf.action.ActionDTO.Explanation.ResizeExplanation;
import com.vmturbo.common.protobuf.action.ActionDTO.Resize;
import com.vmturbo.common.protobuf.topology.TopologyDTO.CommodityAttribute;
import com.vmturbo.common.protobuf.topology.TopologyDTO.CommodityBoughtDTO;
import com.vmturbo.common.protobuf.topology.TopologyDTO.CommoditySoldDTO;
import com.vmturbo.common.protobuf.topology.TopologyDTO.CommodityType;
import com.vmturbo.common.protobuf.topology.TopologyDTO.EntityState;
import com.vmturbo.common.protobuf.topology.TopologyDTO.TopologyEntityDTO;
import com.vmturbo.common.protobuf.topology.TopologyDTO.TopologyEntityDTO.AnalysisSettings;
import com.vmturbo.common.protobuf.topology.TopologyDTO.TopologyEntityDTO.Builder;
import com.vmturbo.common.protobuf.topology.TopologyDTO.TopologyEntityDTO.CommoditiesBoughtFromProvider;
import com.vmturbo.commons.idgen.IdentityGenerator;
import com.vmturbo.market.topology.conversions.ConsistentScalingHelper;
import com.vmturbo.platform.common.dto.CommonDTO.CommodityDTO;
import com.vmturbo.platform.common.dto.CommonDTO.EntityDTO.EntityType;

public class ReservedCapacityAnalysisTest {

    private static final double FLOATING_POINT_DELTA = 1e-7;

    private static final Long PM_OID = 1L;
    private static final Long VM_OID = 2L;

    private static final CommodityType MEM = CommodityType.newBuilder()
        .setType(CommodityDTO.CommodityType.MEM_VALUE).build();
    private static final CommodityType VMEM = CommodityType.newBuilder()
        .setType(CommodityDTO.CommodityType.VMEM_VALUE).build();

    private static TopologyEntityDTO.Builder PM;
    private static TopologyEntityDTO.Builder[] VMs;
    private static TopologyEntityDTO.Builder VM;
    private static TopologyEntityDTO.Builder[] CONTAINERs;
    private static TopologyEntityDTO.Builder CONTAINER;

    private static CommodityBoughtDTO.Builder MemBought;
    private static CommoditySoldDTO.Builder VMemSold;
    private static ConsistentScalingHelper csh = mock(ConsistentScalingHelper.class);

    @BeforeClass
    public static void initIdentityGenerator() {
        IdentityGenerator.initPrefix(0);
    }

    /*
     * Scenario data for test VM creation:
     * { oid, current reservation, used, peak, increment, consistent-scaling }
     */
    class VMScenario {
        Long oid;
        double currentReservation;
        double used;
        double peak;
        float increment;
        boolean consistentScaling;

        VMScenario(Long oid, double currentReservation, double used,
                   double peak, float increment, boolean consistentScaling) {
            this.oid = oid;
            this.currentReservation = currentReservation;
            this.used = used;
            this.peak = peak;
            this.increment = increment;
            this.consistentScaling = consistentScaling;
        }
    }

    /*
     * Scenario data for test Container creation:
     * { oid, current reservation, used, peak, increment, consistent-scaling }
     */
    class ContainerScenario {
        Long oid;
        double currentReservation;
        double used;
        double peak;
        float increment;
        boolean consistentScaling;

        ContainerScenario(Long oid, double currentReservation, double used,
                   double peak, float increment, boolean consistentScaling) {
            this.oid = oid;
            this.currentReservation = currentReservation;
            this.used = used;
            this.peak = peak;
            this.increment = increment;
            this.consistentScaling = consistentScaling;
        }
    }


    VMScenario[] vmData = {
        new VMScenario(2L, 100, 10, 20, 15, false),
        new VMScenario(3L, 100, 30, 60, 15, true),
<<<<<<< HEAD
        new VMScenario(4L, 50,  10, 20, 15, true),
        new VMScenario(5L, 50,  10, 20, 50, true)
=======
        new VMScenario(4L, 50, 10, 20, 15, true),
        new VMScenario(5L, 50, 10, 20, 50, true)
    };

    ContainerScenario[] containerData = {
        new ContainerScenario(6L, 100, 10, 20, 15, false),
        new ContainerScenario(7L, 100, 30, 60, 15, true),
        new ContainerScenario(8L, 50, 10, 20, 15, true),
        new ContainerScenario(9L, 50, 10, 20, 50, true)
>>>>>>> cf81ef1e
    };

    private CommodityBoughtDTO.Builder makeMemBought(double capacity) {
        return CommodityBoughtDTO.newBuilder()
            .setCommodityType(MEM)
            .setReservedCapacity(capacity);
    }

    private CommoditySoldDTO.Builder makeVMemSold(double used, double peak, float increment) {
        return CommoditySoldDTO.newBuilder()
            .setCommodityType(VMEM)
            .setIsResizeable(true)
            .setUsed(used)
            .setPeak(peak)
            .setCapacityIncrement(increment)
            .setCapacity(200);
    }

    private TopologyEntityDTO.Builder[] createVMs() {
        TopologyEntityDTO.Builder[] vms = new TopologyEntityDTO.Builder[vmData.length];
        int i = 0;
        for (VMScenario vm : vmData) {
            TopologyEntityDTO.Builder builder = TopologyEntityDTO.newBuilder()
                .setEntityType(EntityType.VIRTUAL_MACHINE_VALUE)
                .setOid(vm.oid)
                .setAnalysisSettings(AnalysisSettings.newBuilder().setControllable(true));
            if (!vm.consistentScaling) {
                // Our ancient version of mockito doesn't return Optional.empty() for optional
                // return values, so I need to do it here.
                when(csh.getScalingGroupId(eq(vm.oid))).thenReturn(Optional.empty());
            } else {
                when(csh.getScalingGroupId(eq(vm.oid))).thenReturn(Optional.of("scaling-group-1"));
                // Pre-define comms bought/sold for scaling group VMs.  The pre-scaling group
                // unit tests manually set them up.
                builder
                    .addCommoditySoldList(makeVMemSold(vm.used, vm.peak, vm.increment))
                    .addCommoditiesBoughtFromProviders(CommoditiesBoughtFromProvider.newBuilder()
                        .setProviderId(PM_OID)
                        .addCommodityBought(makeMemBought(vm.currentReservation)));
            }
            vms[i++] = builder;
        }
        return vms;
    }

    private TopologyEntityDTO.Builder[] createContainers() {
        TopologyEntityDTO.Builder[] containers = new TopologyEntityDTO.Builder[containerData.length];
        int i = 0;
        for (ContainerScenario container : containerData) {
            TopologyEntityDTO.Builder builder = TopologyEntityDTO.newBuilder()
                .setEntityType(EntityType.CONTAINER_VALUE)
                .setOid(container.oid)
                .setAnalysisSettings(AnalysisSettings.newBuilder().setControllable(true));
            if (!container.consistentScaling) {
                // Our ancient version of mockito doesn't return Optional.empty() for optional
                // return values, so I need to do it here.
                when(csh.getScalingGroupId(eq(container.oid))).thenReturn(Optional.empty());
            } else {
                when(csh.getScalingGroupId(eq(container.oid))).thenReturn(Optional.of("scaling-group-1"));
                // Pre-define comms bought/sold for scaling group VMs.  The pre-scaling group
                // unit tests manually set them up.
                builder
                    .addCommoditySoldList(makeVMemSold(container.used, container.peak, container.increment))
                    .addCommoditiesBoughtFromProviders(CommoditiesBoughtFromProvider.newBuilder()
                        .setProviderId(VM_OID)
                        .addCommodityBought(makeMemBought(container.currentReservation)));
            }
            containers[i++] = builder;
        }
        return containers;
    }

    @Before
    public void setup() {
        PM = TopologyEntityDTO.newBuilder()
            .setEntityType(EntityType.PHYSICAL_MACHINE_VALUE)
            .setOid(PM_OID)
            .setAnalysisSettings(AnalysisSettings.newBuilder().setControllable(true));
        VMs = createVMs();
        VM = VMs[0];
        CONTAINERs = createContainers();
        CONTAINER = CONTAINERs[0];
        MemBought = makeMemBought(100);
        VMemSold = makeVMemSold(10, 20, 15);
    }

    private ReservedCapacityAnalysis makeRCA(TopologyEntityDTO.Builder... builders) {
        Map<Long, TopologyEntityDTO> topology = new HashMap<>();
        for (Builder builder : builders) {
            topology.put(builder.getOid(), builder.build());
        }
        return new ReservedCapacityAnalysis(topology);
    }

    /**
     * We only generate reservation resize actions for a VM or a container.
     */
    @Test
    public void testEntityTypeNotInReservedEntityType() {
        ReservedCapacityAnalysis rca = makeRCA(PM);
        rca.execute(null);

        assertEquals(0, rca.getActions().size());
    }

    /**
     * We don't generate reservation resize actions for a VM or a container
     * which is not controllable.
     */
    @Test
    public void testNotControllable() {
        VM.getAnalysisSettingsBuilder().setControllable(false);
        ReservedCapacityAnalysis rca = makeRCA(VM);
        rca.execute(null);

        assertEquals(0, rca.getActions().size());
    }

    /**
     * We don't generate reservation resize actions for an idle VM or an idle container.
     */
    @Test
    public void testIdleVM() {
        VM.getAnalysisSettingsBuilder().setControllable(true);
        VM.setEntityState(EntityState.POWERED_OFF);
        ReservedCapacityAnalysis rca = makeRCA(VM);
        rca.execute(null);

        assertEquals(0, rca.getActions().size());
    }

    /**
     * We don't generate reservation resize actions for a VM or a container
     * whose commodityBought doesn't have a provider.
     */
    @Test
    public void testNoProvider() {
        VM.addCommoditiesBoughtFromProviders(CommoditiesBoughtFromProvider.newBuilder()
            .addCommodityBought(MemBought));
        ReservedCapacityAnalysis rca = makeRCA(VM);
        rca.execute(null);

        assertEquals(0, rca.getActions().size());
    }

    /**
     * We don't generate reservation resize actions for a VM or a container
     * whose commodityBought has a provider not in the oidToDto map.
     */
    @Test
    public void testProviderIdNotInOidToDtoMap() {
        VM.addCommoditiesBoughtFromProviders(CommoditiesBoughtFromProvider.newBuilder()
            .setProviderId(PM_OID)
            .addCommodityBought(MemBought));
        ReservedCapacityAnalysis rca = makeRCA(VM);
        rca.execute(null);

        assertEquals(0, rca.getActions().size());
    }

    /**
     * We don't generate reservation resize actions for a VM or a container
     * whose commodityBought has a provider which is not controllable.
     */
    @Test
    public void testProviderNotControllable() {
        VM.addCommoditiesBoughtFromProviders(CommoditiesBoughtFromProvider.newBuilder()
            .setProviderId(PM_OID)
            .addCommodityBought(MemBought));
        PM.getAnalysisSettingsBuilder().setControllable(false);
        ReservedCapacityAnalysis rca = makeRCA(VM, PM);
        rca.execute(null);

        assertEquals(0, rca.getActions().size());
    }

    /**
     * We don't generate reservation resize actions for a VM or a container
     * whose commodityBought doesn't have reservedCapacity.
     */
    @Test
    public void testNoReservedCapacity() {
        VM.addCommoditiesBoughtFromProviders(CommoditiesBoughtFromProvider.newBuilder()
            .setProviderId(PM_OID)
            .addCommodityBought(MemBought.setReservedCapacity(0)));
        ReservedCapacityAnalysis rca = makeRCA(VM, PM);
        rca.execute(null);

        assertEquals(0, rca.getActions().size());
    }

    /**
     * We don't generate reservation resize actions for a VM or a container
     * whose commodityBought doesn't have a corresponding commSold.
     */
    @Test
    public void testNoCorrespondingCommSold() {
        VM.addCommoditiesBoughtFromProviders(CommoditiesBoughtFromProvider.newBuilder()
            .setProviderId(PM_OID)
            .addCommodityBought(MemBought));
        ReservedCapacityAnalysis rca = makeRCA(VM, PM);
        rca.execute(null);

        assertEquals(0, rca.getActions().size());
    }

    /**
     * We don't generate reservation resize actions for a VM or a container
     * whose commodityBought has a corresponding commSold which is not resizeable.
     */
    @Test
    public void testCorrespondingCommSoldNotResizeable() {
        VMemSold.setIsResizeable(false);
        VM.addCommoditySoldList(VMemSold)
            .addCommoditiesBoughtFromProviders(CommoditiesBoughtFromProvider.newBuilder()
                .setProviderId(PM_OID)
                .addCommodityBought(MemBought));
        ReservedCapacityAnalysis rca = makeRCA(VM, PM);
        rca.execute(null);

        assertEquals(0, rca.getActions().size());
    }

    /**
     * We don't generate reservation resize actions for a VM or a container
     * whose commodityBought has a corresponding commSold with large used or peak value.
     */
    @Test
    public void testLargePeakValue() {
        VM.addCommoditySoldList(VMemSold.setUsed(1000).setPeak(2000))
            .addCommoditiesBoughtFromProviders(CommoditiesBoughtFromProvider.newBuilder()
                .setProviderId(PM_OID)
                .addCommodityBought(MemBought));
        ReservedCapacityAnalysis rca = makeRCA(VM, PM);
        rca.execute(null);

        assertEquals(0, rca.getActions().size());
    }

    /**
     * We don't generate reservation resize actions for a VM or a container
     * whose commodityBought has a corresponding commSold with large capacityIncrement.
     */
    @Test
    public void testLargeCapacityIncrement() {
        VM.addCommoditySoldList(VMemSold.setCapacityIncrement(90))
            .addCommoditiesBoughtFromProviders(CommoditiesBoughtFromProvider.newBuilder()
                .setProviderId(PM_OID)
                .addCommodityBought(MemBought));
        ReservedCapacityAnalysis rca = makeRCA(VM, PM);
        rca.execute(null);

        assertEquals(0, rca.getActions().size());
    }

    /**
     * Check if the reservation resize action is correct.
     */
    @Test
    public void testReservationResizeAction() {
        VM.addCommoditySoldList(VMemSold)
            .addCommoditiesBoughtFromProviders(CommoditiesBoughtFromProvider.newBuilder()
                .setProviderId(PM_OID)
                .addCommodityBought(MemBought));
        ReservedCapacityAnalysis rca = makeRCA(VM, PM);
        rca.execute(null);

        assertEquals(1, rca.getActions().size());
        assertEquals(25, rca.getReservedCapacity(VM_OID, MEM), FLOATING_POINT_DELTA);
        Action action = rca.getActions().iterator().next();
        assertEquals(-1, action.getDeprecatedImportance(), FLOATING_POINT_DELTA);
        assertTrue(action.getExecutable());
        ResizeExplanation explanation = action.getExplanation().getResize();
        assertEquals(25, explanation.getStartUtilization(), FLOATING_POINT_DELTA);
        assertEquals(100, explanation.getEndUtilization(), FLOATING_POINT_DELTA);
        Resize resize = action.getInfo().getResize();
        assertEquals(25, resize.getNewCapacity(), FLOATING_POINT_DELTA);
        assertEquals(100, resize.getOldCapacity(), FLOATING_POINT_DELTA);
        assertEquals(MEM, resize.getCommodityType());
        assertEquals(CommodityAttribute.RESERVED, resize.getCommodityAttribute());
    }

    /**
     * Verify consistent reservation actions.
     */
    @Test
    public void testConsistentReservationActions() {
        /*
         * VM-1 has current reservation = 100, new reservation = 60
         * VM-2 has current reservation = 50, new reservation = 20
         * VM-3 has current reservation = 100, new reservation = 60, increment = 50
         *
         * The maximum new reservation for the scaling group is therefore 60.
         * Since 60 is greater than the current reservation in VM-2, no
         * reservation action will be generated for it.  We should see a single
         * reservation from 100 -> 60 for VM-1.  VM-3 also wants to go from 100 -> 60, but the
         * delta of 40 is less than its used increment is 50, so the action will not be generated.
         */
        ReservedCapacityAnalysis rca = makeRCA(VMs[1], VMs[2], VMs[3], PM);
        rca.execute(csh);

        assertEquals(1, rca.getActions().size());
        assertEquals(60, rca.getReservedCapacity(VMs[1].getOid(), MEM), FLOATING_POINT_DELTA);
        Action action = rca.getActions().iterator().next();
        assertTrue(action.getExecutable());
        assertTrue(action.hasExplanation());
        assertTrue(action.getExplanation().hasResize());
        ResizeExplanation explanation = action.getExplanation().getResize();
        assertEquals(60, explanation.getStartUtilization(), FLOATING_POINT_DELTA);
        assertEquals(100, explanation.getEndUtilization(), FLOATING_POINT_DELTA);
        Resize resize = action.getInfo().getResize();
        assertEquals(60, resize.getNewCapacity(), FLOATING_POINT_DELTA);
        assertEquals(100, resize.getOldCapacity(), FLOATING_POINT_DELTA);
        assertEquals(MEM, resize.getCommodityType());
        assertEquals(CommodityAttribute.RESERVED, resize.getCommodityAttribute());
        assertTrue(resize.hasScalingGroupId());
        assertTrue(explanation.hasScalingGroupId());
        assertEquals("scaling-group-1", explanation.getScalingGroupId());
    }

    /**
     * Verify consistent reservation actions with idle VM.
     */
    @Test
    public void testConsistentReservationActionsWithIdleVM() {
        /*
         * VM-1 has current reservation = 100, and is powered off
         * VM-2 has current reservation = 50, new reservation = 20
         *
         * The maximum new reservation for the scaling group is therefore 20.
         * We should see a single reservation from 50 -> 20 for VM-2.
         */
        VMs[1].setEntityState(EntityState.POWERED_OFF);
        ReservedCapacityAnalysis rca = makeRCA(VMs[1], VMs[2], PM);
        rca.execute(csh);

        assertEquals(1, rca.getActions().size());
        assertEquals(20, rca.getReservedCapacity(VMs[2].getOid(), MEM), FLOATING_POINT_DELTA);
        Action action = rca.getActions().iterator().next();
        assertTrue(action.getExecutable());
        assertTrue(action.hasExplanation());
        assertTrue(action.getExplanation().hasResize());
        ResizeExplanation explanation = action.getExplanation().getResize();
        assertEquals(20, explanation.getStartUtilization(), FLOATING_POINT_DELTA);
        assertEquals(50, explanation.getEndUtilization(), FLOATING_POINT_DELTA);
        Resize resize = action.getInfo().getResize();
        assertEquals(20, resize.getNewCapacity(), FLOATING_POINT_DELTA);
        assertEquals(50, resize.getOldCapacity(), FLOATING_POINT_DELTA);
        assertEquals(MEM, resize.getCommodityType());
        assertEquals(CommodityAttribute.RESERVED, resize.getCommodityAttribute());
        assertTrue(resize.hasScalingGroupId());
        assertTrue(explanation.hasScalingGroupId());
        assertEquals("scaling-group-1", explanation.getScalingGroupId());
    }

    /**
     * We don't generate reservation resize actions for a VM or a container
     * whose commodityBought has a reservation value at or higher than the capacity of the
     * commodity sold. This is because the reservation is either locked to capacity or there
     * is some misconfiguration and attempting to execute the action will fail if the resize
     * is still about capacity.
     */
    @Test
    public void testReservationEqualToCapacityVM() {
        VM.addCommoditySoldList(VMemSold)
            .addCommoditiesBoughtFromProviders(CommoditiesBoughtFromProvider.newBuilder()
                .setProviderId(PM_OID)
                .addCommodityBought(MemBought.setReservedCapacity(200)));
        ReservedCapacityAnalysis rca = makeRCA(VM, PM);
        rca.execute(null);

        assertEquals(0, rca.getActions().size());
    }

    @Test
    public void testReservationEqualToCapacityContainer() {
        CONTAINER.addCommoditySoldList(VMemSold)
            .addCommoditiesBoughtFromProviders(CommoditiesBoughtFromProvider.newBuilder()
                .setProviderId(VM_OID)
                .addCommodityBought(MemBought.setReservedCapacity(200)));
        ReservedCapacityAnalysis rca = makeRCA(CONTAINER, VM);
        rca.execute(null);
        assertEquals(1, rca.getActions().size());
    }

    @Test
    public void testReservationNonResizableContainer() {
        VMemSold.setIsResizeable(false);
        CONTAINER.addCommoditySoldList(VMemSold)
            .addCommoditiesBoughtFromProviders(CommoditiesBoughtFromProvider.newBuilder()
                .setProviderId(VM_OID)
                .addCommodityBought(MemBought));
        ReservedCapacityAnalysis rca = makeRCA(CONTAINER, VM);
        rca.execute(null);

        assertEquals(1, rca.getActions().size());
    }

    @Test
    public void testReservationNonResizableVM() {
        VMemSold.setIsResizeable(false);
        VM.addCommoditySoldList(VMemSold)
            .addCommoditiesBoughtFromProviders(CommoditiesBoughtFromProvider.newBuilder()
                .setProviderId(PM_OID)
                .addCommodityBought(MemBought));
        ReservedCapacityAnalysis rca = makeRCA(VM, PM);
        rca.execute(null);

        assertEquals(0, rca.getActions().size());
    }
}<|MERGE_RESOLUTION|>--- conflicted
+++ resolved
@@ -108,10 +108,6 @@
     VMScenario[] vmData = {
         new VMScenario(2L, 100, 10, 20, 15, false),
         new VMScenario(3L, 100, 30, 60, 15, true),
-<<<<<<< HEAD
-        new VMScenario(4L, 50,  10, 20, 15, true),
-        new VMScenario(5L, 50,  10, 20, 50, true)
-=======
         new VMScenario(4L, 50, 10, 20, 15, true),
         new VMScenario(5L, 50, 10, 20, 50, true)
     };
@@ -121,7 +117,6 @@
         new ContainerScenario(7L, 100, 30, 60, 15, true),
         new ContainerScenario(8L, 50, 10, 20, 15, true),
         new ContainerScenario(9L, 50, 10, 20, 50, true)
->>>>>>> cf81ef1e
     };
 
     private CommodityBoughtDTO.Builder makeMemBought(double capacity) {
