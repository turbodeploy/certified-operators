--- conflicted
+++ resolved
@@ -294,12 +294,8 @@
             Clock.systemUTC(),
             analysisConfig.build(), cloudTopologyFactory, cloudCostCalculatorFactory, priceTableFactory,
             wastedFilesAnalysisFactory, buyRIImpactAnalysisFactory, tierExcluderFactory,
-<<<<<<< HEAD
-                mock(AnalysisRICoverageListener.class), consistentScalingHelperFactory,
+                mock(AnalysisRICoverageListener.class), consistentScalingHelperFactory, initialPlacementFinder,
                 migratedWorkloadCloudCommitmentAnalysisService);
-=======
-                mock(AnalysisRICoverageListener.class), consistentScalingHelperFactory, initialPlacementFinder);
->>>>>>> f929e841
         return analysis;
     }
 
