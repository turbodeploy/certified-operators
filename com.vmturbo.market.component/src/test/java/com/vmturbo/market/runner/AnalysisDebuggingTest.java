package com.vmturbo.market.runner;

import static org.hamcrest.MatcherAssert.assertThat;
import static org.hamcrest.Matchers.is;
import static org.junit.Assert.assertFalse;
import static org.mockito.Matchers.any;
import static org.mockito.Matchers.anyList;
import static org.mockito.Matchers.anyLong;
import static org.mockito.Matchers.eq;
import static org.mockito.Mockito.doNothing;
import static org.mockito.Mockito.mock;
import static org.mockito.Mockito.spy;
import static org.mockito.Mockito.when;

import java.io.FileNotFoundException;
import java.io.FileReader;
import java.time.Clock;
import java.util.Collections;
import java.util.HashMap;
import java.util.HashSet;
import java.util.List;
import java.util.Map;
import java.util.Optional;
import java.util.Set;
import java.util.function.Function;
import java.util.function.Predicate;
import java.util.stream.Collectors;

import javax.annotation.Nonnull;

import com.google.common.collect.Sets;
import com.google.gson.Gson;
import com.google.gson.reflect.TypeToken;
import com.google.gson.stream.JsonReader;

import com.vmturbo.market.runner.cost.MigratedWorkloadCloudCommitmentAnalysisService;
import org.junit.Assert;
import org.junit.Before;
import org.junit.Ignore;
import org.junit.Rule;
import org.junit.Test;

import com.vmturbo.common.protobuf.action.ActionDTO.Action;
import com.vmturbo.common.protobuf.action.ActionDTOUtil;
import com.vmturbo.common.protobuf.action.UnsupportedActionException;
import com.vmturbo.common.protobuf.group.GroupDTOMoles.GroupServiceMole;
import com.vmturbo.common.protobuf.group.GroupServiceGrpc;
import com.vmturbo.common.protobuf.market.MarketDebug.AnalysisInput;
import com.vmturbo.common.protobuf.market.MarketDebug.GetAnalysisInfoResponse;
import com.vmturbo.common.protobuf.market.MarketDebugREST;
import com.vmturbo.common.protobuf.market.MarketDebugREST.MarketDebugServiceController.MarketDebugServiceResponse;
import com.vmturbo.common.protobuf.market.MarketNotification.AnalysisStatusNotification.AnalysisState;
import com.vmturbo.common.protobuf.topology.TopologyDTO.CommoditySoldDTO;
import com.vmturbo.common.protobuf.topology.TopologyDTO.ProjectedTopologyEntity;
import com.vmturbo.common.protobuf.topology.TopologyDTO.TopologyEntityDTO;
import com.vmturbo.common.protobuf.topology.TopologyDTO.TopologyInfo;
import com.vmturbo.commons.idgen.IdentityGenerator;
import com.vmturbo.components.api.test.GrpcTestServer;
import com.vmturbo.cost.calculation.integration.CloudCostDataProvider.CloudCostData;
import com.vmturbo.cost.calculation.topology.TopologyCostCalculator;
import com.vmturbo.cost.calculation.topology.TopologyCostCalculator.TopologyCostCalculatorFactory;
import com.vmturbo.cost.calculation.topology.TopologyEntityCloudTopology;
import com.vmturbo.cost.calculation.topology.TopologyEntityCloudTopologyFactory;
import com.vmturbo.group.api.GroupMemberRetriever;
import com.vmturbo.market.AnalysisRICoverageListener;
import com.vmturbo.market.reservations.InitialPlacementFinder;
import com.vmturbo.market.reserved.instance.analysis.BuyRIImpactAnalysisFactory;
import com.vmturbo.market.rpc.MarketDebugRpcService;
import com.vmturbo.market.runner.AnalysisFactory.AnalysisConfig;
import com.vmturbo.market.runner.cost.MarketPriceTable;
import com.vmturbo.market.runner.cost.MarketPriceTableFactory;
import com.vmturbo.market.topology.conversions.ConsistentScalingHelper.ConsistentScalingHelperFactory;
import com.vmturbo.market.topology.conversions.MarketAnalysisUtils;
import com.vmturbo.market.topology.conversions.ReversibilitySettingFetcherFactory;
import com.vmturbo.market.topology.conversions.TierExcluder;
import com.vmturbo.market.topology.conversions.TierExcluder.TierExcluderFactory;
import com.vmturbo.platform.analysis.protobuf.CommunicationDTOs.SuspensionsThrottlingConfig;
import com.vmturbo.platform.common.dto.CommonDTO.CommodityDTO.CommodityType;

/**
 * This is a test to run an analysis based on a {@link GetAnalysisInfoResponse} saved from a call to
 * {@link MarketDebugRpcService}.
 *
 * To run the test, you need to be in a development environment (e.g. your local environment)
 * with the grpc.debug.services.enabled system property set to true. Then:
 *     1) Enable analytics collection
 *
 *     curl -X POST "http://localhost:8087/MarketDebugService/controlAnalysisCollection" -H  "accept: application/json;charset=UTF-8" -H  "content-type: application/json;charset=UTF-8" -d "{  \"enable\": true}"
 *
 *     2) Broadcast the topology/run the plan you want to analyze.
 *     3) Once the plan is complete (look at the logs in the market component, or just wait),
 *        query the MarketDebugService and save the output JSON to a file.
 *
 *     curl -X POST "http://localhost:8087/MarketDebugService/getAnalysisInfo" -H  "accept: application/json;charset=UTF-8" -H  "content-type: application/json;charset=UTF-8" -d "{  \"latest_realtime\": true}"
 *
 *     4) Paste the path to your response file into the {@link AnalysisDebuggingTest#PATH_TO_YOUR_RESPONSE_FILE}
 *        variable, and modify {@link AnalysisDebuggingTest#testSavedAnalysis()} as
 *        needed. You can use the various utility methods to help debug - and feel free to add your own.
 *
 * Note: If you want source attachments for the market code, you can add the maven-source-plugin
 * to com.vmturbo.analysis/platform.analysis/pom.xml and re-build:
 *        <plugin>
 *         <groupId>org.apache.maven.plugins</groupId>
 *         <artifactId>maven-source-plugin</artifactId>
 *         <executions>
 *           <execution>
 *             <id>attach-sources</id>
 *             <goals>
 *               <goal>jar</goal>
 *             </goals>
 *           </execution>
 *         </executions>
 *       </plugin>
 */
public class AnalysisDebuggingTest {

    private static final String PATH_TO_YOUR_RESPONSE_FILE = "";

    private static final Predicate<EntityAnalysis> ALL_ENTITIES = entityAnalysis -> true;

    private static final Predicate<EntityAnalysis> ORIGINAL_AND_PROJECTED = entityAnalysis ->
            entityAnalysis.originalEntity.isPresent() && entityAnalysis.projectedEntity.isPresent();

    private static final Predicate<EntityAnalysis> HAS_ACTIONS = entityAnalysis -> !entityAnalysis.relatedActions.isEmpty();

    private static final Predicate<EntityAnalysis> DIFF_MEM_USAGE_NO_ACTIONS =
            ORIGINAL_AND_PROJECTED.and(HAS_ACTIONS.negate()).and(entityAnalysis ->
                    !commoditiesEquivalent(entityAnalysis, CommodityType.MEM));

    private GroupServiceMole groupServiceMole = spy(new GroupServiceMole());

    private TierExcluderFactory tierExcluderFactory = mock(TierExcluderFactory.class);

    private ConsistentScalingHelperFactory consistentScalingHelperFactory =
            mock(ConsistentScalingHelperFactory.class);

    private InitialPlacementFinder initialPlacementFinder =
            mock(InitialPlacementFinder.class);

    private ReversibilitySettingFetcherFactory reversibilitySettingFetcherFactory =
            mock(ReversibilitySettingFetcherFactory.class);

    private final TopologyInfo topoInfo = TopologyInfo.newBuilder().setTopologyContextId(1000l).build();
    @Rule
    public GrpcTestServer grpcTestServer = GrpcTestServer.newServer(groupServiceMole);

    /**
     * Returns a predicate matching the specified entities.
     */
    private static Predicate<EntityAnalysis> entityOids(final long ... oids) {
        final Set<Long> set = new HashSet<>();
        for (long oid : oids) {
            set.add(oid);
        }
        return entityAnalysis -> set.contains(entityAnalysis.oid);
    }

    @Before
    public void setup() {
        when(tierExcluderFactory.newExcluder(any(), any(), any())).thenReturn(mock(TierExcluder.class));
        IdentityGenerator.initPrefix(0);
    }

    @Test
    @Ignore
    public void testSavedAnalysis() throws FileNotFoundException {
        final GetAnalysisInfoResponse response =
                parseResponseFile(PATH_TO_YOUR_RESPONSE_FILE);
        final Analysis analysis = analysisFromInput(response.getInput());
        analysis.execute();
    }

    /**
     * Organize the results of the analysis by entity.
     *
     * @param analysis The analysis to organize.
     * @param analysisPredicate A predicate to apply to the entities to include in the organized
     *                          result. See the predicates at the top of the file.
     * @return A map from oid -> {@link EntityAnalysis} for that oid for each entity in the
     *         input {@link Analysis} that matches the predicate.
     */
    @Nonnull
    private Map<Long, EntityAnalysis> organizeByEntity(@Nonnull final Analysis analysis,
                                               Predicate<EntityAnalysis> analysisPredicate) {
        final Map<Long, TopologyEntityDTO> originalEntities = analysis.getTopology();
        final Map<Long, ProjectedTopologyEntity> projectedEntities = analysis.getProjectedTopology().get().stream()
            .collect(Collectors.toMap(entity -> entity.getEntity().getOid(), Function.identity()));
        final Map<Long, Set<Action>> relatedActions = new HashMap<>();
        for (Action action : analysis.getActionPlan().get().getActionList()) {
            try {
                ActionDTOUtil.getInvolvedEntityIds(action).forEach(involvedEntityId -> {
                    final Set<Action> actionsForEntity = relatedActions.computeIfAbsent(involvedEntityId, k -> new HashSet<>());
                    actionsForEntity.add(action);
                });
            } catch (UnsupportedActionException e) {
                // bad
            }
        }

        final Map<Long, EntityAnalysis> entityAnalysisMap = new HashMap<>();
        originalEntities.forEach((entityId, entity) -> {
            assertFalse(entityAnalysisMap.containsKey(entityId));
            final EntityAnalysis eAnalysis = new EntityAnalysis(entityId,
                    Optional.of(entity),
                    Optional.ofNullable(projectedEntities.get(entityId)),
                    relatedActions.getOrDefault(entityId, Collections.emptySet()));
            if (analysisPredicate.test(eAnalysis)) {
                entityAnalysisMap.put(entityId, eAnalysis);
            }
        });

        Sets.difference(projectedEntities.keySet(), originalEntities.keySet()).forEach(projectedOnlyId -> {
            assertFalse(entityAnalysisMap.containsKey(projectedOnlyId));
            final EntityAnalysis eAnalysis = new EntityAnalysis(projectedOnlyId,
                    Optional.empty(),
                    Optional.of(projectedEntities.get(projectedOnlyId)),
                    relatedActions.getOrDefault(projectedOnlyId, Collections.emptySet()));
            if (analysisPredicate.test(eAnalysis)) {
                entityAnalysisMap.put(projectedOnlyId, eAnalysis);
            }
        });
        return entityAnalysisMap;
    }

    @Nonnull
    private List<Action> getActionsForEntity(final long oid, Analysis analysis) {
        assertThat(analysis.getState(), is(AnalysisState.SUCCEEDED));
        return analysis.getActionPlan().get().getActionList().stream()
                .filter(action -> {
                    try {
                        return ActionDTOUtil.getInvolvedEntityIds(action).contains(oid);
                    } catch (UnsupportedActionException e) {
                        return false;
                    }
                }).collect(Collectors.toList());
    }

    @Nonnull
    private Optional<TopologyEntityDTO> getOriginalEntity(final long oid, @Nonnull final Analysis analysis) {
        assertThat(analysis.getState(), is(AnalysisState.SUCCEEDED));
        return Optional.ofNullable(analysis.getTopology().get(oid));
    }

    @Nonnull
    private Optional<ProjectedTopologyEntity> getProjectedEntity(final long oid, @Nonnull final Analysis analysis) {
        assertThat(analysis.getState(), is(AnalysisState.SUCCEEDED));
        return analysis.getProjectedTopology().get().stream()
                .filter(entity -> entity.getEntity().getOid() == oid)
                .findAny();
    }

    @Nonnull
    private GetAnalysisInfoResponse parseResponseFile(@Nonnull final String path) throws FileNotFoundException {
        final JsonReader jsonReader = new JsonReader(new FileReader(path));
        final Gson gson = new Gson();
        final MarketDebugServiceResponse<MarketDebugREST.GetAnalysisInfoResponse> serializedResponse =
                gson.fromJson(jsonReader, new TypeToken<MarketDebugServiceResponse<MarketDebugREST.GetAnalysisInfoResponse>>(){}.getType());
        Assert.assertNotNull(serializedResponse.response);

        return serializedResponse.response.toProto();
    }

    @Nonnull
    private Analysis analysisFromInput(@Nonnull final AnalysisInput analysisInput) {
        AnalysisConfig.Builder analysisConfig = AnalysisConfig.newBuilder(analysisInput.getQuoteFactor(),
            MarketAnalysisUtils.LIVE_MARKET_MOVE_COST_FACTOR,
            analysisInput.getSuspensionThrottlingPerCluster() ? SuspensionsThrottlingConfig.CLUSTER : SuspensionsThrottlingConfig.DEFAULT,
                    analysisInput.getSettingsMap())
                .setIncludeVDC(analysisInput.getIncludeVdc())
                .setUseQuoteCacheDuringSNM(analysisInput.getUseQuoteCacheDuringSnm())
                .setReplayProvisionsForRealTime(analysisInput.getReplayProvisionsForRealTime())
                .setRightsizeLowerWatermark(analysisInput.getRightSizeLowerWatermark())
                .setRightsizeUpperWatermark(analysisInput.getRightSizeUpperWatermark());
        if (analysisInput.hasMaxPlacementsOverride()) {
            analysisConfig.setMaxPlacementsOverride(Optional.of(analysisInput.getMaxPlacementsOverride()));
        }

        final TopologyEntityCloudTopologyFactory cloudTopologyFactory = mock(TopologyEntityCloudTopologyFactory.class);
        final TopologyCostCalculator cloudCostCalculator = mock(TopologyCostCalculator.class);
        when(cloudCostCalculator.getCloudCostData()).thenReturn(CloudCostData.empty());
        final TopologyCostCalculatorFactory cloudCostCalculatorFactory = mock(TopologyCostCalculatorFactory.class);
        when(cloudTopologyFactory.newCloudTopology(any())).thenReturn(mock(TopologyEntityCloudTopology.class));
        when(cloudCostCalculatorFactory.newCalculator(topoInfo, any())).thenReturn(cloudCostCalculator);

        final MarketPriceTableFactory priceTableFactory = mock(MarketPriceTableFactory.class);
        when(priceTableFactory.newPriceTable(any(), eq(CloudCostData.empty()))).thenReturn(mock(MarketPriceTable.class));
        final WastedFilesAnalysisFactory wastedFilesAnalysisFactory =
            mock(WastedFilesAnalysisFactory.class);
        final BuyRIImpactAnalysisFactory buyRIImpactAnalysisFactory =
                mock(BuyRIImpactAnalysisFactory.class);
        final MigratedWorkloadCloudCommitmentAnalysisService migratedWorkloadCloudCommitmentAnalysisService = mock(MigratedWorkloadCloudCommitmentAnalysisService.class);
        doNothing().when(migratedWorkloadCloudCommitmentAnalysisService).startAnalysis(anyLong(), any(), anyList());


        final Analysis analysis = new Analysis(analysisInput.getTopologyInfo(),
            Sets.newHashSet(analysisInput.getEntitiesList()),
            new GroupMemberRetriever(GroupServiceGrpc.newBlockingStub(grpcTestServer.getChannel())),
            Clock.systemUTC(),
            analysisConfig.build(), cloudTopologyFactory, cloudCostCalculatorFactory, priceTableFactory,
            wastedFilesAnalysisFactory, buyRIImpactAnalysisFactory, tierExcluderFactory,
<<<<<<< HEAD
                mock(AnalysisRICoverageListener.class), consistentScalingHelperFactory,
                initialPlacementFinder, reversibilitySettingFetcherFactory);
=======
                mock(AnalysisRICoverageListener.class), consistentScalingHelperFactory, initialPlacementFinder,
                migratedWorkloadCloudCommitmentAnalysisService);
>>>>>>> 75a57f07
        return analysis;
    }

    private static boolean commoditiesEquivalent(EntityAnalysis entityAnalysis, CommodityType type) {
        final Optional<CommoditySoldDTO> originalSold = entityAnalysis.originalEntity.get().getCommoditySoldListList().stream()
                .filter(commSold -> commSold.getCommodityType().getType() == type.getNumber())
                .findAny();
        final Optional<CommoditySoldDTO> projectedSold = entityAnalysis.projectedEntity.get().getEntity().getCommoditySoldListList().stream()
                .filter(commSold -> commSold.getCommodityType().getType() == type.getNumber())
                .findAny();
        if (originalSold.isPresent() && projectedSold.isPresent()) {
            return numEquivalent(originalSold.get().getUsed(), projectedSold.get().getUsed()) &&
                    numEquivalent(originalSold.get().getCapacity(), projectedSold.get().getCapacity()) &&
                    numEquivalent(originalSold.get().getPeak(), projectedSold.get().getPeak()) &&
                    numEquivalent(originalSold.get().getReservedCapacity(), projectedSold.get().getReservedCapacity());
        } else if (originalSold.isPresent() || projectedSold.isPresent()) {
            return false;
        } else {
            return true;
        }
    }

    private static boolean numEquivalent(double a, double b) {
        return Math.abs(a - b) < 0.5;
    }

    /**
     * The effects of an analysis on a single entity in the topology.
     */
    private static class EntityAnalysis {
        public final long oid;
        public final Optional<TopologyEntityDTO> originalEntity;
        public final Optional<ProjectedTopologyEntity> projectedEntity;
        public final Set<Action> relatedActions;

        private EntityAnalysis(final long oid,
                               final Optional<TopologyEntityDTO> originalEntity,
                               final Optional<ProjectedTopologyEntity> projectedEntity,
                               final Set<Action> relatedActions) {
            this.oid = oid;
            this.originalEntity = originalEntity;
            this.projectedEntity = projectedEntity;
            this.relatedActions = relatedActions;
        }
    }
}<|MERGE_RESOLUTION|>--- conflicted
+++ resolved
@@ -298,13 +298,8 @@
             Clock.systemUTC(),
             analysisConfig.build(), cloudTopologyFactory, cloudCostCalculatorFactory, priceTableFactory,
             wastedFilesAnalysisFactory, buyRIImpactAnalysisFactory, tierExcluderFactory,
-<<<<<<< HEAD
-                mock(AnalysisRICoverageListener.class), consistentScalingHelperFactory,
-                initialPlacementFinder, reversibilitySettingFetcherFactory);
-=======
                 mock(AnalysisRICoverageListener.class), consistentScalingHelperFactory, initialPlacementFinder,
-                migratedWorkloadCloudCommitmentAnalysisService);
->>>>>>> 75a57f07
+                        reversibilitySettingFetcherFactory, migratedWorkloadCloudCommitmentAnalysisService);
         return analysis;
     }
 
