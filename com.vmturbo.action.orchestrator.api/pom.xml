<?xml version="1.0" encoding="UTF-8"?>
<project xmlns="http://maven.apache.org/POM/4.0.0"
         xmlns:xsi="http://www.w3.org/2001/XMLSchema-instance"
         xsi:schemaLocation="http://maven.apache.org/POM/4.0.0 http://maven.apache.org/xsd/maven-4.0.0.xsd">
    <parent>
        <artifactId>components-api-root</artifactId>
        <groupId>com.vmturbo</groupId>
<<<<<<< HEAD
        <version>7.22.100-TeamPaaS-SNAPSHOT</version>
=======
        <version>8.0.1-SNAPSHOT</version>
>>>>>>> 7a7d10a3
        <relativePath>../com.vmturbo.components.api.root/pom.xml</relativePath>
    </parent>
    <modelVersion>4.0.0</modelVersion>

    <artifactId>action-orchestrator-api</artifactId>

    <build>
        <plugins>
            <plugin>
                <groupId>org.apache.maven.plugins</groupId>
                <artifactId>maven-checkstyle-plugin</artifactId>
                <configuration>
                    <suppressionsLocation>checkstyle-suppressions.xml</suppressionsLocation>
                </configuration>
            </plugin>
        </plugins>
    </build>

    <dependencies>
        <!-- dependencies shared from Legacy OpsManager -->
        <dependency>
            <groupId>com.vmturbo</groupId>
            <artifactId>com.vmturbo.platform.sdk.common</artifactId>
        </dependency>

        <dependency>
            <groupId>it.unimi.dsi</groupId>
            <artifactId>fastutil</artifactId>
        </dependency>

        <dependency>
            <groupId>org.hamcrest</groupId>
            <artifactId>hamcrest-all</artifactId>
            <scope>test</scope>
        </dependency>
    </dependencies>

</project><|MERGE_RESOLUTION|>--- conflicted
+++ resolved
@@ -5,11 +5,7 @@
     <parent>
         <artifactId>components-api-root</artifactId>
         <groupId>com.vmturbo</groupId>
-<<<<<<< HEAD
         <version>7.22.100-TeamPaaS-SNAPSHOT</version>
-=======
-        <version>8.0.1-SNAPSHOT</version>
->>>>>>> 7a7d10a3
         <relativePath>../com.vmturbo.components.api.root/pom.xml</relativePath>
     </parent>
     <modelVersion>4.0.0</modelVersion>
