--- conflicted
+++ resolved
@@ -191,7 +191,6 @@
                                         new ComputeTierInstanceStoreCommoditiesCreator()),
                 new OverrideCapacityApplicator(EntitySettingSpecs.ViewPodActiveSessionsCapacity,
                         CommodityType.ACTIVE_SESSIONS),
-<<<<<<< HEAD
                 new VsanStorageApplicator(),
                 new ResizeVStorageApplicator(),
                 new ResizeIncrementApplicator(EntitySettingSpecs.ApplicationHeapScalingIncrement,
@@ -199,10 +198,6 @@
                 new ScalingPolicyApplicator(),
                 new ResizeIncrementApplicator(EntitySettingSpecs.DBMemScalingIncrement,
                         CommodityType.DB_MEM));
-=======
-                new VsanStorageApplicator(graphWithSettings),
-                new ResizeVStorageApplicator());
->>>>>>> 8e53fbf4
     }
 
     /**
