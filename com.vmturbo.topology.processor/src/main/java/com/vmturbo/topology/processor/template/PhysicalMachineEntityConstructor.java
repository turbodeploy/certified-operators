package com.vmturbo.topology.processor.template;

import static com.vmturbo.common.protobuf.plan.TemplateDTO.ResourcesCategory.ResourcesCategoryName.Compute;
import static com.vmturbo.common.protobuf.plan.TemplateDTO.ResourcesCategory.ResourcesCategoryName.Infrastructure;

import java.util.List;
import java.util.Map;
import java.util.Set;

import javax.annotation.Nonnull;
import javax.annotation.Nullable;

import org.apache.logging.log4j.LogManager;
import org.apache.logging.log4j.Logger;

import com.vmturbo.common.protobuf.TemplateProtoUtil;
import com.vmturbo.common.protobuf.plan.TemplateDTO.Template;
import com.vmturbo.common.protobuf.plan.TemplateDTO.TemplateResource;
import com.vmturbo.common.protobuf.topology.TopologyDTO.CommodityBoughtDTO;
import com.vmturbo.common.protobuf.topology.TopologyDTO.CommoditySoldDTO;
import com.vmturbo.common.protobuf.topology.TopologyDTO.TopologyEntityDTO;
import com.vmturbo.common.protobuf.topology.TopologyDTO.TopologyEntityDTO.Builder;
import com.vmturbo.common.protobuf.topology.TopologyDTO.TopologyEntityDTO.CommoditiesBoughtFromProvider;
import com.vmturbo.common.protobuf.topology.TopologyDTO.TypeSpecificInfo;
import com.vmturbo.common.protobuf.topology.TopologyDTO.TypeSpecificInfo.PhysicalMachineInfo;
import com.vmturbo.platform.common.dto.CommonDTO.CommodityDTO;
import com.vmturbo.platform.common.dto.CommonDTO.CommodityDTO.CommodityType;
import com.vmturbo.platform.common.dto.CommonDTO.EntityDTO.EntityType;
import com.vmturbo.stitching.TopologyEntity;
import com.vmturbo.topology.processor.identity.IdentityProvider;

/**
 * Create a topologyEntityDTO from Physical Machine template. The new Topology Entity contains such as OID,
 * displayName, commodity sold, commodity bought, entity state, provider policy and consumer policy.
 * And also it will try to keep all commodity constrains from the original topology entity.
 */
public class PhysicalMachineEntityConstructor extends TopologyEntityConstructor
        implements ITopologyEntityConstructor {

    private static final String ZERO = "0";
    private static final Logger logger = LogManager.getLogger();

    // Max 256 LUNS based on https://www.vmware.com/pdf/vsphere6/r60/vsphere-60-configuration-maximums.pdf
    public static final int MAX_LUN_LIMIT = 256;

    // Semi-random capacity number based on VC standard 20-second real-time metric interval.
    public static final double QX_VCPU_BASE_COEFFICIENT = 20000.0;
    // Random numbers ported from legacy.
    public static final double BALLOONING_DEFAULT_CAPACITY = 1.0E9;
    public static final double SWAPPING_DEFAULT_CAPACITY = 5000.0;

    @Override
    public TopologyEntityDTO.Builder createTopologyEntityFromTemplate(
            @Nonnull final Template template, @Nonnull Map<Long, TopologyEntity.Builder> topology,
            @Nullable TopologyEntityDTO.Builder originalTopologyEntity, boolean isReplaced,
<<<<<<< HEAD
            @Nonnull IdentityProvider identityProvider) throws TopologyEntityConstructorException {
=======
            @Nonnull IdentityProvider identityProvider, @Nullable String nameSuffix)
            throws TopologyEntityConstructorException {
>>>>>>> 71c68051
        TopologyEntityDTO.Builder topologyEntityBuilder = super.generateTopologyEntityBuilder(
                template, originalTopologyEntity, isReplaced, identityProvider,
                EntityType.PHYSICAL_MACHINE_VALUE, nameSuffix);

        final Map<String, String> computeTemplateResources = createFieldNameValueMap(
                getTemplateResources(template, Compute));
        addComputeCommodities(topologyEntityBuilder, computeTemplateResources);

        // shopRogether entities are not allowed to sell biclique commodities (why???), and hosts need
        // to sell biclique commodities, so set shopTogether to false.
        topologyEntityBuilder.getAnalysisSettingsBuilder().setShopTogether(false);

        final List<TemplateResource> infraTemplateResources = getTemplateResources(template,
                Infrastructure);
        addInfraCommodities(topologyEntityBuilder, infraTemplateResources);
        setAccessCommodities(topologyEntityBuilder, originalTopologyEntity, topology);

        String templateName = template.hasTemplateInfo() && template.getTemplateInfo().hasName() ?
                        template.getTemplateInfo().getName() : "";
        // Set type specific info
        PhysicalMachineInfo.Builder pmInfoBuilder = PhysicalMachineInfo.newBuilder();
        int numCores = Double.valueOf(
                computeTemplateResources.getOrDefault(TemplateProtoUtil.PM_COMPUTE_NUM_OF_CORE, ZERO)).intValue();
        if (numCores > 0) {
            pmInfoBuilder.setNumCpus(numCores);
        } else {
           logger.error("Incorrect/empty value for number of cores {} for template {}.",
               computeTemplateResources.get(TemplateProtoUtil.PM_COMPUTE_NUM_OF_CORE),
               templateName);
        }

        int cpuSpeed = Double.valueOf(
                computeTemplateResources.getOrDefault(TemplateProtoUtil.PM_COMPUTE_CPU_SPEED, ZERO)).intValue();
        if (cpuSpeed > 0) {
            pmInfoBuilder.setCpuCoreMhz(cpuSpeed);
        } else {
           logger.error("Incorrect/empty value of cpu speed {} for template {}. ",
               computeTemplateResources.get(TemplateProtoUtil.PM_COMPUTE_CPU_SPEED),
               templateName);
        }

        // if the template has a 'cpu_model' then add it to the new TopologyEntityDTO
        if (template.hasTemplateInfo() && template.getTemplateInfo().hasCpuModel()) {
            pmInfoBuilder.setCpuModel(template.getTemplateInfo().getCpuModel());
        }
        topologyEntityBuilder.setTypeSpecificInfo(TypeSpecificInfo.newBuilder()
            .setPhysicalMachine(pmInfoBuilder));

        return topologyEntityBuilder;
    }

    /**
     * Set the access commodities for the new host, based on the original host
     * access commodities.
     *
     * @param newHost new host
     * @param originalHost original host
     * @param topology topology
     * @throws TopologyEntityConstructorException error setting access
     *             commodities
     */
    public static void setAccessCommodities(@Nonnull TopologyEntityDTO.Builder newHost,
            @Nullable TopologyEntityDTO.Builder originalHost,
            @Nonnull Map<Long, TopologyEntity.Builder> topology)
            throws TopologyEntityConstructorException {
        Set<CommoditySoldDTO> commoditySoldConstraints = getCommoditySoldConstraint(originalHost);
        List<CommoditiesBoughtFromProvider> commodityBoughtConstraints = getActiveCommoditiesWithKeysGroups(
                originalHost);

        addCommodityConstraints(newHost, commoditySoldConstraints, commodityBoughtConstraints);

        if (originalHost != null) {
<<<<<<< HEAD
            updateRelatedEntityAccesses(originalHost, newHost.build(),
                    commoditySoldConstraints, topology);
=======
            updateRelatedEntityAccesses(originalHost, newHost, commoditySoldConstraints, topology);
>>>>>>> 71c68051
        }
    }

    /**
     * Generate commodities for compute template resources.
     *
     * @param topologyEntityBuilder builder of TopologyEntityDTO.
     * @param computeTemplateResources a map (name -> value) of compute template resources.
     */
    private static void addComputeCommodities(@Nonnull TopologyEntityDTO.Builder topologyEntityBuilder,
                                              @Nonnull Map<String, String> computeTemplateResources) {
        addComputeCommoditiesSold(topologyEntityBuilder, computeTemplateResources);
    }

    /**
     * Generate a list of CPU, Memory, IO and Network commodity sold.
     *
     * @param topologyEntityBuilder builder of TopologyEntityDTO.
     * @param fieldNameValueMap a Map which key is template field name and value is field value.
     */
    private static void addComputeCommoditiesSold(@Nonnull final TopologyEntityDTO.Builder topologyEntityBuilder,
                                                  @Nonnull Map<String, String> fieldNameValueMap) {
        addComputeCommoditiesCpuMemSold(topologyEntityBuilder, fieldNameValueMap);
        addComputeCommoditiesIONetSold(topologyEntityBuilder, fieldNameValueMap);
        addMiscComputeCommodities(topologyEntityBuilder);
    }

    /**
     * Generate CPU and Memory commodity sold and add to TopologyEntityDTO.
     *
     * @param topologyEntityBuilder builder of TopologyEntityDTO.
     * @param fieldNameValueMap a Map which key is template field name and value is field value.
     */
    private static void addComputeCommoditiesCpuMemSold(@Nonnull final TopologyEntityDTO.Builder topologyEntityBuilder,
                                                        @Nonnull Map<String, String> fieldNameValueMap) {
        final double numOfCpu = Double.valueOf(
            fieldNameValueMap.getOrDefault(TemplateProtoUtil.PM_COMPUTE_NUM_OF_CORE, ZERO));
        final double cpuSpeed = Double.valueOf(
            fieldNameValueMap.getOrDefault(TemplateProtoUtil.PM_COMPUTE_CPU_SPEED, ZERO));
        final double memSize = Double.valueOf(
            fieldNameValueMap.getOrDefault(TemplateProtoUtil.PM_COMPUTE_MEM_SIZE, ZERO));

        final CommoditySoldDTO cpuCommodity =
            createCommoditySoldDTO(CommodityDTO.CommodityType.CPU_VALUE, numOfCpu * cpuSpeed);
        final CommoditySoldDTO  memCommodity =
            createCommoditySoldDTO(CommodityDTO.CommodityType.MEM_VALUE, memSize);
        topologyEntityBuilder
            .addCommoditySoldList(cpuCommodity)
            .addCommoditySoldList(memCommodity);

        // Because we don't have access to settings at this time, we can't calculate capacities for these
        // provisioned commodities. By leaving capacities unset, they will be set later in the topology
        // pipeline when settings are avaialble by the OverprovisionCapacityPostStitchingOperation.
        final CommoditySoldDTO cpuProvisionedCommodity =
            createCommoditySoldDTO(CommodityType.CPU_PROVISIONED_VALUE);
        final CommoditySoldDTO memProvisionedCommodity =
            createCommoditySoldDTO(CommodityType.MEM_PROVISIONED_VALUE);
        topologyEntityBuilder
            .addCommoditySoldList(cpuProvisionedCommodity)
            .addCommoditySoldList(memProvisionedCommodity);

        // QxVCPU. Note that 1,2,4,8,16 are the number of VCPUs.
        final CommoditySoldDTO q1VcpuCommodity =
            createCommoditySoldDTO(CommodityType.Q1_VCPU_VALUE, QX_VCPU_BASE_COEFFICIENT * 1.0);
        final CommoditySoldDTO q2VcpuCommodity =
            createCommoditySoldDTO(CommodityType.Q2_VCPU_VALUE, QX_VCPU_BASE_COEFFICIENT * 2.0);
        final CommoditySoldDTO q4VcpuCommodity =
            createCommoditySoldDTO(CommodityType.Q4_VCPU_VALUE, QX_VCPU_BASE_COEFFICIENT * 4.0);
        final CommoditySoldDTO q8VcpuCommodity =
            createCommoditySoldDTO(CommodityType.Q8_VCPU_VALUE, QX_VCPU_BASE_COEFFICIENT * 8.0);
        final CommoditySoldDTO q16VcpuCommodity =
            createCommoditySoldDTO(CommodityType.Q16_VCPU_VALUE, QX_VCPU_BASE_COEFFICIENT * 16.0);
        topologyEntityBuilder
            .addCommoditySoldList(q1VcpuCommodity)
            .addCommoditySoldList(q2VcpuCommodity)
            .addCommoditySoldList(q4VcpuCommodity)
            .addCommoditySoldList(q8VcpuCommodity)
            .addCommoditySoldList(q16VcpuCommodity);
    }

    /**
     * Generate IO and Network commodity sold and add to TopologyEntityDTO.
     *
     * @param topologyEntityBuilder builder of TopologyEntityDTO.
     * @param fieldNameValueMap a Map which key is template field name and value is field value.
     */
    private static void addComputeCommoditiesIONetSold(@Nonnull final TopologyEntityDTO.Builder topologyEntityBuilder,
                                                       @Nonnull Map<String, String> fieldNameValueMap) {
        final double ioThroughputSize = Double.valueOf(
            fieldNameValueMap.getOrDefault(TemplateProtoUtil.PM_COMPUTE_IO_THROUGHPUT_SIZE, ZERO));
        final double networkThroughputSize = Double.valueOf(
            fieldNameValueMap.getOrDefault(TemplateProtoUtil.PM_COMPUTE_NETWORK_THROUGHPUT_SIZE, ZERO));

        CommoditySoldDTO ioThroughputCommodity =
            createCommoditySoldDTO(CommodityDTO.CommodityType.IO_THROUGHPUT_VALUE, ioThroughputSize);
        CommoditySoldDTO networkCommodity =
            createCommoditySoldDTO(CommodityDTO.CommodityType.NET_THROUGHPUT_VALUE, networkThroughputSize);
        topologyEntityBuilder
            .addCommoditySoldList(ioThroughputCommodity)
            .addCommoditySoldList(networkCommodity);
    }

    /**
     * Generate Extent, Ballooning, Swapping, HostLunAccess commodities sold and add to the DTO.
     *
     * @param topologyEntityBuilder The entity to receive the commodities.
     */
    private static void addMiscComputeCommodities(
        @Nonnull final Builder topologyEntityBuilder) {

        final CommoditySoldDTO extent =
            createCommoditySoldDTO(CommodityType.EXTENT_VALUE, Double.valueOf(MAX_LUN_LIMIT));
        final CommoditySoldDTO ballooning =
            // TODO: set price weight field to -1.0 when it is introduced in CommoditySoldDTO
            createCommoditySoldDTO(CommodityType.BALLOONING_VALUE, BALLOONING_DEFAULT_CAPACITY);
        final CommoditySoldDTO swapping =
            createCommoditySoldDTO(CommodityType.SWAPPING_VALUE, SWAPPING_DEFAULT_CAPACITY);
        final CommoditySoldDTO hostLunAccess =
            createCommoditySoldDTO(CommodityType.HOST_LUN_ACCESS_VALUE, Double.valueOf(MAX_LUN_LIMIT));

        // TODO: Flows?????

        topologyEntityBuilder
            .addCommoditySoldList(extent)
            .addCommoditySoldList(ballooning)
            .addCommoditySoldList(swapping)
            .addCommoditySoldList(hostLunAccess);
    }


    /**
     * Generate commodities for infrastructure template resources.
     *
     * @param topologyEntityBuilder builder of TopologyEntityDTO.
     * @param infraTemplateResources  a list of infrastructure template resources.
     */
    private static void addInfraCommodities(@Nonnull TopologyEntityDTO.Builder topologyEntityBuilder,
                                            @Nonnull List<TemplateResource> infraTemplateResources) {
        final Map<String, String> fieldNameValueMap = createFieldNameValueMap(
                infraTemplateResources);
        addInfraCommoditiesBought(topologyEntityBuilder, fieldNameValueMap);
    }

    /**
     * Generate a list of commodity bought and add to TopologyEntityDTO.
     *
     * @param topologyEntityBuilder builder of TopologyEntityDTO.
     * @param fieldNameValueMap a Map which key is template field name and value is field value.
     */
    private static void addInfraCommoditiesBought(
            @Nonnull final TopologyEntityDTO.Builder topologyEntityBuilder,
            @Nonnull Map<String, String> fieldNameValueMap) {
        final double powerSize = Double.valueOf(
            fieldNameValueMap.getOrDefault(TemplateProtoUtil.PM_INFRA_POWER_SIZE, ZERO));
        final double spaceSize = Double.valueOf(
            fieldNameValueMap.getOrDefault(TemplateProtoUtil.PM_INFRA_SPACE_SIZE, ZERO));
        final double coolingSize = Double.valueOf(
            fieldNameValueMap.getOrDefault(TemplateProtoUtil.PM_INFRA_COOLING_SIZE, ZERO));

        CommodityBoughtDTO powerSizeCommodity =
            createCommodityBoughtDTO(CommodityDTO.CommodityType.POWER_VALUE, powerSize);
        CommodityBoughtDTO spaceSizeCommodity =
            createCommodityBoughtDTO(CommodityDTO.CommodityType.COOLING_VALUE, spaceSize);
        CommodityBoughtDTO coolingSizeCommodity =
            createCommodityBoughtDTO(CommodityDTO.CommodityType.SPACE_VALUE, coolingSize);

        final CommoditiesBoughtFromProvider newCommoditiesBoughtFromProvider =
            CommoditiesBoughtFromProvider.newBuilder()
                .addCommodityBought(powerSizeCommodity)
                .addCommodityBought(spaceSizeCommodity)
                .addCommodityBought(coolingSizeCommodity)
                .setMovable(true)
                .setProviderEntityType(EntityType.DATACENTER_VALUE)
                .build();
        topologyEntityBuilder.addCommoditiesBoughtFromProviders(newCommoditiesBoughtFromProvider);
    }
}<|MERGE_RESOLUTION|>--- conflicted
+++ resolved
@@ -53,12 +53,8 @@
     public TopologyEntityDTO.Builder createTopologyEntityFromTemplate(
             @Nonnull final Template template, @Nonnull Map<Long, TopologyEntity.Builder> topology,
             @Nullable TopologyEntityDTO.Builder originalTopologyEntity, boolean isReplaced,
-<<<<<<< HEAD
-            @Nonnull IdentityProvider identityProvider) throws TopologyEntityConstructorException {
-=======
             @Nonnull IdentityProvider identityProvider, @Nullable String nameSuffix)
             throws TopologyEntityConstructorException {
->>>>>>> 71c68051
         TopologyEntityDTO.Builder topologyEntityBuilder = super.generateTopologyEntityBuilder(
                 template, originalTopologyEntity, isReplaced, identityProvider,
                 EntityType.PHYSICAL_MACHINE_VALUE, nameSuffix);
@@ -131,12 +127,7 @@
         addCommodityConstraints(newHost, commoditySoldConstraints, commodityBoughtConstraints);
 
         if (originalHost != null) {
-<<<<<<< HEAD
-            updateRelatedEntityAccesses(originalHost, newHost.build(),
-                    commoditySoldConstraints, topology);
-=======
             updateRelatedEntityAccesses(originalHost, newHost, commoditySoldConstraints, topology);
->>>>>>> 71c68051
         }
     }
 
