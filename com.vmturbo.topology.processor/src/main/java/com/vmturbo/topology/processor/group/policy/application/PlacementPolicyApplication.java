package com.vmturbo.topology.processor.group.policy.application;

import static com.vmturbo.platform.common.dto.CommonDTO.EntityDTO.EntityType.BUSINESS_ACCOUNT_VALUE;

import java.util.HashMap;
import java.util.List;
import java.util.Map;
import java.util.Objects;
import java.util.Optional;
import java.util.Set;
import java.util.stream.Collectors;

import javax.annotation.Nonnull;

import org.apache.commons.lang3.mutable.MutableInt;
import org.apache.logging.log4j.LogManager;
import org.apache.logging.log4j.Logger;
import org.immutables.value.Value;

import com.vmturbo.common.protobuf.common.EnvironmentTypeEnum.EnvironmentType;
import com.vmturbo.common.protobuf.topology.TopologyDTO.CommodityBoughtDTO;
import com.vmturbo.common.protobuf.topology.TopologyDTO.CommoditySoldDTO;
import com.vmturbo.common.protobuf.topology.TopologyDTO.CommodityType;
import com.vmturbo.common.protobuf.topology.TopologyDTO.TopologyEntityDTO;
import com.vmturbo.common.protobuf.topology.TopologyDTO.TopologyEntityDTO.CommoditiesBoughtFromProvider;
import com.vmturbo.commons.analysis.InvertedIndex;
import com.vmturbo.platform.common.builders.SDKConstants;
import com.vmturbo.platform.common.dto.CommonDTO.CommodityDTO;
import com.vmturbo.platform.common.dto.CommonDTO.EntityDTO.EntityType;
import com.vmturbo.stitching.TopologyEntity;
import com.vmturbo.topology.graph.TopologyGraph;
import com.vmturbo.topology.processor.group.GroupResolver;
import com.vmturbo.topology.processor.topology.TopologyInvertedIndexFactory;

/**
 * Specifies how to apply a particular set {@link PlacementPolicy}.
 *
 * Each {@link PlacementPolicy} implementation should have an accompanying
 * {@link PlacementPolicyApplication} implementation. The main reason to split the application from
 * the policy definition is to allow for optimizations when applying multiple policies of the same
 * type.
 *
 * @param <P> The type of policy being applied.
 */
public abstract class PlacementPolicyApplication<P extends PlacementPolicy> {
    /**
     * Small delta that we are adding to a segmentation commodity capacity, to ensure floating point
     * roundoff error does not accidentally reduce the commodity capacity below the intended value.
     * Another use case for this delta is that (given our standard price function) when you are at
     * the max value that an integer capacity allows, you will not hit an infinite quote.
     * For example, if the capacity is 9.0, you can still accommodate 9 buyers (each one buying 1.0)
     * and the price will not be infinite, but 10 consumers don't fit.
     */
    public static final float SMALL_DELTA_VALUE = 0.1f;

    /**
     * Used value of a segmentation commodity bought
     */
    public static final float SEGM_BOUGHT_USED_VALUE = 1.0f;

    protected Logger logger = LogManager.getLogger(getClass());

    protected final GroupResolver groupResolver;
    protected final TopologyGraph<TopologyEntity> topologyGraph;
    protected final TopologyInvertedIndexFactory invertedIndexFactory;

    /**
     * Counters for commodities added during this poloicy application.
     * Just for logging/metric/debugging purposes.
     * Populated while running {@link PlacementPolicyApplication#apply(List)}.
     */
    private Map<CommodityDTO.CommodityType, MutableInt> addedCommodities = new HashMap<>();

    protected PlacementPolicyApplication(final GroupResolver groupResolver,
                                         final TopologyGraph<TopologyEntity> topologyGraph,
                                         final TopologyInvertedIndexFactory invertedIndexFactory) {
        this.groupResolver = groupResolver;
        this.topologyGraph = topologyGraph;
        this.invertedIndexFactory = invertedIndexFactory;
    }

    /**
     * Apply a list of policies. Disabled policies will not be applied.
     *
     * @param policies The policies. Note - the input policies should be the right implementations
     *                 of {@link PlacementPolicy} for the particular implementation of
     *                 {@link PlacementPolicyApplication}.
     * @return The {@link PlacementPolicyApplication} results.
     */
    public PolicyApplicationResults apply(@Nonnull final List<PlacementPolicy> policies) {

        final List<PlacementPolicy> policiesToApply = policies.stream()
            .filter(policy -> {
                if (!policy.isEnabled()) {
                    logger.debug("Skipping application of disabled {} policy.",
                        policy.getPolicyDefinition().getPolicyInfo().getPolicyDetailCase());
                    return false; // Do not apply disabled policies.
                } else {
                    return true;
                }
            })
            .collect(Collectors.toList());

        final List<P> castPolicies = policiesToApply.stream()
            .map(policy -> {
                try {
                    // The cast should be safe, because the PolicyApplicator groups the policies
                    // by class before passing them to the applications. But we catch the
                    // ClassCastException just in case.
                    return (P)policy;
                } catch (ClassCastException e) {
                    // This should never happen.
                    logger.error("Failed to cast policy of class {}", policy.getClass(), e);
                    return null;
                }
            })
            .filter(Objects::nonNull)
            .collect(Collectors.toList());
        final Map<PlacementPolicy, PolicyApplicationException> errors = applyInternal(castPolicies);

        ImmutablePolicyApplicationResults.Builder resBldr = ImmutablePolicyApplicationResults.builder()
            .putAllErrors(errors);

        // The added commodities map gets populated as the application implementation adds
        // commodities during its "applyInternal" method execution.
        addedCommodities.forEach((commType, count) -> {
            resBldr.putAddedCommodities(commType, count.toInteger());
        });
        return resBldr.build();
    }

    /**
     * The results of running a particular {@link PlacementPolicyApplication}.
     */
    @Value.Immutable
    public interface PolicyApplicationResults {
        /**
         * If any input {@link PlacementPolicy}s encountered an error, the error will be in this map.
         */
        Map<PlacementPolicy, PolicyApplicationException> errors();

        /**
         * The counts of commodities added by this {@link PlacementPolicyApplication}, indexed
         * by commodity type. This is just for logging/metric purposes.
         */
        Map<CommodityDTO.CommodityType, Integer> addedCommodities();
    }

    /**
     * Policy-variant-specific implementation.
     *
     * @param policies The policies to apply. Application sub-classes can implement bulk optimizations.
     * @return Exceptions encountered when applying policies in the input list, arranged by policy.
     *         Empty map if no exceptions.
     */
    protected abstract Map<PlacementPolicy, PolicyApplicationException> applyInternal(@Nonnull List<P> policies);

    /**
     * Segment the providers from the rest of the topology by having each of them sell a
     * segmentation commodity specific to this policy.
     *
     * @param providers The providers that belong to the segment.
     * @param segmentationCommodity The commodity for use in segmenting the providers.
     */
    protected void addCommoditySold(@Nonnull final Set<Long> providers,
                                    @Nonnull final CommoditySoldDTO segmentationCommodity) {
        providers.forEach(providerId -> topologyGraph.getEntity(providerId)
            .map(TopologyEntity::getTopologyEntityDtoBuilder)
            .ifPresent(provider -> {
                recordCommodityAddition(segmentationCommodity.getCommodityType().getType());
                provider.addCommoditySoldList(segmentationCommodity);
                // add segmentation comm on replaced entity
                if (provider.hasEdit() && provider.getEdit().hasReplaced()) {
                    addCommoditySold(provider.getEdit().getReplaced().getReplacementId(),
                            segmentationCommodity);
                }
            }));
    }

    /**
     * Force the provider to sell the commodity passed.
     *
     * @param providerId The provider that needs to sell the commodity.
     * @param commodity The commodity to be sold.
     */
    protected void addCommoditySold(@Nonnull final long providerId,
                                    @Nonnull final CommoditySoldDTO commodity) {
        topologyGraph.getEntity(providerId)
            .map(TopologyEntity::getTopologyEntityDtoBuilder)
            .ifPresent(provider -> {
                recordCommodityAddition(commodity.getCommodityType().getType());
                provider.addCommoditySoldList(commodity);
            });
    }

    /**
     * Segment the providers from the rest of the topology by having each of them sell a
     * segmentation commodity specific to this policy. The commodity sold should have
     * the provided capacity.
     *
     * The used value on the commodity sold will be calculated based on the number of
     * consumers in the consumer group currently buying from each provider.
     *
     * @param providers The providers that belong to the segment.
     * @param consumerGroupIds The consumers that belong to the segment.
     * @param commoditySoldCapacity The capacity for the commodity sold by the providers.
     * @param policy The policy that's causing this commodity addition.
     */
    protected void addCommoditySold(@Nonnull final Set<Long> providers,
                                    @Nonnull final Set<Long> consumerGroupIds,
                                    final float commoditySoldCapacity,
                                    final PlacementPolicy policy) {
        providers.forEach(providerId -> topologyGraph.getEntity(providerId)
            .map(TopologyEntity::getTopologyEntityDtoBuilder)
            .ifPresent(provider -> {
                final CommoditySoldDTO segmentationCommodity = commoditySold(commoditySoldCapacity,
                    provider.getOid(), consumerGroupIds, policy);
                recordCommodityAddition(segmentationCommodity.getCommodityType().getType());
                provider.addCommoditySoldList(segmentationCommodity);
                // add comm on replaced entity
                if (provider.hasEdit() && provider.getEdit().hasReplaced()) {
                    addCommoditySold(provider.getEdit().getReplaced().getReplacementId(),
                            segmentationCommodity);
                }
            }));
    }

    /**
     * Segment the entities of the same type as the providers that are not actually part of the providers
     * group by having each of them sell a segmentation commodity specific to this policy. Only
     * providers that are valid for the set of consumers will sell the segmentation commodity.
     * This is an optimization to avoid creating large amounts of commodities. For example, if
     * the consumers are VMs that are constrained by a CLUSTER commodity, only hosts selling that
     * CLUSTER commodity AND not part of the "blocked" provider set will receive the segmentation
     * commodity.
     *
     * @param consumers The consumers that are going to be buying from the providers. This input
     *                  is required for optimization - we only add the segmentation commodities
     *                  to providers that these consumers can buy from.
     * @param providers The providers that should NOT have the commodity.
     * @param providerEntityType The entity type of the providers.
     * @param invertedIndex The {@link InvertedIndex} used to find other potential providers for
     *                      the consumers. This index needs to be constructed outside this method
     *                      so that multiple calls to the methods can use the same index.
     * @param segmentationCommodity The commodity for use in segmenting the providers.
     */
    protected void addCommoditySoldToComplementaryProviders(@Nonnull final Set<Long> consumers,
                @Nonnull final Set<Long> providers,
                final long providerEntityType,
                @Nonnull final InvertedIndex<TopologyEntity, CommoditiesBoughtFromProvider> invertedIndex,
                @Nonnull final CommoditySoldDTO segmentationCommodity) {
        // The potential providers for the consumers are any potential providers that are
        // NOT blocked by the policy. We use the inverted index to find providers
        // that satisfy all other constraints (e.g. cluster, datacenter).
        consumers.stream()
            .map(this::getPolicyConsumerEntity)
            .filter(Optional::isPresent)
            .map(Optional::get)
            .flatMap(e -> e.getTopologyEntityDtoBuilder().getCommoditiesBoughtFromProvidersList().stream())
            .flatMap(invertedIndex::getSatisfyingSellers)
            // Filter out the providers blocked by the policy.
            .filter(potentialProvider -> !providers.contains(potentialProvider.getOid()))
            // Enforce the provider entity type.
            .filter(potentialProvider -> potentialProvider.getEntityType() == providerEntityType)
            .map(TopologyEntity::getTopologyEntityDtoBuilder)
            .forEach(provider -> {
                recordCommodityAddition(segmentationCommodity.getCommodityType().getType());
                provider.addCommoditySoldList(segmentationCommodity);
            });
    }

    @Nonnull
    protected Optional<TopologyEntity> getPolicyConsumerEntity(final long oid) {
        return topologyGraph.getEntity(oid)
            .flatMap(entity -> {
                // If the entity OID is a volume, the real consumer for policy purposes is the VM
                // connected to the volume. This only works this way on-prem volumes.
                // NOTE (roman, Aug 13 2020) - this needs to change when we move to the new Volume
                // model for on-prem. Volumes will be consuming directly from storages, and VMs
                // from volumes.
                if (entity.getEntityType() == EntityType.VIRTUAL_VOLUME_VALUE
                       && entity.getEnvironmentType() != EnvironmentType.CLOUD) {
                    // Consumer should be the VM connected to the volume.
                    Optional<TopologyEntity> ret = entity.getInboundAssociatedEntities().stream().filter(e -> e.getEntityType()
                            == EntityType.VIRTUAL_MACHINE_VALUE).findFirst();
                    if (!ret.isPresent()) {
                        // the volume is not used by any VM, which means it is a wasted volume.
                        // Ignore it.
                        logger.debug("Ignoring wasted volume {}", entity);
                    }
                    return ret;
                } else {
                    return Optional.of(entity);
                }
            });
    }

    /**
     * Checks to see if entity is an onPrem volume.
     *
     * @param entity Entity to check.
     * @return Whether entity is onPrem volume - is a volume and if no owner or owner not a BA.
     */
    private static boolean isOnPremVolume(final TopologyEntity entity) {
        if (entity.getEntityType() != EntityType.VIRTUAL_VOLUME_VALUE) {
            return false;
        }
        final Optional<TopologyEntity> owner = entity.getOwner();
        return !owner.isPresent() || owner.get().getEntityType() != BUSINESS_ACCOUNT_VALUE;
    }

    /**
     * Segment the consumers from the rest of the topology by having each of them buy a
     * segmentation commodity specific to this policy.
     *
     * @param consumers The consumers that belong to the segment.
     * @param providerType The type of provider that will be providing the segment commodity
     *                     these consumers must be buying.
     * @param segmentationCommodity The commodity for use in segmenting the consumers.
     * @throws PolicyApplicationException If the consumers cannot be segmented as desired.
     */
    protected void addCommodityBought(@Nonnull final Set<Long> consumers,
                                      final int providerType,
                                      @Nonnull final CommodityBoughtDTO segmentationCommodity)
        throws PolicyApplicationException {
        for (Long consumerId : consumers) {
<<<<<<< HEAD
            final Optional<TopologyEntity> optionalConsumer = topologyGraph.getEntity(consumerId);
            if (!optionalConsumer.isPresent()) {
                continue;
            }
            final TopologyEntity entity = optionalConsumer.get();

            final TopologyEntityDTO.Builder consumer;
            final Optional<Long> volumeId;
            if (isOnPremVolume(entity)) {
                // if it's volume, the real consumer should be the VM which uses this volume
                Optional<TopologyEntity> optVM = entity
                    .getInboundAssociatedEntities()
                    .stream()
                    .filter(e -> e.getEntityType() == EntityType.VIRTUAL_MACHINE_VALUE)
                    .findFirst();
                if (!optVM.isPresent()) {
                    // Check consumes relation also, inboundAssociatedEntities doesn't seem to
                    // be set at least for cloud migration case.
                    optVM = entity
                            .getConsumers()
                            .stream()
                            .filter(e -> e.getEntityType() == EntityType.VIRTUAL_MACHINE_VALUE)
                            .findFirst();
                }
                if (!optVM.isPresent()) {
                    // the volume is not used by any VM, which means it is a wasted volume,
                    // so we can't add segmentation commodity to related VM
                    logger.debug("Skipping applying consumer segment for wasted volume: {}", consumerId);
                    continue;
                }
                // consumer should be the VM which is connected to this volume
                consumer = optVM.get().getTopologyEntityDtoBuilder();
                volumeId = Optional.of(consumerId);
            } else {
                // We come here if either entity is not a volume (e.g is a VM) or if it is a
                // cloud volume, in which case we create policy on that volume, instead of the VM,
                // so consumer in this case should be the cloud volume.
                // Set the volumeId to empty, as we cannot use the volumeId in the
                // commBoughtGrouping from volume -> storageTier. In this case, only check
                // the providerType to verify it matches with cloud storageTier.
                consumer = entity.getTopologyEntityDtoBuilder();
                volumeId = Optional.empty();
            }

            // Separate commoditiesBoughtFromProvider into two category:
            // Key is True: list of commodityBought group, whose provider entity type matches
            // with given providerType (and volumeId matches if consumer is VirtualVolume)
            // Key is False: list of commodityBought group, whose provider entity type doesn't
            // match with given providerType (or volumeId doesn't match if consumer is VirtualVolume)
            final Map<Boolean, List<CommoditiesBoughtFromProvider>> commodityBoughtsChangeMap =
                consumer.getCommoditiesBoughtFromProvidersList().stream()
                    .collect(Collectors.partitioningBy(commodityBoughtGroup ->
                        shouldAddSegmentToCommodityBought(commodityBoughtGroup, topologyGraph,
                            providerType, volumeId)));

            // All Commodity Bought list which should be added segmentation commodity
            final List<CommoditiesBoughtFromProvider> commodityBoughtsToAddSegment = commodityBoughtsChangeMap.get(true);
            // All Commodity Bought list which should not be added segmentation commodity
            final List<CommoditiesBoughtFromProvider> commodityBoughtsToNotAddSegment = commodityBoughtsChangeMap.get(false);
            // If there is no matched provider type and volumeId, it means the consumer doesn't
            // buy any commodity from this provider type. For example, VM1 buying ST1, and VM2
            // not buying ST at all, If create a policy to Force VM1 and VM2 to buy ST1,
            // it should throw exception, because VM2 doesn't buy any Storage type.
            if (commodityBoughtsToAddSegment.isEmpty()) {
                throw new PolicyApplicationException("Unable to apply consumer segment when no " +
                    "provider type " + providerType);
=======
            final Optional<Long> volumeId = topologyGraph.getEntity(consumerId)
                .filter(e -> e.getEntityType() == EntityType.VIRTUAL_VOLUME_VALUE)
                .map(TopologyEntity::getOid);
            Optional<TopologyEntityDTO.Builder> optConsumer = getPolicyConsumerEntity(consumerId).map(TopologyEntity::getTopologyEntityDtoBuilder);
            if (optConsumer.isPresent()) {
                final TopologyEntityDTO.Builder consumer = optConsumer.get();

                // Separate commoditiesBoughtFromProvider into two category:
                // Key is True: list of commodityBought group, whose provider entity type matches
                // with given providerType (and volumeId matches if consumer is VirtualVolume)
                // Key is False: list of commodityBought group, whose provider entity type doesn't
                // match with given providerType (or volumeId doesn't match if consumer is VirtualVolume)
                final Map<Boolean, List<CommoditiesBoughtFromProvider>> commodityBoughtsChangeMap =
                        consumer.getCommoditiesBoughtFromProvidersList().stream()
                                .collect(Collectors.partitioningBy(commodityBoughtGroup ->
                                        shouldAddSegmentToCommodityBought(commodityBoughtGroup, topologyGraph,
                                                providerType, volumeId)));

                // All Commodity Bought list which should be added segmentation commodity
                final List<CommoditiesBoughtFromProvider> commodityBoughtsToAddSegment = commodityBoughtsChangeMap.get(true);
                // All Commodity Bought list which should not be added segmentation commodity
                final List<CommoditiesBoughtFromProvider> commodityBoughtsToNotAddSegment = commodityBoughtsChangeMap.get(false);
                // If there is no matched provider type and volumeId, it means the consumer doesn't
                // buy any commodity from this provider type. For example, VM1 buying ST1, and VM2
                // not buying ST at all, If create a policy to Force VM1 and VM2 to buy ST1,
                // it should throw exception, because VM2 doesn't buy any Storage type.
                if (commodityBoughtsToAddSegment.isEmpty()) {
                    throw new PolicyApplicationException("Unable to apply consumer segment when no "
                        + "provider type " + providerType);
                }
                // For each bundle of commodities bought for the entity type that matches the
                // provider type and volumeId, add the segmentation commodity.
                addCommodityBoughtForProviders(segmentationCommodity, consumer,
                        commodityBoughtsToAddSegment, commodityBoughtsToNotAddSegment);
>>>>>>> 52c6d951
            }
            // For each bundle of commodities bought for the entity type that matches the
            // provider type and volumeId, add the segmentation commodity.
            addCommodityBoughtForProviders(segmentationCommodity, consumer,
                commodityBoughtsToAddSegment, commodityBoughtsToNotAddSegment);
        }
    }

    /**
     * Check if commodity bought has same provider entity type as providerType parameter. If
     * volumeId is provided, the volumeId in the commodity bought should also match.
     *
     * @param commodityBoughtGrouping Contains a bundle of commodity bought.
     * @param topologyGraph The graph containing the topology.
     * @param providerType The type of provider that will be providing the segment commodity
     *                     these consumers must be buying.
     * @param volumeId the volumeId to match if provided
     * @return boolean type represents if provider entity type matches.
     */
    private boolean shouldAddSegmentToCommodityBought(@Nonnull CommoditiesBoughtFromProvider commodityBoughtGrouping,
                                                      @Nonnull final TopologyGraph<TopologyEntity> topologyGraph,
                                                      final int providerType,
                                                      @Nonnull Optional<Long> volumeId) {
        // TODO: After we guarantee that commodity type always have provider entity type, we will not
        // need to check topology graph to get provider entity type.
        if (commodityBoughtGrouping.hasProviderEntityType()) {
            return commodityBoughtGrouping.getProviderEntityType() == providerType &&
                (!volumeId.isPresent() || volumeId.get() == commodityBoughtGrouping.getVolumeId());
        } else {
            return commodityBoughtGrouping.hasProviderId() &&
                isProviderOfType(commodityBoughtGrouping.getProviderId(), topologyGraph, providerType) &&
                (!volumeId.isPresent() || volumeId.get() == commodityBoughtGrouping.getVolumeId());
        }
    }

    private void addCommodityBoughtForProviders(@Nonnull CommodityBoughtDTO segmentationCommodity,
                                                @Nonnull final TopologyEntityDTO.Builder consumer,
                                                @Nonnull final List<CommoditiesBoughtFromProvider> providersOfType,
                                                @Nonnull final List<CommoditiesBoughtFromProvider> nonProvidersOfType) {
        consumer.clearCommoditiesBoughtFromProviders();
        consumer.addAllCommoditiesBoughtFromProviders(nonProvidersOfType);
        providersOfType.forEach(providerCommodityGrouping -> {
            recordCommodityAddition(segmentationCommodity.getCommodityType().getType());
            consumer.addCommoditiesBoughtFromProviders(
                CommoditiesBoughtFromProvider.newBuilder(providerCommodityGrouping)
                    .addCommodityBought(segmentationCommodity)
                    .build()
            );
        });
    }

    /**
     * Construct a commodityType suitable for application with this policy.
     * It specifies a SEGMENTATION commodity with the key based on the policy ID.
     *
     * @param policy The policy that's causing this commodity addition.
     * @return A {@link CommodityType} suitable for application with this policy.
     */
    private CommodityType commodityType(final PlacementPolicy policy) {
        return CommodityType.newBuilder()
            .setType(CommodityDTO.CommodityType.SEGMENTATION.getNumber())
            .setKey(Long.toString(policy.getPolicyDefinition().getId()))
            .build();
    }

    /**
     * Create a {@link CommoditySoldDTO} that all members of the consumer group of this policy should buy.
     * Sets the capacity to the specified capacity. The used value is calculated based on the number
     * of consumers in the consumer group currently buying from the provider whose {@code providerId}
     * is supplied.
     *
     * Assumes each consumer is consuming exactly 1 unit of the commoditySold's capacity.
     *
     * @param capacity The capacity for the commodity.
     * @param providerId The ID of the provider
     * @param consumerGroupIds The set of all members of the consumer group for the policy.
     * @return An {@link CommoditySoldDTO} appropriate for the specified provider.
     */
    protected CommoditySoldDTO commoditySold(float capacity,
                                             final long providerId,
                                             final Set<Long> consumerGroupIds,
                                             final PlacementPolicy policy) {
        // Calculate used value.
        final long numConsumersInConsumerGroup = topologyGraph.getConsumers(providerId)
            .map(TopologyEntity::getOid)
            .filter(consumerGroupIds::contains)
            .count();

        return CommoditySoldDTO.newBuilder()
            .setCapacity(capacity)
            .setCommodityType(commodityType(policy))
            .setUsed((float)numConsumersInConsumerGroup)
            .build();
    }

    /**
     * Create a {@link CommoditySoldDTO} that all members of the consumer group of this policy should buy.
     * The created commodity has MAX_CAPACITY_VALUE capacity. No used value is provided because the used
     * value is not relevant when the capacity is MAX_CAPACITY_VALUE.
     *
     * @return A {@link CommoditySoldDTO} that all members of the providers group of this policy should buy.
     */
    protected CommoditySoldDTO commoditySold(final PlacementPolicy policy) {
        return CommoditySoldDTO.newBuilder()
            .setCommodityType(commodityType(policy))
            .setCapacity(SDKConstants.ACCESS_COMMODITY_CAPACITY)
            .build();
    }

    /**
     * Create a {@link CommodityBoughtDTO} that all members of the consumers group of this policy should buy.
     *
     * @return A {@link CommodityBoughtDTO} that all members of the consumers group of this policy should buy.
     */
    protected CommodityBoughtDTO commodityBought(final PlacementPolicy policy) {
        return CommodityBoughtDTO.newBuilder()
            .setCommodityType(commodityType(policy))
            .setUsed(SEGM_BOUGHT_USED_VALUE)
            .build();
    }

    /**
     * Check if a provider is of the appropriate type.
     *
     * @param providerId The ID of the provider.
     * @param topologyGraph The topology graph of which the provider is a member.
     * @param providerEntityType The entity type to check if the provider matches.
     * @return Whether the provider is of the {@code providerEntityType}.
     */
    protected boolean isProviderOfType(final long providerId,
                                       @Nonnull final TopologyGraph<TopologyEntity> topologyGraph,
                                       final int providerEntityType) {
        return topologyGraph.getEntity(providerId)
            .map(vertex -> vertex.getEntityType() == providerEntityType)
            .orElse(false);
    }

    /**
     * Record the addition of a commodity.
     *
     * Most policy applications add commodities via calls to methods in {@link PlacementPolicyApplication},
     * but some policy applications add additional commodities. In that case they should call
     * this method to ensure the final commodity counts are correct.
     *
     * @param commType The type of the commodity being added.
     */
    protected void recordCommodityAddition(final int commType) {
        addedCommodities.computeIfAbsent(CommodityDTO.CommodityType.forNumber(commType),
            k -> new MutableInt(0)).increment();
    }
}<|MERGE_RESOLUTION|>--- conflicted
+++ resolved
@@ -324,7 +324,6 @@
                                       @Nonnull final CommodityBoughtDTO segmentationCommodity)
         throws PolicyApplicationException {
         for (Long consumerId : consumers) {
-<<<<<<< HEAD
             final Optional<TopologyEntity> optionalConsumer = topologyGraph.getEntity(consumerId);
             if (!optionalConsumer.isPresent()) {
                 continue;
@@ -391,42 +390,6 @@
             if (commodityBoughtsToAddSegment.isEmpty()) {
                 throw new PolicyApplicationException("Unable to apply consumer segment when no " +
                     "provider type " + providerType);
-=======
-            final Optional<Long> volumeId = topologyGraph.getEntity(consumerId)
-                .filter(e -> e.getEntityType() == EntityType.VIRTUAL_VOLUME_VALUE)
-                .map(TopologyEntity::getOid);
-            Optional<TopologyEntityDTO.Builder> optConsumer = getPolicyConsumerEntity(consumerId).map(TopologyEntity::getTopologyEntityDtoBuilder);
-            if (optConsumer.isPresent()) {
-                final TopologyEntityDTO.Builder consumer = optConsumer.get();
-
-                // Separate commoditiesBoughtFromProvider into two category:
-                // Key is True: list of commodityBought group, whose provider entity type matches
-                // with given providerType (and volumeId matches if consumer is VirtualVolume)
-                // Key is False: list of commodityBought group, whose provider entity type doesn't
-                // match with given providerType (or volumeId doesn't match if consumer is VirtualVolume)
-                final Map<Boolean, List<CommoditiesBoughtFromProvider>> commodityBoughtsChangeMap =
-                        consumer.getCommoditiesBoughtFromProvidersList().stream()
-                                .collect(Collectors.partitioningBy(commodityBoughtGroup ->
-                                        shouldAddSegmentToCommodityBought(commodityBoughtGroup, topologyGraph,
-                                                providerType, volumeId)));
-
-                // All Commodity Bought list which should be added segmentation commodity
-                final List<CommoditiesBoughtFromProvider> commodityBoughtsToAddSegment = commodityBoughtsChangeMap.get(true);
-                // All Commodity Bought list which should not be added segmentation commodity
-                final List<CommoditiesBoughtFromProvider> commodityBoughtsToNotAddSegment = commodityBoughtsChangeMap.get(false);
-                // If there is no matched provider type and volumeId, it means the consumer doesn't
-                // buy any commodity from this provider type. For example, VM1 buying ST1, and VM2
-                // not buying ST at all, If create a policy to Force VM1 and VM2 to buy ST1,
-                // it should throw exception, because VM2 doesn't buy any Storage type.
-                if (commodityBoughtsToAddSegment.isEmpty()) {
-                    throw new PolicyApplicationException("Unable to apply consumer segment when no "
-                        + "provider type " + providerType);
-                }
-                // For each bundle of commodities bought for the entity type that matches the
-                // provider type and volumeId, add the segmentation commodity.
-                addCommodityBoughtForProviders(segmentationCommodity, consumer,
-                        commodityBoughtsToAddSegment, commodityBoughtsToNotAddSegment);
->>>>>>> 52c6d951
             }
             // For each bundle of commodities bought for the entity type that matches the
             // provider type and volumeId, add the segmentation commodity.
