package com.vmturbo.topology.processor.operation;

import java.io.IOException;
import java.util.ArrayList;
import java.util.Collections;
import java.util.HashMap;
import java.util.List;
import java.util.Map;
import java.util.Objects;
import java.util.Optional;
import java.util.Random;
import java.util.Set;
import java.util.concurrent.ConcurrentHashMap;
import java.util.concurrent.ConcurrentMap;
import java.util.concurrent.ExecutorService;
import java.util.concurrent.Executors;
import java.util.concurrent.Future;
import java.util.concurrent.Semaphore;
import java.util.concurrent.TimeUnit;
import java.util.stream.Collectors;

import javax.annotation.Nonnull;
import javax.annotation.Nullable;
import javax.annotation.concurrent.ThreadSafe;

import org.apache.logging.log4j.LogManager;
import org.apache.logging.log4j.Logger;
import org.jooq.exception.DataAccessException;

import com.google.common.annotations.VisibleForTesting;
import com.google.common.collect.ImmutableList;
import com.google.common.collect.ImmutableSet;
import com.google.common.util.concurrent.ThreadFactoryBuilder;

import org.apache.logging.log4j.LogManager;
import org.apache.logging.log4j.Logger;
import org.jooq.exception.DataAccessException;

import com.vmturbo.common.protobuf.action.ActionDTO.ActionState;
import com.vmturbo.common.protobuf.workflow.WorkflowDTO;
import com.vmturbo.communication.CommunicationException;
import com.vmturbo.matrix.component.external.MatrixInterface;
import com.vmturbo.platform.common.dto.ActionExecution.ActionExecutionDTO;
import com.vmturbo.platform.common.dto.ActionExecution.ActionItemDTO;
import com.vmturbo.platform.common.dto.ActionExecution.ActionItemDTO.ActionType;
import com.vmturbo.platform.common.dto.ActionExecution.ActionResponseState;
import com.vmturbo.platform.common.dto.ActionExecution.Workflow;
import com.vmturbo.platform.common.dto.ActionExecution.Workflow.ActionScriptPhase;
import com.vmturbo.platform.common.dto.CommonDTO.EntityDTO;
import com.vmturbo.platform.common.dto.CommonDTO.UpdateType;
import com.vmturbo.platform.common.dto.Discovery.DiscoveryContextDTO;
import com.vmturbo.platform.common.dto.Discovery.DiscoveryResponse;
import com.vmturbo.platform.common.dto.Discovery.DiscoveryType;
import com.vmturbo.platform.common.dto.Discovery.ErrorDTO;
import com.vmturbo.platform.common.dto.Discovery.ErrorDTO.ErrorSeverity;
import com.vmturbo.platform.common.dto.Discovery.ValidationResponse;
import com.vmturbo.platform.sdk.common.MediationMessage.ActionRequest;
import com.vmturbo.platform.sdk.common.MediationMessage.ActionRequest.Builder;
import com.vmturbo.platform.sdk.common.MediationMessage.ActionResponse;
import com.vmturbo.platform.sdk.common.MediationMessage.ActionResult;
import com.vmturbo.platform.sdk.common.MediationMessage.DiscoveryRequest;
import com.vmturbo.platform.sdk.common.MediationMessage.MediationClientMessage;
import com.vmturbo.platform.sdk.common.MediationMessage.ProbeInfo;
import com.vmturbo.platform.sdk.common.MediationMessage.TargetUpdateRequest;
import com.vmturbo.platform.sdk.common.MediationMessage.ValidationRequest;
import com.vmturbo.platform.sdk.common.util.SDKUtil;
import com.vmturbo.proactivesupport.DataMetricGauge;
import com.vmturbo.proactivesupport.DataMetricSummary;
import com.vmturbo.sdk.server.common.DiscoveryDumper;
import com.vmturbo.topology.processor.api.TopologyProcessorDTO.OperationStatus.Status;
import com.vmturbo.topology.processor.communication.RemoteMediation;
import com.vmturbo.topology.processor.controllable.EntityActionDao;
import com.vmturbo.topology.processor.controllable.EntityActionDaoImp.ActionRecordNotFoundException;
import com.vmturbo.topology.processor.cost.DiscoveredCloudCostUploader;
import com.vmturbo.topology.processor.discoverydumper.DiscoveryDumperImpl;
import com.vmturbo.topology.processor.discoverydumper.TargetDumpingSettings;
import com.vmturbo.topology.processor.entity.EntityStore;
import com.vmturbo.topology.processor.group.discovery.DiscoveredGroupUploader;
import com.vmturbo.topology.processor.identity.IdentityMetadataMissingException;
import com.vmturbo.topology.processor.identity.IdentityProvider;
import com.vmturbo.topology.processor.identity.IdentityProviderException;
import com.vmturbo.topology.processor.identity.IdentityUninitializedException;
import com.vmturbo.topology.processor.notification.SystemNotificationProducer;
import com.vmturbo.topology.processor.operation.action.Action;
import com.vmturbo.topology.processor.operation.action.ActionMessageHandler;
import com.vmturbo.topology.processor.operation.discovery.Discovery;
import com.vmturbo.topology.processor.operation.discovery.DiscoveryMessageHandler;
import com.vmturbo.topology.processor.operation.validation.Validation;
import com.vmturbo.topology.processor.operation.validation.ValidationMessageHandler;
import com.vmturbo.topology.processor.operation.validation.ValidationResult;
import com.vmturbo.topology.processor.probes.ProbeException;
import com.vmturbo.topology.processor.probes.ProbeStore;
import com.vmturbo.topology.processor.probes.ProbeStoreListener;
import com.vmturbo.topology.processor.targets.DerivedTargetParser;
import com.vmturbo.topology.processor.targets.GroupScopeResolver;
import com.vmturbo.topology.processor.targets.Target;
import com.vmturbo.topology.processor.targets.TargetNotFoundException;
import com.vmturbo.topology.processor.targets.TargetStore;
import com.vmturbo.topology.processor.targets.TargetStoreListener;
import com.vmturbo.topology.processor.template.DiscoveredTemplateDeploymentProfileNotifier;
import com.vmturbo.topology.processor.workflow.DiscoveredWorkflowUploader;

/**
 * Responsible for managing all operations.
 * Any individual target may only have a single ongoing operation of a particular type
 * associated with it.
 * TODO (roman, June 16 2016): Should we allow multiple operations of different types?
 */
@ThreadSafe
public class OperationManager implements ProbeStoreListener, TargetStoreListener,
        IOperationManager {

    private static final Logger logger = LogManager.getLogger(OperationManager.class);

    // Mapping from OperationID -> Ongoing Operations
    private final ConcurrentMap<Long, Operation> ongoingOperations = new ConcurrentHashMap<>();

    // Mapping from TargetID -> Target operation context (validation/discovery/discoveryContext/...)
    private final ConcurrentMap<Long, TargetOperationContext> targetOperationContexts = new ConcurrentHashMap<>();

    // Control number of concurrent target discoveries per probe per discovery type.
    // Mapping from ProbeId -> Semaphore
    private final ConcurrentMap<Long, Map<DiscoveryType, Semaphore>> probeOperationPermits = new ConcurrentHashMap<>();

    private final TargetStore targetStore;

    private final ProbeStore probeStore;

    private final RemoteMediation remoteMediationServer;

    private final IdentityProvider identityProvider;

    private final OperationListener operationListener;

    private final EntityStore entityStore;

    private final DiscoveredGroupUploader discoveredGroupUploader;

    private final DiscoveredTemplateDeploymentProfileNotifier discoveredTemplateDeploymentProfileNotifier;

    private final DerivedTargetParser derivedTargetParser;

    private final GroupScopeResolver groupScopeResolver;

    private final TargetDumpingSettings targetDumpingSettings;

    private DiscoveryDumper discoveryDumper = null;

    private final SystemNotificationProducer systemNotificationProducer;

    private final long discoveryTimeoutMs;

    private final long validationTimeoutMs;

    private final long actionTimeoutMs;

    /**
     *  Executor service for handling async responses from the probe.
     */
    private final ExecutorService resultExecutor =
            Executors.newSingleThreadExecutor(
                    new ThreadFactoryBuilder().setNameFormat("result-handler")
                            .build());
    /**
     *  Executor service for sending async requests to the probe.
     *  This executor is only used for activating pending discoveries not for
     *  the discoveries triggered via the Scheduler.
     */
    private final ExecutorService discoveryExecutor =
            Executors.newSingleThreadExecutor(
                    new ThreadFactoryBuilder().setNameFormat("start-discovery")
                            .build());

    private final EntityActionDao entityActionDao;

    /**
     * Map that contain an action id with the respective affected entities. This is used only for
     * controllable actions, other actions should not have an entry in this map.
     */
    private final HashMap<Long, Set<Long>> actionToAffectedEntities = new HashMap<>();

    private static final ImmutableSet<ActionItemDTO.ActionType> ACTION_TYPES_AFFECTING_ENTITIES
            = ImmutableSet.of(ActionItemDTO.ActionType.MOVE, ActionItemDTO.ActionType.CHANGE,
            ActionItemDTO.ActionType.CROSS_TARGET_MOVE, ActionItemDTO.ActionType.MOVE_TOGETHER,
            ActionItemDTO.ActionType.START, ActionType.RIGHT_SIZE, ActionType.RESIZE, ActionType.SCALE);

    private static final DataMetricGauge ONGOING_OPERATION_GAUGE = DataMetricGauge.builder()
        .withName("tp_ongoing_operation_total")
        .withHelp("Total number of ongoing operations in the topology processor.")
        .withLabelNames("type")
        .build()
        .register();

    private static final DataMetricSummary DISCOVERY_SIZE_SUMMARY = DataMetricSummary.builder()
        .withName("tp_discovery_size_entities")
        .withHelp("The number of service entities in a discovery.")
        .build()
        .register();

    private DiscoveredWorkflowUploader discoveredWorkflowUploader;

    private DiscoveredCloudCostUploader discoveredCloudCostUploader;

    private final int maxConcurrentTargetDiscoveriesPerProbeCount;

    private final int maxConcurrentTargetIncrementalDiscoveriesPerProbeCount;

    private final Random random = new Random();

    /**
     * Timeout for acquiring the permit for running a discovering operation
     * on a target.
     */
    private final int probeDiscoveryPermitWaitTimeoutMins;

    /**
     * Total Permit timeout = probeDiscoveryPermitWaitTimeoutMins +
     *      rand(0, probeDiscoveryPermitWaitTimeoutIntervalMins).
     */
    private final int probeDiscoveryPermitWaitTimeoutIntervalMins;

    private final MatrixInterface matrix;

    public OperationManager(@Nonnull final IdentityProvider identityProvider,
                            @Nonnull final TargetStore targetStore,
                            @Nonnull final ProbeStore probeStore,
                            @Nonnull final RemoteMediation remoteMediationServer,
                            @Nonnull final OperationListener operationListener,
                            @Nonnull final EntityStore entityStore,
                            @Nonnull final DiscoveredGroupUploader discoveredGroupUploader,
                            @Nonnull final DiscoveredWorkflowUploader discoveredWorkflowUploader,
                            @Nonnull final DiscoveredCloudCostUploader discoveredCloudCostUploader,
                            @Nonnull final DiscoveredTemplateDeploymentProfileNotifier discoveredTemplateDeploymentProfileNotifier,
                            @Nonnull final EntityActionDao entityActionDao,
                            @Nonnull final DerivedTargetParser derivedTargetParser,
                            @Nonnull final GroupScopeResolver groupScopeResolver,
                            @Nonnull final TargetDumpingSettings targetDumpingSettings,
                            @Nonnull final SystemNotificationProducer systemNotificationProducer,
                            final long discoveryTimeoutSeconds,
                            final long validationTimeoutSeconds,
                            final long actionTimeoutSeconds,
                            final int maxConcurrentTargetDiscoveriesPerProbeCount,
                            final int maxConcurrentTargetIncrementalDiscoveriesPerProbeCount,
                            final int probeDiscoveryPermitWaitTimeoutMins,
                            final int probeDiscoveryPermitWaitTimeoutIntervalMins,
                            final @Nonnull MatrixInterface matrix) {
        this.identityProvider = Objects.requireNonNull(identityProvider);
        this.targetStore = Objects.requireNonNull(targetStore);
        this.probeStore = Objects.requireNonNull(probeStore);
        this.remoteMediationServer = Objects.requireNonNull(remoteMediationServer);
        this.operationListener = Objects.requireNonNull(operationListener);
        this.entityStore = Objects.requireNonNull(entityStore);
        this.discoveredGroupUploader = Objects.requireNonNull(discoveredGroupUploader);
        this.discoveredWorkflowUploader = Objects.requireNonNull(discoveredWorkflowUploader);
        this.entityActionDao = Objects.requireNonNull(entityActionDao);
        this.derivedTargetParser = Objects.requireNonNull(derivedTargetParser);
        this.groupScopeResolver = Objects.requireNonNull(groupScopeResolver);
        this.systemNotificationProducer = Objects.requireNonNull(systemNotificationProducer);
        this.discoveredTemplateDeploymentProfileNotifier = Objects.requireNonNull(discoveredTemplateDeploymentProfileNotifier);
        this.discoveryTimeoutMs = TimeUnit.MILLISECONDS.convert(discoveryTimeoutSeconds, TimeUnit.SECONDS);
        this.validationTimeoutMs = TimeUnit.MILLISECONDS.convert(validationTimeoutSeconds, TimeUnit.SECONDS);
        this.actionTimeoutMs = TimeUnit.MILLISECONDS.convert(actionTimeoutSeconds, TimeUnit.SECONDS);
        this.maxConcurrentTargetDiscoveriesPerProbeCount = maxConcurrentTargetDiscoveriesPerProbeCount;
        this.maxConcurrentTargetIncrementalDiscoveriesPerProbeCount = maxConcurrentTargetIncrementalDiscoveriesPerProbeCount;
        this.discoveredCloudCostUploader = discoveredCloudCostUploader;
        this.probeDiscoveryPermitWaitTimeoutMins = probeDiscoveryPermitWaitTimeoutMins;
        this.probeDiscoveryPermitWaitTimeoutIntervalMins = probeDiscoveryPermitWaitTimeoutIntervalMins;
        this.targetDumpingSettings = targetDumpingSettings;
        try {
            this.discoveryDumper = new DiscoveryDumperImpl(DiscoveryDumperSettings.DISCOVERY_DUMP_DIRECTORY, targetDumpingSettings);
        } catch (IOException e) {
            logger.warn("Failed to initialized discovery dumper; discovery responses will not be dumped", e);
            this.discoveryDumper = null;
        }

        this.probeStore.addListener(this);
        this.targetStore.addListener(this);
        this.matrix = matrix;

        // On restart we notify any listeners that all previously existing operations are now
        // cleared.
        operationListener.notifyOperationsCleared();
    }

    /**
     * {@inheritDoc}
     */
    @Override
    public synchronized Action requestActions(final long actionId,
                                              final long targetId,
                                              @Nullable Long secondaryTargetId,
                                              @Nonnull final ActionType actionType,
                                              @Nonnull final List<ActionItemDTO> actionDtos,
                                              @Nonnull Set<Long> controlAffectedEntities,
                                              @Nonnull Optional<WorkflowDTO.WorkflowInfo> workflowInfoOpt)
            throws ProbeException, TargetNotFoundException, CommunicationException, InterruptedException {
        final Target target = targetStore.getTarget(targetId)
                .orElseThrow(() -> new TargetNotFoundException(targetId));
        final String probeType = getProbeTypeWithCheck(target);

        final Action action = new Action(actionId, target.getProbeId(),
                targetId, identityProvider, actionType);
        final ActionExecutionDTO.Builder actionExecutionBuilder = ActionExecutionDTO.newBuilder()
                .setActionType(actionType)
                .addAllActionItem(actionDtos);
        // if a WorkflowInfo action execution override is present, translate it to a NonMarketEntity
        // and include it in the ActionExecution to be sent to the target
        workflowInfoOpt.ifPresent(workflowInfo ->
                actionExecutionBuilder.setWorkflow(buildWorkflow(workflowInfo)));
        final Builder actionRequestBuilder = ActionRequest.newBuilder()
                .setProbeType(probeType)
                .addAllAccountValue(target.getMediationAccountVals(groupScopeResolver))
                .setActionExecutionDTO(actionExecutionBuilder);
        // If a secondary target is defined, at it to the ActionRequest
        if (secondaryTargetId != null) {
            // This action requires interaction with a second target.
            // Secondary account values must be set.
            final Target secondaryTarget = targetStore.getTarget(secondaryTargetId)
                    .orElseThrow(() -> new TargetNotFoundException(secondaryTargetId));
            actionRequestBuilder.addAllSecondaryAccountValue(
                    secondaryTarget.getMediationAccountVals(groupScopeResolver));
        }
        final ActionRequest request = actionRequestBuilder.build();
        final ActionMessageHandler messageHandler = new ActionMessageHandler(this,
                action,
                remoteMediationServer.getMessageHandlerExpirationClock(),
                actionTimeoutMs);

        // Update the ENTITY_ACTION table in preparation for executing the action
        insertControllableAndSuspendableState(actionId, actionType, controlAffectedEntities);

        logger.info("Sending action {} execution request to probe", actionId);
        remoteMediationServer.sendActionRequest(target,
                request, messageHandler);

        logger.info("Beginning {}", action);
        logger.debug("Action execution DTO:\n" + request.getActionExecutionDTO().toString());
        operationStart(action);
        return action;
    }

    /**
     * Create a Workflow DTO representing the given {@link WorkflowDTO.WorkflowInfo}.
     *
     * @param workflowInfo the information describing this Workflow, including ID, displayName,
     *                     and defining data - parameters and properties.
     * @return a newly created {@link }Workflow} DTO
     */
    private Workflow buildWorkflow(WorkflowDTO.WorkflowInfo workflowInfo) {
        final Workflow.Builder wfBuilder = Workflow.newBuilder();
        if (workflowInfo.hasDisplayName()) {
            wfBuilder.setDisplayName(workflowInfo.getDisplayName());
        }
        if (workflowInfo.hasName()) {
            wfBuilder.setId(workflowInfo.getName());
        }
        if (workflowInfo.hasDescription()) {
            wfBuilder.setDescription(workflowInfo.getDescription());
        }
        wfBuilder.addAllParam(workflowInfo.getWorkflowParamList().stream()
            .map(workflowParam -> {
                final Workflow.Parameter.Builder parmBuilder = Workflow.Parameter.newBuilder();
                if (workflowParam.hasDescription()) {
                    parmBuilder.setDescription(workflowParam.getDescription());
                }
                if (workflowParam.hasName()) {
                    parmBuilder.setName(workflowParam.getName());
                }
                if (workflowParam.hasType()) {
                    parmBuilder.setType(workflowParam.getType());
                }
                if (workflowParam.hasMandatory()) {
                    parmBuilder.setMandatory(workflowParam.getMandatory());
                }
                return parmBuilder.build();
            })
            .collect(Collectors.toList()));
        // include the 'property' entries from the Workflow
        wfBuilder.addAllProperty(workflowInfo.getWorkflowPropertyList().stream()
            .map(workflowProperty -> {
                final Workflow.Property.Builder propBUilder = Workflow.Property.newBuilder();
                if (workflowProperty.hasName()) {
                    propBUilder.setName(workflowProperty.getName());
                }
                if (workflowProperty.hasValue()) {
                    propBUilder.setValue(workflowProperty.getValue());
                }
                return propBUilder.build();
            })
            .collect(Collectors.toList()));
        if (workflowInfo.hasScriptPath()) {
            wfBuilder.setScriptPath(workflowInfo.getScriptPath());
        }
        if (workflowInfo.hasEntityType()) {
            wfBuilder.setEntityType(EntityDTO.EntityType.forNumber(workflowInfo.getEntityType()));
        }
        if (workflowInfo.hasActionType()) {

            ActionType converted = ActionConversions.convertActionType(workflowInfo.getActionType());
            if (converted != null) {
                wfBuilder.setActionType(converted);
            }
        }
        if (workflowInfo.hasActionPhase()) {
            final ActionScriptPhase converted = ActionConversions.convertActionPhase(workflowInfo.getActionPhase());
            if (converted != null) {
                wfBuilder.setPhase(converted);
            }
        }
        if (workflowInfo.hasTimeLimitSeconds()) {
            wfBuilder.setTimeLimitSeconds(workflowInfo.getTimeLimitSeconds());
        }
        return wfBuilder.build();
    }


    /**
     * Request a validation on a target. There may be only a single ongoing validation
     * at a time for a given target. Attempting a validation for a target with a current
     * ongoing validation will return the current ongoing validation.
     *
     * Validations may take a long time and are performed asynchronously. This method throws
     * exceptions if the validation can't initiate. If a problem
     * occurs after the validation is initiated, an appropriate error will be enqueued
     * for later processing.
     *
     * @param targetId The id of the target to validate.
     * @return The {@link Validation} requested for the given target. If there was no ongoing validation
     *         for the target with the same type, a new one will be created. If there was an ongoing validation
     *         for the target with the same type, the existing one is returned.
     * @throws TargetNotFoundException When the requested target cannot be found.
     * @throws ProbeException When the probe associated with the target is unavailable.
     * @throws CommunicationException When the external probe cannot be reached.
     * @throws InterruptedException when the attempt to send a request to the probe is interrupted.
     */
    @Override
    @Nonnull
    public synchronized Validation startValidation(final long targetId)
            throws ProbeException, TargetNotFoundException, CommunicationException, InterruptedException {
        final Optional<Validation> currentValidation = getInProgressValidationForTarget(targetId);
        if (currentValidation.isPresent()) {
            return currentValidation.get();
        }

        final TargetOperationContext targetOperationContext =
            targetOperationContexts.computeIfAbsent(targetId, k -> new TargetOperationContext());

        final Target target = targetStore.getTarget(targetId)
                .orElseThrow(() -> new TargetNotFoundException(targetId));
        final String probeType = getProbeTypeWithCheck(target);

        final Validation validation = new Validation(target.getProbeId(),
                target.getId(), identityProvider);
        final ValidationRequest validationRequest = ValidationRequest.newBuilder()
                .setProbeType(probeType)
                .addAllAccountValue(target.getMediationAccountVals(groupScopeResolver)).build();
        final ValidationMessageHandler validationMessageHandler =
                new ValidationMessageHandler(this,
                        validation,
                        remoteMediationServer.getMessageHandlerExpirationClock(),
                        validationTimeoutMs);
        remoteMediationServer.sendValidationRequest(target,
                validationRequest,
                validationMessageHandler);

        operationStart(validation);
        targetOperationContext.setCurrentValidation(validation);
        logger.info("Beginning {}", validation);
        return validation;
    }

    /**
     * Discover a target with the same contract as {@link #startDiscovery(long, DiscoveryType)},
     * with the following exceptions:
     * 1. If a discovery is already in progress, instead of returning the existing discovery,
     *    a pending discovery will be added for the target.
     * 2. If the probe associated with the target is not currently connected, a pending discovery
     *    will be added for the target.
     *
     * When a target's discovery completes or its probe registers, the pending discovery will
     * be removed and a new discovery will be initiated for the associated target.
     *
     * @param targetId The id of the target to discover.
     * @return An {@link Optional<Discovery>}. If there was no in progress discovery
     *         for the target and the target's probe is connected, a new discovery will be initiated
     *         and this new Discovery operation will be returned.
     *         If there was an in progress discovery for the target or the target's probe is disconnected,
     *         returns {@link Optional#empty()}.
     * @throws TargetNotFoundException When the requested target cannot be found.
     * @throws CommunicationException When the external probe cannot be reached.
     * @throws InterruptedException when the attempt to send a request to the probe is interrupted.
     */
    @Override
    @Nonnull
    public Optional<Discovery> addPendingDiscovery(long targetId, DiscoveryType discoveryType)
            throws TargetNotFoundException, CommunicationException, InterruptedException {
        final TargetOperationContext targetOperationContext =
            targetOperationContexts.computeIfAbsent(targetId, k -> new TargetOperationContext());
        // try to queue pending discovery, if there is discovery of same type in progress, then do
        // not trigger discovery, but mark it as pending
        if (targetOperationContext.tryQueuePendingDiscovery(discoveryType)) {
            return Optional.empty();
        }

        try {
            // if no discovery in progress, then start discovery immediately
            return Optional.of(startDiscovery(targetId, discoveryType));
        } catch (ProbeException e) {
            targetOperationContext.onProbeDisconnected(discoveryType);
            return Optional.empty();
        }
    }

    /**
     * Request a discovery on a target. There may be only a single ongoing discovery
     * at a time for a given target. Attempting a discovery for a target with a current
     * ongoing discovery will return the current ongoing discovery.
     *
     * Discoveries may take a long time and are performed asynchronously. This method
     * throws exceptions if the discovery can't initiate. If a problem
     * occurs after the discovery is initiated, an appropriate error will be enqueued
     * for later processing.
     *
     * Note: It is best to avoid holding unnecessary locks when calling this method, as it may
     *       block for an extended period while waiting for a probe operation permit.
     *
     * @param targetId The id of the target to discover.
     * @return The {@link Discovery} requested for the given target. If there was no ongoing discovery
     *         for the target with the same type, a new one will be created. If there was an ongoing discovery
     *         for the target with the same type, the existing one is returned.
     * @throws TargetNotFoundException When the requested target cannot be found.
     * @throws ProbeException When the probe associated with the target is unavailable.
     * @throws CommunicationException When the external probe cannot be reached.
     * @throws InterruptedException when the attempt to send a request to the probe is interrupted.
     */
    @Nonnull
    @Override
    public Discovery startDiscovery(final long targetId, DiscoveryType discoveryType)
            throws TargetNotFoundException, ProbeException, CommunicationException, InterruptedException {

        // Discoveries are triggered 3 ways:
        //  a) Through the scheduler at scheduled intervals
        //  b) Initiated by the user from the UI/API.
        //  c) When the probe registers, it activates any pending discoveries.
        //
        // (a) and (b) directly call startDiscovery. (c) calls startDiscovery
        // via the discoveryExecutor.
        //
        // We use permits to control the number of concurrent target discoveries in-order
        // to limit the resource usage(specially memory) on the probe.
        //
        // The concurrency should be based on the resource i.e. the actual
        // process manifestation of the probe(e.g. whether probe is running
        // inside a container or a vm or as a regular OS process). Until we have the
        // resourceIdentity concept, we will keep using the probeId as the level of concurrency.

        final Discovery discovery;
        final long probeId;
        final DiscoveryRequest discoveryRequest;
        final DiscoveryMessageHandler discoveryMessageHandler;
        final Target target;
        synchronized (this) {
            logger.info("Starting discovery for target: {} ({})", targetId, discoveryType);
            final Optional<Discovery> currentDiscovery = getInProgressDiscoveryForTarget(targetId, discoveryType);
            if (currentDiscovery.isPresent()) {
                logger.info("Returning existing discovery for target: {} ({})", targetId, discoveryType);
                return currentDiscovery.get();
            }

            target = targetStore.getTarget(targetId)
                    .orElseThrow(() -> new TargetNotFoundException(targetId));
            final String probeType = getProbeTypeWithCheck(target);

            probeId = target.getProbeId();
            discovery = new Discovery(probeId, target.getId(), discoveryType, identityProvider);

            discoveryRequest = DiscoveryRequest.newBuilder()
                .setProbeType(probeType)
                .setDiscoveryType(discoveryType)
                .addAllAccountValue(target.getMediationAccountVals(groupScopeResolver))
                .setDiscoveryContext(Optional.ofNullable(targetOperationContexts.get(targetId))
                    .map(TargetOperationContext::getCurrentDiscoveryContext)
                    .orElse(DiscoveryContextDTO.getDefaultInstance()))
                .build();
        }

        // If the probe has not yet registered, the semaphore won't be initialized.
        final Optional<Semaphore> semaphore = Optional.ofNullable(probeOperationPermits.get(probeId))
            .map(semaphoreByDiscoveryType -> semaphoreByDiscoveryType.get(discoveryType));
        logger.info("Number of permits before acquire: {}, queueLength: {} by targetId: {} ({})",
            () -> semaphore.map(Semaphore::availablePermits).orElse(-1),
            () -> semaphore.map(Semaphore::getQueueLength).orElse(-1),
            () -> targetId,
            () -> discoveryType);

        if (semaphore.isPresent()) {
            // Threads will be blocked if there are not enough permits.
            // If due to some bug, the permits are never released, there will be a deadlock and
            // any new discoveries will be blocked. To get out of such situations, we add a safety
            // measure of timing out the acquisition of the semaphore. After the timeout, there
            // will be an implicit release. We add a random delay to prevent thundering herd
            // effect.
            // Acquire timeout doesn't necessarily mean that there is a deadlock. It can also be
            // the case that all the concurrent requests didn't finish within the timeout. But
            // since this case is less likely, it is ok to assume that the acquire timeout is
            // due to a deadlock.
            // todo: should we have different timeout for incremental discovery?
            final long waitTimeout = probeDiscoveryPermitWaitTimeoutMins +
                    random.nextInt(probeDiscoveryPermitWaitTimeoutIntervalMins);
            logger.info("Set permit acquire timeout to: {} for targetId: {} ({})",
                waitTimeout, targetId, discoveryType);
            boolean gotPermit = semaphore.get().tryAcquire(1, waitTimeout, TimeUnit.MINUTES);
            if (!gotPermit) {
                logger.warn("Permit acquire timeout of: {} {} exceeded for targetId: {} ({})." +
                    " Continuing with discovery", waitTimeout, TimeUnit.MINUTES,
                    targetId, discoveryType);
            }
        }
        logger.info("Number of permits after acquire: {}, queueLength: {} by targetId: {} ({})",
            () -> semaphore.map(Semaphore::availablePermits).orElse(-1),
            () -> semaphore.map(Semaphore::getQueueLength).orElse(-1),
            () -> targetId,
            () -> discoveryType);

        synchronized (this) {
            try {
                // check again if there was a discovery triggered for this target by another thread
                // between the executions of the 1st and the 2nd synchronized blocks.
                final Optional<Discovery> currentDiscovery = getInProgressDiscoveryForTarget(targetId, discoveryType);
                if (currentDiscovery.isPresent()) {
                    logger.info("Discovery is in progress. Returning existing discovery for target: {} ({})",
                        targetId, discoveryType);
                    return currentDiscovery.get();
                }
                discoveryMessageHandler =
                    new DiscoveryMessageHandler(this,
                        discovery,
                        remoteMediationServer.getMessageHandlerExpirationClock(),
                        discoveryTimeoutMs);
                operationStart(discovery);
                targetOperationContexts.computeIfAbsent(targetId, k -> new TargetOperationContext())
                    .setCurrentDiscovery(discoveryType, discovery);
                // associate the mediation message id with the Discovery object which will be used
                // while processing discovery responses
                final int messageId = remoteMediationServer.sendDiscoveryRequest(target,
                    discoveryRequest, discoveryMessageHandler);
                discovery.setMediationMessageId(messageId);
            } catch (Exception ex) {
                if (semaphore.isPresent()) {
                    semaphore.get().release();
                    logger.warn("Releasing permit on exception for targetId: {} ({})" +
                            " After release permits: {}, queueLength: {}, exception:{}",
                        targetId, discoveryType, semaphore.map(Semaphore::availablePermits).orElse(-1),
                        semaphore.map(Semaphore::getQueueLength).orElse(-1), ex.toString());
                }

                final ErrorDTO.Builder errorBuilder = ErrorDTO.newBuilder()
                    .setSeverity(ErrorSeverity.CRITICAL);
                if (ex.getLocalizedMessage() != null) {
                    errorBuilder.setDescription(ex.getLocalizedMessage());
                } else {
                    errorBuilder.setDescription(ex.getClass().getSimpleName());
                }
                operationComplete(discovery, false, Collections.singletonList(errorBuilder.build()));
                throw ex;
            }
        }

        logger.info("Beginning {}", discovery);
        return discovery;
    }

    @Override
    @Nonnull
    public Optional<Discovery> getInProgressDiscovery(final long id) {
        return getInProgress(id, Discovery.class);
    }

    @Override
    @Nonnull
    public Optional<Discovery> getInProgressDiscoveryForTarget(final long targetId, DiscoveryType discoveryType) {
        return Optional.ofNullable(targetOperationContexts.get(targetId))
            .flatMap(targetOperationContext -> targetOperationContext.getInProgressDiscovery(discoveryType));
    }

    @Override
    @Nonnull
    public Optional<Discovery> getLastDiscoveryForTarget(final long targetId, DiscoveryType discoveryType) {
        return Optional.ofNullable(targetOperationContexts.get(targetId))
            .map(targetOperationContext -> targetOperationContext.getLastCompletedDiscovery(discoveryType));
    }

    @Override
    @Nonnull
    public List<Discovery> getInProgressDiscoveries() {
        return getAllInProgress(Discovery.class);
    }

    @Override
    @Nonnull
    public Optional<Validation> getInProgressValidation(final long id) {
        return getInProgress(id, Validation.class);
    }

    @Override
    @Nonnull
    public Optional<Validation> getInProgressValidationForTarget(final long targetId) {
        return Optional.ofNullable(targetOperationContexts.get(targetId))
            .map(TargetOperationContext::getCurrentValidation)
            .filter(currentValidation -> currentValidation.getStatus() == Status.IN_PROGRESS);
    }

    @Override
    @Nonnull
    public Optional<Validation> getLastValidationForTarget(final long targetId) {
        return Optional.ofNullable(targetOperationContexts.get(targetId))
            .map(TargetOperationContext::getLastCompletedValidation);
    }

    @Override
    @Nonnull
    public List<Validation> getAllInProgressValidations() {
        return getAllInProgress(Validation.class);
    }

    @Override
    @Nonnull
    public Optional<Action> getInProgressAction(final long id) {
        return getInProgress(id, Action.class);
    }

    @Nonnull
    public List<Action> getInProgressActions() {
        return getAllInProgress(Action.class);
    }

    /**
     * Get the latest validation result for a target.
     *
     * @param targetId The ID of the target.
     * @return A {@link ValidationResult} for the given target, or empty if
     *         no validation result exists.
     */
    @Nonnull
    public Optional<ValidationResult> getValidationResult(final long targetId) {
        return Optional.ofNullable(targetOperationContexts.get(targetId))
            .map(TargetOperationContext::getLastValidationResult);
    }

    private Future<?> notifyOperationError(@Nonnull final Operation operation, @Nonnull ErrorDTO error) {
        if (operation instanceof Discovery) {
            final DiscoveryResponse response =
                            DiscoveryResponse.newBuilder().addErrorDTO(error).build();
            return resultExecutor.submit(() -> processDiscoveryResponse((Discovery)operation, response));
        } else if (operation instanceof Validation) {
            final ValidationResponse response =
                            ValidationResponse.newBuilder().addErrorDTO(error).build();
            return resultExecutor.submit(
                            () -> processValidationResponse((Validation)operation, response));
        } else if (operation instanceof Action) {
            // It's obnoxious to have to translate from ErrorDTO -> ActionResult -> ErrorDTO
            // but unfortunately not easy to avoid due to the difference in the SDK.
            final ActionResult result = ActionResult.newBuilder()
                .setResponse(ActionResponse.newBuilder()
                    .setActionResponseState(ActionResponseState.FAILED)
                    .setProgress(0)
                    .setResponseDescription(error.getDescription())
                ).build();
            return resultExecutor.submit(
                () -> processActionResponse((Action)operation, result));
        }
        throw new UnsupportedOperationException("Unsupported operation: " + operation);
    }

    /**
     * Notify the {@link OperationManager} that an {@link Operation} timed out.
     *
     * @param operation The {@link Operation} that timed out.
     * @param secondsSinceStart The number of seconds the operation was active for.
     * @return a Future representing pending completion of the task
     */
    public Future<?> notifyTimeout(@Nonnull final Operation operation,
                              final long secondsSinceStart) {
        final ErrorDTO error = SDKUtil.createCriticalError(new StringBuilder()
                .append(operation.getClass().getSimpleName())
                .append(" ")
                .append(operation.getId())
                .append(" timed out after ")
                .append(secondsSinceStart)
                .append(" seconds.").toString());
        return notifyOperationError(operation, error);
    }

    /**
     * Notify the {@link OperationManager} that a {@link Operation} completed
     * with a response returned by the probe.
     *
     * @param operation The {@link Operation} that completed.
     * @param message The message from the probe containing the response.
     * @return a Future representing pending completion of the task
     */
    public Future<?> notifyDiscoveryResult(@Nonnull final Discovery operation,
                             @Nonnull final DiscoveryResponse message) {
        return resultExecutor.submit(() -> {
            processDiscoveryResponse(operation, message);
        });
    }

    /**
     * Notify the {@link OperationManager} that a {@link Operation} completed
     * with a response returned by the probe.
     *
     * @param operation The {@link Operation} that completed.
     * @param message The message from the probe containing the response.
     * @return a Future representing pending completion of the task
     */
    public Future<?> notifyValidationResult(@Nonnull final Validation operation,
            @Nonnull final ValidationResponse message) {
        return resultExecutor.submit(() -> {
            processValidationResponse(operation, message);
        });
    }

    /**
     * Notify the {@link OperationManager} that a {@link Operation} completed
     * with a response returned by the probe.
     *
     * @param operation The {@link Operation} that completed.
     * @param message The message from the probe containing the response.
     */
    public void notifyActionResult(@Nonnull final Action operation,
            @Nonnull final ActionResult message) {
        resultExecutor.execute(() -> {
            processActionResponse(operation, message);
            if (shouldUpdateEntityActionTable(operation)) {
                updateControllableAndSuspendableState(operation);
            }
        });
    }

    public void notifyProgress(@Nonnull final Operation operation,
                               @Nonnull final MediationClientMessage message) {
        if (operation instanceof Action) {
            resultExecutor.execute(() -> {
                Action action = (Action)operation;
                action.updateProgress(message.getActionProgress().getResponse());
                operationListener.notifyOperationState(operation);
                if (shouldUpdateEntityActionTable(action)) {
                    updateControllableAndSuspendableState(action);
                }
            });
        }
    }

    /**
     * Notify the {@link OperationManager} that an {@link Operation} is cancelled because transport
     * executing operation is closed.
     *
     * @param operation The {@link Operation} that timed out.
     * @param cancellationReason the reason why the operation was cancelled.
     * @return a Future representing pending completion of the task
     */
    public Future<?> notifyOperationCancelled(@Nonnull final Operation operation,
                                         @Nonnull final String cancellationReason) {
        final ErrorDTO error = SDKUtil.createCriticalError(operation.getClass().getSimpleName()
                        + " " + operation.getId() + " cancelled: " + cancellationReason);
        return notifyOperationError(operation, error);
    }

    /**
     * Check whether a target is associated with a pending FULL discovery.
     * A pending discovery can be added via a call to {@link #addPendingDiscovery(long, DiscoveryType)}
     * when there is already an in progress discovery for a target.
     *
     * @param targetId The id of the target to check for a pending discovery.
     * @param discoveryType type of the discovery to check.
     * @return True if the target is associated with a pending discovery for the given
     *         discovery type, false otherwise.
     */
    @VisibleForTesting
    public boolean hasPendingDiscovery(long targetId, DiscoveryType discoveryType) {
        return Optional.ofNullable(targetOperationContexts.get(targetId))
            .map(targetOperationContext -> targetOperationContext.hasPendingDiscovery(discoveryType))
            .orElse(false);
    }

    /**
     * When a probe is registered, check a discovery for any targets associated
     * with the probes that have pending discoveries.
     *
     * Executes pending target activation in a separate thread because this callback
     * occurs in the communication transport thread context and starting discoveries
     * may be an expensive operation.
     *
     * @param probeId The ID of the probe that was registered.
     * @param probe The info for the probe that was registered with the {@link ProbeStore}.
     */
    @Override
    public void onProbeRegistered(long probeId, ProbeInfo probe) {
        logger.info("Registration of probe {}", probeId);
        Map<DiscoveryType, Semaphore> semaphoreByDiscoveryType =
            probeOperationPermits.computeIfAbsent(probeId, k -> new HashMap<>());
        semaphoreByDiscoveryType.put(DiscoveryType.FULL,
            new Semaphore(maxConcurrentTargetDiscoveriesPerProbeCount, true));
        logger.info("Setting number of permits for probe: {}, discovery type {} to: {}",
            probeId, DiscoveryType.FULL,
            semaphoreByDiscoveryType.get(DiscoveryType.FULL).availablePermits());

        if (probe.hasIncrementalRediscoveryIntervalSeconds()) {
            semaphoreByDiscoveryType.put(DiscoveryType.INCREMENTAL,
                new Semaphore(maxConcurrentTargetIncrementalDiscoveriesPerProbeCount, true));
            logger.info("Setting number of permits for probe: {}, discovery type {} to: {}",
                probeId, DiscoveryType.INCREMENTAL,
                semaphoreByDiscoveryType.get(DiscoveryType.INCREMENTAL).availablePermits());
        }

        // activate pending full discovery if any, no need to activate pending incremental discovery
        // here since we don't gain from incremental if full and incremental happen at the same time
        targetStore.getProbeTargets(probeId).stream()
            .map(Target::getId)
            .forEach(targetId -> activatePendingDiscovery(targetId, DiscoveryType.FULL));
    }

    /**
     * When a target is removed, cancel all ongoing operations for that target.
     * Also cancel the pending discovery for the target if one exists.
     * Also upload the newly emptied group list for this target, effectively deleting any previously
     * discovered groups for that target.
     * Also cancel the upload of any discovered 'workflow' NonMarketEntities for this target.
     *
     * @param target The target that was removed from the {@link TargetStore}.
     */
    @Override
    public synchronized void onTargetRemoved(@Nonnull final Target target) {
        final long targetId = target.getId();
        try {
            TargetUpdateRequest request = TargetUpdateRequest.newBuilder()
                            .setProbeType(getProbeTypeWithCheck(target))
                            .setUpdateType(UpdateType.DELETED)
                            .addAllAccountValue(target.getMediationAccountVals(groupScopeResolver))
                            .build();
            remoteMediationServer.handleTargetRemoval(target.getProbeId(), targetId, request);
        } catch (CommunicationException | InterruptedException | ProbeException e) {
            logger.warn("Failed to clean up target " + targetId
                         + " data in remote mediation container", e);
        }

        List<Operation> targetOperations = ongoingOperations.values().stream()
            .filter(operation -> operation.getTargetId() == targetId)
            .collect(Collectors.toList());

        for (Operation operation : targetOperations) {
            notifyOperationCancelled(operation, "Target removed.");
        }
        targetOperationContexts.remove(targetId);
        discoveredGroupUploader.targetRemoved(targetId);
        discoveredTemplateDeploymentProfileNotifier.deleteTemplateDeploymentProfileByTarget(targetId);
        discoveredWorkflowUploader.targetRemoved(targetId);
        discoveredCloudCostUploader.targetRemoved(targetId, targetStore.getProbeCategoryForTarget(targetId));
    }

    /**
     * Check for and clear expired operations.
     */
    @Override
    public void checkForExpiredOperations() {
        remoteMediationServer.checkForExpiredHandlers();
    }

    @Override
    public long getDiscoveryTimeoutMs() {
        return discoveryTimeoutMs;
    }

    @Override
    public long getValidationTimeoutMs() {
        return validationTimeoutMs;
    }

    @Override
    public long getActionTimeoutMs() {
        return actionTimeoutMs;
    }

    private void processValidationResponse(@Nonnull final Validation validation,
                                           @Nonnull final ValidationResponse response) {
        // Store the errors encountered during validation.
        final ValidationResult result = new ValidationResult(validation.getTargetId(), response);
        final Optional<TargetOperationContext> targetOperationContext =
            getTargetOperationContextOrLogError(validation.getTargetId());
        if (!targetOperationContext.isPresent()) {
            return;
        }

        targetOperationContext.get().setLastValidationResult(result);
        logger.trace("Received validation result from target {}: {}", validation.getTargetId(), response);
        operationComplete(validation,
                          result.isSuccess(),
                          response.getErrorDTOList());
    }

    private void processDiscoveryResponse(@Nonnull final Discovery discovery,
                                          @Nonnull final DiscoveryResponse response) {
        final boolean success = !hasGeneralCriticalError(response.getErrorDTOList());
        // Discovery response changed since last discovery
        final boolean change = !response.hasNoChange();
        final long targetId = discovery.getTargetId();
        final DiscoveryType discoveryType = discovery.getDiscoveryType();
        // pjs: these discovery results can be pretty huge, (i.e. the cloud price discovery is over
        // 100 mb of json), so I'm splitting this into two messages, a debug and trace version so
        // you don't get large response dumps by accident. Maybe we should have a toggle that
        // controls whether the actual response is logged instead.
        logger.debug("Received {} discovery result from target {}: {} bytes", discoveryType,
                targetId, response.getSerializedSize());
        logger.trace("{} discovery result from target {}: {}", discoveryType, targetId, response);
        if (!change) {
            logger.info("No change since last {} discovery of target {}", discoveryType, targetId);
        }

        Optional<Semaphore> semaphore = Optional.ofNullable(probeOperationPermits.get(discovery.getProbeId()))
            .map(semaphoreByDiscoveryType -> semaphoreByDiscoveryType.get(discoveryType));
        logger.info("Number of permits before release: {}, queueLength: {} by targetId: {} ({})",
            () -> semaphore.map(Semaphore::availablePermits).orElse(-1),
            () -> semaphore.map(Semaphore::getQueueLength).orElse(-1),
            () -> targetId,
            () -> discoveryType);

        semaphore.ifPresent(Semaphore::release);

        logger.info("Number of permits after release: {}, queueLength: {} by targetId: {} ({})",
            () -> semaphore.map(Semaphore::availablePermits).orElse(-1),
            () -> semaphore.map(Semaphore::getQueueLength).orElse(-1),
            () -> targetId,
            () -> discoveryType);

        try {
            if (success && change) {
                // Ensure this target hasn't been deleted since the discovery began
                final Optional<Target> target = targetStore.getTarget(targetId);
                if (target.isPresent()) {
                    try {
                        // TODO: (DavidBlinn 3/14/2018) if information makes it into the entityStore but fails later
                        // the topological information will be inconsistent. (ie if the entities are placed in the
                        // entityStore but the discoveredGroupUploader throws an exception, the entity and group
                        // information will be inconsistent with each other because we do not roll back on failure.
                        // these operations apply to all discovery types (FULL and INCREMENTAL for now)
                        entityStore.entitiesDiscovered(discovery.getProbeId(), targetId,
                            discovery.getMediationMessageId(), discoveryType,
                            response.getEntityDTOList());
                        DISCOVERY_SIZE_SUMMARY.observe((double)response.getEntityDTOCount());
<<<<<<< HEAD
                        derivedTargetParser.instantiateDerivedTargets(targetId, response.getDerivedTargetList());
                        discoveredCloudCostUploader.recordTargetCostData(targetId,
                                targetStore.getProbeTypeForTarget(targetId),
                                targetStore.getProbeCategoryForTarget(targetId), discovery,
                            response.getNonMarketEntityDTOList(), response.getCostDTOList(),
                            response.getPriceTable());
                        if (response.hasDiscoveryContext()) {
                            getTargetOperationContextOrLogError(targetId).ifPresent(
                                targetOperationContext -> targetOperationContext
                                    .setCurrentDiscoveryContext(response.getDiscoveryContext()));
                        }
                        systemNotificationProducer.sendSystemNotification(response.getNotificationList(), target.get());
=======
                        // dump discovery response if required
>>>>>>> d1d5e0cf
                        if (discoveryDumper != null) {
                            final Optional<ProbeInfo> probeInfo = probeStore.getProbe(discovery.getProbeId());
                            String displayName = target.map(Target::getDisplayName)
                                .orElseGet(() -> "targetID-" + targetId);
                            String targetName = probeInfo.get().getProbeType() + "_" + displayName;
                            if (discovery.getUserInitiated()) {
                                // make sure we have up-to-date settings if this is a user-initiated discovery
                                targetDumpingSettings.refreshSettings();
                            }
                            discoveryDumper.dumpDiscovery(targetName, discoveryType, response,
                                new ArrayList<>());
                        }
                        // set discovery context
                        if (response.hasDiscoveryContext()) {
                            getTargetOperationContextOrLogError(targetId).ifPresent(
                                targetOperationContext -> targetOperationContext
                                    .setCurrentDiscoveryContext(response.getDiscoveryContext()));
                        }
                        // send notification from probe
                        systemNotificationProducer.sendSystemNotification(response.getNotificationList(), target.get());

                        // these operations only apply to FULL discovery response for now
                        if (discoveryType == DiscoveryType.FULL) {
                            discoveredGroupUploader.setTargetDiscoveredGroups(targetId, response.getDiscoveredGroupList());
                            discoveredTemplateDeploymentProfileNotifier.recordTemplateDeploymentInfo(
                                targetId, response.getEntityProfileList(), response.getDeploymentProfileList(),
                                response.getEntityDTOList());
                            discoveredWorkflowUploader.setTargetWorkflows(targetId,
                                response.getWorkflowList());
                            derivedTargetParser.instantiateDerivedTargets(targetId, response.getDerivedTargetList());
                            discoveredCloudCostUploader.recordTargetCostData(targetId,
                                targetStore.getProbeTypeForTarget(targetId), discovery,
                                response.getNonMarketEntityDTOList(), response.getCostDTOList(),
                                response.getPriceTable());
                            // Flows
                            matrix.update(response.getFlowDTOList());
                        }
                    } catch (TargetNotFoundException e) {
                        final String message = "Failed to process " + discoveryType
                                + " discovery for target "
                                + targetId
                                + ", which does not exist. "
                                + "The target may have been deleted during discovery processing.";
                        // Logging at warn level--this is unexpected, but should not cause any harm
                        logger.warn(message);
                        failDiscovery(discovery, message);
                    }
                } else {
                    final String message = discoveryType + " discovery completed for a target, "
                        + targetId + ", that no longer exists.";
                    // Logging at info level--this is just poor timing and will happen occasionally
                    logger.info(message);
                    failDiscovery(discovery, message);
                    return;
                }
            }
            operationComplete(discovery, success, response.getErrorDTOList());
        } catch (IdentityUninitializedException | IdentityMetadataMissingException |
                IdentityProviderException | RuntimeException e) {
            final String messageDetail = e.getLocalizedMessage() != null
                ? e.getLocalizedMessage()
                : e.getClass().getSimpleName();
            final String message = "Error processing " + discoveryType + " discovery response: " + messageDetail;
            logger.error(message, e);
            failDiscovery(discovery, message);
        }
        activatePendingDiscovery(targetId, discoveryType);
    }

    private String getProbeTypeWithCheck(Target target) throws ProbeException {
        return probeStore.getProbe(target.getProbeId())
                        .map(ProbeInfo::getProbeType)
                        .orElseThrow(() -> new ProbeException("Probe " + target.getProbeId()
                                + " corresponding to target '" + target.getDisplayName()
                                + "' (" + target.getId() + ") is not registered"));
    }

    private void failDiscovery(@Nonnull final Discovery discovery,
                               @Nonnull final String failureMessage) {
        // It takes an error to cancel the discovery without processing it
        final ErrorDTO error = ErrorDTO.newBuilder()
            .setSeverity(ErrorSeverity.CRITICAL)
            .setDescription(failureMessage)
            .build();
        operationComplete(discovery, false, Collections.singletonList(error));
    }

    private void processActionResponse(@Nonnull final Action action,
                                       @Nonnull final ActionResult result) {
        final ActionResponse response = result.getResponse();
        action.updateProgress(response);
        final boolean success = response.getActionResponseState() == ActionResponseState.SUCCEEDED;
        List<ErrorDTO> errors = success ?
            Collections.emptyList() :
            Collections.singletonList(SDKUtil.createCriticalError(response.getResponseDescription()));

        logger.trace("Received action result from target {}: {}", action.getTargetId(), result);
        operationComplete(action, success, errors);
    }

    /**
     * Activate the pending discovery for the target.
     *
     * @param targetId id of the target to active pending discovery for
     */
    private void activatePendingDiscovery(long targetId, DiscoveryType discoveryType) {
        final Optional<TargetOperationContext> targetOperationContext =
            getTargetOperationContextOrLogError(targetId);
        if (!targetOperationContext.isPresent()) {
            return;
        }
        // if no pending discovery, do not need to activate
        if (!targetOperationContext.get().tryToClearPendingDiscovery(discoveryType)) {
            return;
        }

        logger.info("Activating pending discovery for {} ({})", targetId, discoveryType);
        // Execute the discovery in the background.
        discoveryExecutor.execute(() -> {
            try {
                logger.debug("Trigger startDiscovery for target {} ({})", targetId, discoveryType);
                startDiscovery(targetId, discoveryType);
            } catch (Exception e) {
                logger.error("Failed to activate discovery for {} ({})", targetId, discoveryType, e);
            }
        });
    }

    private void operationStart(Operation operation) {
        ongoingOperations.put(operation.getId(), operation);
        // Send the same notification as the complete notification,
        // just that completionTime is not yet set.
        operationListener.notifyOperationState(operation);
        ONGOING_OPERATION_GAUGE.labels(operation.getClass().getName().toLowerCase()).increment();
    }

    private void operationComplete(@Nonnull final Operation operation,
                                   final boolean success,
                                   @Nonnull final List<ErrorDTO> errors) {
        operation.addErrors(errors);
        if (success) {
            operation.success();
        } else {
            operation.fail();
        }
        logger.info("Completed {}", operation);

        synchronized (this) {
            ongoingOperations.computeIfPresent(operation.getId(), (id, completedOperation) -> {
                getTargetOperationContextOrLogError(operation.getTargetId()).ifPresent(
                    targetOperationContext -> targetOperationContext.operationCompleted(operation));
                // remove the operation from map
                return null;
            });
        }
        operationListener.notifyOperationState(operation);
        ONGOING_OPERATION_GAUGE.labels(operation.getClass().getName().toLowerCase()).decrement();
    }

    /**
     * Check if there was an error of critical severity that applied to the entire target.
     *
     * @param errors The list of {@link ErrorDTO} objects to check.
     * @return True if there was a target-wide critical error, false otherwise.
     */
    private boolean hasGeneralCriticalError(@Nonnull final List<ErrorDTO> errors) {
        return errors.stream()
                .anyMatch(error -> error.getSeverity() == ErrorSeverity.CRITICAL && !error.hasEntityUuid());
    }

    private <T extends Operation> Optional<T> getInProgress(final long id, Class<T> type) {
        final Operation op = ongoingOperations.get(id);
        return op != null && type.isInstance(op) ? Optional.of(type.cast(op)) : Optional.empty();
    }

    private <T extends Operation> List<T> getAllInProgress(Class<T> type) {
        final ImmutableList.Builder<T> opBuilder = new ImmutableList.Builder<>();
        ongoingOperations.values().stream()
                .filter(type::isInstance)
                .forEach(op -> opBuilder.add(type.cast(op)));
        return opBuilder.build();
    }

    /**
     * Insert move and activate actions into ENTITY_ACTION table in topology processor component.
     * The ENTITY_ACTION table is used in {@link com.vmturbo.topology.processor.controllable.ControllableManager}
     * to decide the suspendable and controllable flags on
     * {@link com.vmturbo.common.protobuf.topology.TopologyDTO.TopologyEntityDTO}.
     *
     * @param actionId The id of the action that is going to be stored.
     * @param actionType The action type of the action that is going to be stored.
     * @param entities The set of entities affected by the action
     */
    private void insertControllableAndSuspendableState(final long actionId,
                                         @Nonnull final ActionItemDTO.ActionType actionType,
                                         @Nonnull final Set<Long> entities) {
        try {
            if (shouldInsertEntityActionTable(actionType, entities)) {
                logger.info("Insert controllable flag for action {} which is of type {}", actionId,
                    actionType);
                actionToAffectedEntities.put(actionId, entities);
                entityActionDao.insertAction(actionId, actionType, entities);
            }
        } catch (DataAccessException | IllegalArgumentException e) {
            logger.error("Failed to create queued activate action records for action: {}",
                    actionId);
        }
    }

    /**
     * Check if the sdk action type is START, MOVE, CHANGE, CROSS_TARGET_MOVE or MOVE_TOGETHER.
     * @param actionType The action type of the action that is going to be stored.
     * @param entities The set of entities affected by the action
     * @return if the action should be stored.
     */
    private boolean shouldInsertEntityActionTable(ActionType actionType, Set<Long> entities) {
        return ACTION_TYPES_AFFECTING_ENTITIES.contains(actionType) && entities.size() > 0;
    }

    /**
     * Check if the sdk action type is START, MOVE, CHANGE, CROSS_TARGET_MOVE or MOVE_TOGETHER.
     * @param action The action that is going to be updated.
     * @return if the action should be updated.
     */
    private boolean shouldUpdateEntityActionTable(Action action) {
        return ACTION_TYPES_AFFECTING_ENTITIES.contains(action.getActionType())
            && this.actionToAffectedEntities.containsKey(action.getActionId());
    }

    /**
     * Update action status for records in ENTITY_ACTION table in topology processor component.
     * @param action The action that is going to be updated.
     * {@link com.vmturbo.topology.processor.controllable.ControllableManager}
     */
    private void updateControllableAndSuspendableState(@Nonnull final Action action) {
        try {
            final Optional<ActionState> actionState = getActionState(action.getStatus());
            if (actionState.isPresent()) {
                entityActionDao.updateActionState(action.getActionId(), actionState.get());
            }
        } catch (DataAccessException e) {
            logger.error("Failed to update controllable table for action {}: {}",
                    action.getActionId(), e.getMessage());
        } catch (ActionRecordNotFoundException e) {
            logger.error("Action with id {} does not exist. Failed to update controllable table.", action.getActionId());
        }
    }

    private Optional<ActionState> getActionState(@Nonnull final Status status) {
        switch (status) {
            case IN_PROGRESS:
                return Optional.of(ActionState.IN_PROGRESS);
            case SUCCESS:
                return Optional.of(ActionState.SUCCEEDED);
            case FAILED:
                return Optional.of(ActionState.FAILED);
            default:
                logger.warn("Not supported action state {} for controllable flag", status);
                return Optional.empty();
        }
    }

    /**
     * Get the operation context for the given target, and log an error if it doesn't exist.
     *
     * @param targetId id of the target to get operation context for
     * @return optional TargetOperationContext
     */
    private Optional<TargetOperationContext> getTargetOperationContextOrLogError(long targetId) {
        final TargetOperationContext targetOperationContext = targetOperationContexts.get(targetId);
        if (targetOperationContext == null) {
            // it should have been initialized in operation request stage
            logger.error("Operation context not found for target {}", targetId);
        }
        return Optional.ofNullable(targetOperationContext);
    }

    /**
     * Wrapper class containing all operation status related to a target, like current/last
     * validation, current/last discovery, DiscoveryContextDTO, etc.
     */
    @ThreadSafe
    private static class TargetOperationContext {
        // Current validation operation
        private volatile Validation currentValidation;

        // Current completed validation operation
        private volatile Validation lastCompletedValidation;

        /**
         * Human-readable errors encountered during the last validation. It may be null, which
         * means the validation was successful.
         */
        private volatile ValidationResult lastValidationResult;

        // Current full discovery operation
        private volatile Discovery currentFullDiscovery;

        // whether or not there is pending full discovery for this target
        // When a discovery completes, if a pending discovery exists for the target,
        // the pending discovery is reset and a new discovery is kicked off for the target.
        private volatile boolean pendingFullDiscovery;

        // Last completed full discovery operation
        private volatile Discovery lastCompletedFullDiscovery;

        // Current incremental discovery operation
        private volatile Discovery currentIncrementalDiscovery;

        // Last completed incremental discovery operation
        private volatile Discovery lastCompletedIncrementalDiscovery;

        // whether or not there is pending incremental discovery for this target
        private volatile boolean pendingIncrementalDiscovery;

        // DiscoveryContextDTO
        private volatile DiscoveryContextDTO currentDiscoveryContext;

        public synchronized Validation getCurrentValidation() {
            return currentValidation;
        }

        public synchronized void setCurrentValidation(Validation currentValidation) {
            this.currentValidation = currentValidation;
        }

        public synchronized Validation getLastCompletedValidation() {
            return lastCompletedValidation;
        }

        public synchronized ValidationResult getLastValidationResult() {
            return lastValidationResult;
        }

        public synchronized void setLastValidationResult(ValidationResult lastValidationResult) {
            this.lastValidationResult = lastValidationResult;
        }

        public synchronized boolean hasPendingDiscovery(DiscoveryType discoveryType) {
            switch (discoveryType) {
                case FULL:
                    return pendingFullDiscovery;
                case INCREMENTAL:
                    return pendingIncrementalDiscovery;
            }
            return false;
        }

        public synchronized DiscoveryContextDTO getCurrentDiscoveryContext() {
            return currentDiscoveryContext;
        }

        public synchronized void setCurrentDiscoveryContext(DiscoveryContextDTO currentDiscoveryContext) {
            this.currentDiscoveryContext = currentDiscoveryContext;
        }

        public synchronized void setCurrentDiscovery(DiscoveryType discoveryType, Discovery discovery) {
            if (discoveryType == DiscoveryType.FULL) {
                this.currentFullDiscovery = discovery;
            } else if (discoveryType == DiscoveryType.INCREMENTAL) {
                this.currentIncrementalDiscovery = discovery;
            }
        }

        /**
         * Update last completed discovery with current completed discovery, and clear current discovery.
         *
         * @param discoveryType type of the discovery
         */
        private synchronized void updateLastDiscoveryAndClearCurrent(DiscoveryType discoveryType) {
            if (discoveryType == DiscoveryType.FULL) {
                if (currentFullDiscovery != null) {
                    this.lastCompletedFullDiscovery = currentFullDiscovery;
                    this.currentFullDiscovery = null;
                }
            } else if (discoveryType == DiscoveryType.INCREMENTAL) {
                if (currentIncrementalDiscovery != null) {
                    this.lastCompletedIncrementalDiscovery = currentIncrementalDiscovery;
                    this.currentIncrementalDiscovery = null;
                }
            }
        }

        /**
         * Update last completed validation with current completed validation, and clear current validation.
         */
        private synchronized void updateLastValidationAndClearCurrent() {
            if (currentValidation != null) {
                this.lastCompletedValidation = currentValidation;
                setCurrentValidation(null);
            }
        }

        /**
         * Get the last completed discovery for the given type.
         *
         * @param discoveryType type of the discovery
         * @return last completed full discovery, or null if it doesn't exist
         */
        @Nullable
        public synchronized Discovery getLastCompletedDiscovery(@Nonnull DiscoveryType discoveryType) {
            switch (discoveryType) {
                case FULL:
                    return lastCompletedFullDiscovery;
                case INCREMENTAL:
                    return lastCompletedIncrementalDiscovery;
                default:
                    return null;
            }
        }

        /**
         * Get the current in-progress discovery for the given type.
         *
         * @param discoveryType type of the discovery
         * @return optional in-progress discovery, or empty if it doesn't exist
         */
        public synchronized Optional<Discovery> getInProgressDiscovery(@Nonnull DiscoveryType discoveryType) {
            final Optional<Discovery> currentDiscovery;
            switch (discoveryType) {
                case FULL:
                    currentDiscovery = Optional.ofNullable(currentFullDiscovery);
                    break;
                case INCREMENTAL:
                    currentDiscovery = Optional.ofNullable(currentIncrementalDiscovery);
                    break;
                default:
                    currentDiscovery = Optional.empty();
            }
            return currentDiscovery.filter(discovery -> discovery.getStatus() == Status.IN_PROGRESS);
        }

        /**
         * Update status of the current/last discovery/validation based on the completed operation.
         *
         * @param completedOperation the completed operation
         */
        public synchronized void operationCompleted(@Nonnull Operation completedOperation) {
            if (completedOperation.getClass() == Discovery.class) {
                updateLastDiscoveryAndClearCurrent(((Discovery)completedOperation).getDiscoveryType());
            } else if (completedOperation.getClass() == Validation.class) {
                updateLastValidationAndClearCurrent();
            }
        }

        /**
         * Try to queue pending discovery to this context. If there is discovery of same type in
         * progress, then mark it as pending and return true; otherwise return false.
         *
         * @param discoveryType type of the discovery
         * @return true if pending discovery is queued successfully, otherwise false
         */
        public synchronized boolean tryQueuePendingDiscovery(@Nonnull DiscoveryType discoveryType) {
            final Optional<Discovery> inProgressDiscovery = getInProgressDiscovery(discoveryType);
            // if no discovery in progress, then we don't need to queue it, return false
            if (!inProgressDiscovery.isPresent()) {
                return false;
            }
            // mark that that there is pending discovery for this target
            if (discoveryType == DiscoveryType.FULL) {
                this.pendingFullDiscovery = true;
            } else if (discoveryType == DiscoveryType.INCREMENTAL) {
                this.pendingIncrementalDiscovery = true;
            }
            return true;
        }

        /**
         * Perform operations on the context if encountering the issue that probe is disconnected.
         * like mark pending full discovery, and clear all the last completed operations.
         *
         * @param discoveryType type of the discovery
         */
        public synchronized void onProbeDisconnected(@Nonnull DiscoveryType discoveryType) {
            // mark that that there is pending full discovery for this target,
            // no need to mark it for incremental, since we don't want incremental discovery to
            // happen immediately same time as full discovery after probe connects again
            if (discoveryType == DiscoveryType.FULL) {
                this.pendingFullDiscovery = true;
            }
            this.lastCompletedFullDiscovery = null;
            this.lastCompletedIncrementalDiscovery = null;
            this.lastCompletedValidation = null;
        }

        /**
         * Try to clear pending full discovery (set flag to false), if it's true.
         *
         * @return true is there is pending full discovery, otherwise false
         */
        public synchronized boolean tryToClearPendingDiscovery(@Nonnull DiscoveryType discoveryType) {
            if (discoveryType == DiscoveryType.FULL) {
                if (pendingFullDiscovery) {
                    this.pendingFullDiscovery = false;
                    return true;
                }
            } else if (discoveryType == DiscoveryType.INCREMENTAL) {
                if (pendingIncrementalDiscovery) {
                    this.pendingIncrementalDiscovery = false;
                    return true;
                }
            }
            return false;
        }
    }
}<|MERGE_RESOLUTION|>--- conflicted
+++ resolved
@@ -1048,22 +1048,7 @@
                             discovery.getMediationMessageId(), discoveryType,
                             response.getEntityDTOList());
                         DISCOVERY_SIZE_SUMMARY.observe((double)response.getEntityDTOCount());
-<<<<<<< HEAD
-                        derivedTargetParser.instantiateDerivedTargets(targetId, response.getDerivedTargetList());
-                        discoveredCloudCostUploader.recordTargetCostData(targetId,
-                                targetStore.getProbeTypeForTarget(targetId),
-                                targetStore.getProbeCategoryForTarget(targetId), discovery,
-                            response.getNonMarketEntityDTOList(), response.getCostDTOList(),
-                            response.getPriceTable());
-                        if (response.hasDiscoveryContext()) {
-                            getTargetOperationContextOrLogError(targetId).ifPresent(
-                                targetOperationContext -> targetOperationContext
-                                    .setCurrentDiscoveryContext(response.getDiscoveryContext()));
-                        }
-                        systemNotificationProducer.sendSystemNotification(response.getNotificationList(), target.get());
-=======
                         // dump discovery response if required
->>>>>>> d1d5e0cf
                         if (discoveryDumper != null) {
                             final Optional<ProbeInfo> probeInfo = probeStore.getProbe(discovery.getProbeId());
                             String displayName = target.map(Target::getDisplayName)
@@ -1095,7 +1080,8 @@
                                 response.getWorkflowList());
                             derivedTargetParser.instantiateDerivedTargets(targetId, response.getDerivedTargetList());
                             discoveredCloudCostUploader.recordTargetCostData(targetId,
-                                targetStore.getProbeTypeForTarget(targetId), discovery,
+                                targetStore.getProbeTypeForTarget(targetId),
+                                targetStore.getProbeCategoryForTarget(targetId), discovery,
                                 response.getNonMarketEntityDTOList(), response.getCostDTOList(),
                                 response.getPriceTable());
                             // Flows
