package com.vmturbo.topology.processor.operation;

import java.io.IOException;
import java.util.ArrayList;
import java.util.Collections;
import java.util.HashMap;
import java.util.List;
import java.util.Map;
import java.util.Objects;
import java.util.Optional;
import java.util.Random;
import java.util.Set;
import java.util.concurrent.ConcurrentHashMap;
import java.util.concurrent.ConcurrentMap;
import java.util.concurrent.ExecutorService;
import java.util.concurrent.Executors;
import java.util.concurrent.Future;
import java.util.concurrent.Semaphore;
import java.util.concurrent.TimeUnit;
import java.util.stream.Collectors;

import javax.annotation.Nonnull;
import javax.annotation.Nullable;
import javax.annotation.concurrent.ThreadSafe;

import org.apache.logging.log4j.LogManager;
import org.apache.logging.log4j.Logger;
import org.jooq.exception.DataAccessException;

import com.google.common.annotations.VisibleForTesting;
import com.google.common.collect.ImmutableList;
import com.google.common.collect.ImmutableSet;
import com.google.common.util.concurrent.ThreadFactoryBuilder;

import org.apache.logging.log4j.LogManager;
import org.apache.logging.log4j.Logger;
import org.jooq.exception.DataAccessException;

import com.vmturbo.common.protobuf.action.ActionDTO.ActionState;
import com.vmturbo.common.protobuf.workflow.WorkflowDTO;
import com.vmturbo.communication.CommunicationException;
import com.vmturbo.matrix.component.external.MatrixInterface;
import com.vmturbo.platform.common.dto.ActionExecution.ActionExecutionDTO;
import com.vmturbo.platform.common.dto.ActionExecution.ActionItemDTO;
import com.vmturbo.platform.common.dto.ActionExecution.ActionItemDTO.ActionType;
import com.vmturbo.platform.common.dto.ActionExecution.ActionResponseState;
import com.vmturbo.platform.common.dto.ActionExecution.Workflow;
import com.vmturbo.platform.common.dto.ActionExecution.Workflow.ActionScriptPhase;
import com.vmturbo.platform.common.dto.CommonDTO.EntityDTO;
import com.vmturbo.platform.common.dto.CommonDTO.UpdateType;
import com.vmturbo.platform.common.dto.Discovery.DiscoveryContextDTO;
import com.vmturbo.platform.common.dto.Discovery.DiscoveryResponse;
import com.vmturbo.platform.common.dto.Discovery.DiscoveryType;
import com.vmturbo.platform.common.dto.Discovery.ErrorDTO;
import com.vmturbo.platform.common.dto.Discovery.ErrorDTO.ErrorSeverity;
import com.vmturbo.platform.common.dto.Discovery.ValidationResponse;
import com.vmturbo.platform.sdk.common.MediationMessage.ActionRequest;
import com.vmturbo.platform.sdk.common.MediationMessage.ActionRequest.Builder;
import com.vmturbo.platform.sdk.common.MediationMessage.ActionResponse;
import com.vmturbo.platform.sdk.common.MediationMessage.ActionResult;
import com.vmturbo.platform.sdk.common.MediationMessage.DiscoveryRequest;
import com.vmturbo.platform.sdk.common.MediationMessage.MediationClientMessage;
import com.vmturbo.platform.sdk.common.MediationMessage.ProbeInfo;
import com.vmturbo.platform.sdk.common.MediationMessage.TargetUpdateRequest;
import com.vmturbo.platform.sdk.common.MediationMessage.ValidationRequest;
import com.vmturbo.platform.sdk.common.util.SDKUtil;
import com.vmturbo.proactivesupport.DataMetricGauge;
import com.vmturbo.proactivesupport.DataMetricSummary;
import com.vmturbo.sdk.server.common.DiscoveryDumper;
import com.vmturbo.topology.processor.api.TopologyProcessorDTO.OperationStatus.Status;
import com.vmturbo.topology.processor.communication.RemoteMediation;
import com.vmturbo.topology.processor.controllable.EntityActionDao;
import com.vmturbo.topology.processor.controllable.EntityActionDaoImp.ActionRecordNotFoundException;
import com.vmturbo.topology.processor.cost.DiscoveredCloudCostUploader;
import com.vmturbo.topology.processor.discoverydumper.DiscoveryDumperImpl;
import com.vmturbo.topology.processor.discoverydumper.TargetDumpingSettings;
import com.vmturbo.topology.processor.entity.EntityStore;
import com.vmturbo.topology.processor.group.discovery.DiscoveredGroupUploader;
import com.vmturbo.topology.processor.identity.IdentityMetadataMissingException;
import com.vmturbo.topology.processor.identity.IdentityProvider;
import com.vmturbo.topology.processor.identity.IdentityProviderException;
import com.vmturbo.topology.processor.identity.IdentityUninitializedException;
import com.vmturbo.topology.processor.notification.SystemNotificationProducer;
import com.vmturbo.topology.processor.operation.action.Action;
import com.vmturbo.topology.processor.operation.action.ActionMessageHandler;
import com.vmturbo.topology.processor.operation.discovery.Discovery;
import com.vmturbo.topology.processor.operation.discovery.DiscoveryMessageHandler;
import com.vmturbo.topology.processor.operation.validation.Validation;
import com.vmturbo.topology.processor.operation.validation.ValidationMessageHandler;
import com.vmturbo.topology.processor.operation.validation.ValidationResult;
import com.vmturbo.topology.processor.probes.ProbeException;
import com.vmturbo.topology.processor.probes.ProbeStore;
import com.vmturbo.topology.processor.probes.ProbeStoreListener;
import com.vmturbo.topology.processor.targets.DerivedTargetParser;
import com.vmturbo.topology.processor.targets.GroupScopeResolver;
import com.vmturbo.topology.processor.targets.Target;
import com.vmturbo.topology.processor.targets.TargetNotFoundException;
import com.vmturbo.topology.processor.targets.TargetStore;
import com.vmturbo.topology.processor.targets.TargetStoreListener;
import com.vmturbo.topology.processor.template.DiscoveredTemplateDeploymentProfileNotifier;
import com.vmturbo.topology.processor.workflow.DiscoveredWorkflowUploader;

/**
 * Responsible for managing all operations.
 * Any individual target may only have a single ongoing operation of a particular type
 * associated with it.
 * TODO (roman, June 16 2016): Should we allow multiple operations of different types?
 */
@ThreadSafe
public class OperationManager implements ProbeStoreListener, TargetStoreListener,
        IOperationManager {

    private static final Logger logger = LogManager.getLogger(OperationManager.class);

    // Mapping from OperationID -> Ongoing Operations
    private final ConcurrentMap<Long, Operation> ongoingOperations = new ConcurrentHashMap<>();

    // Mapping from TargetID -> Target operation context (validation/discovery/discoveryContext/...)
    private final ConcurrentMap<Long, TargetOperationContext> targetOperationContexts = new ConcurrentHashMap<>();

    // Control number of concurrent target discoveries per probe per discovery type.
    // Mapping from ProbeId -> Semaphore
    private final ConcurrentMap<Long, Map<DiscoveryType, Semaphore>> probeOperationPermits = new ConcurrentHashMap<>();

    private final TargetStore targetStore;

    private final ProbeStore probeStore;

    private final RemoteMediation remoteMediationServer;

    private final IdentityProvider identityProvider;

    private final OperationListener operationListener;

    private final EntityStore entityStore;

    private final DiscoveredGroupUploader discoveredGroupUploader;

    private final DiscoveredTemplateDeploymentProfileNotifier discoveredTemplateDeploymentProfileNotifier;

    private final DerivedTargetParser derivedTargetParser;

    private final GroupScopeResolver groupScopeResolver;

    private final TargetDumpingSettings targetDumpingSettings;

    private DiscoveryDumper discoveryDumper = null;

    private final SystemNotificationProducer systemNotificationProducer;

    private final long discoveryTimeoutMs;

    private final long validationTimeoutMs;

    private final long actionTimeoutMs;

    /**
     *  Executor service for handling async responses from the probe.
     */
    private final ExecutorService resultExecutor =
            Executors.newSingleThreadExecutor(
                    new ThreadFactoryBuilder().setNameFormat("result-handler")
                            .build());
    /**
     *  Executor service for sending async requests to the probe.
     *  This executor is only used for activating pending discoveries not for
     *  the discoveries triggered via the Scheduler.
     */
    private final ExecutorService discoveryExecutor =
            Executors.newSingleThreadExecutor(
                    new ThreadFactoryBuilder().setNameFormat("start-discovery")
                            .build());

    private final EntityActionDao entityActionDao;

    /**
     * Map that contain an action id with the respective affected entities. This is used only for
     * controllable actions, other actions should not have an entry in this map.
     */
    private final HashMap<Long, Set<Long>> actionToAffectedEntities = new HashMap<>();

    private static final ImmutableSet<ActionItemDTO.ActionType> ACTION_TYPES_AFFECTING_ENTITIES
            = ImmutableSet.of(ActionItemDTO.ActionType.MOVE, ActionItemDTO.ActionType.CHANGE,
            ActionItemDTO.ActionType.CROSS_TARGET_MOVE, ActionItemDTO.ActionType.MOVE_TOGETHER,
            ActionItemDTO.ActionType.START, ActionType.RIGHT_SIZE, ActionType.RESIZE, ActionType.SCALE);

    private static final DataMetricGauge ONGOING_OPERATION_GAUGE = DataMetricGauge.builder()
        .withName("tp_ongoing_operation_total")
        .withHelp("Total number of ongoing operations in the topology processor.")
        .withLabelNames("type")
        .build()
        .register();

    private static final DataMetricSummary DISCOVERY_SIZE_SUMMARY = DataMetricSummary.builder()
        .withName("tp_discovery_size_entities")
        .withHelp("The number of service entities in a discovery.")
        .build()
        .register();

    private DiscoveredWorkflowUploader discoveredWorkflowUploader;

    private DiscoveredCloudCostUploader discoveredCloudCostUploader;

    private final int maxConcurrentTargetDiscoveriesPerProbeCount;

    private final int maxConcurrentTargetIncrementalDiscoveriesPerProbeCount;

    private final Random random = new Random();

    /**
     * Timeout for acquiring the permit for running a discovering operation
     * on a target.
     */
    private final int probeDiscoveryPermitWaitTimeoutMins;

    /**
     * Total Permit timeout = probeDiscoveryPermitWaitTimeoutMins +
     *      rand(0, probeDiscoveryPermitWaitTimeoutIntervalMins).
     */
    private final int probeDiscoveryPermitWaitTimeoutIntervalMins;

    private final MatrixInterface matrix;

    public OperationManager(@Nonnull final IdentityProvider identityProvider,
                            @Nonnull final TargetStore targetStore,
                            @Nonnull final ProbeStore probeStore,
                            @Nonnull final RemoteMediation remoteMediationServer,
                            @Nonnull final OperationListener operationListener,
                            @Nonnull final EntityStore entityStore,
                            @Nonnull final DiscoveredGroupUploader discoveredGroupUploader,
                            @Nonnull final DiscoveredWorkflowUploader discoveredWorkflowUploader,
                            @Nonnull final DiscoveredCloudCostUploader discoveredCloudCostUploader,
                            @Nonnull final DiscoveredTemplateDeploymentProfileNotifier discoveredTemplateDeploymentProfileNotifier,
                            @Nonnull final EntityActionDao entityActionDao,
                            @Nonnull final DerivedTargetParser derivedTargetParser,
                            @Nonnull final GroupScopeResolver groupScopeResolver,
                            @Nonnull final TargetDumpingSettings targetDumpingSettings,
                            @Nonnull final SystemNotificationProducer systemNotificationProducer,
                            final long discoveryTimeoutSeconds,
                            final long validationTimeoutSeconds,
                            final long actionTimeoutSeconds,
                            final int maxConcurrentTargetDiscoveriesPerProbeCount,
                            final int maxConcurrentTargetIncrementalDiscoveriesPerProbeCount,
                            final int probeDiscoveryPermitWaitTimeoutMins,
                            final int probeDiscoveryPermitWaitTimeoutIntervalMins,
                            final @Nonnull MatrixInterface matrix) {
        this.identityProvider = Objects.requireNonNull(identityProvider);
        this.targetStore = Objects.requireNonNull(targetStore);
        this.probeStore = Objects.requireNonNull(probeStore);
        this.remoteMediationServer = Objects.requireNonNull(remoteMediationServer);
        this.operationListener = Objects.requireNonNull(operationListener);
        this.entityStore = Objects.requireNonNull(entityStore);
        this.discoveredGroupUploader = Objects.requireNonNull(discoveredGroupUploader);
        this.discoveredWorkflowUploader = Objects.requireNonNull(discoveredWorkflowUploader);
        this.entityActionDao = Objects.requireNonNull(entityActionDao);
        this.derivedTargetParser = Objects.requireNonNull(derivedTargetParser);
        this.groupScopeResolver = Objects.requireNonNull(groupScopeResolver);
        this.systemNotificationProducer = Objects.requireNonNull(systemNotificationProducer);
        this.discoveredTemplateDeploymentProfileNotifier = Objects.requireNonNull(discoveredTemplateDeploymentProfileNotifier);
        this.discoveryTimeoutMs = TimeUnit.MILLISECONDS.convert(discoveryTimeoutSeconds, TimeUnit.SECONDS);
        this.validationTimeoutMs = TimeUnit.MILLISECONDS.convert(validationTimeoutSeconds, TimeUnit.SECONDS);
        this.actionTimeoutMs = TimeUnit.MILLISECONDS.convert(actionTimeoutSeconds, TimeUnit.SECONDS);
        this.maxConcurrentTargetDiscoveriesPerProbeCount = maxConcurrentTargetDiscoveriesPerProbeCount;
        this.maxConcurrentTargetIncrementalDiscoveriesPerProbeCount = maxConcurrentTargetIncrementalDiscoveriesPerProbeCount;
        this.discoveredCloudCostUploader = discoveredCloudCostUploader;
        this.probeDiscoveryPermitWaitTimeoutMins = probeDiscoveryPermitWaitTimeoutMins;
        this.probeDiscoveryPermitWaitTimeoutIntervalMins = probeDiscoveryPermitWaitTimeoutIntervalMins;
        this.targetDumpingSettings = targetDumpingSettings;
        try {
            this.discoveryDumper = new DiscoveryDumperImpl(DiscoveryDumperSettings.DISCOVERY_DUMP_DIRECTORY, targetDumpingSettings);
        } catch (IOException e) {
            logger.warn("Failed to initialized discovery dumper; discovery responses will not be dumped", e);
            this.discoveryDumper = null;
        }

        this.probeStore.addListener(this);
        this.targetStore.addListener(this);
        this.matrix = matrix;

        // On restart we notify any listeners that all previously existing operations are now
        // cleared.
        operationListener.notifyOperationsCleared();
    }

    /**
     * {@inheritDoc}
     */
    @Override
    public synchronized Action requestActions(final long actionId,
                                              final long targetId,
                                              @Nullable Long secondaryTargetId,
                                              @Nonnull final ActionType actionType,
                                              @Nonnull final List<ActionItemDTO> actionDtos,
                                              @Nonnull Set<Long> controlAffectedEntities,
                                              @Nonnull Optional<WorkflowDTO.WorkflowInfo> workflowInfoOpt)
            throws ProbeException, TargetNotFoundException, CommunicationException, InterruptedException {
        final Target target = targetStore.getTarget(targetId)
                .orElseThrow(() -> new TargetNotFoundException(targetId));
        final String probeType = getProbeTypeWithCheck(target);

        final Action action = new Action(actionId, target.getProbeId(),
                targetId, identityProvider, actionType);
        final ActionExecutionDTO.Builder actionExecutionBuilder = ActionExecutionDTO.newBuilder()
                .setActionType(actionType)
                .addAllActionItem(actionDtos);
        // if a WorkflowInfo action execution override is present, translate it to a NonMarketEntity
        // and include it in the ActionExecution to be sent to the target
        workflowInfoOpt.ifPresent(workflowInfo ->
                actionExecutionBuilder.setWorkflow(buildWorkflow(workflowInfo)));
        final Builder actionRequestBuilder = ActionRequest.newBuilder()
                .setProbeType(probeType)
                .addAllAccountValue(target.getMediationAccountVals(groupScopeResolver))
                .setActionExecutionDTO(actionExecutionBuilder);
        // If a secondary target is defined, at it to the ActionRequest
        if (secondaryTargetId != null) {
            // This action requires interaction with a second target.
            // Secondary account values must be set.
            final Target secondaryTarget = targetStore.getTarget(secondaryTargetId)
                    .orElseThrow(() -> new TargetNotFoundException(secondaryTargetId));
            actionRequestBuilder.addAllSecondaryAccountValue(
                    secondaryTarget.getMediationAccountVals(groupScopeResolver));
        }
        final ActionRequest request = actionRequestBuilder.build();
        final ActionMessageHandler messageHandler = new ActionMessageHandler(this,
                action,
                remoteMediationServer.getMessageHandlerExpirationClock(),
                actionTimeoutMs);

        // Update the ENTITY_ACTION table in preparation for executing the action
        insertControllableAndSuspendableState(actionId, actionType, controlAffectedEntities);

        logger.info("Sending action {} execution request to probe", actionId);
        remoteMediationServer.sendActionRequest(target,
                request, messageHandler);

        logger.info("Beginning {}", action);
        logger.debug("Action execution DTO:\n" + request.getActionExecutionDTO().toString());
        operationStart(action);
        return action;
    }

    /**
     * Create a Workflow DTO representing the given {@link WorkflowDTO.WorkflowInfo}.
     *
     * @param workflowInfo the information describing this Workflow, including ID, displayName,
     *                     and defining data - parameters and properties.
     * @return a newly created {@link }Workflow} DTO
     */
    private Workflow buildWorkflow(WorkflowDTO.WorkflowInfo workflowInfo) {
        final Workflow.Builder wfBuilder = Workflow.newBuilder();
        if (workflowInfo.hasDisplayName()) {
            wfBuilder.setDisplayName(workflowInfo.getDisplayName());
        }
        if (workflowInfo.hasName()) {
            wfBuilder.setId(workflowInfo.getName());
        }
        if (workflowInfo.hasDescription()) {
            wfBuilder.setDescription(workflowInfo.getDescription());
        }
        wfBuilder.addAllParam(workflowInfo.getWorkflowParamList().stream()
            .map(workflowParam -> {
                final Workflow.Parameter.Builder parmBuilder = Workflow.Parameter.newBuilder();
                if (workflowParam.hasDescription()) {
                    parmBuilder.setDescription(workflowParam.getDescription());
                }
                if (workflowParam.hasName()) {
                    parmBuilder.setName(workflowParam.getName());
                }
                if (workflowParam.hasType()) {
                    parmBuilder.setType(workflowParam.getType());
                }
                if (workflowParam.hasMandatory()) {
                    parmBuilder.setMandatory(workflowParam.getMandatory());
                }
                return parmBuilder.build();
            })
            .collect(Collectors.toList()));
        // include the 'property' entries from the Workflow
        wfBuilder.addAllProperty(workflowInfo.getWorkflowPropertyList().stream()
            .map(workflowProperty -> {
                final Workflow.Property.Builder propBUilder = Workflow.Property.newBuilder();
                if (workflowProperty.hasName()) {
                    propBUilder.setName(workflowProperty.getName());
                }
                if (workflowProperty.hasValue()) {
                    propBUilder.setValue(workflowProperty.getValue());
                }
                return propBUilder.build();
            })
            .collect(Collectors.toList()));
        if (workflowInfo.hasScriptPath()) {
            wfBuilder.setScriptPath(workflowInfo.getScriptPath());
        }
        if (workflowInfo.hasEntityType()) {
            wfBuilder.setEntityType(EntityDTO.EntityType.forNumber(workflowInfo.getEntityType()));
        }
        if (workflowInfo.hasActionType()) {

            ActionType converted = ActionConversions.convertActionType(workflowInfo.getActionType());
            if (converted != null) {
                wfBuilder.setActionType(converted);
            }
        }
        if (workflowInfo.hasActionPhase()) {
            final ActionScriptPhase converted = ActionConversions.convertActionPhase(workflowInfo.getActionPhase());
            if (converted != null) {
                wfBuilder.setPhase(converted);
            }
        }
        if (workflowInfo.hasTimeLimitSeconds()) {
            wfBuilder.setTimeLimitSeconds(workflowInfo.getTimeLimitSeconds());
        }
        return wfBuilder.build();
    }


    /**
     * Request a validation on a target. There may be only a single ongoing validation
     * at a time for a given target. Attempting a validation for a target with a current
     * ongoing validation will return the current ongoing validation.
     *
     * Validations may take a long time and are performed asynchronously. This method throws
     * exceptions if the validation can't initiate. If a problem
     * occurs after the validation is initiated, an appropriate error will be enqueued
     * for later processing.
     *
     * @param targetId The id of the target to validate.
     * @return The {@link Validation} requested for the given target. If there was no ongoing validation
     *         for the target with the same type, a new one will be created. If there was an ongoing validation
     *         for the target with the same type, the existing one is returned.
     * @throws TargetNotFoundException When the requested target cannot be found.
     * @throws ProbeException When the probe associated with the target is unavailable.
     * @throws CommunicationException When the external probe cannot be reached.
     * @throws InterruptedException when the attempt to send a request to the probe is interrupted.
     */
    @Override
    @Nonnull
    public synchronized Validation startValidation(final long targetId)
            throws ProbeException, TargetNotFoundException, CommunicationException, InterruptedException {
        final Optional<Validation> currentValidation = getInProgressValidationForTarget(targetId);
        if (currentValidation.isPresent()) {
            return currentValidation.get();
        }

        final TargetOperationContext targetOperationContext =
            targetOperationContexts.computeIfAbsent(targetId, k -> new TargetOperationContext());

        final Target target = targetStore.getTarget(targetId)
                .orElseThrow(() -> new TargetNotFoundException(targetId));
        final String probeType = getProbeTypeWithCheck(target);

        final Validation validation = new Validation(target.getProbeId(),
                target.getId(), identityProvider);
        final ValidationRequest validationRequest = ValidationRequest.newBuilder()
                .setProbeType(probeType)
                .addAllAccountValue(target.getMediationAccountVals(groupScopeResolver)).build();
        final ValidationMessageHandler validationMessageHandler =
                new ValidationMessageHandler(this,
                        validation,
                        remoteMediationServer.getMessageHandlerExpirationClock(),
                        validationTimeoutMs);
        remoteMediationServer.sendValidationRequest(target,
                validationRequest,
                validationMessageHandler);

        operationStart(validation);
        targetOperationContext.setCurrentValidation(validation);
        logger.info("Beginning {}", validation);
        return validation;
    }

    /**
     * Discover a target with the same contract as {@link #startDiscovery(long, DiscoveryType)},
     * with the following exceptions:
     * 1. If a discovery is already in progress, instead of returning the existing discovery,
     *    a pending discovery will be added for the target.
     * 2. If the probe associated with the target is not currently connected, a pending discovery
     *    will be added for the target.
     *
     * When a target's discovery completes or its probe registers, the pending discovery will
     * be removed and a new discovery will be initiated for the associated target.
     *
     * @param targetId The id of the target to discover.
     * @return An {@link Optional<Discovery>}. If there was no in progress discovery
     *         for the target and the target's probe is connected, a new discovery will be initiated
     *         and this new Discovery operation will be returned.
     *         If there was an in progress discovery for the target or the target's probe is disconnected,
     *         returns {@link Optional#empty()}.
     * @throws TargetNotFoundException When the requested target cannot be found.
     * @throws CommunicationException When the external probe cannot be reached.
     * @throws InterruptedException when the attempt to send a request to the probe is interrupted.
     */
    @Override
    @Nonnull
    public Optional<Discovery> addPendingDiscovery(long targetId, DiscoveryType discoveryType)
            throws TargetNotFoundException, CommunicationException, InterruptedException {
        final TargetOperationContext targetOperationContext =
            targetOperationContexts.computeIfAbsent(targetId, k -> new TargetOperationContext());
        // try to queue pending discovery, if there is discovery of same type in progress, then do
        // not trigger discovery, but mark it as pending
        if (targetOperationContext.tryQueuePendingDiscovery(discoveryType)) {
            return Optional.empty();
        }

        try {
            // if no discovery in progress, then start discovery immediately
            return Optional.of(startDiscovery(targetId, discoveryType));
        } catch (ProbeException e) {
            targetOperationContext.onProbeDisconnected(discoveryType);
            return Optional.empty();
        }
    }

    /**
     * Request a discovery on a target. There may be only a single ongoing discovery
     * at a time for a given target. Attempting a discovery for a target with a current
     * ongoing discovery will return the current ongoing discovery.
     *
     * Discoveries may take a long time and are performed asynchronously. This method
     * throws exceptions if the discovery can't initiate. If a problem
     * occurs after the discovery is initiated, an appropriate error will be enqueued
     * for later processing.
     *
     * Note: It is best to avoid holding unnecessary locks when calling this method, as it may
     *       block for an extended period while waiting for a probe operation permit.
     *
     * @param targetId The id of the target to discover.
     * @return The {@link Discovery} requested for the given target. If there was no ongoing discovery
     *         for the target with the same type, a new one will be created. If there was an ongoing discovery
     *         for the target with the same type, the existing one is returned.
     * @throws TargetNotFoundException When the requested target cannot be found.
     * @throws ProbeException When the probe associated with the target is unavailable.
     * @throws CommunicationException When the external probe cannot be reached.
     * @throws InterruptedException when the attempt to send a request to the probe is interrupted.
     */
    @Nonnull
    @Override
    public Discovery startDiscovery(final long targetId, DiscoveryType discoveryType)
            throws TargetNotFoundException, ProbeException, CommunicationException, InterruptedException {

        // Discoveries are triggered 3 ways:
        //  a) Through the scheduler at scheduled intervals
        //  b) Initiated by the user from the UI/API.
        //  c) When the probe registers, it activates any pending discoveries.
        //
        // (a) and (b) directly call startDiscovery. (c) calls startDiscovery
        // via the discoveryExecutor.
        //
        // We use permits to control the number of concurrent target discoveries in-order
        // to limit the resource usage(specially memory) on the probe.
        //
        // The concurrency should be based on the resource i.e. the actual
        // process manifestation of the probe(e.g. whether probe is running
        // inside a container or a vm or as a regular OS process). Until we have the
        // resourceIdentity concept, we will keep using the probeId as the level of concurrency.

        final Discovery discovery;
        final long probeId;
        final DiscoveryRequest discoveryRequest;
        final DiscoveryMessageHandler discoveryMessageHandler;
        final Target target;
        synchronized (this) {
            logger.info("Starting discovery for target: {} ({})", targetId, discoveryType);
            final Optional<Discovery> currentDiscovery = getInProgressDiscoveryForTarget(targetId, discoveryType);
            if (currentDiscovery.isPresent()) {
                logger.info("Returning existing discovery for target: {} ({})", targetId, discoveryType);
                return currentDiscovery.get();
            }

            target = targetStore.getTarget(targetId)
                    .orElseThrow(() -> new TargetNotFoundException(targetId));
            final String probeType = getProbeTypeWithCheck(target);

            probeId = target.getProbeId();
            discovery = new Discovery(probeId, target.getId(), discoveryType, identityProvider);

            discoveryRequest = DiscoveryRequest.newBuilder()
                .setProbeType(probeType)
                .setDiscoveryType(discoveryType)
                .addAllAccountValue(target.getMediationAccountVals(groupScopeResolver))
                .setDiscoveryContext(Optional.ofNullable(targetOperationContexts.get(targetId))
                    .map(TargetOperationContext::getCurrentDiscoveryContext)
                    .orElse(DiscoveryContextDTO.getDefaultInstance()))
                .build();
        }

        // If the probe has not yet registered, the semaphore won't be initialized.
        final Optional<Semaphore> semaphore = Optional.ofNullable(probeOperationPermits.get(probeId))
            .map(semaphoreByDiscoveryType -> semaphoreByDiscoveryType.get(discoveryType));
        logger.info("Number of permits before acquire: {}, queueLength: {} by targetId: {}({}) ({})",
            () -> semaphore.map(Semaphore::availablePermits).orElse(-1),
            () -> semaphore.map(Semaphore::getQueueLength).orElse(-1),
            () -> target.getDisplayName(),
            () -> targetId,
            () -> discoveryType);

        if (semaphore.isPresent()) {
            // Threads will be blocked if there are not enough permits.
            // If due to some bug, the permits are never released, there will be a deadlock and
            // any new discoveries will be blocked. To get out of such situations, we add a safety
            // measure of timing out the acquisition of the semaphore. After the timeout, there
            // will be an implicit release. We add a random delay to prevent thundering herd
            // effect.
            // Acquire timeout doesn't necessarily mean that there is a deadlock. It can also be
            // the case that all the concurrent requests didn't finish within the timeout. But
            // since this case is less likely, it is ok to assume that the acquire timeout is
            // due to a deadlock.
            // todo: should we have different timeout for incremental discovery?
            final long waitTimeout = probeDiscoveryPermitWaitTimeoutMins +
                    random.nextInt(probeDiscoveryPermitWaitTimeoutIntervalMins);
            logger.info("Set permit acquire timeout to: {} for target: {}({}) ({})",
                waitTimeout, target.getDisplayName(), targetId, discoveryType);
            boolean gotPermit = semaphore.get().tryAcquire(1, waitTimeout, TimeUnit.MINUTES);
            if (!gotPermit) {
                logger.warn("Permit acquire timeout of: {} {} exceeded for targetId: {} ({})." +
                    " Continuing with discovery", waitTimeout, TimeUnit.MINUTES,
                    targetId, discoveryType);
            }
        }
        logger.info("Number of permits after acquire: {}, queueLength: {} by target: {}({}) ({})",
            () -> semaphore.map(Semaphore::availablePermits).orElse(-1),
            () -> semaphore.map(Semaphore::getQueueLength).orElse(-1),
            () -> target.getDisplayName(),
            () -> targetId,
            () -> discoveryType);

        synchronized (this) {
            try {
                // check again if there was a discovery triggered for this target by another thread
                // between the executions of the 1st and the 2nd synchronized blocks.
                final Optional<Discovery> currentDiscovery = getInProgressDiscoveryForTarget(targetId, discoveryType);
                if (currentDiscovery.isPresent()) {
                    logger.info("Discovery is in progress. Returning existing discovery for target: {} ({})",
                        targetId, discoveryType);
                    semaphore.ifPresent(Semaphore::release);
                    logger.info("Number of permits after release: {}, queueLength: {} by target: {}({}) ({})",
                            () -> semaphore.map(Semaphore::availablePermits).orElse(-1),
                            () -> semaphore.map(Semaphore::getQueueLength).orElse(-1),
                            () -> target.getDisplayName(),
                            () -> targetId,
                            () -> discoveryType);
                    return currentDiscovery.get();
                }
                discoveryMessageHandler =
                    new DiscoveryMessageHandler(this,
                        discovery,
                        remoteMediationServer.getMessageHandlerExpirationClock(),
                        discoveryTimeoutMs);
                operationStart(discovery);
                targetOperationContexts.computeIfAbsent(targetId, k -> new TargetOperationContext())
                    .setCurrentDiscovery(discoveryType, discovery);
                // associate the mediation message id with the Discovery object which will be used
                // while processing discovery responses
                final int messageId = remoteMediationServer.sendDiscoveryRequest(target,
                    discoveryRequest, discoveryMessageHandler);
                discovery.setMediationMessageId(messageId);
            } catch (Exception ex) {
                if (semaphore.isPresent()) {
                    semaphore.get().release();
                    logger.warn("Releasing permit on exception for targetId: {} ({})" +
                            " After release permits: {}, queueLength: {}, exception:{}",
                        targetId, discoveryType, semaphore.map(Semaphore::availablePermits).orElse(-1),
                        semaphore.map(Semaphore::getQueueLength).orElse(-1), ex.toString());
                }

                final ErrorDTO.Builder errorBuilder = ErrorDTO.newBuilder()
                    .setSeverity(ErrorSeverity.CRITICAL);
                if (ex.getLocalizedMessage() != null) {
                    errorBuilder.setDescription(ex.getLocalizedMessage());
                } else {
                    errorBuilder.setDescription(ex.getClass().getSimpleName());
                }
                operationComplete(discovery, false, Collections.singletonList(errorBuilder.build()));
                throw ex;
            }
        }

        logger.info("Beginning {}", discovery);
        return discovery;
    }

    @Override
    @Nonnull
    public Optional<Discovery> getInProgressDiscovery(final long id) {
        return getInProgress(id, Discovery.class);
    }

    @Override
    @Nonnull
    public Optional<Discovery> getInProgressDiscoveryForTarget(final long targetId, DiscoveryType discoveryType) {
        return Optional.ofNullable(targetOperationContexts.get(targetId))
            .flatMap(targetOperationContext -> targetOperationContext.getInProgressDiscovery(discoveryType));
    }

    @Override
    @Nonnull
    public Optional<Discovery> getLastDiscoveryForTarget(final long targetId, DiscoveryType discoveryType) {
        return Optional.ofNullable(targetOperationContexts.get(targetId))
            .map(targetOperationContext -> targetOperationContext.getLastCompletedDiscovery(discoveryType));
    }

    @Override
    @Nonnull
    public List<Discovery> getInProgressDiscoveries() {
        return getAllInProgress(Discovery.class);
    }

    @Override
    @Nonnull
    public Optional<Validation> getInProgressValidation(final long id) {
        return getInProgress(id, Validation.class);
    }

    @Override
    @Nonnull
    public Optional<Validation> getInProgressValidationForTarget(final long targetId) {
        return Optional.ofNullable(targetOperationContexts.get(targetId))
            .map(TargetOperationContext::getCurrentValidation)
            .filter(currentValidation -> currentValidation.getStatus() == Status.IN_PROGRESS);
    }

    @Override
    @Nonnull
    public Optional<Validation> getLastValidationForTarget(final long targetId) {
        return Optional.ofNullable(targetOperationContexts.get(targetId))
            .map(TargetOperationContext::getLastCompletedValidation);
    }

    @Override
    @Nonnull
    public List<Validation> getAllInProgressValidations() {
        return getAllInProgress(Validation.class);
    }

    @Override
    @Nonnull
    public Optional<Action> getInProgressAction(final long id) {
        return getInProgress(id, Action.class);
    }

    @Nonnull
    public List<Action> getInProgressActions() {
        return getAllInProgress(Action.class);
    }

    /**
     * Get the latest validation result for a target.
     *
     * @param targetId The ID of the target.
     * @return A {@link ValidationResult} for the given target, or empty if
     *         no validation result exists.
     */
    @Nonnull
    public Optional<ValidationResult> getValidationResult(final long targetId) {
        return Optional.ofNullable(targetOperationContexts.get(targetId))
            .map(TargetOperationContext::getLastValidationResult);
    }

    private Future<?> notifyOperationError(@Nonnull final Operation operation, @Nonnull ErrorDTO error) {
        if (operation instanceof Discovery) {
            final DiscoveryResponse response =
                            DiscoveryResponse.newBuilder().addErrorDTO(error).build();
            return resultExecutor.submit(() -> processDiscoveryResponse((Discovery)operation, response));
        } else if (operation instanceof Validation) {
            final ValidationResponse response =
                            ValidationResponse.newBuilder().addErrorDTO(error).build();
            return resultExecutor.submit(
                            () -> processValidationResponse((Validation)operation, response));
        } else if (operation instanceof Action) {
            // It's obnoxious to have to translate from ErrorDTO -> ActionResult -> ErrorDTO
            // but unfortunately not easy to avoid due to the difference in the SDK.
            final ActionResult result = ActionResult.newBuilder()
                .setResponse(ActionResponse.newBuilder()
                    .setActionResponseState(ActionResponseState.FAILED)
                    .setProgress(0)
                    .setResponseDescription(error.getDescription())
                ).build();
            return resultExecutor.submit(
                () -> processActionResponse((Action)operation, result));
        }
        throw new UnsupportedOperationException("Unsupported operation: " + operation);
    }

    /**
     * Notify the {@link OperationManager} that an {@link Operation} timed out.
     *
     * @param operation The {@link Operation} that timed out.
     * @param secondsSinceStart The number of seconds the operation was active for.
     * @return a Future representing pending completion of the task
     */
    public Future<?> notifyTimeout(@Nonnull final Operation operation,
                              final long secondsSinceStart) {
        final ErrorDTO error = SDKUtil.createCriticalError(new StringBuilder()
                .append(operation.getClass().getSimpleName())
                .append(" ")
                .append(operation.getId())
                .append(" timed out after ")
                .append(secondsSinceStart)
                .append(" seconds.").toString());
        return notifyOperationError(operation, error);
    }

    /**
     * Notify the {@link OperationManager} that a {@link Operation} completed
     * with a response returned by the probe.
     *
     * @param operation The {@link Operation} that completed.
     * @param message The message from the probe containing the response.
     * @return a Future representing pending completion of the task
     */
    public Future<?> notifyDiscoveryResult(@Nonnull final Discovery operation,
                             @Nonnull final DiscoveryResponse message) {
        return resultExecutor.submit(() -> {
            processDiscoveryResponse(operation, message);
        });
    }

    /**
     * Notify the {@link OperationManager} that a {@link Operation} completed
     * with a response returned by the probe.
     *
     * @param operation The {@link Operation} that completed.
     * @param message The message from the probe containing the response.
     * @return a Future representing pending completion of the task
     */
    public Future<?> notifyValidationResult(@Nonnull final Validation operation,
            @Nonnull final ValidationResponse message) {
        return resultExecutor.submit(() -> {
            processValidationResponse(operation, message);
        });
    }

    /**
     * Notify the {@link OperationManager} that a {@link Operation} completed
     * with a response returned by the probe.
     *
     * @param operation The {@link Operation} that completed.
     * @param message The message from the probe containing the response.
     */
    public void notifyActionResult(@Nonnull final Action operation,
            @Nonnull final ActionResult message) {
        resultExecutor.execute(() -> {
            processActionResponse(operation, message);
            if (shouldUpdateEntityActionTable(operation)) {
                updateControllableAndSuspendableState(operation);
            }
        });
    }

    public void notifyProgress(@Nonnull final Operation operation,
                               @Nonnull final MediationClientMessage message) {
        if (operation instanceof Action) {
            resultExecutor.execute(() -> {
                Action action = (Action)operation;
                action.updateProgress(message.getActionProgress().getResponse());
                operationListener.notifyOperationState(operation);
                if (shouldUpdateEntityActionTable(action)) {
                    updateControllableAndSuspendableState(action);
                }
            });
        }
    }

    /**
     * Notify the {@link OperationManager} that an {@link Operation} is cancelled because transport
     * executing operation is closed.
     *
     * @param operation The {@link Operation} that timed out.
     * @param cancellationReason the reason why the operation was cancelled.
     * @return a Future representing pending completion of the task
     */
    public Future<?> notifyOperationCancelled(@Nonnull final Operation operation,
                                         @Nonnull final String cancellationReason) {
        final ErrorDTO error = SDKUtil.createCriticalError(operation.getClass().getSimpleName()
                        + " " + operation.getId() + " cancelled: " + cancellationReason);
        return notifyOperationError(operation, error);
    }

    /**
     * Check whether a target is associated with a pending FULL discovery.
     * A pending discovery can be added via a call to {@link #addPendingDiscovery(long, DiscoveryType)}
     * when there is already an in progress discovery for a target.
     *
     * @param targetId The id of the target to check for a pending discovery.
     * @param discoveryType type of the discovery to check.
     * @return True if the target is associated with a pending discovery for the given
     *         discovery type, false otherwise.
     */
    @VisibleForTesting
    public boolean hasPendingDiscovery(long targetId, DiscoveryType discoveryType) {
        return Optional.ofNullable(targetOperationContexts.get(targetId))
            .map(targetOperationContext -> targetOperationContext.hasPendingDiscovery(discoveryType))
            .orElse(false);
    }

    /**
     * When a probe is registered, check a discovery for any targets associated
     * with the probes that have pending discoveries.
     *
     * Executes pending target activation in a separate thread because this callback
     * occurs in the communication transport thread context and starting discoveries
     * may be an expensive operation.
     *
     * @param probeId The ID of the probe that was registered.
     * @param probe The info for the probe that was registered with the {@link ProbeStore}.
     */
    @Override
    public void onProbeRegistered(long probeId, ProbeInfo probe) {
        logger.info("Registration of probe {}", probeId);
        Map<DiscoveryType, Semaphore> semaphoreByDiscoveryType =
            probeOperationPermits.computeIfAbsent(probeId, k -> new HashMap<>());
        semaphoreByDiscoveryType.put(DiscoveryType.FULL,
            new Semaphore(maxConcurrentTargetDiscoveriesPerProbeCount, true));
        logger.info("Setting number of permits for probe: {}, discovery type {} to: {}",
            probeId, DiscoveryType.FULL,
            semaphoreByDiscoveryType.get(DiscoveryType.FULL).availablePermits());

        if (probe.hasIncrementalRediscoveryIntervalSeconds()) {
            semaphoreByDiscoveryType.put(DiscoveryType.INCREMENTAL,
                new Semaphore(maxConcurrentTargetIncrementalDiscoveriesPerProbeCount, true));
            logger.info("Setting number of permits for probe: {}, discovery type {} to: {}",
                probeId, DiscoveryType.INCREMENTAL,
                semaphoreByDiscoveryType.get(DiscoveryType.INCREMENTAL).availablePermits());
        }

        // activate pending full discovery if any, no need to activate pending incremental discovery
        // here since we don't gain from incremental if full and incremental happen at the same time
        targetStore.getProbeTargets(probeId).stream()
            .map(Target::getId)
            .forEach(targetId -> activatePendingDiscovery(targetId, DiscoveryType.FULL));
    }

    /**
     * When a target is removed, cancel all ongoing operations for that target.
     * Also cancel the pending discovery for the target if one exists.
     * Also upload the newly emptied group list for this target, effectively deleting any previously
     * discovered groups for that target.
     * Also cancel the upload of any discovered 'workflow' NonMarketEntities for this target.
     *
     * @param target The target that was removed from the {@link TargetStore}.
     */
    @Override
    public synchronized void onTargetRemoved(@Nonnull final Target target) {
        final long targetId = target.getId();
        try {
            TargetUpdateRequest request = TargetUpdateRequest.newBuilder()
                            .setProbeType(getProbeTypeWithCheck(target))
                            .setUpdateType(UpdateType.DELETED)
                            .addAllAccountValue(target.getMediationAccountVals(groupScopeResolver))
                            .build();
            remoteMediationServer.handleTargetRemoval(target.getProbeId(), targetId, request);
        } catch (CommunicationException | InterruptedException | ProbeException e) {
            logger.warn("Failed to clean up target " + targetId
                         + " data in remote mediation container", e);
        }

        List<Operation> targetOperations = ongoingOperations.values().stream()
            .filter(operation -> operation.getTargetId() == targetId)
            .collect(Collectors.toList());

        for (Operation operation : targetOperations) {
            notifyOperationCancelled(operation, "Target removed.");
        }
        targetOperationContexts.remove(targetId);
        discoveredGroupUploader.targetRemoved(targetId);
        discoveredTemplateDeploymentProfileNotifier.deleteTemplateDeploymentProfileByTarget(targetId);
        discoveredWorkflowUploader.targetRemoved(targetId);
        discoveredCloudCostUploader.targetRemoved(targetId, targetStore.getProbeCategoryForTarget(targetId));
    }

    /**
     * Check for and clear expired operations.
     */
    @Override
    public void checkForExpiredOperations() {
        remoteMediationServer.checkForExpiredHandlers();
    }

    @Override
    public long getDiscoveryTimeoutMs() {
        return discoveryTimeoutMs;
    }

    @Override
    public long getValidationTimeoutMs() {
        return validationTimeoutMs;
    }

    @Override
    public long getActionTimeoutMs() {
        return actionTimeoutMs;
    }

    private void processValidationResponse(@Nonnull final Validation validation,
                                           @Nonnull final ValidationResponse response) {
        // Store the errors encountered during validation.
        final ValidationResult result = new ValidationResult(validation.getTargetId(), response);
        final Optional<TargetOperationContext> targetOperationContext =
            getTargetOperationContextOrLogError(validation.getTargetId());
        if (!targetOperationContext.isPresent()) {
            return;
        }

        targetOperationContext.get().setLastValidationResult(result);
        logger.trace("Received validation result from target {}: {}", validation.getTargetId(), response);
        operationComplete(validation,
                          result.isSuccess(),
                          response.getErrorDTOList());
    }

    private void processDiscoveryResponse(@Nonnull final Discovery discovery,
                                          @Nonnull final DiscoveryResponse response) {
        final boolean success = !hasGeneralCriticalError(response.getErrorDTOList());
        // Discovery response changed since last discovery
        final boolean change = !response.hasNoChange();
        final long targetId = discovery.getTargetId();
        final DiscoveryType discoveryType = discovery.getDiscoveryType();
        // pjs: these discovery results can be pretty huge, (i.e. the cloud price discovery is over
        // 100 mb of json), so I'm splitting this into two messages, a debug and trace version so
        // you don't get large response dumps by accident. Maybe we should have a toggle that
        // controls whether the actual response is logged instead.
        logger.debug("Received {} discovery result from target {}: {} bytes", discoveryType,
                targetId, response.getSerializedSize());
        logger.trace("{} discovery result from target {}: {}", discoveryType, targetId, response);
        if (!change) {
            logger.info("No change since last {} discovery of target {}", discoveryType, targetId);
        }

        Optional<Semaphore> semaphore = Optional.ofNullable(probeOperationPermits.get(discovery.getProbeId()))
            .map(semaphoreByDiscoveryType -> semaphoreByDiscoveryType.get(discoveryType));
        logger.info("Number of permits before release: {}, queueLength: {} by targetId: {} ({})",
            () -> semaphore.map(Semaphore::availablePermits).orElse(-1),
            () -> semaphore.map(Semaphore::getQueueLength).orElse(-1),
            () -> targetId,
            () -> discoveryType);

        semaphore.ifPresent(Semaphore::release);

        logger.info("Number of permits after release: {}, queueLength: {} by targetId: {} ({})",
            () -> semaphore.map(Semaphore::availablePermits).orElse(-1),
            () -> semaphore.map(Semaphore::getQueueLength).orElse(-1),
            () -> targetId,
            () -> discoveryType);

        try {
            // Ensure this target hasn't been deleted since the discovery began
            final Optional<Target> target = targetStore.getTarget(targetId);
            if (change) {
                if (target.isPresent()) {
                    if (success) {
                        try {
                            // TODO: (DavidBlinn 3/14/2018) if information makes it into the entityStore but fails later
                            // the topological information will be inconsistent. (ie if the entities are placed in the
                            // entityStore but the discoveredGroupUploader throws an exception, the entity and group
                            // information will be inconsistent with each other because we do not roll back on failure.
                            // these operations apply to all discovery types (FULL and INCREMENTAL for now)
                            entityStore.entitiesDiscovered(discovery.getProbeId(), targetId,
                                discovery.getMediationMessageId(), discoveryType,
                                response.getEntityDTOList());
                            DISCOVERY_SIZE_SUMMARY.observe((double)response.getEntityDTOCount());
                            // dump discovery response if required
                            if (discoveryDumper != null) {
                                final Optional<ProbeInfo> probeInfo = probeStore.getProbe(discovery.getProbeId());
                                String displayName = target.map(Target::getDisplayName)
                                    .orElseGet(() -> "targetID-" + targetId);
                                String targetName = probeInfo.get().getProbeType() + "_" + displayName;
                                if (discovery.getUserInitiated()) {
                                    // make sure we have up-to-date settings if this is a user-initiated discovery
                                    targetDumpingSettings.refreshSettings();
                                }
                                discoveryDumper.dumpDiscovery(targetName, discoveryType, response,
                                    new ArrayList<>());
                            }
                            // set discovery context
                            if (response.hasDiscoveryContext()) {
                                getTargetOperationContextOrLogError(targetId).ifPresent(
                                    targetOperationContext -> targetOperationContext
                                        .setCurrentDiscoveryContext(response.getDiscoveryContext()));
                            }
                            // send notification from probe
                            systemNotificationProducer.sendSystemNotification(response.getNotificationList(), target.get());

                            // these operations only apply to FULL discovery response for now
                            if (discoveryType == DiscoveryType.FULL) {
                                discoveredGroupUploader.setTargetDiscoveredGroups(targetId, response.getDiscoveredGroupList());
                                discoveredTemplateDeploymentProfileNotifier.recordTemplateDeploymentInfo(
                                    targetId, response.getEntityProfileList(), response.getDeploymentProfileList(),
                                    response.getEntityDTOList());
                                discoveredWorkflowUploader.setTargetWorkflows(targetId,
                                    response.getWorkflowList());
                                derivedTargetParser.instantiateDerivedTargets(targetId, response.getDerivedTargetList());
                                discoveredCloudCostUploader.recordTargetCostData(targetId,
                                    targetStore.getProbeTypeForTarget(targetId), discovery,
                                    response.getNonMarketEntityDTOList(), response.getCostDTOList(),
                                    response.getPriceTable());
                                // Flows
                                matrix.update(response.getFlowDTOList());
                            }
                        } catch (TargetNotFoundException e) {
                            final String message = "Failed to process " + discoveryType
                                    + " discovery for target "
                                    + targetId
                                    + ", which does not exist. "
                                    + "The target may have been deleted during discovery processing.";
                            // Logging at warn level--this is unexpected, but should not cause any harm
                            logger.warn(message);
                            failDiscovery(discovery, message);
                        }
                    } else {
                        // send failure notification from probe.
                        // TODO:  Except in specific cases, the UI notification will only show failure, so as to
                        // not expose details to users.  Add user-friendly messages in the probes where needed.
                        // In OpsMgr, call createDiscoveryErrorAndNotification() instead of createDiscoveryError()
                        // to create a user-friendly UI notification.
                        systemNotificationProducer.sendSystemNotification(response.getNotificationList(), target.get());
<<<<<<< HEAD

                        // these operations only apply to FULL discovery response for now
                        if (discoveryType == DiscoveryType.FULL) {
                            discoveredGroupUploader.setTargetDiscoveredGroups(targetId, response.getDiscoveredGroupList());
                            discoveredTemplateDeploymentProfileNotifier.recordTemplateDeploymentInfo(
                                targetId, response.getEntityProfileList(), response.getDeploymentProfileList(),
                                response.getEntityDTOList());
                            discoveredWorkflowUploader.setTargetWorkflows(targetId,
                                response.getWorkflowList());
                            derivedTargetParser.instantiateDerivedTargets(targetId, response.getDerivedTargetList());
                            discoveredCloudCostUploader.recordTargetCostData(targetId,
                                targetStore.getProbeTypeForTarget(targetId),
                                targetStore.getProbeCategoryForTarget(targetId), discovery,
                                response.getNonMarketEntityDTOList(), response.getCostDTOList(),
                                response.getPriceTable());
                            // Flows
                            matrix.update(response.getFlowDTOList());
                        }
                    } catch (TargetNotFoundException e) {
                        final String message = "Failed to process " + discoveryType
                                + " discovery for target "
                                + targetId
                                + ", which does not exist. "
                                + "The target may have been deleted during discovery processing.";
                        // Logging at warn level--this is unexpected, but should not cause any harm
                        logger.warn(message);
                        failDiscovery(discovery, message);
=======
>>>>>>> a26ce5ac
                    }
                } else {
                    final String message = discoveryType + " discovery completed for a target, "
                                    + targetId + ", that no longer exists.";
                                // Logging at info level--this is just poor timing and will happen occasionally
                                logger.info(message);
                                failDiscovery(discovery, message);
                                return;
                }
            }
            operationComplete(discovery, success, response.getErrorDTOList());
        } catch (IdentityUninitializedException | IdentityMetadataMissingException |
                IdentityProviderException | RuntimeException e) {
            final String messageDetail = e.getLocalizedMessage() != null
                ? e.getLocalizedMessage()
                : e.getClass().getSimpleName();
            final String message = "Error processing " + discoveryType + " discovery response: " + messageDetail;
            logger.error(message, e);
            failDiscovery(discovery, message);
        }
        activatePendingDiscovery(targetId, discoveryType);
    }

    private String getProbeTypeWithCheck(Target target) throws ProbeException {
        return probeStore.getProbe(target.getProbeId())
                        .map(ProbeInfo::getProbeType)
                        .orElseThrow(() -> new ProbeException("Probe " + target.getProbeId()
                                + " corresponding to target '" + target.getDisplayName()
                                + "' (" + target.getId() + ") is not registered"));
    }

    private void failDiscovery(@Nonnull final Discovery discovery,
                               @Nonnull final String failureMessage) {
        // It takes an error to cancel the discovery without processing it
        final ErrorDTO error = ErrorDTO.newBuilder()
            .setSeverity(ErrorSeverity.CRITICAL)
            .setDescription(failureMessage)
            .build();
        operationComplete(discovery, false, Collections.singletonList(error));
    }

    private void processActionResponse(@Nonnull final Action action,
                                       @Nonnull final ActionResult result) {
        final ActionResponse response = result.getResponse();
        action.updateProgress(response);
        final boolean success = response.getActionResponseState() == ActionResponseState.SUCCEEDED;
        List<ErrorDTO> errors = success ?
            Collections.emptyList() :
            Collections.singletonList(SDKUtil.createCriticalError(response.getResponseDescription()));

        logger.trace("Received action result from target {}: {}", action.getTargetId(), result);
        operationComplete(action, success, errors);
    }

    /**
     * Activate the pending discovery for the target.
     *
     * @param targetId id of the target to active pending discovery for
     */
    private void activatePendingDiscovery(long targetId, DiscoveryType discoveryType) {
        final Optional<TargetOperationContext> targetOperationContext =
            getTargetOperationContextOrLogError(targetId);
        if (!targetOperationContext.isPresent()) {
            return;
        }
        // if no pending discovery, do not need to activate
        if (!targetOperationContext.get().tryToClearPendingDiscovery(discoveryType)) {
            return;
        }

        logger.info("Activating pending discovery for {} ({})", targetId, discoveryType);
        // Execute the discovery in the background.
        discoveryExecutor.execute(() -> {
            try {
                logger.debug("Trigger startDiscovery for target {} ({})", targetId, discoveryType);
                startDiscovery(targetId, discoveryType);
            } catch (Exception e) {
                logger.error("Failed to activate discovery for {} ({})", targetId, discoveryType, e);
            }
        });
    }

    private void operationStart(Operation operation) {
        ongoingOperations.put(operation.getId(), operation);
        // Send the same notification as the complete notification,
        // just that completionTime is not yet set.
        operationListener.notifyOperationState(operation);
        ONGOING_OPERATION_GAUGE.labels(operation.getClass().getName().toLowerCase()).increment();
    }

    private void operationComplete(@Nonnull final Operation operation,
                                   final boolean success,
                                   @Nonnull final List<ErrorDTO> errors) {
        operation.addErrors(errors);
        if (success) {
            operation.success();
        } else {
            operation.fail();
        }
        logger.info("Completed {}", operation);

        synchronized (this) {
            ongoingOperations.computeIfPresent(operation.getId(), (id, completedOperation) -> {
                getTargetOperationContextOrLogError(operation.getTargetId()).ifPresent(
                    targetOperationContext -> targetOperationContext.operationCompleted(operation));
                // remove the operation from map
                return null;
            });
        }
        operationListener.notifyOperationState(operation);
        ONGOING_OPERATION_GAUGE.labels(operation.getClass().getName().toLowerCase()).decrement();
    }

    /**
     * Check if there was an error of critical severity that applied to the entire target.
     *
     * @param errors The list of {@link ErrorDTO} objects to check.
     * @return True if there was a target-wide critical error, false otherwise.
     */
    private boolean hasGeneralCriticalError(@Nonnull final List<ErrorDTO> errors) {
        return errors.stream()
                .anyMatch(error -> error.getSeverity() == ErrorSeverity.CRITICAL && !error.hasEntityUuid());
    }

    private <T extends Operation> Optional<T> getInProgress(final long id, Class<T> type) {
        final Operation op = ongoingOperations.get(id);
        return op != null && type.isInstance(op) ? Optional.of(type.cast(op)) : Optional.empty();
    }

    private <T extends Operation> List<T> getAllInProgress(Class<T> type) {
        final ImmutableList.Builder<T> opBuilder = new ImmutableList.Builder<>();
        ongoingOperations.values().stream()
                .filter(type::isInstance)
                .forEach(op -> opBuilder.add(type.cast(op)));
        return opBuilder.build();
    }

    /**
     * Insert move and activate actions into ENTITY_ACTION table in topology processor component.
     * The ENTITY_ACTION table is used in {@link com.vmturbo.topology.processor.controllable.ControllableManager}
     * to decide the suspendable and controllable flags on
     * {@link com.vmturbo.common.protobuf.topology.TopologyDTO.TopologyEntityDTO}.
     *
     * @param actionId The id of the action that is going to be stored.
     * @param actionType The action type of the action that is going to be stored.
     * @param entities The set of entities affected by the action
     */
    private void insertControllableAndSuspendableState(final long actionId,
                                         @Nonnull final ActionItemDTO.ActionType actionType,
                                         @Nonnull final Set<Long> entities) {
        try {
            if (shouldInsertEntityActionTable(actionType, entities)) {
                logger.info("Insert controllable flag for action {} which is of type {}", actionId,
                    actionType);
                actionToAffectedEntities.put(actionId, entities);
                entityActionDao.insertAction(actionId, actionType, entities);
            }
        } catch (DataAccessException | IllegalArgumentException e) {
            logger.error("Failed to create queued activate action records for action: {}",
                    actionId);
        }
    }

    /**
     * Check if the sdk action type is START, MOVE, CHANGE, CROSS_TARGET_MOVE or MOVE_TOGETHER.
     * @param actionType The action type of the action that is going to be stored.
     * @param entities The set of entities affected by the action
     * @return if the action should be stored.
     */
    private boolean shouldInsertEntityActionTable(ActionType actionType, Set<Long> entities) {
        return ACTION_TYPES_AFFECTING_ENTITIES.contains(actionType) && entities.size() > 0;
    }

    /**
     * Check if the sdk action type is START, MOVE, CHANGE, CROSS_TARGET_MOVE or MOVE_TOGETHER.
     * @param action The action that is going to be updated.
     * @return if the action should be updated.
     */
    private boolean shouldUpdateEntityActionTable(Action action) {
        return ACTION_TYPES_AFFECTING_ENTITIES.contains(action.getActionType())
            && this.actionToAffectedEntities.containsKey(action.getActionId());
    }

    /**
     * Update action status for records in ENTITY_ACTION table in topology processor component.
     * @param action The action that is going to be updated.
     * {@link com.vmturbo.topology.processor.controllable.ControllableManager}
     */
    private void updateControllableAndSuspendableState(@Nonnull final Action action) {
        try {
            final Optional<ActionState> actionState = getActionState(action.getStatus());
            if (actionState.isPresent()) {
                entityActionDao.updateActionState(action.getActionId(), actionState.get());
            }
        } catch (DataAccessException e) {
            logger.error("Failed to update controllable table for action {}: {}",
                    action.getActionId(), e.getMessage());
        } catch (ActionRecordNotFoundException e) {
            logger.error("Action with id {} does not exist. Failed to update controllable table.", action.getActionId());
        }
    }

    private Optional<ActionState> getActionState(@Nonnull final Status status) {
        switch (status) {
            case IN_PROGRESS:
                return Optional.of(ActionState.IN_PROGRESS);
            case SUCCESS:
                return Optional.of(ActionState.SUCCEEDED);
            case FAILED:
                return Optional.of(ActionState.FAILED);
            default:
                logger.warn("Not supported action state {} for controllable flag", status);
                return Optional.empty();
        }
    }

    /**
     * Get the operation context for the given target, and log an error if it doesn't exist.
     *
     * @param targetId id of the target to get operation context for
     * @return optional TargetOperationContext
     */
    private Optional<TargetOperationContext> getTargetOperationContextOrLogError(long targetId) {
        final TargetOperationContext targetOperationContext = targetOperationContexts.get(targetId);
        if (targetOperationContext == null) {
            // it should have been initialized in operation request stage
            logger.error("Operation context not found for target {}", targetId);
        }
        return Optional.ofNullable(targetOperationContext);
    }

    /**
     * Wrapper class containing all operation status related to a target, like current/last
     * validation, current/last discovery, DiscoveryContextDTO, etc.
     */
    @ThreadSafe
    private static class TargetOperationContext {
        // Current validation operation
        private volatile Validation currentValidation;

        // Current completed validation operation
        private volatile Validation lastCompletedValidation;

        /**
         * Human-readable errors encountered during the last validation. It may be null, which
         * means the validation was successful.
         */
        private volatile ValidationResult lastValidationResult;

        // Current full discovery operation
        private volatile Discovery currentFullDiscovery;

        // whether or not there is pending full discovery for this target
        // When a discovery completes, if a pending discovery exists for the target,
        // the pending discovery is reset and a new discovery is kicked off for the target.
        private volatile boolean pendingFullDiscovery;

        // Last completed full discovery operation
        private volatile Discovery lastCompletedFullDiscovery;

        // Current incremental discovery operation
        private volatile Discovery currentIncrementalDiscovery;

        // Last completed incremental discovery operation
        private volatile Discovery lastCompletedIncrementalDiscovery;

        // whether or not there is pending incremental discovery for this target
        private volatile boolean pendingIncrementalDiscovery;

        // DiscoveryContextDTO
        private volatile DiscoveryContextDTO currentDiscoveryContext;

        public synchronized Validation getCurrentValidation() {
            return currentValidation;
        }

        public synchronized void setCurrentValidation(Validation currentValidation) {
            this.currentValidation = currentValidation;
        }

        public synchronized Validation getLastCompletedValidation() {
            return lastCompletedValidation;
        }

        public synchronized ValidationResult getLastValidationResult() {
            return lastValidationResult;
        }

        public synchronized void setLastValidationResult(ValidationResult lastValidationResult) {
            this.lastValidationResult = lastValidationResult;
        }

        public synchronized boolean hasPendingDiscovery(DiscoveryType discoveryType) {
            switch (discoveryType) {
                case FULL:
                    return pendingFullDiscovery;
                case INCREMENTAL:
                    return pendingIncrementalDiscovery;
            }
            return false;
        }

        public synchronized DiscoveryContextDTO getCurrentDiscoveryContext() {
            return currentDiscoveryContext;
        }

        public synchronized void setCurrentDiscoveryContext(DiscoveryContextDTO currentDiscoveryContext) {
            this.currentDiscoveryContext = currentDiscoveryContext;
        }

        public synchronized void setCurrentDiscovery(DiscoveryType discoveryType, Discovery discovery) {
            if (discoveryType == DiscoveryType.FULL) {
                this.currentFullDiscovery = discovery;
            } else if (discoveryType == DiscoveryType.INCREMENTAL) {
                this.currentIncrementalDiscovery = discovery;
            }
        }

        /**
         * Update last completed discovery with current completed discovery, and clear current discovery.
         *
         * @param discoveryType type of the discovery
         */
        private synchronized void updateLastDiscoveryAndClearCurrent(DiscoveryType discoveryType) {
            if (discoveryType == DiscoveryType.FULL) {
                if (currentFullDiscovery != null) {
                    this.lastCompletedFullDiscovery = currentFullDiscovery;
                    this.currentFullDiscovery = null;
                }
            } else if (discoveryType == DiscoveryType.INCREMENTAL) {
                if (currentIncrementalDiscovery != null) {
                    this.lastCompletedIncrementalDiscovery = currentIncrementalDiscovery;
                    this.currentIncrementalDiscovery = null;
                }
            }
        }

        /**
         * Update last completed validation with current completed validation, and clear current validation.
         */
        private synchronized void updateLastValidationAndClearCurrent() {
            if (currentValidation != null) {
                this.lastCompletedValidation = currentValidation;
                setCurrentValidation(null);
            }
        }

        /**
         * Get the last completed discovery for the given type.
         *
         * @param discoveryType type of the discovery
         * @return last completed full discovery, or null if it doesn't exist
         */
        @Nullable
        public synchronized Discovery getLastCompletedDiscovery(@Nonnull DiscoveryType discoveryType) {
            switch (discoveryType) {
                case FULL:
                    return lastCompletedFullDiscovery;
                case INCREMENTAL:
                    return lastCompletedIncrementalDiscovery;
                default:
                    return null;
            }
        }

        /**
         * Get the current in-progress discovery for the given type.
         *
         * @param discoveryType type of the discovery
         * @return optional in-progress discovery, or empty if it doesn't exist
         */
        public synchronized Optional<Discovery> getInProgressDiscovery(@Nonnull DiscoveryType discoveryType) {
            final Optional<Discovery> currentDiscovery;
            switch (discoveryType) {
                case FULL:
                    currentDiscovery = Optional.ofNullable(currentFullDiscovery);
                    break;
                case INCREMENTAL:
                    currentDiscovery = Optional.ofNullable(currentIncrementalDiscovery);
                    break;
                default:
                    currentDiscovery = Optional.empty();
            }
            return currentDiscovery.filter(discovery -> discovery.getStatus() == Status.IN_PROGRESS);
        }

        /**
         * Update status of the current/last discovery/validation based on the completed operation.
         *
         * @param completedOperation the completed operation
         */
        public synchronized void operationCompleted(@Nonnull Operation completedOperation) {
            if (completedOperation.getClass() == Discovery.class) {
                updateLastDiscoveryAndClearCurrent(((Discovery)completedOperation).getDiscoveryType());
            } else if (completedOperation.getClass() == Validation.class) {
                updateLastValidationAndClearCurrent();
            }
        }

        /**
         * Try to queue pending discovery to this context. If there is discovery of same type in
         * progress, then mark it as pending and return true; otherwise return false.
         *
         * @param discoveryType type of the discovery
         * @return true if pending discovery is queued successfully, otherwise false
         */
        public synchronized boolean tryQueuePendingDiscovery(@Nonnull DiscoveryType discoveryType) {
            final Optional<Discovery> inProgressDiscovery = getInProgressDiscovery(discoveryType);
            // if no discovery in progress, then we don't need to queue it, return false
            if (!inProgressDiscovery.isPresent()) {
                return false;
            }
            // mark that that there is pending discovery for this target
            if (discoveryType == DiscoveryType.FULL) {
                this.pendingFullDiscovery = true;
            } else if (discoveryType == DiscoveryType.INCREMENTAL) {
                this.pendingIncrementalDiscovery = true;
            }
            return true;
        }

        /**
         * Perform operations on the context if encountering the issue that probe is disconnected.
         * like mark pending full discovery, and clear all the last completed operations.
         *
         * @param discoveryType type of the discovery
         */
        public synchronized void onProbeDisconnected(@Nonnull DiscoveryType discoveryType) {
            // mark that that there is pending full discovery for this target,
            // no need to mark it for incremental, since we don't want incremental discovery to
            // happen immediately same time as full discovery after probe connects again
            if (discoveryType == DiscoveryType.FULL) {
                this.pendingFullDiscovery = true;
            }
            this.lastCompletedFullDiscovery = null;
            this.lastCompletedIncrementalDiscovery = null;
            this.lastCompletedValidation = null;
        }

        /**
         * Try to clear pending full discovery (set flag to false), if it's true.
         *
         * @return true is there is pending full discovery, otherwise false
         */
        public synchronized boolean tryToClearPendingDiscovery(@Nonnull DiscoveryType discoveryType) {
            if (discoveryType == DiscoveryType.FULL) {
                if (pendingFullDiscovery) {
                    this.pendingFullDiscovery = false;
                    return true;
                }
            } else if (discoveryType == DiscoveryType.INCREMENTAL) {
                if (pendingIncrementalDiscovery) {
                    this.pendingIncrementalDiscovery = false;
                    return true;
                }
            }
            return false;
        }
    }
}<|MERGE_RESOLUTION|>--- conflicted
+++ resolved
@@ -1080,41 +1080,6 @@
                             // send notification from probe
                             systemNotificationProducer.sendSystemNotification(response.getNotificationList(), target.get());
 
-                            // these operations only apply to FULL discovery response for now
-                            if (discoveryType == DiscoveryType.FULL) {
-                                discoveredGroupUploader.setTargetDiscoveredGroups(targetId, response.getDiscoveredGroupList());
-                                discoveredTemplateDeploymentProfileNotifier.recordTemplateDeploymentInfo(
-                                    targetId, response.getEntityProfileList(), response.getDeploymentProfileList(),
-                                    response.getEntityDTOList());
-                                discoveredWorkflowUploader.setTargetWorkflows(targetId,
-                                    response.getWorkflowList());
-                                derivedTargetParser.instantiateDerivedTargets(targetId, response.getDerivedTargetList());
-                                discoveredCloudCostUploader.recordTargetCostData(targetId,
-                                    targetStore.getProbeTypeForTarget(targetId), discovery,
-                                    response.getNonMarketEntityDTOList(), response.getCostDTOList(),
-                                    response.getPriceTable());
-                                // Flows
-                                matrix.update(response.getFlowDTOList());
-                            }
-                        } catch (TargetNotFoundException e) {
-                            final String message = "Failed to process " + discoveryType
-                                    + " discovery for target "
-                                    + targetId
-                                    + ", which does not exist. "
-                                    + "The target may have been deleted during discovery processing.";
-                            // Logging at warn level--this is unexpected, but should not cause any harm
-                            logger.warn(message);
-                            failDiscovery(discovery, message);
-                        }
-                    } else {
-                        // send failure notification from probe.
-                        // TODO:  Except in specific cases, the UI notification will only show failure, so as to
-                        // not expose details to users.  Add user-friendly messages in the probes where needed.
-                        // In OpsMgr, call createDiscoveryErrorAndNotification() instead of createDiscoveryError()
-                        // to create a user-friendly UI notification.
-                        systemNotificationProducer.sendSystemNotification(response.getNotificationList(), target.get());
-<<<<<<< HEAD
-
                         // these operations only apply to FULL discovery response for now
                         if (discoveryType == DiscoveryType.FULL) {
                             discoveredGroupUploader.setTargetDiscoveredGroups(targetId, response.getDiscoveredGroupList());
@@ -1141,8 +1106,13 @@
                         // Logging at warn level--this is unexpected, but should not cause any harm
                         logger.warn(message);
                         failDiscovery(discovery, message);
-=======
->>>>>>> a26ce5ac
+                    } else {
+                        // send failure notification from probe.
+                        // TODO:  Except in specific cases, the UI notification will only show failure, so as to
+                        // not expose details to users.  Add user-friendly messages in the probes where needed.
+                        // In OpsMgr, call createDiscoveryErrorAndNotification() instead of createDiscoveryError()
+                        // to create a user-friendly UI notification.
+                        systemNotificationProducer.sendSystemNotification(response.getNotificationList(), target.get());
                     }
                 } else {
                     final String message = discoveryType + " discovery completed for a target, "
