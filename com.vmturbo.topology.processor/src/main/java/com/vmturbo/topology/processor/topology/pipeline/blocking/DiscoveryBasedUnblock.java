package com.vmturbo.topology.processor.topology.pipeline.blocking;

import java.time.Clock;
import java.util.Collections;
import java.util.HashMap;
import java.util.List;
import java.util.Map;
import java.util.Optional;
import java.util.StringJoiner;
import java.util.concurrent.TimeUnit;
import java.util.stream.Collectors;

import javax.annotation.Nonnull;

import org.apache.commons.collections4.CollectionUtils;
import org.apache.logging.log4j.LogManager;
import org.apache.logging.log4j.Logger;

import com.vmturbo.platform.common.dto.Discovery.DiscoveryType;
import com.vmturbo.topology.processor.api.TopologyProcessorDTO.OperationStatus.Status;
import com.vmturbo.topology.processor.discoverydumper.BinaryDiscoveryDumper;
import com.vmturbo.topology.processor.identity.IdentityProvider;
import com.vmturbo.topology.processor.operation.IOperationManager;
import com.vmturbo.topology.processor.operation.discovery.Discovery;
import com.vmturbo.topology.processor.probes.ProbeException;
import com.vmturbo.topology.processor.probes.ProbeStore;
<<<<<<< HEAD
=======
import com.vmturbo.topology.processor.probes.RemoteProbeStore;
>>>>>>> 71c68051
import com.vmturbo.topology.processor.scheduling.Scheduler;
import com.vmturbo.topology.processor.targets.Target;
import com.vmturbo.topology.processor.targets.TargetStore;
import com.vmturbo.topology.processor.topology.pipeline.TopologyPipelineExecutorService;

/**
 * Unblocks the {@link TopologyPipelineExecutorService} when all targets have completed discovery.
 */
public class DiscoveryBasedUnblock implements PipelineUnblock {
    private static final Logger logger = LogManager.getLogger();
    private static final long SLEEP_BETWEEN_CYCLES_MS = 10_000;
    private final TopologyPipelineExecutorService pipelineExecutorService;
    private final ProbeStore probeStore;
    private final TargetStore targetStore;
    private final Scheduler scheduler;
    private final IOperationManager operationManager;
    private final Clock clock;
<<<<<<< HEAD
    private final long targetShortCircuitMs;
=======
    private final TargetShortCircuitSpec targetShortCircuitSpec;
>>>>>>> 71c68051
    private final long maxDiscoveryWaitMs;
    private final long maxProbeRegistrationWaitPeriodMs;

    private final Map<Long, TargetDiscoveryInfo> targetDiscoveryInfoMap = new HashMap<>();
    private final long startMillis;
    private final long endMillis;
    private final IdentityProvider identityProvider;
    private BinaryDiscoveryDumper binaryDiscoveryDumper;
    private boolean enableDiscoveryResponsesCaching;

    DiscoveryBasedUnblock(@Nonnull final TopologyPipelineExecutorService pipelineExecutorService,
            @Nonnull final TargetStore targetStore,
            @Nonnull final ProbeStore probeStore,
            @Nonnull final Scheduler scheduler,
            @Nonnull final IOperationManager operationManager,
<<<<<<< HEAD
            final long targetShortCircuit,
=======
            TargetShortCircuitSpec targetShortCircuitSpec,
>>>>>>> 71c68051
            final long maxDiscoveryWaitPeriod,
            final long maxProbeRegistrationWaitPeriod,
            @Nonnull final TimeUnit timeUnit,
            @Nonnull final Clock clock,
            @Nonnull final IdentityProvider identityProvider,
            BinaryDiscoveryDumper binaryDiscoveryDumper,
            boolean enableDiscoveryResponsesCaching) {
        this.pipelineExecutorService = pipelineExecutorService;
        this.targetStore = targetStore;
        this.probeStore = probeStore;
        this.scheduler = scheduler;
        this.operationManager = operationManager;
        this.clock = clock;
<<<<<<< HEAD
        this.targetShortCircuitMs = timeUnit.toMillis(targetShortCircuit);
=======
        this.targetShortCircuitSpec = targetShortCircuitSpec;
>>>>>>> 71c68051
        this.maxDiscoveryWaitMs = timeUnit.toMillis(maxDiscoveryWaitPeriod);
        startMillis = clock.millis();
        endMillis = clock.millis() + this.maxDiscoveryWaitMs;
        this.maxProbeRegistrationWaitPeriodMs = timeUnit.toMillis(maxProbeRegistrationWaitPeriod);
        this.identityProvider = identityProvider;
        this.binaryDiscoveryDumper = binaryDiscoveryDumper;
        this.enableDiscoveryResponsesCaching = enableDiscoveryResponsesCaching;
    }

    /**
     * The status of a particular target w.r.t. unblocking broadcasts.
     */
    enum TargetWaitingStatus {
        /**
         * The target has not had a successful discovery yet.
         */
        WAITING,

        /**
         * The target has had a successful discovery.
         */
        SUCCESS,

        /**
         * The target has failed more than the threshold number of times. We won't wait for it
         * anymore.
         */
        FAILURE_EXCEED_THRESHOLD,

        /**
         * The target's probe did not register within the configured threshold. We do not wait for
         * targets with this status to be discovered before unblocking discovery. However, if the
         * target's probe DOES register while we're waiting for other targets, we transition back
         * to the "WAITING" status. This is why this state is not terminal.
         */
        PROBE_NOT_REGISTERED,

        /**
         * The target has correctly been loaded from a binary file persisted on disk.
         */
        RESTORED_FROM_DISK;
    }

    @Nonnull
    private List<Target> refreshExistingTargets() {
        // We get all existing targets here, since some discoveries can add derived
        // targets.
        final List<Target> existingTargets = targetStore.getAll();
        // If the user deleted some targets we no longer want to wait for them to be
        // discovered.
        targetDiscoveryInfoMap.keySet().retainAll(existingTargets.stream()
                .map(Target::getId)
                .collect(Collectors.toSet()));

        return existingTargets;
    }

    boolean runIteration() {
        final List<Target> existingTargets = refreshExistingTargets();

        existingTargets.forEach(target -> {
            final TargetDiscoveryInfo info = targetDiscoveryInfoMap.computeIfAbsent(target.getId(),
                    targetId -> new TargetDiscoveryInfo(targetId,
                            scheduler,
                            target.getDisplayName(),
<<<<<<< HEAD
                            targetShortCircuitMs,
=======
                            targetShortCircuitSpec,
>>>>>>> 71c68051
                            // The "threshold" is "maxProbeRegistrationWaitPeriodMs" after we first see the target.
                            clock.millis() + maxProbeRegistrationWaitPeriodMs));
            // Check to make sure that the target's probe is registered.
            boolean probeRegistered;
            try {
                probeRegistered = !probeStore.getTransport(target.getProbeId()).isEmpty();
            } catch (ProbeException e) {
                // The probe is not registered.
                logger.debug("Probe {} for target {} does not exist.", target.getProbeId(), target.getId());
                probeRegistered = false;
            }

            // First check if we already have a completed discovery for the target.
            Optional<Discovery> discovery = operationManager.getLastDiscoveryForTarget(target.getId(), DiscoveryType.FULL);
            info.updateDiscovery(discovery, clock, probeRegistered);
        });

        final Map<TargetWaitingStatus, List<TargetDiscoveryInfo>> byStatus = targetDiscoveryInfoMap.values().stream()
                .collect(Collectors.groupingBy(TargetDiscoveryInfo::getStatus));
        List<TargetDiscoveryInfo> waitingCnt = byStatus.get(TargetWaitingStatus.WAITING);
        if (CollectionUtils.isEmpty(waitingCnt)) {
<<<<<<< HEAD
            List<TargetDiscoveryInfo> exceedThreshold = byStatus.get(TargetWaitingStatus.FAILURE_EXCEED_THRESHOLD);
            if (!CollectionUtils.isEmpty(exceedThreshold)) {
                logger.warn("{}/{} targets exceeded failure threshold. Unblocking broadcasts."
                                + " Failing targets:\n{}", exceedThreshold.size(),
                        existingTargets.size(),
                        exceedThreshold.stream()
                                .map(TargetDiscoveryInfo::toString)
                                .collect(Collectors.joining("\n")));
            } else {
                logger.info("All {} targets have finished discovery. Unblocking broadcasts.",
                        existingTargets.size());
            }
            logger.info("Target counts by status: {}", byStatus.entrySet().stream()
                    .map(e -> e.getKey() + " : " + e.getValue().size())
                    .collect(Collectors.joining(",")));
=======
>>>>>>> 71c68051
            return true;
        } else {
            logger.info("{}/{} are still not successfully discovered."
                            + " Waiting for remaining discoveries before allowing broadcasts.",
                    waitingCnt.size(), existingTargets.size());
            logger.debug("Targets by status:\n{}", byStatus.entrySet().stream()
                    .map(e -> e.getKey() + " : [\n" + e.getValue().stream()
                            .map(TargetDiscoveryInfo::toString)
                            .collect(Collectors.joining("\n")) + "\n]")
                    .collect(Collectors.joining("\n")));
            final long now = clock.millis();
            if (now < endMillis) {
                // Not done waiting.
                return false;
            } else {
                logger.warn("Not all discoveries complete after waiting for {}ms. Timed out.",
                        now - startMillis);
                // Timed out, so we are done waiting.
                return true;
            }
        }
    }

    private void logResult() {
        final List<Target> existingTargets = refreshExistingTargets();

        final Map<TargetWaitingStatus, List<TargetDiscoveryInfo>> byStatus = targetDiscoveryInfoMap.values().stream()
                .collect(Collectors.groupingBy(TargetDiscoveryInfo::getStatus));

        final List<TargetDiscoveryInfo> exceedThreshold =
                byStatus.getOrDefault(TargetWaitingStatus.FAILURE_EXCEED_THRESHOLD, Collections.emptyList());
        final List<TargetDiscoveryInfo> waiting =
                byStatus.getOrDefault(TargetWaitingStatus.WAITING, Collections.emptyList());
        final List<TargetDiscoveryInfo> probeNotRegistered =
                byStatus.getOrDefault(TargetWaitingStatus.PROBE_NOT_REGISTERED, Collections.emptyList());
        if (exceedThreshold.isEmpty() && waiting.isEmpty() && probeNotRegistered.isEmpty()) {
            logger.info("All {} targets have finished discovery. Unblocking broadcasts.",
                    existingTargets.size());
            logger.info("Target counts by status: {}", byStatus.entrySet().stream()
                    .map(e -> e.getKey() + " : " + e.getValue().size())
                    .collect(Collectors.joining(",")));
        } else {
            final int problematicCnt = exceedThreshold.size() + waiting.size() + probeNotRegistered.size();
            final StringJoiner targetsByStatus = new StringJoiner("\n");
            byStatus.forEach((status, targets) -> {
                targetsByStatus.add(status.name() + ":");
                targets.forEach(target -> targetsByStatus.add("    " + target.toString()));
            });
            logger.warn("{}/{} targets do not have results. Targets by status:\n{}",
                    problematicCnt,
                    existingTargets.size(),
                    targetsByStatus.toString());
        }
    }

    @Override
    public void run() {
        try {
            if (enableDiscoveryResponsesCaching) {
<<<<<<< HEAD
                binaryDiscoveryDumper.restoreDiscoveryResponses(targetStore).forEach((key, discoveryResponse) -> {
                    long targetId = key;
                    Optional<Target> target = targetStore.getTarget(targetId);
                    if (target.isPresent()) {
                        // TODO: (MarcoBerlot 5/26/20) do not fake the discovery object
                        Discovery operation = new Discovery(target.get().getProbeId(),
                            targetId, identityProvider);
                        operationManager.notifyDiscoveryResult(operation, discoveryResponse);
                        TargetDiscoveryInfo info = targetDiscoveryInfoMap.computeIfAbsent(targetId,
                            k -> new TargetDiscoveryInfo(targetId, scheduler, target.get().getDisplayName(),
                                    targetShortCircuitMs, maxProbeRegistrationWaitPeriodMs));
                        // This target should be considered successfully discovered.
                        info.changeStatus(TargetWaitingStatus.RESTORED_FROM_DISK);
                    }
                });
=======
                try {
                    binaryDiscoveryDumper.restoreDiscoveryResponses(targetStore).forEach((key, discoveryResponse) -> {
                        long targetId = key;
                        Optional<Target> target = targetStore.getTarget(targetId);
                        if (target.isPresent()) {
                            // TODO: (MarcoBerlot 5/26/20) do not fake the discovery object
                            Discovery operation = new Discovery(target.get().getProbeId(), targetId,
                                    identityProvider);
                            operationManager.notifyDiscoveryResult(operation, discoveryResponse);
                            TargetDiscoveryInfo info = targetDiscoveryInfoMap.computeIfAbsent(targetId,
                                    k -> new TargetDiscoveryInfo(targetId, scheduler,
                                            target.get().getDisplayName(), targetShortCircuitSpec,
                                            maxProbeRegistrationWaitPeriodMs));
                            // This target should be considered successfully discovered.
                            info.changeStatus(TargetWaitingStatus.RESTORED_FROM_DISK);
                        }
                    });
                } catch (RuntimeException e) {
                    logger.error("Failed to restore discovery responses from disk.", e);
                }
>>>>>>> 71c68051
            }
            while (pipelineExecutorService.areBroadcastsBlocked()) {
                try {
                    if (runIteration()) {
                        break;
                    } else {
                        final long now = clock.millis();
                        // If there are less than 10 seconds until the expiry time, wait
                        // less.
                        Thread.sleep(Math.min(SLEEP_BETWEEN_CYCLES_MS, endMillis - now));
                    }
                } catch (InterruptedException e) {
                    logger.error("Interrupted while waiting.", e);
                    break;
                }
            }
        } catch (RuntimeException e) {
            logger.error("Unexpected exception. Unblocking broadcasts early.", e);
        } finally {
            // Unblock the pipeline when done, even if we exit the loop due to some kind of exception.
            pipelineExecutorService.unblockBroadcasts();
            // Log the results, regardless of how we finished.
            logResult();
        }
    }

    /**
     * Per-target information, mainly to keep track of which targets have been discovered, and which
     * targets are failing to be discovered.
     */
    private static class TargetDiscoveryInfo {
        private final long targetId;
        private final String displayName;
        private long lastDiscoveryId = 0;
        private int numFailedDiscoveries = 0;
<<<<<<< HEAD
        private final long targetShortCircuitMs;
=======
        private final TargetShortCircuitSpec targetShortCircuitSpec;
>>>>>>> 71c68051
        private final Scheduler scheduler;

        /**
         * If we get to this threshold and there is no discovery for the target, stop waiting for it.
         */
        private final long probeRegistrationThresholdMs;

        private TargetWaitingStatus status = TargetWaitingStatus.WAITING;

        TargetDiscoveryInfo(final long targetId,
                            @Nonnull final Scheduler scheduler,
                            final String displayName,
<<<<<<< HEAD
                            final long targetShortCircuitMs,
=======
                            final TargetShortCircuitSpec targetShortCircuitSpec,
>>>>>>> 71c68051
                            final long probeRegistrationThresholdMs) {
            this.targetId = targetId;
            this.scheduler = scheduler;
            this.displayName = displayName;
<<<<<<< HEAD
            this.targetShortCircuitMs = targetShortCircuitMs;
=======
            this.targetShortCircuitSpec = targetShortCircuitSpec;
>>>>>>> 71c68051
            this.probeRegistrationThresholdMs = probeRegistrationThresholdMs;
        }

        void updateDiscovery(Optional<Discovery> discoveryOpt,
                Clock clock,
                final boolean probeRegistered) {
            // Early return if we already had a successful discovery, a loaded discovery from disk,
            // or  had the "fatal" number of failed discoveries.
            if (status == TargetWaitingStatus.FAILURE_EXCEED_THRESHOLD
                    || status == TargetWaitingStatus.RESTORED_FROM_DISK
                    || status == TargetWaitingStatus.SUCCESS ) {
                return;
            }

            if (!discoveryOpt.isPresent()) {
<<<<<<< HEAD
                // If we've never had a discovery complete, the probe is still not registered,
                // and we've reached the probe registration threshold...
                if (lastDiscoveryId == 0 && !probeRegistered
                        && clock.millis() >= probeRegistrationThresholdMs) {
                    changeStatus(TargetWaitingStatus.PROBE_NOT_REGISTERED);
                }
            } else {
                processLastDiscovery(discoveryOpt.get());
            }
        }

        private void processLastDiscovery(@Nonnull final Discovery discovery) {
=======
                processProbeNotRegistered(clock);
            } else {
                processLastDiscovery(discoveryOpt.get(), clock);
            }
        }

        private void processProbeNotRegistered(Clock clock) {
            // If we've never had a discovery complete, the probe is still not registered,
            // and we've reached the probe registration threshold...
            if (lastDiscoveryId == 0 && clock.millis() >= probeRegistrationThresholdMs) {
                changeStatus(TargetWaitingStatus.PROBE_NOT_REGISTERED);
            }
        }

        private void processLastDiscovery(@Nonnull final Discovery discovery, @Nonnull final Clock clock) {
>>>>>>> 71c68051
            if (discovery.getStatus() == Status.SUCCESS) {
                changeStatus(TargetWaitingStatus.SUCCESS);
                status = TargetWaitingStatus.SUCCESS;
            } else if (discovery.getStatus() == Status.FAILED && discovery.getId() != lastDiscoveryId) {
<<<<<<< HEAD
                numFailedDiscoveries++;
                final int shortCircuitThreshold = scheduler.getDiscoverySchedule(targetId, DiscoveryType.FULL)
                        // The short circuit threshold is however many re-discovery intervals fit within
                        // the targetShortCircuitMs timeframe.
                        //
                        // e.g. if "targetShortCircuitMs" is 30 minutes and the target gets
                        // gets rediscovered every 10 minutes, the threshold should be 3.
                        .map(schedule -> Math.max(1, (int)(targetShortCircuitMs / schedule.getScheduleData().getScheduleIntervalMillis())))
                        // This should not happen, because in order to have had a discovery we must
                        // have a schedule for the discovery.
                        .orElseGet(() -> {
                            logger.warn("Discovered target {} has no associated schedule", this);
                            return 1;
                        });
                logger.debug("{} new failed discovery detected. Total failed discovery count: {}. Short-circuit threshold: {}",
                        this, numFailedDiscoveries, shortCircuitThreshold);
                if (numFailedDiscoveries >= shortCircuitThreshold) {
                    changeStatus(TargetWaitingStatus.FAILURE_EXCEED_THRESHOLD);
=======
                if (discovery.getErrorString().contains(RemoteProbeStore.TRANSPORT_NOT_REGISTERED_PREFIX)) {
                    // This is kind of a corner case, but if the discovery fails because the probe
                    // for this target does not have a registered transport, we should count this
                    // as a "probe not registered" case, and not as a true failed discovery.
                    //
                    // Discoveries that fail due to probes not being registered get immediately
                    // re-scheduled when the probe registers.
                    //
                    // TODO (roman, Jun 8 2020: If possible, it would be good to keep the ProbeException
                    // in the discovery. That way we can check for the exception that caused the
                    // issue, instead of relying on the string messages.
                    processProbeNotRegistered(clock);
                    // Again, kind of a corner case, but we don't want to count this discovery as
                    // a real "last discovery", so we return early.
                    return;
                } else {
                    numFailedDiscoveries++;
                    final int shortCircuitThreshold = targetShortCircuitSpec.getFailureThreshold(targetId, scheduler);
                    logger.debug(
                            "{} new failed discovery detected. Total failed discovery count: {}. Short-circuit threshold: {}",
                            this, numFailedDiscoveries, shortCircuitThreshold);
                    if (numFailedDiscoveries >= shortCircuitThreshold) {
                        changeStatus(TargetWaitingStatus.FAILURE_EXCEED_THRESHOLD);
                    }
>>>>>>> 71c68051
                }
            } else if (status == TargetWaitingStatus.PROBE_NOT_REGISTERED) {
                // If this target's probe was not registered within the threshold,
                // but registered while we were waiting for other targets to be discovered,
                // transition the probe back to "WAITING", since we can now wait for the
                // discovery to fail or succeed.
                changeStatus(TargetWaitingStatus.WAITING);
            }
            lastDiscoveryId = discovery.getId();
        }

        private void changeStatus(TargetWaitingStatus newStatus) {
            if (newStatus != status) {
                logger.info("{} transitioning from {} to {}", this, status, newStatus);
                status = newStatus;
            }
        }

        TargetWaitingStatus getStatus() {
            return status;
        }

        @Override
        public String toString() {
            return displayName + "{id: " + targetId + " , lastDiscovery : " + lastDiscoveryId
                + " , numFailedDiscoveries : " + numFailedDiscoveries + "}";
        }
    }
}<|MERGE_RESOLUTION|>--- conflicted
+++ resolved
@@ -24,10 +24,7 @@
 import com.vmturbo.topology.processor.operation.discovery.Discovery;
 import com.vmturbo.topology.processor.probes.ProbeException;
 import com.vmturbo.topology.processor.probes.ProbeStore;
-<<<<<<< HEAD
-=======
 import com.vmturbo.topology.processor.probes.RemoteProbeStore;
->>>>>>> 71c68051
 import com.vmturbo.topology.processor.scheduling.Scheduler;
 import com.vmturbo.topology.processor.targets.Target;
 import com.vmturbo.topology.processor.targets.TargetStore;
@@ -45,11 +42,7 @@
     private final Scheduler scheduler;
     private final IOperationManager operationManager;
     private final Clock clock;
-<<<<<<< HEAD
-    private final long targetShortCircuitMs;
-=======
     private final TargetShortCircuitSpec targetShortCircuitSpec;
->>>>>>> 71c68051
     private final long maxDiscoveryWaitMs;
     private final long maxProbeRegistrationWaitPeriodMs;
 
@@ -65,11 +58,7 @@
             @Nonnull final ProbeStore probeStore,
             @Nonnull final Scheduler scheduler,
             @Nonnull final IOperationManager operationManager,
-<<<<<<< HEAD
-            final long targetShortCircuit,
-=======
             TargetShortCircuitSpec targetShortCircuitSpec,
->>>>>>> 71c68051
             final long maxDiscoveryWaitPeriod,
             final long maxProbeRegistrationWaitPeriod,
             @Nonnull final TimeUnit timeUnit,
@@ -83,11 +72,7 @@
         this.scheduler = scheduler;
         this.operationManager = operationManager;
         this.clock = clock;
-<<<<<<< HEAD
-        this.targetShortCircuitMs = timeUnit.toMillis(targetShortCircuit);
-=======
         this.targetShortCircuitSpec = targetShortCircuitSpec;
->>>>>>> 71c68051
         this.maxDiscoveryWaitMs = timeUnit.toMillis(maxDiscoveryWaitPeriod);
         startMillis = clock.millis();
         endMillis = clock.millis() + this.maxDiscoveryWaitMs;
@@ -153,11 +138,7 @@
                     targetId -> new TargetDiscoveryInfo(targetId,
                             scheduler,
                             target.getDisplayName(),
-<<<<<<< HEAD
-                            targetShortCircuitMs,
-=======
                             targetShortCircuitSpec,
->>>>>>> 71c68051
                             // The "threshold" is "maxProbeRegistrationWaitPeriodMs" after we first see the target.
                             clock.millis() + maxProbeRegistrationWaitPeriodMs));
             // Check to make sure that the target's probe is registered.
@@ -179,24 +160,6 @@
                 .collect(Collectors.groupingBy(TargetDiscoveryInfo::getStatus));
         List<TargetDiscoveryInfo> waitingCnt = byStatus.get(TargetWaitingStatus.WAITING);
         if (CollectionUtils.isEmpty(waitingCnt)) {
-<<<<<<< HEAD
-            List<TargetDiscoveryInfo> exceedThreshold = byStatus.get(TargetWaitingStatus.FAILURE_EXCEED_THRESHOLD);
-            if (!CollectionUtils.isEmpty(exceedThreshold)) {
-                logger.warn("{}/{} targets exceeded failure threshold. Unblocking broadcasts."
-                                + " Failing targets:\n{}", exceedThreshold.size(),
-                        existingTargets.size(),
-                        exceedThreshold.stream()
-                                .map(TargetDiscoveryInfo::toString)
-                                .collect(Collectors.joining("\n")));
-            } else {
-                logger.info("All {} targets have finished discovery. Unblocking broadcasts.",
-                        existingTargets.size());
-            }
-            logger.info("Target counts by status: {}", byStatus.entrySet().stream()
-                    .map(e -> e.getKey() + " : " + e.getValue().size())
-                    .collect(Collectors.joining(",")));
-=======
->>>>>>> 71c68051
             return true;
         } else {
             logger.info("{}/{} are still not successfully discovered."
@@ -256,23 +219,6 @@
     public void run() {
         try {
             if (enableDiscoveryResponsesCaching) {
-<<<<<<< HEAD
-                binaryDiscoveryDumper.restoreDiscoveryResponses(targetStore).forEach((key, discoveryResponse) -> {
-                    long targetId = key;
-                    Optional<Target> target = targetStore.getTarget(targetId);
-                    if (target.isPresent()) {
-                        // TODO: (MarcoBerlot 5/26/20) do not fake the discovery object
-                        Discovery operation = new Discovery(target.get().getProbeId(),
-                            targetId, identityProvider);
-                        operationManager.notifyDiscoveryResult(operation, discoveryResponse);
-                        TargetDiscoveryInfo info = targetDiscoveryInfoMap.computeIfAbsent(targetId,
-                            k -> new TargetDiscoveryInfo(targetId, scheduler, target.get().getDisplayName(),
-                                    targetShortCircuitMs, maxProbeRegistrationWaitPeriodMs));
-                        // This target should be considered successfully discovered.
-                        info.changeStatus(TargetWaitingStatus.RESTORED_FROM_DISK);
-                    }
-                });
-=======
                 try {
                     binaryDiscoveryDumper.restoreDiscoveryResponses(targetStore).forEach((key, discoveryResponse) -> {
                         long targetId = key;
@@ -293,7 +239,6 @@
                 } catch (RuntimeException e) {
                     logger.error("Failed to restore discovery responses from disk.", e);
                 }
->>>>>>> 71c68051
             }
             while (pipelineExecutorService.areBroadcastsBlocked()) {
                 try {
@@ -329,11 +274,7 @@
         private final String displayName;
         private long lastDiscoveryId = 0;
         private int numFailedDiscoveries = 0;
-<<<<<<< HEAD
-        private final long targetShortCircuitMs;
-=======
         private final TargetShortCircuitSpec targetShortCircuitSpec;
->>>>>>> 71c68051
         private final Scheduler scheduler;
 
         /**
@@ -346,20 +287,12 @@
         TargetDiscoveryInfo(final long targetId,
                             @Nonnull final Scheduler scheduler,
                             final String displayName,
-<<<<<<< HEAD
-                            final long targetShortCircuitMs,
-=======
                             final TargetShortCircuitSpec targetShortCircuitSpec,
->>>>>>> 71c68051
                             final long probeRegistrationThresholdMs) {
             this.targetId = targetId;
             this.scheduler = scheduler;
             this.displayName = displayName;
-<<<<<<< HEAD
-            this.targetShortCircuitMs = targetShortCircuitMs;
-=======
             this.targetShortCircuitSpec = targetShortCircuitSpec;
->>>>>>> 71c68051
             this.probeRegistrationThresholdMs = probeRegistrationThresholdMs;
         }
 
@@ -375,20 +308,6 @@
             }
 
             if (!discoveryOpt.isPresent()) {
-<<<<<<< HEAD
-                // If we've never had a discovery complete, the probe is still not registered,
-                // and we've reached the probe registration threshold...
-                if (lastDiscoveryId == 0 && !probeRegistered
-                        && clock.millis() >= probeRegistrationThresholdMs) {
-                    changeStatus(TargetWaitingStatus.PROBE_NOT_REGISTERED);
-                }
-            } else {
-                processLastDiscovery(discoveryOpt.get());
-            }
-        }
-
-        private void processLastDiscovery(@Nonnull final Discovery discovery) {
-=======
                 processProbeNotRegistered(clock);
             } else {
                 processLastDiscovery(discoveryOpt.get(), clock);
@@ -404,31 +323,10 @@
         }
 
         private void processLastDiscovery(@Nonnull final Discovery discovery, @Nonnull final Clock clock) {
->>>>>>> 71c68051
             if (discovery.getStatus() == Status.SUCCESS) {
                 changeStatus(TargetWaitingStatus.SUCCESS);
                 status = TargetWaitingStatus.SUCCESS;
             } else if (discovery.getStatus() == Status.FAILED && discovery.getId() != lastDiscoveryId) {
-<<<<<<< HEAD
-                numFailedDiscoveries++;
-                final int shortCircuitThreshold = scheduler.getDiscoverySchedule(targetId, DiscoveryType.FULL)
-                        // The short circuit threshold is however many re-discovery intervals fit within
-                        // the targetShortCircuitMs timeframe.
-                        //
-                        // e.g. if "targetShortCircuitMs" is 30 minutes and the target gets
-                        // gets rediscovered every 10 minutes, the threshold should be 3.
-                        .map(schedule -> Math.max(1, (int)(targetShortCircuitMs / schedule.getScheduleData().getScheduleIntervalMillis())))
-                        // This should not happen, because in order to have had a discovery we must
-                        // have a schedule for the discovery.
-                        .orElseGet(() -> {
-                            logger.warn("Discovered target {} has no associated schedule", this);
-                            return 1;
-                        });
-                logger.debug("{} new failed discovery detected. Total failed discovery count: {}. Short-circuit threshold: {}",
-                        this, numFailedDiscoveries, shortCircuitThreshold);
-                if (numFailedDiscoveries >= shortCircuitThreshold) {
-                    changeStatus(TargetWaitingStatus.FAILURE_EXCEED_THRESHOLD);
-=======
                 if (discovery.getErrorString().contains(RemoteProbeStore.TRANSPORT_NOT_REGISTERED_PREFIX)) {
                     // This is kind of a corner case, but if the discovery fails because the probe
                     // for this target does not have a registered transport, we should count this
@@ -453,7 +351,6 @@
                     if (numFailedDiscoveries >= shortCircuitThreshold) {
                         changeStatus(TargetWaitingStatus.FAILURE_EXCEED_THRESHOLD);
                     }
->>>>>>> 71c68051
                 }
             } else if (status == TargetWaitingStatus.PROBE_NOT_REGISTERED) {
                 // If this target's probe was not registered within the threshold,
