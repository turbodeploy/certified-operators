--- conflicted
+++ resolved
@@ -66,11 +66,7 @@
     @Nonnull
     public TopologyEntityDTO.Builder generateTopologyEntityBuilder(@Nonnull Template template,
             @Nullable TopologyEntityDTO.Builder originalTopologyEntity, boolean isReplaced,
-<<<<<<< HEAD
-            @Nonnull IdentityProvider identityProvider, int entityType)
-=======
             @Nonnull IdentityProvider identityProvider, int entityType, @Nullable String nameSuffix)
->>>>>>> 71c68051
             throws TopologyEntityConstructorException {
         TopologyEntityDTO.Builder result = TopologyEntityDTO.newBuilder()
                 .setEntityState(EntityState.POWERED_ON).setAnalysisSettings(AnalysisSettings
@@ -410,78 +406,6 @@
      *                 entities related to the entity being replaced may be updated to fix up relationships
      *                 to point to the new entity along with the old entity.
      * @throws TopologyEntityConstructorException error processing access commodity
-<<<<<<< HEAD
-     */
-    public static void updateRelatedEntityAccesses(
-            @Nonnull TopologyEntityDTO.Builder originalEntity,
-            @Nonnull TopologyEntityDTO replacementEntity,
-            @Nonnull Collection<CommoditySoldDTO> commoditySoldConstraints,
-            @Nonnull Map<Long, TopologyEntity.Builder> topology)
-            throws TopologyEntityConstructorException {
-
-        for (CommoditySoldDTO commoditySoldConstraint : commoditySoldConstraints) {
-            if (!commoditySoldConstraint.hasAccesses()) {
-                continue;
-            }
-
-            TopologyEntity.Builder relatedEntity = topology
-                    .get(commoditySoldConstraint.getAccesses());
-
-            if (relatedEntity == null) {
-                continue;
-            }
-
-            TopologyEntityDTO.Builder relatedEntityDTO = relatedEntity.getEntityBuilder();
-
-            Optional<CommoditySoldDTO> commodityAccessing = createRelatedEntityAccesses(
-                    relatedEntityDTO,
-                    originalEntity, replacementEntity);
-
-            if (!commodityAccessing.isPresent()) {
-                continue;
-            }
-
-            relatedEntityDTO.addCommoditySoldList(commodityAccessing.get());
-        }
-    }
-
-    /**
-     * Create accesses relationship that point to the original entity to instead to point to the replacement
-     * entity. As an example: When replacing a host (Physical Machine), the host contains Datastore commodities
-     * with Accesses relationships pointing to Storages. These Storages in turn contain DSPM commodities with
-     * Accesses relationships that in turn point back to the host. When replacing the host, the Accesses
-     * in the DSPM on the storages will point to the replacement host, and also the old host. As a result,
-     * when the market attempts to create bicliques containing the hosts and storages, the replacement PM will
-     * be in the biclique it belongs in and VMs will be able to move to the replacement host.
-     *
-     * <p>This method, in the example above, will add an additional equivalent commodity sold that Accesses
-     * the replacement entity with a different key.
-     *
-     * @param relatedEntity related entity
-     * @param originalEntity The entity being replaced
-     * @param replacementEntity The entity doing the replacement
-     * @return access commodity
-     * @throws TopologyEntityConstructorException error processing access commodity
-     */
-    @Nonnull
-    public static Optional<CommoditySoldDTO> createRelatedEntityAccesses(
-            @Nonnull TopologyEntityDTO.Builder relatedEntity,
-            @Nonnull TopologyEntityDTO.Builder originalEntity,
-            @Nonnull TopologyEntityDTO replacementEntity)
-            throws TopologyEntityConstructorException {
-        final List<CommoditySoldDTO.Builder> commoditiesAccessingOriginals = relatedEntity
-                .getCommoditySoldListBuilderList().stream()
-            .filter(CommoditySoldDTO.Builder::hasAccesses)
-            .filter(relatedEntityCommodity -> relatedEntityCommodity.getAccesses() == originalEntity.getOid())
-            .collect(Collectors.toList());
-
-        if (commoditiesAccessingOriginals.isEmpty()) {
-            logger.warn("Entity '{}' does not have access commodities related to '{}'",
-                    originalEntity.getDisplayName(), relatedEntity.getDisplayName());
-            return Optional.empty();
-        }
-
-=======
      */
     public static void updateRelatedEntityAccesses(
             @Nonnull TopologyEntityDTO.Builder originalEntity,
@@ -581,7 +505,6 @@
                             + relatedEntity.getDisplayName());
         }
 
->>>>>>> 71c68051
         if (commoditiesAccessingOriginals.size() > 1) {
             throw new TopologyEntityConstructorException("The accesses commodity for "
                     + originalEntity.getDisplayName() + " is not unique for the related entity "
@@ -596,11 +519,7 @@
         CommoditySoldDTO.Builder commodityAccessing = commodityAccessingOriginal.clone();
         setKeyAndAccess(commodityAccessing, replacementEntity);
 
-<<<<<<< HEAD
-        return Optional.of(commodityAccessing.build());
-=======
         return commodityAccessing.build();
->>>>>>> 71c68051
     }
 
     /**
@@ -616,13 +535,8 @@
      * @param commodity commodity
      * @param replacementEntity the entity doing the replacement
      */
-<<<<<<< HEAD
-    public static void setKeyAndAccess(@Nonnull CommoditySoldDTO.Builder commodity,
-            @Nonnull TopologyEntityDTO replacementEntity) {
-=======
     private static void setKeyAndAccess(@Nonnull CommoditySoldDTO.Builder commodity,
             @Nonnull TopologyEntityDTO.Builder replacementEntity) {
->>>>>>> 71c68051
         String newKey = replacementEntity.getDisplayName() + "::" + replacementEntity.getOid();
         commodity.getCommodityTypeBuilder().setKey(newKey);
         commodity.setAccesses(replacementEntity.getOid());
