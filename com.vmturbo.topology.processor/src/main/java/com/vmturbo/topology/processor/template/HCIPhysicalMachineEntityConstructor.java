--- conflicted
+++ resolved
@@ -6,10 +6,7 @@
 import java.util.Iterator;
 import java.util.List;
 import java.util.Map;
-<<<<<<< HEAD
 import java.util.Optional;
-=======
->>>>>>> 71c68051
 import java.util.Set;
 import java.util.stream.Collectors;
 
@@ -51,21 +48,14 @@
     private final Collection<TopologyEntity.Builder> hostsToReplace;
     private final boolean isReplaced;
     private final IdentityProvider identityProvider;
-<<<<<<< HEAD
-=======
     private final SettingPolicyServiceBlockingStub settingPolicyService;
->>>>>>> 71c68051
     private final Map<String, String> templateValues;
 
     public HCIPhysicalMachineEntityConstructor(@Nonnull Template template,
             @Nonnull Map<Long, TopologyEntity.Builder> topology,
             @Nonnull Collection<TopologyEntity.Builder> hostsToReplace, boolean isReplaced,
-<<<<<<< HEAD
-            @Nonnull IdentityProvider identityProvider) {
-=======
             @Nonnull IdentityProvider identityProvider,
             @Nonnull SettingPolicyServiceBlockingStub settingPolicyService) {
->>>>>>> 71c68051
         this.template = template;
         this.topology = topology;
         this.hostsToReplace = hostsToReplace;
@@ -94,53 +84,23 @@
         // All the hosts should belong to the same vSAN cluster. Get the first
         // one.
         TopologyEntity.Builder anyHost = hostsToReplace.iterator().next();
-<<<<<<< HEAD
-        TopologyEntityDTO.Builder originalStorage = topology.get(getHCIStorageOid(anyHost))
-=======
         TopologyEntityDTO.Builder oldStorage = topology.get(getHCIStorageOid(anyHost))
->>>>>>> 71c68051
                 .getEntityBuilder();
 
         // Create new storage
         TopologyEntityDTO.Builder newStorage = new StorageEntityConstructor()
-<<<<<<< HEAD
-                .createTopologyEntityFromTemplate(template, topology, originalStorage, isReplaced,
-                        identityProvider);
-=======
                 .createTopologyEntityFromTemplate(template, topology, oldStorage, isReplaced,
                         identityProvider, null);
->>>>>>> 71c68051
         setClusterCommodities(newStorage);
         setResizable(newStorage, CommodityType.STORAGE_AMOUNT);
         setResizable(newStorage, CommodityType.STORAGE_PROVISIONED);
         long planId = anyHost.getEntityBuilder().getEdit().getReplaced().getPlanId();
-<<<<<<< HEAD
-        setReplacementId(originalStorage, newStorage.getOid(), planId);
-=======
         setReplacementId(oldStorage, newStorage.getOid(), planId);
->>>>>>> 71c68051
         setStoragePolicy(newStorage);
         result.add(newStorage);
         logger.info("Replacing HCI storage '{}' with '{}'", oldStorage.getDisplayName(),
                 newStorage.getDisplayName());
 
-<<<<<<< HEAD
-        // Create new host
-        TopologyEntityDTO.Builder newHost = new PhysicalMachineEntityConstructor()
-                .createTopologyEntityFromTemplate(template, topology, anyHost.getEntityBuilder(),
-                        isReplaced, identityProvider);
-        result.add(newHost);
-        logger.info("Replacing HCI host '{}' with '{}'", anyHost.getDisplayName(),
-                newHost.getDisplayName());
-
-        // Process all the hosts
-        for (TopologyEntity.Builder originalHost : hostsToReplace) {
-            setAccessCommodities(newHost, originalHost.getEntityBuilder());
-
-            for (TopologyEntity.Builder provider : getProvidingStorages(originalHost)) {
-                setReplacementId(provider.getEntityBuilder(), newStorage.getOid(), planId);
-            }
-=======
         List<EntitySettingGroup> settings = getEntitySettings(oldStorage.getOid());
         int reservedHostsCount = (int)getSettingValue(settings,
                 EntitySettingSpecs.HciHostCapacityReservation);
@@ -173,7 +133,6 @@
             TopologyEntityConstructor.addStorageCommoditiesSold(newHost, templateValues, true);
             TopologyEntityConstructor.addStorageCommoditiesBought(newStorage, newHost.getOid(),
                     templateValues);
->>>>>>> 71c68051
         }
 
         return result;
@@ -191,56 +150,6 @@
     }
 
     /**
-<<<<<<< HEAD
-     * Copy sold access commodities from the original entity to the new one.
-     *
-     * @param newHost new host
-     * @param originalHost original host
-     * @throws TopologyEntityConstructorException error setting access
-     *             commodities
-     */
-    private void setAccessCommodities(@Nonnull TopologyEntityDTO.Builder newHost,
-            @Nonnull TopologyEntityDTO.Builder originalHost)
-            throws TopologyEntityConstructorException {
-        Set<CommoditySoldDTO> soldConstraints = TopologyEntityConstructor
-                .getCommoditySoldConstraint(originalHost);
-
-        for (CommoditySoldDTO comm : soldConstraints) {
-            // Skip adding the same commodity
-            if (hasCommodity(newHost, comm)) {
-                continue;
-            }
-            newHost.addCommoditySoldList(comm);
-
-            // Update accesses relationships
-            if (!comm.hasAccesses()) {
-                continue;
-            }
-
-            TopologyEntity.Builder relatedEntity = topology.get(comm.getAccesses());
-
-            if (relatedEntity == null) {
-                continue;
-            }
-
-            TopologyEntityDTO.Builder relatedEntityDto = relatedEntity.getEntityBuilder();
-            Optional<CommoditySoldDTO> newComm = TopologyEntityConstructor
-                    .createRelatedEntityAccesses(relatedEntityDto, originalHost,
-                            newHost.build());
-
-            if (!newComm.isPresent() || hasCommodity(relatedEntityDto, newComm.get())) {
-                continue;
-            }
-            relatedEntityDto.addCommoditySoldList(newComm.get());
-        }
-    }
-
-    private boolean hasCommodity(@Nonnull TopologyEntityDTO.Builder entity,
-            @Nonnull CommoditySoldDTO comm) {
-        return entity.getCommoditySoldListBuilderList().stream()
-                .anyMatch(c -> c.getCommodityType().getType() == comm.getCommodityType().getType()
-                        && c.getCommodityType().getKey().equals(comm.getCommodityType().getKey()));
-=======
      * Copy sold access commodities from the original host to the new one.
      * Update access relationships.
      *
@@ -265,7 +174,6 @@
 
         TopologyEntityConstructor.updateRelatedEntityAccesses(oldHost, newHost, oldHostConstraints,
                 topology);
->>>>>>> 71c68051
     }
 
     /**
