--- conflicted
+++ resolved
@@ -41,22 +41,17 @@
 import com.vmturbo.common.protobuf.topology.ApiEntityType;
 import com.vmturbo.common.protobuf.topology.TopologyDTO;
 import com.vmturbo.common.protobuf.topology.TopologyDTO.TopologyInfo;
-<<<<<<< HEAD
 import com.vmturbo.common.protobuf.topology.TopologyDTO.TopologyType;
 import com.vmturbo.common.protobuf.topology.TopologyDTOUtil;
 import com.vmturbo.commons.idgen.IdentityGenerator;
 import com.vmturbo.platform.common.dto.CommonDTO.GroupDTO.GroupType;
-=======
->>>>>>> f929e841
 import com.vmturbo.proactivesupport.DataMetricSummary;
 import com.vmturbo.proactivesupport.DataMetricTimer;
 import com.vmturbo.stitching.TopologyEntity;
 import com.vmturbo.topology.graph.TopologyGraph;
 import com.vmturbo.topology.processor.group.GroupResolver;
-<<<<<<< HEAD
-=======
+import com.vmturbo.topology.processor.group.policy.application.BindToGroupPolicy;
 import com.vmturbo.topology.processor.group.policy.application.BindToComplementaryGroupPolicy;
->>>>>>> f929e841
 import com.vmturbo.topology.processor.group.policy.application.BindToGroupPolicy;
 import com.vmturbo.topology.processor.group.policy.application.PlacementPolicy;
 import com.vmturbo.topology.processor.group.policy.application.PolicyApplicator;
@@ -186,7 +181,6 @@
             final List<PlacementPolicy> policiesToApply =
                 new ArrayList<>();
 
-<<<<<<< HEAD
             // Bind sources (consumers) to destinations (providers) in case of migration
             // NOTE: the resulting BindToGroupPolicy binds source entities to destination (PM/tier).
             context.getPolicyGroups()
@@ -197,13 +191,9 @@
 
             // If we are doing migration, on-prem policies should be excluded.
             if (TopologyDTOUtil.isCloudMigrationPlan(context.getTopologyInfo())) {
-                getServerPolicies(changes, livePolicies, groupsById, reservationResults)
+                getServerPolicies(changes, livePolicies, groupsById)
                         .forEach(policiesToApply::add);
             }
-=======
-            getServerPolicies(changes, livePolicies, groupsById)
-                .forEach(policiesToApply::add);
->>>>>>> f929e841
 
             getPlanOnlyPolicies(planOnlyPolicies, groupsById)
                 .forEach(policiesToApply::add);
@@ -378,7 +368,6 @@
             .map(PolicyChange::getPlanOnlyPolicy)
             .collect(Collectors.toList());
     }
-<<<<<<< HEAD
 
     @Nonnull
     private PlacementPolicy createPlacementPolicy(@Nonnull final Grouping source,
@@ -439,88 +428,4 @@
                 .build();
         return staticGroup;
     }
-
-    private void createPoliciesForReservation(@Nonnull final TopologyGraph<TopologyEntity> graph,
-                                              @Nonnull List<Reservation> activeReservations,
-                                              @Nonnull final ReservationResults reservationResults) {
-        activeReservations.stream()
-            .filter(reservation -> reservation.getConstraintInfoCollection()
-                .getReservationConstraintInfoList().stream()
-                // filter out policy constraint, because all policy constraint will been applied
-                // along with service policy.
-                .filter(ReservationConstraintInfo::hasType)
-                .anyMatch(constraint -> constraint.getType() != ReservationConstraintInfo.Type.POLICY))
-            .forEach(reservation -> {
-                final List<ReservationConstraintInfo> constraintInfos =
-                        reservation.getConstraintInfoCollection()
-                            .getReservationConstraintInfoList();
-                try {
-                    final PlacementPolicy policy = reservationPolicyFactory.generatePolicyForReservation(graph,
-                        constraintInfos, reservation);
-                    reservationResults.addPolicy(policy);
-                } catch (RuntimeException e) {
-                    // We don't expect failures here, because the reservation constraints should
-                    // have been validated by the ReservationManager. We may still get errors if the
-                    // topology is modified between the reservation stage and the policy stage in
-                    // a way that makes previously-valid constraints invalid. But if a single reservation
-                    // fails we don't want to stop the whole broadcast!
-                    logger.error("Failed to generate policy for reservation " + reservation.getId(), e);
-                    reservationResults.recordError(reservation.getId(), e.getMessage());
-                }
-            });
-    }
-
-    /**
-     * Data object to contain the results of handling reservation constraints.
-     */
-    public static class ReservationResults {
-
-        /**
-         * The extra consumers that will be tacked on to specific policies.
-         * i.e. if a reserved entity is constrained by an existing policy, that reserved entity
-         * will be added there.
-         */
-        private final Map<Long, Set<Long>> extraConsumersForPolicies = new HashMap<>();
-
-        /**
-         * Additional policies required to satisfy reservations.
-         * e.g. if a reserved entity is constrained by a network, we create a new policy to ensure
-         * that it will only be placed on hosts related to the network.
-         */
-        private final List<PlacementPolicy> additionalPolicies = new ArrayList<>();
-
-        /**
-         * Errors encountered during reservation handling, arranged by reservation ID.
-         */
-        private final Map<Long, List<String>> errorsByReservationId = new HashMap<>();
-
-        void addExtraConsumers(final Long policyId, @Nonnull final Set<Long> extraConsumers) {
-            extraConsumersForPolicies.computeIfAbsent(policyId, k -> new HashSet<>())
-                .addAll(extraConsumers);
-        }
-
-        void addPolicy(final PlacementPolicy policy) {
-            additionalPolicies.add(policy);
-        }
-
-        void recordError(final Long reservationId, @Nonnull final String errMsg) {
-            errorsByReservationId.computeIfAbsent(reservationId, k -> new ArrayList<>()).add(errMsg);
-        }
-
-        @Nonnull
-        Set<Long> getExtraConsumersForPolicy(final long policyId) {
-            return extraConsumersForPolicies.getOrDefault(policyId, Collections.emptySet());
-        }
-
-        @Nonnull
-        List<? extends PlacementPolicy> getReservationPolicies() {
-            return additionalPolicies;
-        }
-
-        boolean hasErrors() {
-            return !errorsByReservationId.isEmpty();
-        }
-    }
-=======
->>>>>>> f929e841
 }