package com.vmturbo.topology.processor.template;

import static com.vmturbo.common.protobuf.action.ActionDTOUtil.COMMODITY_KEY_SEPARATOR;
import static com.vmturbo.common.protobuf.plan.TemplateDTO.ResourcesCategory.ResourcesCategoryName.Storage;
import static com.vmturbo.platform.common.dto.CommonDTO.CommodityDTO.CommodityType.DATASTORE;
import static com.vmturbo.platform.common.dto.CommonDTO.CommodityDTO.CommodityType.DATASTORE_VALUE;
import static com.vmturbo.platform.common.dto.CommonDTO.CommodityDTO.CommodityType.DSPM_ACCESS;
import static com.vmturbo.platform.common.dto.CommonDTO.CommodityDTO.CommodityType.DSPM_ACCESS_VALUE;
import static com.vmturbo.platform.common.dto.CommonDTO.CommodityDTO.CommodityType.EXTENT_VALUE;

import java.util.Collections;
import java.util.HashMap;
import java.util.List;
import java.util.Map;
import java.util.Map.Entry;
import java.util.Set;
import java.util.stream.Collectors;
import java.util.stream.Stream;

import javax.annotation.Nonnull;
import javax.annotation.Nullable;

import com.vmturbo.common.protobuf.plan.TemplateDTO.Template;
import com.vmturbo.common.protobuf.plan.TemplateDTO.TemplateResource;
import com.vmturbo.common.protobuf.topology.TopologyDTO.CommodityBoughtDTO;
import com.vmturbo.common.protobuf.topology.TopologyDTO.CommoditySoldDTO;
import com.vmturbo.common.protobuf.topology.TopologyDTO.CommodityType;
import com.vmturbo.common.protobuf.topology.TopologyDTO.TopologyEntityDTO;
import com.vmturbo.common.protobuf.topology.TopologyDTO.TopologyEntityDTO.CommoditiesBoughtFromProvider;
import com.vmturbo.platform.common.dto.CommonDTO.CommodityDTO;
import com.vmturbo.platform.common.dto.CommonDTO.EntityDTO.EntityType;
import com.vmturbo.stitching.TopologyEntity;
import com.vmturbo.topology.processor.identity.IdentityProvider;

/**
 * Create a TopologyEntityDTO from Storage Template. The new Topology Entity contains such as OID, displayName,
 * commodity sold, commodity bought, entity state, provider policy and consumer policy.
 * And also it will try to keep all commodity constrains from the original topology entity.
 */
public class StorageEntityConstructor extends TopologyEntityConstructor
        implements ITopologyEntityConstructor {

    private static final String ZERO = "0";

    static final String COMMODITY_KEY_PREFIX = "AddFromTemplate::";

    @Override
    public TopologyEntityDTO.Builder createTopologyEntityFromTemplate(
            @Nonnull final Template template, @Nonnull Map<Long, TopologyEntity.Builder> topology,
            @Nullable TopologyEntityDTO.Builder originalTopologyEntity, boolean isReplaced,
<<<<<<< HEAD
            @Nonnull IdentityProvider identityProvider) throws TopologyEntityConstructorException {
=======
            @Nonnull IdentityProvider identityProvider, @Nullable String nameSuffix)
            throws TopologyEntityConstructorException {
>>>>>>> 71c68051
        TopologyEntityDTO.Builder topologyEntityBuilder = super.generateTopologyEntityBuilder(
                template, originalTopologyEntity, isReplaced, identityProvider,
                EntityType.STORAGE_VALUE, nameSuffix);

        final List<CommoditiesBoughtFromProvider> commodityBoughtConstraints;
        final Set<CommoditySoldDTO> commoditySoldConstraints;
        if (originalTopologyEntity == null) {
            // The case where a new storage is added from template.
            addExtentCommodityBought(topology, topologyEntityBuilder);
            commodityBoughtConstraints = Collections.emptyList();
            commoditySoldConstraints = addDSPMAccessCommoditySold(topology, topologyEntityBuilder);
        } else {
            // The case where an existing storage is replaced by a template storage.
            commodityBoughtConstraints = getActiveCommoditiesWithKeysGroups(originalTopologyEntity);
            commoditySoldConstraints = getCommoditySoldConstraint(originalTopologyEntity);
            addStorageCommoditiesBought(topologyEntityBuilder);
        }

        final List<TemplateResource> storageTemplateResources = getTemplateResources(template,
                Storage);
        final Map<String, String> fieldNameValueMap =
                createFieldNameValueMap(storageTemplateResources);
        addStorageCommoditiesSold(topologyEntityBuilder, fieldNameValueMap, false);

        // shopRogether entities are not allowed to sell biclique commodities (why???), and storages need
        // to sell biclique commodities, so set shopTogether to false.
        topologyEntityBuilder.getAnalysisSettingsBuilder().setShopTogether(false);

        addCommodityConstraints(topologyEntityBuilder, commoditySoldConstraints,
                commodityBoughtConstraints);
        if (originalTopologyEntity != null) {
            updateRelatedEntityAccesses(originalTopologyEntity,
<<<<<<< HEAD
                    topologyEntityBuilder.build(), commoditySoldConstraints, topology);
=======
                    topologyEntityBuilder, commoditySoldConstraints, topology);
>>>>>>> 71c68051

            topologyEntityBuilder.setTypeSpecificInfo(originalTopologyEntity.getTypeSpecificInfo());
        }
        return topologyEntityBuilder;
    }

    /**
     * Generate storage commodity bought and add to TopologyEntityDTO.
     *
     * @param topologyEntityBuilder builder of TopologyEntityDTO.
     */
    private static void addStorageCommoditiesBought(
            @Nonnull final TopologyEntityDTO.Builder topologyEntityBuilder) {
        CommoditiesBoughtFromProvider.Builder commoditiesBoughtGroup =
            CommoditiesBoughtFromProvider.newBuilder()
                .setProviderEntityType(EntityType.DISK_ARRAY_VALUE);
        CommodityBoughtDTO extentCommodityBought =
                createCommodityBoughtDTO(CommodityDTO.CommodityType.EXTENT_VALUE, 1);
        commoditiesBoughtGroup.addCommodityBought(extentCommodityBought);
        commoditiesBoughtGroup.setMovable(true);
        topologyEntityBuilder.addCommoditiesBoughtFromProviders(commoditiesBoughtGroup.build());
    }

    /**
     * Generate Extent commodity bought and add to the added storage.
     * Generate Extent commodity sold with the same key and add to all disk arrays.
     * This is because we want to place the added storage but we don't know which disk arrays are in the plan scope.
     *
     * @param topology The topology map from OID -> TopologyEntity.Builder. When performing a replace,
     *                 entities related to the entity being replaced may be updated to fix up relationships
     *                 to point to the new entity along with the old entity.
     * @param topologyEntityBuilder builder of TopologyEntityDTO which could contains some setting already.
     */
    private void addExtentCommodityBought(
            @Nonnull final Map<Long, TopologyEntity.Builder> topology,
            @Nonnull final TopologyEntityDTO.Builder topologyEntityBuilder) {
        final CommoditiesBoughtFromProvider.Builder commoditiesBoughtGroup =
            CommoditiesBoughtFromProvider.newBuilder()
                .setProviderEntityType(EntityType.DISK_ARRAY_VALUE);
        // Unique commodity key.
        final String commodityKey = COMMODITY_KEY_PREFIX + EntityType.DISK_ARRAY.name() +
            COMMODITY_KEY_SEPARATOR + topologyEntityBuilder.getOid();
        final CommodityBoughtDTO extentCommodityBought =
                createCommodityBoughtDTO(EXTENT_VALUE, commodityKey, 1);
        commoditiesBoughtGroup.addCommodityBought(extentCommodityBought);
        commoditiesBoughtGroup.setMovable(true);
        topologyEntityBuilder.addCommoditiesBoughtFromProviders(commoditiesBoughtGroup.build());

        // Add Extent commodity sold to disk arrays.
        topology.values().stream()
            .filter(entity -> entity.getEntityType() == EntityType.DISK_ARRAY_VALUE)
            .map(TopologyEntity.Builder::getEntityBuilder)
            .forEach(entity -> entity.addCommoditySoldList(CommoditySoldDTO.newBuilder()
                .setCommodityType(CommodityType.newBuilder().setType(EXTENT_VALUE)
                    .setKey(commodityKey))));
    }

    /**
     * Generate DSPM_ACCESS and DATASTORE commodity sold to connect the added storage to all hosts.
     *
     * @param topology The topology map from OID -> TopologyEntity.Builder. When performing a replace,
     *                 entities related to the entity being replaced may be updated to fix up relationships
     *                 to point to the new entity along with the old entity.
     * @param topologyEntityBuilder builder of TopologyEntityDTO which could contains some setting already.
     * @return a set of DSPM_ACCESS commodity sold
     */
    private Set<CommoditySoldDTO> addDSPMAccessCommoditySold(
            @Nonnull final Map<Long, TopologyEntity.Builder> topology,
            @Nonnull final TopologyEntityDTO.Builder topologyEntityBuilder) {
        // Find all hosts.
        final Set<Long> unvisitedHosts = topology.values().stream()
            .filter(entity -> entity.getEntityType() == EntityType.PHYSICAL_MACHINE_VALUE)
            .map(TopologyEntity.Builder::getOid).collect(Collectors.toSet());
        final int numOfHosts = unvisitedHosts.size();


        // A map from host oid to DSPM_ACCESS commodity key.
        final Map<Long, String> hostOidToCommodityKey = new HashMap<>(unvisitedHosts.size());

        topologyForLoop: for (Entry<Long, TopologyEntity.Builder> entry : topology.entrySet()) {
            if (entry.getValue().getEntityType() != EntityType.STORAGE_VALUE) {
                continue;
            }

            for (CommoditySoldDTO.Builder commSold : entry.getValue().getEntityBuilder()
                    .getCommoditySoldListBuilderList()) {
                // Find the DSPM_ACCESS commodity.
                if (commSold.getCommodityType().getType() != DSPM_ACCESS_VALUE ||
                    !commSold.getCommodityType().hasKey() ||
                    !topology.containsKey(commSold.getAccesses())) {
                    continue;
                }
                // Break if we find the commodity keys of all hosts.
                if (hostOidToCommodityKey.size() == numOfHosts) {
                    break topologyForLoop;
                }
                hostOidToCommodityKey.put(commSold.getAccesses(), commSold.getCommodityType().getKey());
                unvisitedHosts.remove(commSold.getAccesses());
            }
        }

        // Create a set of DSPM_ACCESS commodity sold that needs to be added to the added storage.
        final Set<CommoditySoldDTO> commoditySoldConstraints = hostOidToCommodityKey.entrySet().stream()
            .map(entry -> CommoditySoldDTO.newBuilder().setAccesses(entry.getKey())
                .setCommodityType(CommodityType.newBuilder().setType(DSPM_ACCESS_VALUE)
                    .setKey(entry.getValue())).build())
            .collect(Collectors.toSet());
        // Consider the case where a host is not connected to any existing storage.
        // Let the added storage connect to it.
        commoditySoldConstraints.addAll(unvisitedHosts.stream().map(oid ->
            CommoditySoldDTO.newBuilder().setAccesses(oid)
                .setCommodityType(CommodityType.newBuilder().setType(DSPM_ACCESS_VALUE)
                    .setKey(COMMODITY_KEY_PREFIX + DSPM_ACCESS.name() + COMMODITY_KEY_SEPARATOR + oid)).build())
            .collect(Collectors.toList()));

        // Add a DATASTORE commodity sold to each host in order to connect to the added storage.
        Stream.concat(unvisitedHosts.stream(), hostOidToCommodityKey.keySet().stream())
            .filter(topology::containsKey).map(topology::get)
            .map(TopologyEntity.Builder::getEntityBuilder)
            .forEach(entity -> entity.addCommoditySoldList(CommoditySoldDTO.newBuilder()
                .setAccesses(topologyEntityBuilder.getOid())
                .setCommodityType(CommodityType.newBuilder().setType(DATASTORE_VALUE)
                    .setKey(COMMODITY_KEY_PREFIX + DATASTORE.name() + COMMODITY_KEY_SEPARATOR +
                        topologyEntityBuilder.getOid()))));

        return commoditySoldConstraints;
    }
}<|MERGE_RESOLUTION|>--- conflicted
+++ resolved
@@ -48,12 +48,8 @@
     public TopologyEntityDTO.Builder createTopologyEntityFromTemplate(
             @Nonnull final Template template, @Nonnull Map<Long, TopologyEntity.Builder> topology,
             @Nullable TopologyEntityDTO.Builder originalTopologyEntity, boolean isReplaced,
-<<<<<<< HEAD
-            @Nonnull IdentityProvider identityProvider) throws TopologyEntityConstructorException {
-=======
             @Nonnull IdentityProvider identityProvider, @Nullable String nameSuffix)
             throws TopologyEntityConstructorException {
->>>>>>> 71c68051
         TopologyEntityDTO.Builder topologyEntityBuilder = super.generateTopologyEntityBuilder(
                 template, originalTopologyEntity, isReplaced, identityProvider,
                 EntityType.STORAGE_VALUE, nameSuffix);
@@ -86,11 +82,7 @@
                 commodityBoughtConstraints);
         if (originalTopologyEntity != null) {
             updateRelatedEntityAccesses(originalTopologyEntity,
-<<<<<<< HEAD
-                    topologyEntityBuilder.build(), commoditySoldConstraints, topology);
-=======
                     topologyEntityBuilder, commoditySoldConstraints, topology);
->>>>>>> 71c68051
 
             topologyEntityBuilder.setTypeSpecificInfo(originalTopologyEntity.getTypeSpecificInfo());
         }
