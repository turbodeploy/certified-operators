package com.vmturbo.topology.processor.topology.pipeline;

import java.util.ArrayList;
import java.util.Collection;
import java.util.Collections;
import java.util.HashSet;
import java.util.List;
import java.util.Objects;
import java.util.Set;
import java.util.function.Consumer;

import javax.annotation.Nonnull;

<<<<<<< HEAD
import com.vmturbo.common.protobuf.group.GroupDTO.Grouping;
import com.vmturbo.common.protobuf.topology.TopologyDTO.TopologyInfo;
import com.vmturbo.common.protobuf.topology.TopologyDTO.TopologyInfo.Builder;
import com.vmturbo.platform.sdk.common.util.Pair;
=======
import org.jetbrains.annotations.NotNull;

import com.vmturbo.common.protobuf.topology.TopologyDTO.TopologyInfo;
import com.vmturbo.common.protobuf.topology.TopologyDTO.TopologyInfo.Builder;
import com.vmturbo.components.api.FormattedString;
import com.vmturbo.components.common.pipeline.PipelineContext;
>>>>>>> 83eeb5b0
import com.vmturbo.topology.processor.consistentscaling.ConsistentScalingManager;
import com.vmturbo.topology.processor.group.GroupResolver;
import com.vmturbo.topology.processor.group.settings.SettingPolicyEditor;
import com.vmturbo.topology.processor.stitching.journal.StitchingJournal.StitchingJournalContainer;

/**
 * The {@link TopologyPipelineContext} is information that's shared by all stages
 * in a pipeline.
 * <p>
 * This is the place to put generic info that applies to many stages, as well as utility objects
 * that have some state (e.g. caches like {@link GroupResolver}) which are shared across
 * the stages.
 * <p>
 * The context is immutable, but objects inside it may be mutable.
 */
public class TopologyPipelineContext implements PipelineContext {
    private final GroupResolver groupResolver;

    private final TopologyInfo.Builder topologyInfoBuilder;

    private final StitchingJournalContainer stitchingJournalContainer;
    private final ConsistentScalingManager consistentScalingManager;

    /**
     * For plans like MPC, this is the set of entities that are selected for migration to a
     * target CSP. This is used by various stages of the plan pipeline, thus stored here.
     */
    private final Set<Long> sourceEntities;

    /**
     * Filtered applicable destination entity oids - e.g target region ids for MCP case.
     */
    private final Set<Long> destinationEntities;

    /**
     * Hooks that stages prior to SettingsResolutionStage can register to modify
     * the settings policies applied.
     */
    private final List<SettingPolicyEditor> settingPolicyEditors;

    /**
     * Grouping info (if set) that is used to create placement policies later in PolicyStage.
     * This is mainly used for cloud migration case, where first element of pair is the grouping
     * for source entities being migrated, and second element is the target region group that the
     * entities are being migrated to.
     * These groupings are later used by PolicyManager for creating placement policies.
     */
    private final Set<Pair<Grouping, Grouping>> policyGroups;

    public TopologyPipelineContext(@Nonnull final GroupResolver groupResolver,
                                   @Nonnull final TopologyInfo topologyInfo,
                                   @Nonnull final ConsistentScalingManager consistentScalingManager) {
        this.groupResolver = Objects.requireNonNull(groupResolver);
        this.topologyInfoBuilder = Objects.requireNonNull(TopologyInfo.newBuilder(topologyInfo));
        this.stitchingJournalContainer = new StitchingJournalContainer();
        this.consistentScalingManager = consistentScalingManager;
        sourceEntities = new HashSet<>();
        destinationEntities = new HashSet<>();
        policyGroups = new HashSet<>();
        settingPolicyEditors = new ArrayList<>();
    }

    @Nonnull
    public GroupResolver getGroupResolver() {
        return groupResolver;
    }

    @Nonnull
    public TopologyInfo getTopologyInfo() {
        return topologyInfoBuilder.buildPartial();
    }

    public void editTopologyInfo(Consumer<Builder> editFunction) {
        editFunction.accept(topologyInfoBuilder);
    }

    /**
     * Sets the set of source entity oids in this context.
     *
     * @param sourceOids Set of source entity oids.
     */
    public void setSourceEntities(@Nonnull final Collection<Long> sourceOids) {
        sourceEntities.clear();
        sourceEntities.addAll(sourceOids);
    }

    /**
     * Sets the set of destination entity oids in this context.
     *
     * @param destinationOids Set of destination entity oids.
     */
    public void setDestinationEntities(@Nonnull final Collection<Long> destinationOids) {
        destinationEntities.clear();
        destinationEntities.addAll(destinationOids);
    }

    /**
     * Gets the set of source entity oids.
     *
     * @return Set of source entity oids.
     */
    @Nonnull
    public Set<Long> getSourceEntities() {
        return Collections.unmodifiableSet(sourceEntities);
    }

    /**
     * Gets the set of destination entity oids.
     *
     * @return Set of destination entity oids.
     */
    @Nonnull
    public Set<Long> getDestinationEntities() {
        return Collections.unmodifiableSet(destinationEntities);
    }

    /**
     * Gets policy groups which are used to create placement policies.
     *
     * @return Policy group source and destination pairs.
     */
    @Nonnull
    public Set<Pair<Grouping, Grouping>> getPolicyGroups() {
        return Collections.unmodifiableSet(policyGroups);
    }

    /**
     * Clears policy groups currently set if any.
     */
    public void clearPolicyGroups() {
        policyGroups.clear();
    }

    /**
     * Adds a policy group to the set.
     *
     * @param group Policy group to add.
     */
    public void addPolicyGroup(@Nonnull final Pair<Grouping, Grouping> group) {
        policyGroups.add(group);
    }

    public String getTopologyTypeName() {
        return topologyInfoBuilder.getTopologyType().name();
    }

    @Nonnull
    public StitchingJournalContainer getStitchingJournalContainer() {
        return stitchingJournalContainer;
    }

    @Nonnull
    public ConsistentScalingManager getConsistentScalingManager() {
        return consistentScalingManager;
    }

<<<<<<< HEAD
    /**
     * Get the list of setting policies editor hooks to be applied by the SettingsResolutionStage.
     *
     * @return a list of editor methods to be called.
     */
    @Nonnull
    public List<SettingPolicyEditor> getSettingPolicyEditors() {
        return settingPolicyEditors;
    }

    /**
     * Add a setting policies editor hook to be applied by the SettingsResolutionStage.
     *
     * @param settingPolicyEditor a hook to be applied for editing setting policies.
     */
    @Nonnull
    public void addSettingPolicyEditor(@Nonnull SettingPolicyEditor settingPolicyEditor) {
        settingPolicyEditors.add(settingPolicyEditor);
=======
    @NotNull
    @Override
    public String getPipelineName() {
        return FormattedString.format("Topology Pipeline (context : {}, id : {})",
            topologyInfoBuilder.getTopologyContextId(), topologyInfoBuilder.getTopologyId());
>>>>>>> 83eeb5b0
    }
}<|MERGE_RESOLUTION|>--- conflicted
+++ resolved
@@ -11,19 +11,14 @@
 
 import javax.annotation.Nonnull;
 
-<<<<<<< HEAD
+import org.jetbrains.annotations.NotNull;
+
 import com.vmturbo.common.protobuf.group.GroupDTO.Grouping;
-import com.vmturbo.common.protobuf.topology.TopologyDTO.TopologyInfo;
-import com.vmturbo.common.protobuf.topology.TopologyDTO.TopologyInfo.Builder;
-import com.vmturbo.platform.sdk.common.util.Pair;
-=======
-import org.jetbrains.annotations.NotNull;
-
 import com.vmturbo.common.protobuf.topology.TopologyDTO.TopologyInfo;
 import com.vmturbo.common.protobuf.topology.TopologyDTO.TopologyInfo.Builder;
 import com.vmturbo.components.api.FormattedString;
 import com.vmturbo.components.common.pipeline.PipelineContext;
->>>>>>> 83eeb5b0
+import com.vmturbo.platform.sdk.common.util.Pair;
 import com.vmturbo.topology.processor.consistentscaling.ConsistentScalingManager;
 import com.vmturbo.topology.processor.group.GroupResolver;
 import com.vmturbo.topology.processor.group.settings.SettingPolicyEditor;
@@ -180,31 +175,30 @@
         return consistentScalingManager;
     }
 
-<<<<<<< HEAD
-    /**
-     * Get the list of setting policies editor hooks to be applied by the SettingsResolutionStage.
-     *
-     * @return a list of editor methods to be called.
-     */
-    @Nonnull
-    public List<SettingPolicyEditor> getSettingPolicyEditors() {
-        return settingPolicyEditors;
-    }
-
-    /**
-     * Add a setting policies editor hook to be applied by the SettingsResolutionStage.
-     *
-     * @param settingPolicyEditor a hook to be applied for editing setting policies.
-     */
-    @Nonnull
-    public void addSettingPolicyEditor(@Nonnull SettingPolicyEditor settingPolicyEditor) {
-        settingPolicyEditors.add(settingPolicyEditor);
-=======
     @NotNull
     @Override
     public String getPipelineName() {
         return FormattedString.format("Topology Pipeline (context : {}, id : {})",
             topologyInfoBuilder.getTopologyContextId(), topologyInfoBuilder.getTopologyId());
->>>>>>> 83eeb5b0
+    }
+
+    /**
+     * Get the list of setting policies editor hooks to be applied by the SettingsResolutionStage.
+     *
+     * @return a list of editor methods to be called.
+     */
+    @Nonnull
+    public List<SettingPolicyEditor> getSettingPolicyEditors() {
+        return settingPolicyEditors;
+    }
+
+    /**
+     * Add a setting policies editor hook to be applied by the SettingsResolutionStage.
+     *
+     * @param settingPolicyEditor a hook to be applied for editing setting policies.
+     */
+    @Nonnull
+    public void addSettingPolicyEditor(@Nonnull SettingPolicyEditor settingPolicyEditor) {
+        settingPolicyEditors.add(settingPolicyEditor);
     }
 }