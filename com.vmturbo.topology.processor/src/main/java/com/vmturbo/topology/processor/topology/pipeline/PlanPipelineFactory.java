--- conflicted
+++ resolved
@@ -133,11 +133,9 @@
 
     private final EphemeralEntityEditor ephemeralEntityEditor;
 
-<<<<<<< HEAD
+    private final GroupResolverSearchFilterResolver searchFilterResolver;
+
     private final CloudMigrationPlanHelper cloudMigrationPlanHelper;
-=======
-    private final GroupResolverSearchFilterResolver searchFilterResolver;
->>>>>>> 7402b576
 
     public PlanPipelineFactory(@Nonnull final TopoBroadcastManager topoBroadcastManager,
                                @Nonnull final PolicyManager policyManager,
@@ -164,11 +162,8 @@
                                @Nonnull final ConsistentScalingManager consistentScalingManager,
                                @Nonnull final RequestAndLimitCommodityThresholdsInjector requestAndLimitCommodityThresholdsInjector,
                                @Nonnull final EphemeralEntityEditor ephemeralEntityEditor,
-<<<<<<< HEAD
+                               @Nonnull final GroupResolverSearchFilterResolver searchFilterResolver,
                                @Nonnull final CloudMigrationPlanHelper cloudMigrationPlanHelper) {
-=======
-                               @Nonnull final GroupResolverSearchFilterResolver searchFilterResolver) {
->>>>>>> 7402b576
         this.topoBroadcastManager = topoBroadcastManager;
         this.policyManager = policyManager;
         this.stitchingManager = stitchingManager;
@@ -194,11 +189,8 @@
         this.demandOverriddenCommodityEditor = demandOverriddenCommodityEditor;
         this.requestAndLimitCommodityThresholdsInjector = Objects.requireNonNull(requestAndLimitCommodityThresholdsInjector);
         this.ephemeralEntityEditor = Objects.requireNonNull(ephemeralEntityEditor);
-<<<<<<< HEAD
+        this.searchFilterResolver = Objects.requireNonNull(searchFilterResolver);
         this.cloudMigrationPlanHelper = Objects.requireNonNull(cloudMigrationPlanHelper);
-=======
-        this.searchFilterResolver = Objects.requireNonNull(searchFilterResolver);
->>>>>>> 7402b576
     }
 
     /**
