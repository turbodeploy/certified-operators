--- conflicted
+++ resolved
@@ -28,11 +28,7 @@
  */
 public class DiscoveryDumpFilename implements Comparable<DiscoveryDumpFilename> {
 
-<<<<<<< HEAD
-    private static final String L4ZIP_FILE_SUFFIX = ".l4z";
-=======
     private static final String LZ4ZIP_FILE_SUFFIX = ".lz4";
->>>>>>> 71c68051
 
     /**
      * This is the information that a discovery dump name should contain:
@@ -126,11 +122,7 @@
     public File getFile(@Nonnull File dumpDirectory, boolean isText, boolean isL4ipped) {
         String fileName = isText ? filenameText : filenameBinary;
         if (isL4ipped) {
-<<<<<<< HEAD
-            fileName += L4ZIP_FILE_SUFFIX;
-=======
             fileName += LZ4ZIP_FILE_SUFFIX;
->>>>>>> 71c68051
         }
         return
             new File(Objects.requireNonNull(dumpDirectory), fileName);
@@ -170,13 +162,8 @@
 
         // split third part into discovery type and extension, after stripping possible gzipe extension
         String lastFilenameSection = filenameSections[2];
-<<<<<<< HEAD
-        if (lastFilenameSection.endsWith(L4ZIP_FILE_SUFFIX)) {
-            lastFilenameSection = lastFilenameSection.substring(0, lastFilenameSection.length() - L4ZIP_FILE_SUFFIX.length());
-=======
         if (lastFilenameSection.endsWith(LZ4ZIP_FILE_SUFFIX)) {
             lastFilenameSection = lastFilenameSection.substring(0, lastFilenameSection.length() - LZ4ZIP_FILE_SUFFIX.length());
->>>>>>> 71c68051
         }
         final String[] splitType = lastFilenameSection.split("\\.");
         if (splitType.length != 2) {
