package com.vmturbo.topology.processor.migration;

<<<<<<< HEAD

import java.util.HashMap;
=======
>>>>>>> a26ce5ac
import java.util.Objects;
import java.util.SortedMap;
import java.util.TreeMap;

import javax.annotation.Nonnull;

import org.jooq.DSLContext;

import com.google.common.collect.ImmutableSortedMap;

import com.vmturbo.common.protobuf.stats.StatsHistoryServiceGrpc.StatsHistoryServiceBlockingStub;
import com.vmturbo.components.common.migration.Migration;
import com.vmturbo.identity.store.IdentityStore;
import com.vmturbo.kvstore.KeyValueStore;
import com.vmturbo.topology.processor.api.TopologyProcessorDTO.TargetSpec;
import com.vmturbo.topology.processor.identity.IdentityProvider;
import com.vmturbo.topology.processor.identity.services.IdentityServiceUnderlyingStore;
import com.vmturbo.topology.processor.probes.ProbeStore;
import com.vmturbo.topology.processor.targets.TargetDao;
import com.vmturbo.topology.processor.targets.TargetStore;

public class MigrationsLibrary {

    private final ProbeStore probeStore;

    private final DSLContext dslContext;

    private final StatsHistoryServiceBlockingStub statsHistoryClient;

    private final IdentityServiceUnderlyingStore identityServiceUnderlyingStore;

    private final IdentityProvider identityProvider;

    private final KeyValueStore keyValueStore;

    private final TargetStore targetStore;

    private final TargetDao targetDao;

    private final IdentityStore<TargetSpec> targetIdentityStore;

    public MigrationsLibrary(@Nonnull DSLContext dslContext,
                             @Nonnull ProbeStore probeStore,
                             @Nonnull StatsHistoryServiceBlockingStub statsHistoryClient,
                             @Nonnull IdentityServiceUnderlyingStore identityServiceUnderlyingStore,
                             @Nonnull IdentityProvider identityProvider,
                             @Nonnull KeyValueStore keyValueStore,
                             @Nonnull TargetStore targetStore,
                             @Nonnull TargetDao targetDao,
                             @Nonnull IdentityStore<TargetSpec> targetIdentityStore) {

        this.dslContext = Objects.requireNonNull(dslContext);
        this.probeStore = Objects.requireNonNull(probeStore);
        this.statsHistoryClient = Objects.requireNonNull(statsHistoryClient);
        this.identityServiceUnderlyingStore = Objects.requireNonNull(identityServiceUnderlyingStore);
        this.identityProvider = Objects.requireNonNull(identityProvider);
        this.keyValueStore = keyValueStore;
        this.targetStore = Objects.requireNonNull(targetStore);
        this.targetDao = Objects.requireNonNull(targetDao);
        this.targetIdentityStore = Objects.requireNonNull(targetIdentityStore);
    }

    public SortedMap<String, Migration> getMigrationsList(){
<<<<<<< HEAD
        SortedMap<String, Migration> migrationsMap = new TreeMap<>();
        migrationsMap.put("V_01_00_00__Probe_Metadata_Change_Migration",
                new V_01_00_00__Probe_Metadata_Change_Migration(probeStore, dslContext,
                        statsHistoryClient, identityServiceUnderlyingStore, identityProvider));
        migrationsMap.put("V_01_00_01__Vim_Probe_Storage_Browsing_Migration",
                new V_01_00_01__Vim_Probe_Storage_Browsing_Migration(probeStore,
                        identityServiceUnderlyingStore, identityProvider));
        migrationsMap.put("V_01_00_02__TargetSpec_Fix_Derived_Targets_Migration",
                new V_01_00_02__TargetSpec_Fix_Derived_Targets_Migration(keyValueStore));
        migrationsMap.put("V_01_00_03__Target_Oid_Replace_Ip_With_Address",
                new V_01_00_03__Target_Oid_Replace_Ip_With_Address(probeStore, targetStore,
                        targetIdentityStore));
        migrationsMap.put("V_01_00_04__Remove_Orphaned_Targets_Migration",
                new V_01_00_04__RemoveOrphanedTargetsMigration(targetStore, probeStore, targetDao));
        migrationsMap.put("V_01_00_05__Add_UI_Category_and_license_To_Probes_Migration",
                new V_01_00_05__Add_UI_Category_and_license_To_Probes_Migration(keyValueStore));

        return migrationsMap;
=======
        ImmutableSortedMap.Builder<String, Migration> builder =
            ImmutableSortedMap.<String, Migration>naturalOrder();
        builder.put("V_01_00_00__Probe_Metadata_Change_Migration",
            new V_01_00_00__Probe_Metadata_Change_Migration(probeStore,
                dslContext, statsHistoryClient,
                identityServiceUnderlyingStore,
                identityProvider))
            .put("V_01_00_01__Vim_Probe_Storage_Browsing_Migration",
                new V_01_00_01__Vim_Probe_Storage_Browsing_Migration(probeStore,
                    identityServiceUnderlyingStore,
                    identityProvider))
            .put("V_01_00_02__TargetSpec_Fix_Derived_Targets_Migration",
                new V_01_00_02__TargetSpec_Fix_Derived_Targets_Migration(keyValueStore))
            .put("V_01_00_03__Target_Oid_Replace_Ip_With_Address",
                new V_01_00_03__Target_Oid_Replace_Ip_With_Address(probeStore, targetStore,
                    targetIdentityStore))
            .put("V_01_00_04__Remove_Orphaned_Targets_Migration",
                new V_01_00_04__RemoveOrphanedTargetsMigration(targetStore, probeStore, targetDao))
            .put("V_01_00_05__Standalone_AWS_Billing",
                new V_01_00_05__Standalone_AWS_Billing(keyValueStore, identityProvider));
        return builder.build();
>>>>>>> a26ce5ac
    }
}<|MERGE_RESOLUTION|>--- conflicted
+++ resolved
@@ -1,10 +1,5 @@
 package com.vmturbo.topology.processor.migration;
 
-<<<<<<< HEAD
-
-import java.util.HashMap;
-=======
->>>>>>> a26ce5ac
 import java.util.Objects;
 import java.util.SortedMap;
 import java.util.TreeMap;
@@ -68,26 +63,6 @@
     }
 
     public SortedMap<String, Migration> getMigrationsList(){
-<<<<<<< HEAD
-        SortedMap<String, Migration> migrationsMap = new TreeMap<>();
-        migrationsMap.put("V_01_00_00__Probe_Metadata_Change_Migration",
-                new V_01_00_00__Probe_Metadata_Change_Migration(probeStore, dslContext,
-                        statsHistoryClient, identityServiceUnderlyingStore, identityProvider));
-        migrationsMap.put("V_01_00_01__Vim_Probe_Storage_Browsing_Migration",
-                new V_01_00_01__Vim_Probe_Storage_Browsing_Migration(probeStore,
-                        identityServiceUnderlyingStore, identityProvider));
-        migrationsMap.put("V_01_00_02__TargetSpec_Fix_Derived_Targets_Migration",
-                new V_01_00_02__TargetSpec_Fix_Derived_Targets_Migration(keyValueStore));
-        migrationsMap.put("V_01_00_03__Target_Oid_Replace_Ip_With_Address",
-                new V_01_00_03__Target_Oid_Replace_Ip_With_Address(probeStore, targetStore,
-                        targetIdentityStore));
-        migrationsMap.put("V_01_00_04__Remove_Orphaned_Targets_Migration",
-                new V_01_00_04__RemoveOrphanedTargetsMigration(targetStore, probeStore, targetDao));
-        migrationsMap.put("V_01_00_05__Add_UI_Category_and_license_To_Probes_Migration",
-                new V_01_00_05__Add_UI_Category_and_license_To_Probes_Migration(keyValueStore));
-
-        return migrationsMap;
-=======
         ImmutableSortedMap.Builder<String, Migration> builder =
             ImmutableSortedMap.<String, Migration>naturalOrder();
         builder.put("V_01_00_00__Probe_Metadata_Change_Migration",
@@ -107,8 +82,9 @@
             .put("V_01_00_04__Remove_Orphaned_Targets_Migration",
                 new V_01_00_04__RemoveOrphanedTargetsMigration(targetStore, probeStore, targetDao))
             .put("V_01_00_05__Standalone_AWS_Billing",
-                new V_01_00_05__Standalone_AWS_Billing(keyValueStore, identityProvider));
+                new V_01_00_05__Standalone_AWS_Billing(keyValueStore, identityProvider))
+            .put("V_01_00_05__Add_UI_Category_and_license_To_Probes_Migration",
+                        new V_01_00_05__Add_UI_Category_and_license_To_Probes_Migration(keyValueStore));;
         return builder.build();
->>>>>>> a26ce5ac
     }
 }