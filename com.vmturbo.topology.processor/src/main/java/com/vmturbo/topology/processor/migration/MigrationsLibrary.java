package com.vmturbo.topology.processor.migration;


import java.util.Objects;
import java.util.SortedMap;

import javax.annotation.Nonnull;

import org.jooq.DSLContext;

import com.google.common.collect.ImmutableSortedMap;

import com.vmturbo.common.protobuf.stats.StatsHistoryServiceGrpc.StatsHistoryServiceBlockingStub;
import com.vmturbo.components.common.migration.Migration;
import com.vmturbo.identity.store.IdentityStore;
import com.vmturbo.kvstore.KeyValueStore;
import com.vmturbo.topology.processor.api.TopologyProcessorDTO.TargetSpec;
import com.vmturbo.topology.processor.identity.IdentityProvider;
import com.vmturbo.topology.processor.identity.services.IdentityServiceUnderlyingStore;
import com.vmturbo.topology.processor.probes.ProbeStore;
import com.vmturbo.topology.processor.targets.TargetDao;
import com.vmturbo.topology.processor.targets.TargetStore;

public class MigrationsLibrary {

    private final ProbeStore probeStore;

    private final DSLContext dslContext;

    private final StatsHistoryServiceBlockingStub statsHistoryClient;

    private final IdentityServiceUnderlyingStore identityServiceUnderlyingStore;

    private final IdentityProvider identityProvider;

    private final KeyValueStore keyValueStore;

    private final TargetStore targetStore;

    private final TargetDao targetDao;

    private final IdentityStore<TargetSpec> targetIdentityStore;

    public MigrationsLibrary(@Nonnull DSLContext dslContext,
                             @Nonnull ProbeStore probeStore,
                             @Nonnull StatsHistoryServiceBlockingStub statsHistoryClient,
                             @Nonnull IdentityServiceUnderlyingStore identityServiceUnderlyingStore,
                             @Nonnull IdentityProvider identityProvider,
                             @Nonnull KeyValueStore keyValueStore,
                             @Nonnull TargetStore targetStore,
                             @Nonnull TargetDao targetDao,
                             @Nonnull IdentityStore<TargetSpec> targetIdentityStore) {

        this.dslContext = Objects.requireNonNull(dslContext);
        this.probeStore = Objects.requireNonNull(probeStore);
        this.statsHistoryClient = Objects.requireNonNull(statsHistoryClient);
        this.identityServiceUnderlyingStore = Objects.requireNonNull(identityServiceUnderlyingStore);
        this.identityProvider = Objects.requireNonNull(identityProvider);
        this.keyValueStore = keyValueStore;
        this.targetStore = Objects.requireNonNull(targetStore);
        this.targetDao = Objects.requireNonNull(targetDao);
        this.targetIdentityStore = Objects.requireNonNull(targetIdentityStore);
    }

    public SortedMap<String, Migration> getMigrationsList(){
        return ImmutableSortedMap.of(
            "V_01_00_00__Probe_Metadata_Change_Migration",
            new V_01_00_00__Probe_Metadata_Change_Migration(probeStore,
                dslContext, statsHistoryClient,
                identityServiceUnderlyingStore,
                identityProvider),
            "V_01_00_01__Vim_Probe_Storage_Browsing_Migration",
            new V_01_00_01__Vim_Probe_Storage_Browsing_Migration(probeStore,
                identityServiceUnderlyingStore,
                identityProvider),
            "V_01_00_02__TargetSpec_Fix_Derived_Targets_Migration",
            new V_01_00_02__TargetSpec_Fix_Derived_Targets_Migration(keyValueStore),
            "V_01_00_03__Target_Oid_Replace_Ip_With_Address",
            new V_01_00_03__Target_Oid_Replace_Ip_With_Address(probeStore, targetStore,
                targetIdentityStore),
<<<<<<< HEAD
            "V_01_00_04__Add_UI_Category_and_license_To_Probes_Migration",
            new V_01_00_04__Add_UI_Category_and_license_To_Probes_Migration(keyValueStore)
=======
            "V_01_00_04__Remove_Orphaned_Targets_Migration",
            new V_01_00_04__RemoveOrphanedTargetsMigration(targetStore, probeStore, targetDao)
>>>>>>> 24f4b781
        );
    }
}<|MERGE_RESOLUTION|>--- conflicted
+++ resolved
@@ -1,8 +1,10 @@
 package com.vmturbo.topology.processor.migration;
 
 
+import java.util.HashMap;
 import java.util.Objects;
 import java.util.SortedMap;
+import java.util.TreeMap;
 
 import javax.annotation.Nonnull;
 
@@ -63,28 +65,23 @@
     }
 
     public SortedMap<String, Migration> getMigrationsList(){
-        return ImmutableSortedMap.of(
-            "V_01_00_00__Probe_Metadata_Change_Migration",
-            new V_01_00_00__Probe_Metadata_Change_Migration(probeStore,
-                dslContext, statsHistoryClient,
-                identityServiceUnderlyingStore,
-                identityProvider),
-            "V_01_00_01__Vim_Probe_Storage_Browsing_Migration",
-            new V_01_00_01__Vim_Probe_Storage_Browsing_Migration(probeStore,
-                identityServiceUnderlyingStore,
-                identityProvider),
-            "V_01_00_02__TargetSpec_Fix_Derived_Targets_Migration",
-            new V_01_00_02__TargetSpec_Fix_Derived_Targets_Migration(keyValueStore),
-            "V_01_00_03__Target_Oid_Replace_Ip_With_Address",
-            new V_01_00_03__Target_Oid_Replace_Ip_With_Address(probeStore, targetStore,
-                targetIdentityStore),
-<<<<<<< HEAD
-            "V_01_00_04__Add_UI_Category_and_license_To_Probes_Migration",
-            new V_01_00_04__Add_UI_Category_and_license_To_Probes_Migration(keyValueStore)
-=======
-            "V_01_00_04__Remove_Orphaned_Targets_Migration",
-            new V_01_00_04__RemoveOrphanedTargetsMigration(targetStore, probeStore, targetDao)
->>>>>>> 24f4b781
-        );
+        SortedMap<String, Migration> migrationsMap = new TreeMap<>();
+        migrationsMap.put("V_01_00_00__Probe_Metadata_Change_Migration",
+                new V_01_00_00__Probe_Metadata_Change_Migration(probeStore, dslContext,
+                        statsHistoryClient, identityServiceUnderlyingStore, identityProvider));
+        migrationsMap.put("V_01_00_01__Vim_Probe_Storage_Browsing_Migration",
+                new V_01_00_01__Vim_Probe_Storage_Browsing_Migration(probeStore,
+                        identityServiceUnderlyingStore, identityProvider));
+        migrationsMap.put("V_01_00_02__TargetSpec_Fix_Derived_Targets_Migration",
+                new V_01_00_02__TargetSpec_Fix_Derived_Targets_Migration(keyValueStore));
+        migrationsMap.put("V_01_00_03__Target_Oid_Replace_Ip_With_Address",
+                new V_01_00_03__Target_Oid_Replace_Ip_With_Address(probeStore, targetStore,
+                        targetIdentityStore));
+        migrationsMap.put("V_01_00_04__Remove_Orphaned_Targets_Migration",
+                new V_01_00_04__RemoveOrphanedTargetsMigration(targetStore, probeStore, targetDao));
+        migrationsMap.put("V_01_00_05__Add_UI_Category_and_license_To_Probes_Migration",
+                new V_01_00_05__Add_UI_Category_and_license_To_Probes_Migration(keyValueStore));
+
+        return migrationsMap;
     }
 }