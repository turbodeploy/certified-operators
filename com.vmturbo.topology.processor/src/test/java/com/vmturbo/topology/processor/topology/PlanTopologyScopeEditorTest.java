--- conflicted
+++ resolved
@@ -887,7 +887,6 @@
                                                            connectedAvailabilityZones);
     }
 
-<<<<<<< HEAD
     /**
      * Test the migration of an on-prem VM to the cloud. The plan scope should contain:
      * 1. The cloud entities of the destination region
@@ -928,7 +927,8 @@
         TopologyEntity.Builder clone = createHypervisorTopologyEntity(oid, displayName, entityType,
                 producers, soldComms, connectedEntities);
         return clone.setClonedFromEntity(cloneFrom.getEntityBuilder());
-=======
+    }
+
     private static TopologyEntity.Builder createCloudVm(
             final long targetId,
             final long oid,
@@ -945,6 +945,5 @@
             final long storageTierOid) {
         return TopologyEntityUtils.topologyEntity(
                 oid, targetId, 0, displayName, EntityType.VIRTUAL_VOLUME, storageTierOid);
->>>>>>> 44d0bf71
     }
 }