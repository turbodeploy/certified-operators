package com.vmturbo.topology.processor.topology.pipeline.blocking;

import static org.junit.Assert.assertFalse;
import static org.junit.Assert.assertTrue;
import static org.mockito.Mockito.doThrow;
import static org.mockito.Mockito.mock;
import static org.mockito.Mockito.spy;
import static org.mockito.Mockito.timeout;
import static org.mockito.Mockito.verify;
import static org.mockito.Mockito.when;

import java.io.File;
import java.io.FileOutputStream;
import java.io.IOException;
import java.io.OutputStream;
import java.time.temporal.ChronoUnit;
import java.util.Arrays;
import java.util.Collections;
import java.util.Date;
import java.util.Optional;
import java.util.concurrent.TimeUnit;

import net.jpountz.lz4.LZ4FrameOutputStream;

import org.apache.logging.log4j.LogManager;
import org.apache.logging.log4j.Logger;
import org.junit.Assert;
import org.junit.Before;
import org.junit.Rule;
import org.junit.Test;
import org.junit.rules.TemporaryFolder;

import com.vmturbo.commons.idgen.IdentityGenerator;
import com.vmturbo.components.api.test.MutableFixedClock;
import com.vmturbo.platform.common.dto.CommonDTO.EntityDTO;
import com.vmturbo.platform.common.dto.CommonDTO.EntityDTO.EntityType;
import com.vmturbo.platform.common.dto.Discovery.DiscoveryResponse;
import com.vmturbo.platform.common.dto.Discovery.DiscoveryType;
<<<<<<< HEAD
=======
import com.vmturbo.platform.common.dto.Discovery.ErrorDTO;
import com.vmturbo.platform.common.dto.Discovery.ErrorDTO.ErrorSeverity;
>>>>>>> 71c68051
import com.vmturbo.topology.processor.discoverydumper.BinaryDiscoveryDumper;
import com.vmturbo.topology.processor.discoverydumper.DiscoveryDumpFilename;
import com.vmturbo.topology.processor.identity.IdentityProvider;
import com.vmturbo.topology.processor.operation.IOperationManager;
import com.vmturbo.topology.processor.operation.discovery.Discovery;
import com.vmturbo.topology.processor.probes.ProbeException;
import com.vmturbo.topology.processor.probes.ProbeStore;
<<<<<<< HEAD
=======
import com.vmturbo.topology.processor.probes.RemoteProbeStore;
>>>>>>> 71c68051
import com.vmturbo.topology.processor.scheduling.Schedule.ScheduleData;
import com.vmturbo.topology.processor.scheduling.Scheduler;
import com.vmturbo.topology.processor.scheduling.TargetDiscoverySchedule;
import com.vmturbo.topology.processor.targets.Target;
import com.vmturbo.topology.processor.targets.TargetStore;
import com.vmturbo.topology.processor.topology.pipeline.TopologyPipelineExecutorService;

/**
 * Unit tests for {@link DiscoveryBasedUnblock}.
 */
public class DiscoveryBasedUnblockTest {

    private final Logger logger = LogManager.getLogger(getClass());

    private TargetStore targetStore = mock(TargetStore.class);

    private ProbeStore probeStore = mock(ProbeStore.class);

    private Scheduler scheduler = mock(Scheduler.class);

    private IOperationManager operationManager = mock(IOperationManager.class);

    private MutableFixedClock clock = new MutableFixedClock(1_000_000);

<<<<<<< HEAD
    private final long targetShortCircuitMs = 50_000;
=======
    private final long fastSlowBoundaryMs = 50_000;
>>>>>>> 71c68051

    private static final long PROBE_ID = 123L;

    private final long maxDiscoveryWaitMs = 100_000;

    private final long maxProbeRegistrationWaitMs = 10_000;

    private TopologyPipelineExecutorService pipelineExecutorService = mock(TopologyPipelineExecutorService.class);

    private IdentityProvider identityProvider = mock(IdentityProvider.class);

    private File dumpDir;

    private DiscoveryBasedUnblock unblock;

<<<<<<< HEAD
=======
    private TargetShortCircuitSpec targetShortCircuitSpec = TargetShortCircuitSpec.newBuilder()
            .setFastRediscoveryThreshold(2)
            .setFastSlowBoundary(fastSlowBoundaryMs, TimeUnit.MILLISECONDS)
            .setSlowRediscoveryThreshold(1)
            .build();

>>>>>>> 71c68051
    /**
     * Create a temporary folder for cached responses.
     */
    @Rule
    public TemporaryFolder tmpFolder = new TemporaryFolder();

    /**
     * Common setup code before every test.
     * @throws IOException id the dumpDir can't be created
     */
    @Before
    public void setup() throws IOException {
        dumpDir = new File(tmpFolder.newFolder("cached-responses-root"), "");
        final BinaryDiscoveryDumper discoveryDumper = new BinaryDiscoveryDumper(dumpDir);
        unblock = spy(new DiscoveryBasedUnblock(pipelineExecutorService,
                    targetStore, probeStore, scheduler, operationManager,
<<<<<<< HEAD
                    targetShortCircuitMs, maxDiscoveryWaitMs, maxProbeRegistrationWaitMs, TimeUnit.MILLISECONDS,
=======
                    targetShortCircuitSpec, maxDiscoveryWaitMs, maxProbeRegistrationWaitMs, TimeUnit.MILLISECONDS,
>>>>>>> 71c68051
                    clock, identityProvider, discoveryDumper, true));
        IdentityGenerator.initPrefix(1L);
        when(identityProvider.generateOperationId()).thenAnswer(invocation -> IdentityGenerator.next());
    }

    /**
     * Test the timeout case - if discoveries are not successful after the configured time limit,
     * unblock.
     */
    @Test
    public void testWaitForDiscoveryTimeout() {
        final Target t1 = setupTarget(1L);
        newLastDiscovery(t1.getId());
        when(targetStore.getAll()).thenReturn(Arrays.asList(t1));

        // The discovery is still in progress.
        assertFalse(unblock.runIteration());

        clock.addTime(maxDiscoveryWaitMs, ChronoUnit.MILLIS);

        // Timed out.
        assertTrue(unblock.runIteration());
    }

    /**
     * Test a target with no registered probe transports for more than the configured period does not block
     * broadcasts.
     *
     * @throws Exception To satisfy compiler.
     */
    @Test
    public void testProbeRegistrationTimeout() throws Exception {
        final Target t1 = setupTarget(1L);
        final long probeId = 121;
        when(t1.getProbeId()).thenReturn(probeId);
        when(operationManager.getLastDiscoveryForTarget(t1.getId(), DiscoveryType.FULL))
                .thenReturn(Optional.empty());
        when(targetStore.getAll()).thenReturn(Arrays.asList(t1));
        // No transport returned.
        when(probeStore.getTransport(probeId)).thenReturn(Collections.emptyList());

        assertFalse(unblock.runIteration());

        // Getting close to the threshold.
        clock.addTime(maxProbeRegistrationWaitMs - 1, ChronoUnit.MILLIS);

        // Still not at threshold - waiting for probe to register.
        assertFalse(unblock.runIteration());

        clock.addTime(1, ChronoUnit.MILLIS);

        // Probe still not registered. We ignore that target from now on.
        assertTrue(unblock.runIteration());
    }

    /**
     * Test a target with no existing probe for more than the configured period does not block broadcasts.
     *
     * @throws Exception To satisfy compiler.
     */
    @Test
<<<<<<< HEAD
    public void testProbeRegistrationTimeoutExceptino() throws Exception {
=======
    public void testProbeRegistrationTimeoutException() throws Exception {
>>>>>>> 71c68051
        final Target t1 = setupTarget(1L);
        final long probeId = 121;
        when(t1.getProbeId()).thenReturn(probeId);
        when(operationManager.getLastDiscoveryForTarget(t1.getId(), DiscoveryType.FULL))
                .thenReturn(Optional.empty());
        when(targetStore.getAll()).thenReturn(Arrays.asList(t1));
        // Probe doesn't exist - throw an exception.
        when(probeStore.getTransport(probeId)).thenThrow(new ProbeException("NO PROBE"));

        assertFalse(unblock.runIteration());

        // Getting close to the threshold.
        clock.addTime(maxProbeRegistrationWaitMs - 1, ChronoUnit.MILLIS);

        // Still not at threshold - waiting for probe to register.
        assertFalse(unblock.runIteration());

        clock.addTime(1, ChronoUnit.MILLIS);

        // Probe still not registered. We ignore that target from now on.
        assertTrue(unblock.runIteration());
<<<<<<< HEAD

=======
    }

    /**
     * Test that discovery errors caused by the probe not being registered don't count as errors,
     * but count towards the PROBE_NOT_REGISTERED timeout.
     *
     * @throws Exception To satisfy compiler.
     */
    @Test
    public void testDiscoveryProbeException() throws Exception {
        final Target t1 = setupTarget(1L);
        final long probeId = 121;
        final ErrorDTO probeNotRegisteredError = ErrorDTO.newBuilder()
            .setSeverity(ErrorSeverity.CRITICAL)
            .setDescription(new ProbeException(RemoteProbeStore.TRANSPORT_NOT_REGISTERED_PREFIX + probeId).getLocalizedMessage())
            .build();
        when(targetStore.getAll()).thenReturn(Arrays.asList(t1));
        when(t1.getProbeId()).thenReturn(probeId);
        final Discovery t1d1 = newLastDiscovery(t1.getId());
        t1d1.addError(probeNotRegisteredError);
        t1d1.fail();
        // The rediscovery interval of this target is above the boundary, so we should use the
        // "slow" threshold, which is 1.
        mockTargetDiscoverySchedule(t1.getId(), fastSlowBoundaryMs + 1);

        // The failed discovery shouldn't count towards the error threshold, because this kind of
        // failure indicates that the probe is not registered yet.
        assertFalse(unblock.runIteration());

        // Getting close to the threshold.
        clock.addTime(maxProbeRegistrationWaitMs - 1, ChronoUnit.MILLIS);

        final Discovery t1d2 = newLastDiscovery(t1.getId());
        t1d2.addError(probeNotRegisteredError);
        t1d2.fail();

        // Still not at threshold, or at failure threshold - waiting for probe to register.
        assertFalse(unblock.runIteration());

        clock.addTime(1, ChronoUnit.MILLIS);

        // Probe still not registered. We ignore that target from now on.
        assertTrue(unblock.runIteration());
>>>>>>> 71c68051
    }

    /**
     * Test that we wait for a target that has no associated discovery for more than the configured
     * period BUT then gets an associated discovery while we are waiting for other targets.
     */
    @Test
    public void testProbeRegistrationTimeoutThenWaiting() {
        final Target t1 = setupTarget(1L);
        final Target t2 = setupTarget(2L);
        final Discovery t2d1 = newLastDiscovery(t2.getId());
        when(operationManager.getLastDiscoveryForTarget(t1.getId(), DiscoveryType.FULL))
                .thenReturn(Optional.empty());
        when(targetStore.getAll()).thenReturn(Arrays.asList(t1, t2));

        assertFalse(unblock.runIteration());

        // Got to the threshold, but we are still waiting for t2's discovery to complete.
        clock.addTime(maxProbeRegistrationWaitMs, ChronoUnit.MILLIS);

        assertFalse(unblock.runIteration());

        // Some more time passes.
        clock.addTime(10, ChronoUnit.MILLIS);
        assertFalse(unblock.runIteration());

        // Probe registered - AFTER the threshold, but while we are still waiting for another discovery.
        final Discovery t1d1 = newLastDiscovery(t1.getId());
        assertFalse(unblock.runIteration());

        // The other discovery succeeds. But now we will still be waiting for t1's discovery.
        t2d1.success();

        assertFalse(unblock.runIteration());

        t1d1.success();

        // Both discoveries now completed.
        assertTrue(unblock.runIteration());
    }

    /**
     * Test that when all target discoveries are successful the unblock operation completes.
     */
    @Test
    public void testWaitForDiscoverySuccess() {
        final Target t1 = setupTarget(1L);
        final Discovery t1d1 = newLastDiscovery(t1.getId());
        t1d1.success();
        final Target t2 = setupTarget(2L);
        final Discovery t2d1 = newLastDiscovery(t2.getId());
        when(targetStore.getAll()).thenReturn(Arrays.asList(t1, t2));

        // One of the targets is still in progress.
        assertFalse(unblock.runIteration());

        t2d1.success();

        assertTrue(unblock.runIteration());
    }

    /**
     * Test that the unblock operation completes when a target fails more than the configured
     * number of times in a row - if the target has a low discovery interval.
     */
    @Test
<<<<<<< HEAD
    public void testTargetShortCircuitLowDiscoveryInterval() {
=======
    public void testTargetShortCircuitFastDiscoveryInterval() {
>>>>>>> 71c68051
        final Target t1 = setupTarget(1L);
        final Discovery t1d1 = newLastDiscovery(t1.getId());
        t1d1.fail();
        when(targetStore.getAll()).thenReturn(Arrays.asList(t1));
<<<<<<< HEAD
        mockTargetDiscoverySchedule(t1.getId(), targetShortCircuitMs / 2);

        // The re-discovery interval of this target is low - the failure threshold should be 2.
=======
        // The re-discovery interval of this target is below the boundary, so we should use
        // the "fast" threshold, which is 2.
        mockTargetDiscoverySchedule(t1.getId(), fastSlowBoundaryMs - 1);

>>>>>>> 71c68051
        // This is the first failure.
        assertFalse(unblock.runIteration());
        // At the second iteration, t2 has Status == FAILED, but it's still the same failed discovery
        // so we shouldn't double-count it.
        assertFalse(unblock.runIteration());

        // Next discovery failed too. This hits the short-circuit limit (2).
        final Discovery t2d2 = newLastDiscovery(t1.getId());
        t2d2.fail();

        assertTrue(unblock.runIteration());
    }

    /**
     * Test that the unblock operation completes when a target fails more than the configured
     * number of times in a row - if the target has a high discovery interval.
     */
    @Test
<<<<<<< HEAD
    public void testTargetShortCircuitHighDiscoveryInterval() {
=======
    public void testTargetShortCircuitSlowDiscoveryInterval() {
>>>>>>> 71c68051
        final Target t1 = setupTarget(1L);
        final Discovery t1d1 = newLastDiscovery(t1.getId());
        t1d1.fail();
        when(targetStore.getAll()).thenReturn(Arrays.asList(t1));
<<<<<<< HEAD
        mockTargetDiscoverySchedule(t1.getId(), targetShortCircuitMs * 2);

        // The re-discovery interval of this target is very high, so the failure threshold is 1.
=======
        // The rediscovery interval of this target is above the boundary, so we should use the
        // "slow" threshold, which is 1.
        mockTargetDiscoverySchedule(t1.getId(), fastSlowBoundaryMs + 1);

        // Since the first discovery failed, it should hit the short-circuit limit (1).
>>>>>>> 71c68051
        assertTrue(unblock.runIteration());
    }

    /**
     * Test that the unblock operation completes when a target fails more than the configured
     * number of times in a row - if there is no schedule.
     */
    @Test
    public void testTargetShortCircuitNoSchedule() {
        final Target t1 = setupTarget(1L);
        final Discovery t1d1 = newLastDiscovery(t1.getId());
        t1d1.fail();
        when(targetStore.getAll()).thenReturn(Arrays.asList(t1));
        when(scheduler.getDiscoverySchedule(t1.getId(), DiscoveryType.FULL))
                .thenReturn(Optional.empty());

        // When there is no schedule and a failed discovery, we fail immediately (this is not
        // something that should happen).
        assertTrue(unblock.runIteration());

    }

    private TargetDiscoverySchedule mockTargetDiscoverySchedule(final long targetId, final long discoveryIntervalMs) {
        TargetDiscoverySchedule schedule = mock(TargetDiscoverySchedule.class);
        ScheduleData scheduleData = mock(ScheduleData.class);
        when(scheduleData.getScheduleIntervalMillis()).thenReturn(discoveryIntervalMs);
        when(schedule.getScheduleData()).thenReturn(scheduleData);
        when(scheduler.getDiscoverySchedule(targetId, DiscoveryType.FULL))
                .thenReturn(Optional.of(schedule));
        return schedule;
    }

    /**
     * Test that targets removed in the middle of the unblock operation do not affect the
     * unblocking.
     */
    @Test
    public void testTargetRemoval() {
        final Target t1 = setupTarget(1L);
        final Discovery t1d1 = newLastDiscovery(t1.getId());
        t1d1.success();
        final Target t2 = setupTarget(2L);
        newLastDiscovery(t2.getId());
        when(targetStore.getAll()).thenReturn(Arrays.asList(t1, t2));

        assertFalse(unblock.runIteration());

        // t2 got deleted - target store won't return it anymore.
        when(targetStore.getAll()).thenReturn(Arrays.asList(t1));

        // Should unblock.
        assertTrue(unblock.runIteration());
    }

    /**
     * Test that targets added in the middle of the unblock operation get taken into account
     * (this is important for derived targets in particular).
     */
    @Test
    public void testTargetAddition() {
        final Target t1 = setupTarget(1L);
        final Discovery t1d1 = newLastDiscovery(t1.getId());
        when(targetStore.getAll()).thenReturn(Arrays.asList(t1));

        assertFalse(unblock.runIteration());

        t1d1.success();
        final Target t2 = setupTarget(2L);
        final Discovery t2d1 = newLastDiscovery(t2.getId());

        when(targetStore.getAll()).thenReturn(Arrays.asList(t1, t2));

        assertFalse(unblock.runIteration());

        t2d1.success();

        assertTrue(unblock.runIteration());
    }

    /**
     * Test the run loop.
     */
    @Test
    public void testRun() {
        when(pipelineExecutorService.areBroadcastsBlocked()).thenReturn(true);

        final Target t1 = setupTarget(1L);
        final Discovery t1d1 = newLastDiscovery(t1.getId());
        t1d1.success();
        when(targetStore.getAll()).thenReturn(Arrays.asList(t1));

        unblock.run();

        verify(pipelineExecutorService, timeout(30_000)).unblockBroadcasts();
    }

    /**
     * Test that interrupting the thread causes the pipeline executor to unblock.
     */
    @Test
    public void testRunInterrupted() {
        when(pipelineExecutorService.areBroadcastsBlocked()).thenReturn(true);

        final Target t1 = setupTarget(1L);
        // A discovery is in progress. It will never complete in this test.
        newLastDiscovery(t1.getId());
        when(targetStore.getAll()).thenReturn(Arrays.asList(t1));

        Thread thread = new Thread(unblock);
        thread.start();
        thread.interrupt();

        // An interrupt should still unblock broadcasts.
        verify(pipelineExecutorService, timeout(30_000)).unblockBroadcasts();
    }

    /**
     * Test that a runtime exception in the thread causes the pipeline executor to unblock.
     */
    @Test
    public void testRunRuntimeException() {
        when(pipelineExecutorService.areBroadcastsBlocked()).thenReturn(true);

        final Target t1 = setupTarget(1L);
        // A discovery is in progress. It will never complete in this test.
        newLastDiscovery(t1.getId());
        when(targetStore.getAll()).thenReturn(Arrays.asList(t1));

        doThrow(new RuntimeException("BOO")).when(unblock).runIteration();

        // This should return immediately because of the runtime exception.
        unblock.run();

        // A runtime exception should still unblock broadcasts.
        verify(pipelineExecutorService).unblockBroadcasts();
    }

    /**
     * Test that loading cached responses at startup unlock the broadcast.
     */
    @Test
    public void testLoadingCachedResponses() {
        final long targetId = 1;
        writeDiscoveryResponse(targetId);
        Target mockTarget = setupTarget(targetId);
        newLastDiscovery(mockTarget.getId());
        when(targetStore.getAll()).thenReturn(Arrays.asList(mockTarget));
        when(targetStore.getTarget(targetId)).thenReturn(Optional.of(mockTarget));
        when(mockTarget.getProbeId()).thenReturn(1L);

        // Before loading the responses
        assertFalse(unblock.runIteration());

        unblock.run();

        // After loading the responses
        assertTrue(unblock.runIteration());

        verify(pipelineExecutorService).unblockBroadcasts();
    }

    /**
     * Test that loading cached responses for only a subset of the availables target doesn't
     * unlock the broadcast.
     */
    @Test
    public void testLoadingCachedResponsesWithMissingTarget() {
        final long targetId = 1;
        writeDiscoveryResponse(targetId);
        Target mockTarget1 = setupTarget(targetId);
        newLastDiscovery(mockTarget1.getId());
        when(targetStore.getTarget(targetId)).thenReturn(Optional.of(mockTarget1));
        when(mockTarget1.getProbeId()).thenReturn(1L);

        Target mockTarget2 = setupTarget(2);
        newLastDiscovery(mockTarget2.getId());
        when(targetStore.getTarget(targetId)).thenReturn(Optional.of(mockTarget1));
        when(mockTarget1.getProbeId()).thenReturn(2L);

        when(targetStore.getAll()).thenReturn(Arrays.asList(mockTarget1, mockTarget2));

        assertFalse(unblock.runIteration());

        unblock.run();
        // We could only load one target, so the broadcast is still blocked
        assertFalse(unblock.runIteration());

        verify(pipelineExecutorService).unblockBroadcasts();
    }

    /**
     * Test that loading cached responses for only a subset of the availables target doesn't
     * unlock the broadcast.
     */
    @Test
    public void testDeleteTargetDiscoveryResponse() {
        final long targetId = 1;
        writeDiscoveryResponse(targetId);
        when(targetStore.getTarget(targetId)).thenReturn(Optional.ofNullable(null));

        Assert.assertEquals(1, dumpDir.list().length);

        unblock.run();

        Assert.assertEquals(0, dumpDir.list().length);
    }

    private Target setupTarget(long targetId) {
        Target mockTarget = mock(Target.class);
        when(mockTarget.getId()).thenReturn(targetId);
        return mockTarget;
    }

    private Discovery newLastDiscovery(long targetId) {
        Discovery mockDiscovery = new Discovery(PROBE_ID, targetId, identityProvider);
        when(operationManager.getLastDiscoveryForTarget(targetId, DiscoveryType.FULL))
                .thenReturn(Optional.of(mockDiscovery));
        return mockDiscovery;
    }

    private void writeDiscoveryResponse(final long targetId) {
        final DiscoveryResponse discoveryResponse = DiscoveryResponse.newBuilder()
            .addEntityDTO(EntityDTO.newBuilder().setId("foo").setEntityType(EntityType.VIRTUAL_MACHINE)).build();
        final String sanitizedTargetName = DiscoveryDumpFilename.sanitize(String.valueOf(targetId));
        final DiscoveryDumpFilename ddf =
            new DiscoveryDumpFilename(sanitizedTargetName, new Date(), DiscoveryType.FULL);
        final File dtoFile = ddf.getFile(dumpDir, false, true);
        try (OutputStream os = new LZ4FrameOutputStream(new FileOutputStream(dtoFile))) {
            os.write(discoveryResponse.toByteArray());
            logger.trace("Successfully saved text discovery response");
        } catch (IOException e) {
            logger.error("Could not save " + dtoFile.getAbsolutePath(), e);
        }
    }
}<|MERGE_RESOLUTION|>--- conflicted
+++ resolved
@@ -36,11 +36,8 @@
 import com.vmturbo.platform.common.dto.CommonDTO.EntityDTO.EntityType;
 import com.vmturbo.platform.common.dto.Discovery.DiscoveryResponse;
 import com.vmturbo.platform.common.dto.Discovery.DiscoveryType;
-<<<<<<< HEAD
-=======
 import com.vmturbo.platform.common.dto.Discovery.ErrorDTO;
 import com.vmturbo.platform.common.dto.Discovery.ErrorDTO.ErrorSeverity;
->>>>>>> 71c68051
 import com.vmturbo.topology.processor.discoverydumper.BinaryDiscoveryDumper;
 import com.vmturbo.topology.processor.discoverydumper.DiscoveryDumpFilename;
 import com.vmturbo.topology.processor.identity.IdentityProvider;
@@ -48,10 +45,7 @@
 import com.vmturbo.topology.processor.operation.discovery.Discovery;
 import com.vmturbo.topology.processor.probes.ProbeException;
 import com.vmturbo.topology.processor.probes.ProbeStore;
-<<<<<<< HEAD
-=======
 import com.vmturbo.topology.processor.probes.RemoteProbeStore;
->>>>>>> 71c68051
 import com.vmturbo.topology.processor.scheduling.Schedule.ScheduleData;
 import com.vmturbo.topology.processor.scheduling.Scheduler;
 import com.vmturbo.topology.processor.scheduling.TargetDiscoverySchedule;
@@ -76,11 +70,7 @@
 
     private MutableFixedClock clock = new MutableFixedClock(1_000_000);
 
-<<<<<<< HEAD
-    private final long targetShortCircuitMs = 50_000;
-=======
     private final long fastSlowBoundaryMs = 50_000;
->>>>>>> 71c68051
 
     private static final long PROBE_ID = 123L;
 
@@ -96,15 +86,12 @@
 
     private DiscoveryBasedUnblock unblock;
 
-<<<<<<< HEAD
-=======
     private TargetShortCircuitSpec targetShortCircuitSpec = TargetShortCircuitSpec.newBuilder()
             .setFastRediscoveryThreshold(2)
             .setFastSlowBoundary(fastSlowBoundaryMs, TimeUnit.MILLISECONDS)
             .setSlowRediscoveryThreshold(1)
             .build();
 
->>>>>>> 71c68051
     /**
      * Create a temporary folder for cached responses.
      */
@@ -121,11 +108,7 @@
         final BinaryDiscoveryDumper discoveryDumper = new BinaryDiscoveryDumper(dumpDir);
         unblock = spy(new DiscoveryBasedUnblock(pipelineExecutorService,
                     targetStore, probeStore, scheduler, operationManager,
-<<<<<<< HEAD
-                    targetShortCircuitMs, maxDiscoveryWaitMs, maxProbeRegistrationWaitMs, TimeUnit.MILLISECONDS,
-=======
                     targetShortCircuitSpec, maxDiscoveryWaitMs, maxProbeRegistrationWaitMs, TimeUnit.MILLISECONDS,
->>>>>>> 71c68051
                     clock, identityProvider, discoveryDumper, true));
         IdentityGenerator.initPrefix(1L);
         when(identityProvider.generateOperationId()).thenAnswer(invocation -> IdentityGenerator.next());
@@ -187,11 +170,7 @@
      * @throws Exception To satisfy compiler.
      */
     @Test
-<<<<<<< HEAD
-    public void testProbeRegistrationTimeoutExceptino() throws Exception {
-=======
     public void testProbeRegistrationTimeoutException() throws Exception {
->>>>>>> 71c68051
         final Target t1 = setupTarget(1L);
         final long probeId = 121;
         when(t1.getProbeId()).thenReturn(probeId);
@@ -213,9 +192,7 @@
 
         // Probe still not registered. We ignore that target from now on.
         assertTrue(unblock.runIteration());
-<<<<<<< HEAD
-
-=======
+
     }
 
     /**
@@ -259,7 +236,6 @@
 
         // Probe still not registered. We ignore that target from now on.
         assertTrue(unblock.runIteration());
->>>>>>> 71c68051
     }
 
     /**
@@ -326,25 +302,15 @@
      * number of times in a row - if the target has a low discovery interval.
      */
     @Test
-<<<<<<< HEAD
-    public void testTargetShortCircuitLowDiscoveryInterval() {
-=======
     public void testTargetShortCircuitFastDiscoveryInterval() {
->>>>>>> 71c68051
         final Target t1 = setupTarget(1L);
         final Discovery t1d1 = newLastDiscovery(t1.getId());
         t1d1.fail();
         when(targetStore.getAll()).thenReturn(Arrays.asList(t1));
-<<<<<<< HEAD
-        mockTargetDiscoverySchedule(t1.getId(), targetShortCircuitMs / 2);
-
-        // The re-discovery interval of this target is low - the failure threshold should be 2.
-=======
         // The re-discovery interval of this target is below the boundary, so we should use
         // the "fast" threshold, which is 2.
         mockTargetDiscoverySchedule(t1.getId(), fastSlowBoundaryMs - 1);
 
->>>>>>> 71c68051
         // This is the first failure.
         assertFalse(unblock.runIteration());
         // At the second iteration, t2 has Status == FAILED, but it's still the same failed discovery
@@ -363,26 +329,16 @@
      * number of times in a row - if the target has a high discovery interval.
      */
     @Test
-<<<<<<< HEAD
-    public void testTargetShortCircuitHighDiscoveryInterval() {
-=======
     public void testTargetShortCircuitSlowDiscoveryInterval() {
->>>>>>> 71c68051
         final Target t1 = setupTarget(1L);
         final Discovery t1d1 = newLastDiscovery(t1.getId());
         t1d1.fail();
         when(targetStore.getAll()).thenReturn(Arrays.asList(t1));
-<<<<<<< HEAD
-        mockTargetDiscoverySchedule(t1.getId(), targetShortCircuitMs * 2);
-
-        // The re-discovery interval of this target is very high, so the failure threshold is 1.
-=======
         // The rediscovery interval of this target is above the boundary, so we should use the
         // "slow" threshold, which is 1.
         mockTargetDiscoverySchedule(t1.getId(), fastSlowBoundaryMs + 1);
 
         // Since the first discovery failed, it should hit the short-circuit limit (1).
->>>>>>> 71c68051
         assertTrue(unblock.runIteration());
     }
 
