--- conflicted
+++ resolved
@@ -76,11 +76,7 @@
 
         final TopologyEntityDTO.Builder topologyEntityDTO = new VirtualMachineEntityConstructor()
                 .createTopologyEntityFromTemplate(VM_TEMPLATE, topology, builder, false,
-<<<<<<< HEAD
-                        identityProvider);
-=======
                         identityProvider, null);
->>>>>>> 71c68051
 
         assertEquals(4, topologyEntityDTO.getCommoditySoldListCount());
         assertEquals(1,
