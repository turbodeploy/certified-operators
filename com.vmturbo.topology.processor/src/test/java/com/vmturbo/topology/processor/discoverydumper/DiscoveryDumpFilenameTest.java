--- conflicted
+++ resolved
@@ -33,11 +33,7 @@
             tmpDir + filename.substring(0, filename.length() - 3) + "txt",
             ddFileName.getFile(dumpDirectory, true, false).getAbsolutePath());
         Assert.assertEquals(
-<<<<<<< HEAD
-            tmpDir + filename.substring(0, filename.length() - 3) + "txt.l4z",
-=======
             tmpDir + filename.substring(0, filename.length() - 3) + "txt.lz4",
->>>>>>> 71c68051
             ddFileName.getFile(dumpDirectory, true, true).getAbsolutePath());
     }
 
