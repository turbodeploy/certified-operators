--- conflicted
+++ resolved
@@ -192,11 +192,7 @@
 
         final TopologyEntityDTO.Builder topologyEntityDTO = new StorageEntityConstructor()
                 .createTopologyEntityFromTemplate(ST_TEMPLATE, topology, builder, false,
-<<<<<<< HEAD
-                        identityProvider);
-=======
                         identityProvider, null);
->>>>>>> 71c68051
         // 7 commodities sold: storage latency, provisioned, amount and access
         // storage cluster commodity and two dspm access commodities
         assertEquals(7, topologyEntityDTO.getCommoditySoldListCount());
