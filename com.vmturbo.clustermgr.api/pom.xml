--- conflicted
+++ resolved
@@ -5,11 +5,7 @@
     <parent>
         <artifactId>components-api-root</artifactId>
         <groupId>com.vmturbo</groupId>
-<<<<<<< HEAD
-        <version>7.22.100-MPC-SNAPSHOT</version>
-=======
         <version>7.22.6-SNAPSHOT</version>
->>>>>>> 4fcb1520
         <relativePath>../com.vmturbo.components.api.root/pom.xml</relativePath>
     </parent>
     <modelVersion>4.0.0</modelVersion>
