--- conflicted
+++ resolved
@@ -155,36 +155,6 @@
                 @Nonnull SettingPolicyFilter filter) throws StoreOperationException {
             return settingStore.getSettingPolicies(dslContext, filter);
         }
-<<<<<<< HEAD
-
-        @Nonnull
-        @Override
-        public Pair<SettingPolicy, Boolean> updateSettingPolicy(long id,
-                @Nonnull SettingPolicyInfo newPolicyInfo) throws StoreOperationException {
-            return settingStore.updateSettingPolicy(id, newPolicyInfo);
-        }
-    }
-
-    /**
-     * Placement policy store substituting the DB connection.
-     */
-    private static class PlacementPolicyStoreImpl implements IPlacementPolicyStore {
-        private final PolicyStore policyStore;
-        private final DSLContext dslContext;
-
-        PlacementPolicyStoreImpl(@Nonnull PolicyStore policyStore, @Nonnull DSLContext dslContext) {
-            this.policyStore = policyStore;
-            this.dslContext = dslContext;
-        }
-
-        @Override
-        public void updateTargetPolicies(long targetId,
-                @Nonnull List<DiscoveredPolicyInfo> policyInfos,
-                @Nonnull Map<String, Long> groupOids) throws DataAccessException {
-            policyStore.updateTargetPolicies(dslContext, targetId, policyInfos, groupOids);
-        }
-=======
->>>>>>> 71c68051
 
         @Nonnull
         @Override
