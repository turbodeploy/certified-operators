package com.vmturbo.group.policy;

import java.util.Map;
import java.util.Objects;
import java.util.Optional;

import org.apache.logging.log4j.LogManager;
import org.apache.logging.log4j.Logger;

import com.vmturbo.common.protobuf.group.GroupDTO.DiscoveredPolicyInfo;
import com.vmturbo.common.protobuf.group.PolicyDTO.PolicyInfo;
import com.vmturbo.common.protobuf.group.PolicyDTO.PolicyInfo.BindToComplementaryGroupPolicy;
import com.vmturbo.common.protobuf.group.PolicyDTO.PolicyInfo.BindToGroupPolicy;
import com.vmturbo.common.protobuf.group.PolicyDTO.PolicyInfo.MustNotRunTogetherPolicy;
import com.vmturbo.common.protobuf.group.PolicyDTO.PolicyInfo.MustRunTogetherPolicy;
import com.vmturbo.group.common.Truncator;
import com.vmturbo.platform.common.dto.CommonDTO.EntityDTO.EntityType;
import com.vmturbo.platform.common.dto.CommonDTO.GroupDTO.ConstraintType;

/**
 * Map discovered policies (like DRS rules) to instances of {@link PolicyInfo}.
 */
public class DiscoveredPoliciesMapper {

    private final Logger logger = LogManager.getLogger();

    /**
     * Discovered policies reference groups by their IDs (usually the name). We need to map
     * from this ID to the group OID. The groupOids map holds this mapping. It is populated
     * when constructing {@code this} instance.
     */
    private final Map<String, Long> groupOids;

    public DiscoveredPoliciesMapper(Map<String, Long> groupOids) {
        this.groupOids = groupOids;
    }

    private static final String SAME_GROUPS =
                    "Can't create a policy where buyers group is the same as sellers group";
    private static final String NOT_FOUND = "Buyers or Sellers group ID not found";
    private static final String MESSAGE = "{}. Buyers : \"{}\" ({}). Sellers : \"{}\" ({}).";
    private static final String BUYER_BUYER_NOT_FOUND = "Buyers group ID not found";
    private static final String BUYER_BUYER_MESSAGE = "{}. Buyers : \"{}\" ({}).";

    /**
     * Convert a discovered policy spec (representing e.g. a DRS rules)
     * to an {@link PolicyInfo}.
     *
     * @param spec the discovered policy
     * @return a representation of the policy that can be saved in the DB
     */
    public Optional<PolicyInfo> inputPolicy(DiscoveredPolicyInfo spec) {

        final int constraintType = spec.getConstraintType();
        boolean isBuyerBuyerPolicy =
                constraintType == ConstraintType.BUYER_BUYER_AFFINITY_VALUE ||
                constraintType == ConstraintType.BUYER_BUYER_ANTI_AFFINITY_VALUE;

        final Long buyersId = groupOids.get(spec.getBuyersGroupStringId());

        // the seller might not be present in the spec
        Long sellersId = null;
        if (spec.hasSellersGroupStringId()) {
            sellersId = groupOids.get(spec.getSellersGroupStringId());
        }

        // TODO - This error handling is very suspicious - static analysis says
        // a null sellersId may make it through. But not sure what the right solution is.

        // check all expected groups are found
        if ((sellersId == null || buyersId == null) && !isBuyerBuyerPolicy) {
            logger.warn(MESSAGE, NOT_FOUND,
                spec.getBuyersGroupStringId(), buyersId,
                spec.getSellersGroupStringId(), sellersId);
            return Optional.empty();
        }
        if (buyersId == null && isBuyerBuyerPolicy) {
            logger.warn(BUYER_BUYER_MESSAGE, BUYER_BUYER_NOT_FOUND,
                    spec.getBuyersGroupStringId(), buyersId);
            return Optional.empty();
        }
        if (Objects.equals(sellersId, buyersId)) {
            logger.warn(MESSAGE, SAME_GROUPS,
                spec.getBuyersGroupStringId(), buyersId,
                spec.getSellersGroupStringId(), sellersId);
            return Optional.empty();
        }

        // create the policy
        final String policyDisplayName =
            Truncator.truncatePolicyDisplayName(spec.getPolicyDisplayName(), true);
        final String policyName =
            Truncator.truncatePolicyName(spec.getPolicyName(), true);
        final PolicyInfo.Builder builder = PolicyInfo.newBuilder()
<<<<<<< HEAD
                        .setDisplayName(spec.getPolicyDisplayName())
                        .setName(spec.getPolicyName());
=======
                        .setDisplayName(policyDisplayName)
                        .setName(policyName);
>>>>>>> 52c6d951
        switch (spec.getConstraintType()) {
            case ConstraintType.BUYER_SELLER_AFFINITY_VALUE:
                return Optional.of(builder.setBindToGroup(BindToGroupPolicy.newBuilder()
                    .setConsumerGroupId(buyersId)
                    .setProviderGroupId(sellersId)
                    .build()).build());
            case ConstraintType.BUYER_SELLER_ANTI_AFFINITY_VALUE:
                return Optional.of(builder.setBindToComplementaryGroup(
                    BindToComplementaryGroupPolicy.newBuilder()
                        .setConsumerGroupId(buyersId)
                        .setProviderGroupId(sellersId)
                        .build()).build());
            case ConstraintType.BUYER_BUYER_AFFINITY_VALUE:
                return Optional.of(builder.setMustRunTogether(MustRunTogetherPolicy.newBuilder()
                    .setGroupId(buyersId)
                    // for now we are assuming that every buyer_buyer affinity is on hosts
                    .setProviderEntityType(EntityType.PHYSICAL_MACHINE_VALUE)
                    .build()).build());
            case ConstraintType.BUYER_BUYER_ANTI_AFFINITY_VALUE:
                return Optional.of(builder.setMustNotRunTogether(MustNotRunTogetherPolicy.newBuilder()
                    .setGroupId(buyersId)
                    // for now we are assuming that every buyer_buyer anti-affinity is on hosts
                    .setProviderEntityType(EntityType.PHYSICAL_MACHINE_VALUE)
                    .build()).build());
            default: {
                logger.warn("Constraint type " + spec.getConstraintType() + " is not supported");
                return Optional.empty();
            }
        }
    }
}<|MERGE_RESOLUTION|>--- conflicted
+++ resolved
@@ -92,13 +92,8 @@
         final String policyName =
             Truncator.truncatePolicyName(spec.getPolicyName(), true);
         final PolicyInfo.Builder builder = PolicyInfo.newBuilder()
-<<<<<<< HEAD
-                        .setDisplayName(spec.getPolicyDisplayName())
-                        .setName(spec.getPolicyName());
-=======
                         .setDisplayName(policyDisplayName)
                         .setName(policyName);
->>>>>>> 52c6d951
         switch (spec.getConstraintType()) {
             case ConstraintType.BUYER_SELLER_AFFINITY_VALUE:
                 return Optional.of(builder.setBindToGroup(BindToGroupPolicy.newBuilder()
