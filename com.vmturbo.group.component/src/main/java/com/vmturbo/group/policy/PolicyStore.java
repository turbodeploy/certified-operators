--- conflicted
+++ resolved
@@ -100,49 +100,6 @@
     }
 
     /**
-<<<<<<< HEAD
-     * Update the set of policies discovered by a particular target.
-     * The new set of policies will completely replace the old, even if the new set is empty.
-     *
-     * <p>See {@link TargetPolicyUpdate} for details on the update behavior.
-     *
-     * @param context The context to use to do the updates.
-     * @param targetId The ID of the target that discovered the policies.
-     * @param policyInfos The new set of {@link DiscoveredPolicyInfo}s.
-     * @param groupOids A mapping from group display names to group OIDs. We need this mapping
-     *                  because discovered policies reference groups by display name.
-     * @throws DataAccessException If there is an error interacting with the database.
-     */
-    public void updateTargetPolicies(@Nonnull final DSLContext context,
-                 final long targetId,
-                 @Nonnull final List<DiscoveredPolicyInfo> policyInfos,
-                 @Nonnull final Map<String, Long> groupOids) throws DataAccessException {
-        logger.info("Updating policies discovered by {}. Got {} policies.",
-            targetId, policyInfos.size());
-
-        final DiscoveredPoliciesMapper mapper = discoveredPoliciesMapperFactory.newMapper(groupOids);
-        final List<PolicyInfo> discoveredPolicies = policyInfos.stream()
-                        .map(mapper::inputPolicy)
-                        .filter(Optional::isPresent).map(Optional::get)
-                        .collect(Collectors.toList());
-        final TargetPolicyUpdate update = new TargetPolicyUpdate(targetId, identityProvider,
-                discoveredPolicies, getDiscoveredByTarget(context, targetId));
-        update.apply(
-                (policy) -> {
-                    policyValidator.validatePolicy(context, policy);
-                    internalCreate(context, policy);
-                    },
-                (policy) -> {
-                    policyValidator.validatePolicy(context, policy);
-                    internalUpdate(context, policy);
-                    },
-                (policy) -> deleteDiscoveredPolicy(context, policy, true));
-        logger.info("Finished updating discovered groups.");
-    }
-
-    /**
-=======
->>>>>>> 71c68051
      * Get the {@link PolicyDTO.Policy} object associated with an ID.
      *
      * @param id The ID.
@@ -402,10 +359,6 @@
     private PolicyDTO.Policy internalCreate(@Nonnull final DSLContext context,
                                             @Nonnull final PolicyDTO.Policy policyProto)
             throws DataAccessException, DuplicateNameException {
-<<<<<<< HEAD
-
-=======
->>>>>>> 71c68051
         checkForDuplicates(context, policyProto.getId(), policyProto.getPolicyInfo().getName());
         createNewPolicies(context, Collections.singleton(policyProto));
         return policyProto;
