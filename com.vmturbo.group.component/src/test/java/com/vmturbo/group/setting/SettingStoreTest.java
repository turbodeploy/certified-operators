--- conflicted
+++ resolved
@@ -75,10 +75,7 @@
 import com.vmturbo.common.protobuf.setting.SettingProto.SettingTiebreaker;
 import com.vmturbo.common.protobuf.setting.SettingProto.SortedSetOfOidSettingValue;
 import com.vmturbo.common.protobuf.setting.SettingProto.StringSettingValue;
-<<<<<<< HEAD
-=======
 import com.vmturbo.components.common.setting.ActionSettingSpecs;
->>>>>>> 71c68051
 import com.vmturbo.components.common.setting.EntitySettingSpecs;
 import com.vmturbo.group.common.InvalidItemException;
 import com.vmturbo.group.common.ItemNotFoundException.SettingNotFoundException;
@@ -1099,12 +1096,8 @@
                         ActionMode.MANUAL);
 
         final Setting executionScheduleSetting = createExecutionScheduleSetting(
-<<<<<<< HEAD
-                EntitySettingSpecs.ResizeVmemUpInBetweenThresholdsExecutionSchedule.name(),
-=======
             ActionSettingSpecs.getExecutionScheduleSettingFromActionModeSetting(
                 EntitySettingSpecs.ResizeVmemUpInBetweenThresholds),
->>>>>>> 71c68051
                 Arrays.asList(savedSchedule1.getId(), savedSchedule2.getId()));
 
         final SettingPolicyInfo settingPolicyInfo =
@@ -1125,15 +1118,10 @@
         final Setting newActionModeSetting =
                 createActionModeSetting(EntitySettingSpecs.Move.name(), ActionMode.RECOMMEND);
         final Setting newExecutionScheduleSetting =
-<<<<<<< HEAD
-                createExecutionScheduleSetting(EntitySettingSpecs.MoveExecutionSchedule.name(),
-                        Collections.singletonList(savedSchedule1.getId()));
-=======
                 createExecutionScheduleSetting(
                     ActionSettingSpecs.getExecutionScheduleSettingFromActionModeSetting(
                         EntitySettingSpecs.Move),
                     Collections.singletonList(savedSchedule1.getId()));
->>>>>>> 71c68051
 
         final SettingPolicyInfo updatedSettingPolicyInfo = savedPolicy.get()
                 .getInfo()
@@ -1176,14 +1164,9 @@
                 ActionMode.MANUAL);
 
         final Setting executionScheduleSetting = createExecutionScheduleSetting(
-<<<<<<< HEAD
-                EntitySettingSpecs.ResizeVmemUpInBetweenThresholdsExecutionSchedule.getSettingName(),
-                Arrays.asList(savedSchedule1.getId(), savedSchedule2.getId()));
-=======
             ActionSettingSpecs.getExecutionScheduleSettingFromActionModeSetting(
                 EntitySettingSpecs.ResizeVmemUpInBetweenThresholds),
             Arrays.asList(savedSchedule1.getId(), savedSchedule2.getId()));
->>>>>>> 71c68051
 
         final SettingPolicyInfo settingPolicyInfo =
                 createSettingPolicyInfo(Arrays.asList(actionModeSetting, executionScheduleSetting),
@@ -1242,12 +1225,8 @@
                 ActionMode.MANUAL);
 
         final Setting executionScheduleSetting = createExecutionScheduleSetting(
-<<<<<<< HEAD
-                EntitySettingSpecs.ResizeVmemUpInBetweenThresholdsExecutionSchedule.getSettingName(),
-=======
                 ActionSettingSpecs.getExecutionScheduleSettingFromActionModeSetting(
                     EntitySettingSpecs.ResizeVmemUpInBetweenThresholds),
->>>>>>> 71c68051
                 Collections.singletonList(savedSchedule1.getId()));
 
         final SettingPolicyInfo settingPolicyInfo =
@@ -1266,14 +1245,9 @@
         assertTrue(savedPolicy.isPresent());
 
         final Setting updatedExecutionScheduleSetting = createExecutionScheduleSetting(
-<<<<<<< HEAD
-                EntitySettingSpecs.ResizeVmemUpInBetweenThresholdsExecutionSchedule.getSettingName(),
-                Collections.singletonList(savedSchedule2.getId()));
-=======
             ActionSettingSpecs.getExecutionScheduleSettingFromActionModeSetting(
                 EntitySettingSpecs.ResizeVmemUpInBetweenThresholds),
             Collections.singletonList(savedSchedule2.getId()));
->>>>>>> 71c68051
 
         final SettingPolicyInfo updatedSettingPolicyInfo = savedPolicy.get()
                 .getInfo()
@@ -1316,14 +1290,9 @@
                 ActionMode.MANUAL);
 
         final Setting executionScheduleSetting = createExecutionScheduleSetting(
-<<<<<<< HEAD
-                EntitySettingSpecs.ResizeVmemUpInBetweenThresholdsExecutionSchedule.getSettingName(),
-                Arrays.asList(savedSchedule1.getId(), savedSchedule2.getId()));
-=======
             ActionSettingSpecs.getExecutionScheduleSettingFromActionModeSetting(
                 EntitySettingSpecs.ResizeVmemUpInBetweenThresholds),
             Arrays.asList(savedSchedule1.getId(), savedSchedule2.getId()));
->>>>>>> 71c68051
 
         final SettingPolicyInfo settingPolicyInfo =
                 createSettingPolicyInfo(Arrays.asList(actionModeSetting, executionScheduleSetting),
