--- conflicted
+++ resolved
@@ -5,11 +5,7 @@
     <parent>
         <artifactId>xl-sdk-probe-parent</artifactId>
         <groupId>com.vmturbo</groupId>
-<<<<<<< HEAD
         <version>7.21.200-EA1</version>
-=======
-        <version>7.22.0-SNAPSHOT</version>
->>>>>>> 78612136
         <relativePath>../com.vmturbo.mediation.probe.parent/pom.xml</relativePath>
     </parent>
 
@@ -73,8 +69,8 @@
             <version>${project.version}</version>
             <exclusions>
                 <exclusion>
-            <groupId>com.google.protobuf</groupId>
-            <artifactId>protobuf-java</artifactId>
+                    <groupId>com.google.protobuf</groupId>
+                    <artifactId>protobuf-java</artifactId>
                 </exclusion>
             </exclusions>
         </dependency>
