--- conflicted
+++ resolved
@@ -226,13 +226,9 @@
             actionModeCalculator(),
             entitySettingsCache(),
             actionTranslationConfig.actionTranslator(),
-<<<<<<< HEAD
-            realtimeTopologyContextId,
+            tpConfig.realtimeTopologyContextId(),
             SupplyChainServiceGrpc.newBlockingStub(repositoryClientConfig.repositoryChannel()),
             RepositoryServiceGrpc.newBlockingStub(repositoryClientConfig.repositoryChannel()),
-=======
-            tpConfig.realtimeTopologyContextId(),
->>>>>>> 7229548d
             actionExecutionConfig.actionTargetSelector(),
             licenseCheckClientConfig.licenseCheckClient());
     }
