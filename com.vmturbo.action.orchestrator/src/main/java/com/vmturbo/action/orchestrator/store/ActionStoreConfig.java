--- conflicted
+++ resolved
@@ -121,12 +121,6 @@
     @Value("${minsFrequencyOfCleaningAcceptedActionsStore:60}")
     private long minsFrequencyOfCleaningAcceptedActionsStore;
 
-    @Value("${minsActionAcceptanceTTL:1440}")
-    private long minsActionAcceptanceTTL;
-
-    @Value("${minsFrequencyOfCleaningAcceptedActionsStore:60}")
-    private long minsFrequencyOfCleaningAcceptedActionsStore;
-
     @Bean
     public IActionFactory actionFactory() {
         return new ActionFactory(actionModeCalculator());
@@ -190,7 +184,6 @@
      */
     @Bean
     public IActionStoreFactory actionStoreFactory() {
-<<<<<<< HEAD
         return ActionStoreFactory.newBuilder()
             .withActionFactory(actionFactory())
             .withRealtimeTopologyContextId(tpConfig.realtimeTopologyContextId())
@@ -225,37 +218,6 @@
         return new RegularAcceptedActionsStoreCleaner(
                 Executors.newSingleThreadScheduledExecutor(threadFactory), acceptedActionsStore(),
                 minsActionAcceptanceTTL, minsFrequencyOfCleaningAcceptedActionsStore);
-=======
-        return new ActionStoreFactory(actionFactory(),
-            tpConfig.realtimeTopologyContextId(),
-            databaseConfig.dsl(),
-            actionHistory(),
-            actionExecutionConfig.actionTargetSelector(),
-            actionExecutionConfig.targetCapabilityCache(),
-            entitySettingsCache(),
-            actionStatsConfig.actionsStatistician(),
-            actionTranslationConfig.actionTranslator(),
-            actionOrchestratorGlobalConfig.actionOrchestratorClock(),
-            userSessionConfig.userSessionContext(),
-            acceptedActionsStore(),
-            licenseCheckClientConfig.licenseCheckClient(),
-            actionIdentityService());
->>>>>>> 71c68051
-    }
-
-    /**
-     * Creates instance of {@link RegularAcceptedActionsStoreCleaner} which has internal logic
-     * of regularly checking accepted actions and deleting expired acceptances.
-     *
-     * @return instance of {@link RegularAcceptedActionsStoreCleaner}.
-     */
-    @Bean
-    public RegularAcceptedActionsStoreCleaner regularAcceptedActionsStoreCleaner() {
-        final ThreadFactory threadFactory =
-                new ThreadFactoryBuilder().setNameFormat("acceptedActions-cleaner-%d").build();
-        return new RegularAcceptedActionsStoreCleaner(
-                Executors.newSingleThreadScheduledExecutor(threadFactory), acceptedActionsStore(),
-                minsActionAcceptanceTTL, minsFrequencyOfCleaningAcceptedActionsStore);
     }
 
     @Bean
@@ -268,26 +230,18 @@
             entitySettingsCache(),
             actionTranslationConfig.actionTranslator(),
             realtimeTopologyContextId,
-<<<<<<< HEAD
             SupplyChainServiceGrpc.newBlockingStub(repositoryClientConfig.repositoryChannel()),
             RepositoryServiceGrpc.newBlockingStub(repositoryClientConfig.repositoryChannel()),
-            actionExecutionConfig.actionTargetSelector());
-=======
             actionExecutionConfig.actionTargetSelector(),
             licenseCheckClientConfig.licenseCheckClient());
->>>>>>> 71c68051
     }
 
     @Bean
     public ActionStorehouse actionStorehouse() {
         ActionStorehouse actionStorehouse = new ActionStorehouse(actionStoreFactory(),
-<<<<<<< HEAD
-            automatedActionExecutor(), actionStoreLoader(), actionModeCalculator());
-=======
                 automatedActionExecutor(),
                 actionStoreLoader(),
                 approvalCommunicationConfig.approvalRequester());
->>>>>>> 71c68051
         tpConfig.topologyProcessor()
             .addEntitiesWithNewStatesListener(new TpEntitiesWithNewStateListener(actionStorehouse,
                 tpConfig.realtimeTopologyContextId()));
