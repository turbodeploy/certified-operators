package com.vmturbo.action.orchestrator.action;

import static com.vmturbo.common.protobuf.action.ActionDTOUtil.beautifyAtomicActionsCommodityType;
import static com.vmturbo.common.protobuf.action.ActionDTOUtil.beautifyCommodityType;
import static com.vmturbo.common.protobuf.action.ActionDTOUtil.beautifyCommodityTypes;
import static com.vmturbo.common.protobuf.action.ActionDTOUtil.beautifyEntityTypeAndName;
import static com.vmturbo.common.protobuf.topology.TopologyDTOUtil.ENTITY_WITH_ADDITIONAL_COMMODITY_CHANGES;

import java.text.MessageFormat;
import java.util.Collection;
import java.util.Iterator;
import java.util.LinkedList;
import java.util.List;
import java.util.Map;
import java.util.Optional;
import java.util.Queue;
import java.util.Set;
import java.util.stream.Collectors;

import javax.annotation.Nonnull;

import com.google.common.base.Strings;
import com.google.common.collect.ImmutableMap;
import com.google.common.collect.ImmutableSet;

import io.jsonwebtoken.lang.Collections;

import org.apache.commons.io.FileUtils;
import org.apache.commons.lang.StringUtils;
import org.apache.logging.log4j.LogManager;
import org.apache.logging.log4j.Logger;
import org.springframework.util.CollectionUtils;

import com.vmturbo.action.orchestrator.store.EntitiesAndSettingsSnapshotFactory.EntitiesAndSettingsSnapshot;
import com.vmturbo.api.conversion.entity.CommodityTypeMapping;
import com.vmturbo.common.protobuf.StringUtil;
import com.vmturbo.common.protobuf.action.ActionDTO;
import com.vmturbo.common.protobuf.action.ActionDTO.ActionEntity;
import com.vmturbo.common.protobuf.action.ActionDTO.ActionInfo;
import com.vmturbo.common.protobuf.action.ActionDTO.ActionInfo.ActionTypeCase;
import com.vmturbo.common.protobuf.action.ActionDTO.Allocate;
import com.vmturbo.common.protobuf.action.ActionDTO.AtomicResize;
import com.vmturbo.common.protobuf.action.ActionDTO.BuyRI;
import com.vmturbo.common.protobuf.action.ActionDTO.ChangeProvider;
import com.vmturbo.common.protobuf.action.ActionDTO.Explanation;
import com.vmturbo.common.protobuf.action.ActionDTO.Explanation.ChangeProviderExplanation;
import com.vmturbo.common.protobuf.action.ActionDTO.Explanation.DeactivateExplanation;
import com.vmturbo.common.protobuf.action.ActionDTO.Explanation.ProvisionExplanation;
import com.vmturbo.common.protobuf.action.ActionDTO.Explanation.ProvisionExplanation.ProvisionByDemandExplanation;
import com.vmturbo.common.protobuf.action.ActionDTO.Explanation.ProvisionExplanation.ProvisionByDemandExplanation.CommodityNewCapacityEntry;
import com.vmturbo.common.protobuf.action.ActionDTO.Explanation.ProvisionExplanation.ProvisionBySupplyExplanation;
import com.vmturbo.common.protobuf.action.ActionDTO.Explanation.ReasonCommodity;
import com.vmturbo.common.protobuf.action.ActionDTO.Reconfigure;
import com.vmturbo.common.protobuf.action.ActionDTO.Reconfigure.SettingChange;
import com.vmturbo.common.protobuf.action.ActionDTO.Resize;
import com.vmturbo.common.protobuf.action.ActionDTO.ResizeInfo;
import com.vmturbo.common.protobuf.action.ActionDTOUtil;
import com.vmturbo.common.protobuf.action.UnsupportedActionException;
import com.vmturbo.common.protobuf.common.EnvironmentTypeEnum.EnvironmentType;
import com.vmturbo.common.protobuf.topology.ApiEntityType;
import com.vmturbo.common.protobuf.topology.TopologyDTO;
import com.vmturbo.common.protobuf.topology.TopologyDTO.CommodityAttribute;
import com.vmturbo.common.protobuf.topology.TopologyDTO.PartialEntity.ActionPartialEntity;
import com.vmturbo.common.protobuf.topology.TopologyDTO.PartialEntity.ActionPartialEntity.ActionEntityTypeSpecificInfo;
import com.vmturbo.common.protobuf.topology.TopologyDTO.PartialEntity.ActionPartialEntity.ActionEntityTypeSpecificInfo.ActionVirtualMachineInfo;
import com.vmturbo.common.protobuf.topology.TopologyDTO.PartialEntity.EntityWithConnections;
import com.vmturbo.common.protobuf.topology.TopologyDTO.TopologyEntityDTO.ConnectedEntity;
import com.vmturbo.common.protobuf.topology.TopologyDTOUtil;
import com.vmturbo.common.protobuf.utils.HCIUtils;
import com.vmturbo.commons.Units;
import com.vmturbo.platform.common.dto.CommonDTO.CommodityDTO;
import com.vmturbo.platform.common.dto.CommonDTO.CommodityDTO.CommodityType;
import com.vmturbo.platform.common.dto.CommonDTO.EntityDTO.EntityType;
import com.vmturbo.platform.common.dto.CommonDTO.EntityDTO.StorageType;
import com.vmturbo.platform.sdk.common.util.Pair;

public class ActionDescriptionBuilder {

    private static final Logger logger = LogManager.getLogger();

    // Static strings for use in message contents.
    private static final String MOVE = "Move";
    private static final String SCALE = "Scale";
    private static final String UP = "up";
    private static final String DOWN = "down";
    private static final String OF = " of ";
    private static final String RESERVATION = " and Reservation";
    // pass in methodName, name of entity, and entity OID
    private static final String ENTITY_NOT_FOUND_WARN_MSG = "{} {} Entity {} doesn't exist in the entities snapshot";
    private static final Map<CommodityType, String> CLOUD_SCALE_ACTION_COMMODITY_TYPE_DISPLAYNAME
            = ImmutableMap.of(CommodityType.STORAGE_ACCESS, "IOPS", CommodityType.STORAGE_AMOUNT, "Disk size");

    // Cloud native entities with CPU values in millicores.
    private static final Set<Integer> CLOUD_NATIVE_ENTITIES = ImmutableSet.of(EntityType.CONTAINER_VALUE,
        EntityType.CONTAINER_SPEC_VALUE, EntityType.WORKLOAD_CONTROLLER_VALUE, EntityType.NAMESPACE_VALUE);
    private static final String COMMA_SPACE = ", ";

    // Static patterns used for dynamically-constructed message contents.
    //
    // We're going to model these pattern strings as an enum, containing a set of
    // ThreadLocal-based MessageFormat instances based on each pattern. Previously, we would pass
    // the pattern strings to MessageFormat.format(pattern, args...), but this approach creates a
    // new MessageFormat instance and does a lookup to find the default locale on every invocation.
    // In an environment with hundreds of thousands of actions, this kind of things adds up.
    //
    // The patterns strings are static, so we might as well reuse the MessageFormat instances for
    // each, instead of having MessageFormat create new ones every time.
    //
    // Note that MessageFormat instances are not thread-safe, so we're using ThreadLocals, which
    // gives each thread access to it's own MessageFormat instances.
    //
    private enum ActionMessageFormat {
        ACTION_DESCRIPTION_PROVISION_BY_SUPPLY("Provision {0}{1}"),
        ACTION_DESCRIPTION_PROVISION_BY_DEMAND("Provision {0} similar to {1} with scaled up {2} due to {3}"),
        ACTION_DESCRIPTION_LICENSED_PROVISION_BY_SUPPLY("Provision Licensed {0}{1}"),
        ACTION_DESCRIPTION_LICENSED_PROVISION_BY_DEMAND("Provision Licensed {0} similar to {1} with scaled up {2} due to {3}"),
        ACTION_DESCRIPTION_ACTIVATE("Start {0} due to increased demand for resources"),
        ACTION_DESCRIPTION_DEACTIVATE("{0} {1}"),
        ACTION_DESCRIPTION_LICENSED_DEACTIVATE("{0} Licensed {1}"),
        ACTION_DESCRIPTION_DELETE("Delete wasted file ''{0}'' from {1} to free up {2}"),
        ACTION_DESCRIPTION_DELETE_CLOUD_NO_ACCOUNT("Delete Unattached {0} Volume {1}"),
        ACTION_DESCRIPTION_DELETE_CLOUD("Delete Unattached {0} Volume {1} from {2}"),
        ACTION_DESCRIPTION_ATOMIC_RESIZE("Resize {0} for {1}"),
        ACTION_DESCRIPTION_RESIZE_REMOVE_LIMIT("Remove {0} limit on entity {1}"),
        ACTION_DESCRIPTION_RESIZE("Resize {0} {1} for {2} from {3} to {4}"),
        ACTION_DESCRIPTION_RESIZE_VCPU_CPS("Resize {0} {1} for {2} from {3} to {4} and cores per socket from {5} to {6}"),
        ACTION_DESCRIPTION_RESIZE_RESERVATION("Resize {0} {1} reservation for {2} from {3} to {4}"),
        ACTION_DESCRIPTION_RECONFIGURE_REASON_COMMODITIES("Reconfigure {0} to {1} {2}"),
        ACTION_DESCRIPTION_RECONFIGURE_ADD_REASON_COMMODITIES("Reconfigure {0} to provide {1} from {2}"),
        ACTION_DESCRIPTION_RECONFIGURE_REASON_SETTINGS("Reconfigure {0}"),
        ACTION_DESCRIPTION_RECONFIGURE_WITHOUT_SOURCE("Reconfigure {0} as it is unplaced"),
        ACTION_DESCRIPTION_RECONFIGURE_SETTING_CHANGE("Reconfigure {0} changing {1}"),
        ACTION_DESCRIPTION_MOVE_WITHOUT_SOURCE("Start {0} on {1}"),
        ACTION_DESCRIPTION_MOVE("{0} {1}{2} from {3} to {4}"),
        ACTION_DESCRIPTION_SCALE_COMMODITY_CHANGE("Scale {0} {1} for {2} from {3} to {4}"),
        ACTION_DESCRIPTION_SCALE_COMMODITY_CHANGE_WITH_CURRENT_PROVIDER("Scale {0} {1} for {2} on {3} from {4} to {5}"),
        ACTION_DESCRIPTION_SCALE_ADDITIONAL_COMMODITY_CHANGE("{0} {1} from {2} to {3}"),
        ACTION_DESCRIPTION_BUYRI("Buy {0} {1} RIs for {2} in {3}"),
        ACTION_DESCRIPTION_ALLOCATE("Increase RI coverage for {0} ({1}) in {2}"),
        CONTAINER_VCPU_MILLICORES(String.format("{0,number,integer} %s", CommodityTypeMapping.CPU_MILLICORE)),
        VCPU_CORES(String.format("{0,number,integer} %s", CommodityTypeMapping.CPU_CORE)),
        STORAGE_ACCESS_IOPS("{0,number,integer} IOPS"),
        IO_THROUGHPUT_MBPS("{0,number,integer} MB/s"),
        SIMPLE("{0, number, integer}"),
        ACTION_DESCRIPTION_ACCOUNT_NAME(" in {0}");


        private final ThreadLocal<MessageFormat> messageFormat;

        ActionMessageFormat(final String format) {
            messageFormat = ThreadLocal.withInitial(() -> new MessageFormat(format));
        }

        public String format(Object... args) {
            return messageFormat.get().format(args);
        }
    }

    // Commodities in actions mapped to their default units.
    // For example, vMem commodity has its default capacity unit as KB.
    private static final ImmutableMap<CommodityDTO.CommodityType, Long> commodityTypeToDefaultUnits =
        new ImmutableMap.Builder<CommodityDTO.CommodityType, Long>()
            .put(CommodityDTO.CommodityType.VMEM, Units.KBYTE)
            .put(CommodityDTO.CommodityType.VMEM_REQUEST, Units.KBYTE)
            .put(CommodityDTO.CommodityType.VMEM_LIMIT_QUOTA, Units.KBYTE)
            .put(CommodityDTO.CommodityType.STORAGE_AMOUNT, Units.MBYTE)
            .put(CommodityDTO.CommodityType.STORAGE_PROVISIONED, Units.MBYTE)
            .put(CommodityDTO.CommodityType.HEAP, Units.KBYTE)
            .put(CommodityDTO.CommodityType.MEM, Units.KBYTE)
            .put(CommodityDTO.CommodityType.DB_MEM, Units.KBYTE)
            .put(CommodityDTO.CommodityType.VSTORAGE, Units.MBYTE)
            .build();

    private static final Map<CommodityDTO.CommodityType, ActionMessageFormat>
            COMMODITY_TYPE_ACTION_MESSAGE_FORMAT_MAP =
            new ImmutableMap.Builder<CommodityDTO.CommodityType, ActionMessageFormat>()
                    .put(CommodityType.STORAGE_ACCESS, ActionMessageFormat.STORAGE_ACCESS_IOPS)
                    .put(CommodityType.IO_THROUGHPUT, ActionMessageFormat.IO_THROUGHPUT_MBPS)
                    .build();

    /**
     * Builds the action description to be passed to the API component. Forming the description was
     * done initially in the API component, but it was moved to AO to take advantage of
     * pagination.
     *
     * @param entitiesSnapshot {@link EntitiesAndSettingsSnapshot} object that contains entities
     * information.
     * @param recommendation {@link ActionDTO.Action} the action object.
     * @return The final action description string that will be displayed in the UI.
     */
    public static String buildActionDescription(@Nonnull final EntitiesAndSettingsSnapshot entitiesSnapshot,
                                                @Nonnull final ActionDTO.Action recommendation)
            throws UnsupportedActionException {
        final ActionInfo info = recommendation.getInfo();
        switch(info.getActionTypeCase()) {
            case MOVE:
            case SCALE:
                return getMoveOrScaleActionDescription(entitiesSnapshot, recommendation);
            case ALLOCATE:
                return getAllocateActionDescription(entitiesSnapshot, recommendation);
            case RECONFIGURE:
                return getReconfigureActionDescription(entitiesSnapshot, recommendation);
            case PROVISION:
                return getProvisionActionDescription(entitiesSnapshot, recommendation);
            case ATOMICRESIZE:
                return getAtomicResizeActionDescription(entitiesSnapshot, recommendation);
            case RESIZE:
                return getResizeActionDescription(entitiesSnapshot, recommendation);
            case ACTIVATE:
                return getActivateActionDescription(entitiesSnapshot, recommendation);
            case DEACTIVATE:
                return getDeactivateActionDescription(entitiesSnapshot, recommendation);
            case DELETE:
                 return getDeleteActionDescription(entitiesSnapshot, recommendation);
            case BUYRI:
                return getRIBuyActionDescription(entitiesSnapshot, recommendation);
            default:
                throw new UnsupportedActionException(recommendation);
        }
    }

    /**
     * Builds the description for a Atomic Resize action.
     *
     * <p>e.g. description for merged actions on workload controller:
     * "Resize VCPU Request,VMem Limit,VMem Request,VCPU Limit
     *  for Workload Controller controller1_test"
     *
     * @param entitiesSnapshot {@link EntitiesAndSettingsSnapshot} object that contains entities
     *                                                      information.
     * @param recommendation the Action DTO
     * @return The Atomic Resize action description.
     */
    private static String getAtomicResizeActionDescription(@Nonnull final EntitiesAndSettingsSnapshot entitiesSnapshot,
                                                           @Nonnull final ActionDTO.Action recommendation) {
        AtomicResize atomicResize = recommendation.getInfo().getAtomicResize();

        // Target entity for the resize
        long entityId = atomicResize.getExecutionTarget().getId();
        Optional<ActionPartialEntity> optEntity = entitiesSnapshot.getEntityFromOid(entityId);
        if (!optEntity.isPresent()) {
            logger.warn(ENTITY_NOT_FOUND_WARN_MSG, "getAtomicResizeActionDescription ", "entityId", entityId);
            return "";
        }

        ActionPartialEntity targetEntity = optEntity.get();

        Set<TopologyDTO.CommodityType> commodityTypes
                = atomicResize.getResizesList().stream()
                    .map(resize -> resize.getCommodityType())
                    .collect(Collectors.toSet());

        List<String> formattedCommodityTypes
                = commodityTypes.stream()
                    .map(commType -> beautifyAtomicActionsCommodityType(commType))
                    .collect(Collectors.toList());

        ActionMessageFormat messageFormat = ActionMessageFormat.ACTION_DESCRIPTION_ATOMIC_RESIZE;
        return getDescriptionWithAccountName(entitiesSnapshot, entityId,
                messageFormat.format(String.join(",", formattedCommodityTypes),
                        beautifyEntityTypeAndName(targetEntity)));
    }

    /**
     * Builds the Resize action description. This is intended to be called by
     * {@link ActionDescriptionBuilder#buildActionDescription(EntitiesAndSettingsSnapshot, ActionDTO.Action)}
     *
     * @param entitiesSnapshot {@link EntitiesAndSettingsSnapshot} object that contains entities
     * information.
     * @return The Resize action description.
     */
    private static String getResizeActionDescription(@Nonnull final EntitiesAndSettingsSnapshot entitiesSnapshot,
                                              @Nonnull final ActionDTO.Action recommendation) {
        Resize resize = recommendation.getInfo().getResize();
        long entityId = resize.getTarget().getId();
        Optional<ActionPartialEntity> optEntity = entitiesSnapshot.getEntityFromOid(entityId);
        if (!optEntity.isPresent()) {
            logger.warn(ENTITY_NOT_FOUND_WARN_MSG, "getResizeActionDescription ", "entityId", entityId);
            return "";
        }

        ActionPartialEntity entity = optEntity.get();
        final CommodityDTO.CommodityType commodityType = CommodityDTO.CommodityType
                .forNumber(resize.getCommodityType().getType());
        // Construct the description based on the attribute type
        if (resize.getCommodityAttribute() == CommodityAttribute.LIMIT) {
            return getDescriptionWithAccountName(entitiesSnapshot, entityId,
                    ActionMessageFormat.ACTION_DESCRIPTION_RESIZE_REMOVE_LIMIT.format(
                            beautifyCommodityType(resize.getCommodityType()),
                            beautifyEntityTypeAndName(entity)));
        }

        String commodity = beautifyCommodityType(resize.getCommodityType());
        ActionVirtualMachineInfo vmInfo = entity.getTypeSpecificInfo().getVirtualMachine();

        if (commodityType == CommodityType.VCPU && vmInfo.getCpuCoreMhz() != 0.0) {
            if (resize.hasOldCpsr()
                            && resize.hasNewCpsr()
                            && resize.getOldCpsr() != resize.getNewCpsr()) {
                return getDescriptionWithAccountName(entitiesSnapshot, entityId,
                        ActionMessageFormat.ACTION_DESCRIPTION_RESIZE_VCPU_CPS.format(
                                resize.getNewCapacity() > resize.getOldCapacity() ? UP : DOWN,
                                commodity, beautifyEntityTypeAndName(entity),
                                formatResizeActionCommodityValue(commodityType,
                                        entity.getEntityType(), resize.getOldCapacity(), false),
                                formatResizeActionCommodityValue(commodityType,
                                        entity.getEntityType(), resize.getNewCapacity(), true),
                                resize.getOldCpsr(), resize.getNewCpsr()));
            }
            Double cpuReservation = vmInfo.getReservationInfoMap().get(CommodityType.CPU_VALUE);
            if (cpuReservation != null
                    && resize.getNewCapacity() * vmInfo.getCpuCoreMhz() < cpuReservation) {
                commodity += RESERVATION;
            }
        }
        ActionMessageFormat messageFormat =
                        resize.getCommodityAttribute() == CommodityAttribute.CAPACITY
                                        ? ActionMessageFormat.ACTION_DESCRIPTION_RESIZE
                                        : ActionMessageFormat.ACTION_DESCRIPTION_RESIZE_RESERVATION;
        if (commodityType == CommodityType.VMEM) {
            Double memReservation = vmInfo.getReservationInfoMap().get(CommodityType.MEM_VALUE);
            if (memReservation != null && resize.getNewCapacity() < memReservation) {
                commodity += RESERVATION;
            }
        }

        if (commodityType == CommodityDTO.CommodityType.VSTORAGE) {
            commodity += getPartition(entity, resize);
        }

        return getDescriptionWithAccountName(entitiesSnapshot, entityId,
                messageFormat.format(resize.getNewCapacity() > resize.getOldCapacity() ? UP : DOWN,
                        commodity, beautifyEntityTypeAndName(entity),
                        formatResizeActionCommodityValue(commodityType, entity.getEntityType(),
                                resize.getOldCapacity(), false),
                        formatResizeActionCommodityValue(commodityType, entity.getEntityType(),
                                resize.getNewCapacity(), true)));
    }

    @Nonnull
    private static String getPartition(@Nonnull ActionPartialEntity entity,
            @Nonnull Resize resize) {
        ActionEntityTypeSpecificInfo info = entity.getTypeSpecificInfo();
        if (info == null) {
            logger.warn("VM {} is missing the type specific info", entity.getDisplayName());
            return "";
        }

        ActionVirtualMachineInfo vmInfo = info.getVirtualMachine();
        if (vmInfo == null) {
            logger.warn("VM {} is missing the VM info", entity.getDisplayName());
            return "";
        }

        Map<String, String> partitions = vmInfo.getPartitionsMap();
        if (Collections.isEmpty(partitions)) {
            logger.warn("VM {} is missing the partition info", entity.getDisplayName());
            return "";
        }

        String key = resize.getCommodityType().getKey();
        if (Strings.isNullOrEmpty(key)) {
            logger.warn("VM {}: Resize vStorage action is missing the key",
                    entity.getDisplayName());
            return "";
        }

        String partition = partitions.get(key);
        if (Strings.isNullOrEmpty(partition)) {
            logger.warn("VM {}: Failed to find the partition for the key '{}'",
                    entity.getDisplayName(), key);
            return "";
        }

        return " " + partition;
    }

    /**
     * Builds the Reconfigure action description. This is intended to be called by
     * {@link ActionDescriptionBuilder#buildActionDescription(EntitiesAndSettingsSnapshot, ActionDTO.Action)}
     *
     * @param entitiesSnapshot {@link EntitiesAndSettingsSnapshot} object that contains entities
     * information.
     * @return The Reconfigure action description.
     */
    private static String getReconfigureActionDescription(@Nonnull final EntitiesAndSettingsSnapshot entitiesSnapshot,
                                                   @Nonnull final ActionDTO.Action recommendation) {
        final Reconfigure reconfigure = recommendation.getInfo().getReconfigure();
        final long entityId = reconfigure.getTarget().getId();
        Optional<ActionPartialEntity> targetEntityDTO = entitiesSnapshot.getEntityFromOid(entityId);
        if (!targetEntityDTO.isPresent()) {
            logger.warn(ENTITY_NOT_FOUND_WARN_MSG, "getReconfigureActionDescription", "entityId", entityId);
            return "";
        }
        if (reconfigure.hasSource() || reconfigure.getIsProvider()) {
            long sourceId = reconfigure.getSource().getId();
            Optional<ActionPartialEntity> currentEntityDTO = entitiesSnapshot.getEntityFromOid(
                sourceId);
            if (!currentEntityDTO.isPresent() && !reconfigure.getIsProvider()) {
                logger.warn(ENTITY_NOT_FOUND_WARN_MSG, "getReconfigureActionDescription", "sourceId", sourceId);
                return "";
            }
            Explanation explanation = recommendation.getExplanation();
            if (!explanation.getReconfigure().getReasonSettingsList().isEmpty()) {
                return getDescriptionWithAccountName(entitiesSnapshot, entityId,
                        ActionMessageFormat.ACTION_DESCRIPTION_RECONFIGURE_REASON_SETTINGS.format(
                                beautifyEntityTypeAndName(targetEntityDTO.get())));
            } else {
                if (currentEntityDTO.isPresent() && reconfigure.getIsProvider()) {
                    return getDescriptionWithAccountName(entitiesSnapshot, entityId,
                            ActionMessageFormat.ACTION_DESCRIPTION_RECONFIGURE_ADD_REASON_COMMODITIES.format(
                                    beautifyEntityTypeAndName(targetEntityDTO.get()),
                                    beautifyCommodityTypes(explanation.getReconfigure()
                                            .getReconfigureCommodityList()
                                            .stream()
                                            .map(ReasonCommodity::getCommodityType)
                                            .collect(Collectors.toList())),
                                    beautifyEntityTypeAndName(currentEntityDTO.get())));
                }
                return getDescriptionWithAccountName(entitiesSnapshot, entityId,
                        ActionMessageFormat.ACTION_DESCRIPTION_RECONFIGURE_REASON_COMMODITIES.format(
                                beautifyEntityTypeAndName(targetEntityDTO.get()),
                                ((reconfigure.getIsProvider() && !reconfigure.getIsAddition())
                                        ? "remove" : "provide"), beautifyCommodityTypes(
                                        explanation.getReconfigure()
                                                .getReconfigureCommodityList()
                                                .stream()
                                                .map(ReasonCommodity::getCommodityType)
                                                .collect(Collectors.toList()))));
            }
<<<<<<< HEAD
        } else if (reconfigure.hasSettingChange()) {
            SettingChange change = reconfigure.getSettingChange();
            String settingChange = StringUtils.capitalize(change.getEntityAttribute().name()
                    .replace("_", " ").toLowerCase());
            return getDescriptionWithAccountName(entitiesSnapshot, entityId,
                    ActionMessageFormat.ACTION_DESCRIPTION_RECONFIGURE_SETTING_CHANGE.format(
                            settingChange, beautifyEntityTypeAndName(targetEntityDTO.get()),
                            change.getCurrentValue(), change.getNewValue()));
=======
        } else if (reconfigure.getSettingChangeCount() > 0) {
            final StringBuilder changesBuilder = new StringBuilder();
            final Iterator<SettingChange> it = reconfigure.getSettingChangeList().iterator();
            while (it.hasNext()) {
                final SettingChange change = it.next();
                final String attributeName =
                                change.getEntityAttribute().name().replace("_", " ").toLowerCase();
                changesBuilder.append(MessageFormat.format("{0} from {1} to {2}", attributeName,
                                change.getCurrentValue(), change.getNewValue()));
                if (it.hasNext()) {
                    changesBuilder.append(COMMA_SPACE);
                }
            }
            return ActionMessageFormat.ACTION_DESCRIPTION_RECONFIGURE_SETTING_CHANGE.format(
                            beautifyEntityTypeAndName(targetEntityDTO.get()), changesBuilder.toString());
>>>>>>> 2de6b82f

        } else {
            return getDescriptionWithAccountName(entitiesSnapshot, entityId,
                    ActionMessageFormat.ACTION_DESCRIPTION_RECONFIGURE_WITHOUT_SOURCE.format(
                            beautifyEntityTypeAndName(targetEntityDTO.get())));
        }
    }

    /**
     * Builds Allocate action description.
     *
     * @param entitiesSnapshot {@link EntitiesAndSettingsSnapshot} object that contains entities
     * information.
     * @param recommendation Action recommendation.
     * @return Allocate action description.
     */
    private static String getAllocateActionDescription(
            @Nonnull final EntitiesAndSettingsSnapshot entitiesSnapshot,
            @Nonnull final ActionDTO.Action recommendation) {
        final Allocate allocate = recommendation.getInfo().getAllocate();
        final long workloadEntityId = allocate.getTarget().getId();

        // Get workload
        final Optional<ActionPartialEntity> workloadEntityOpt = entitiesSnapshot.getEntityFromOid(
                workloadEntityId);
        if (!workloadEntityOpt.isPresent()) {
            logger.warn(ENTITY_NOT_FOUND_WARN_MSG, "getAllocateActionDescription",
                    "workloadEntityId", workloadEntityId);
            return "";
        }
        final ActionPartialEntity workloadEntity = workloadEntityOpt.get();

        final long workloadTierId = allocate.getWorkloadTier().getId();
        final Optional<ActionPartialEntity> workloadTierOpt = entitiesSnapshot.getEntityFromOid(workloadTierId);
        if(!workloadTierOpt.isPresent()){
            logger.warn(ENTITY_NOT_FOUND_WARN_MSG, "getAllocateActionDescription",
                "workloadTierId", workloadTierId);
            return "";
        }
        final ActionPartialEntity workloadTier = workloadTierOpt.get();
        final String workloadTierName = workloadTier.getDisplayName();

        // Get account
        final Optional<EntityWithConnections> accountOpt = entitiesSnapshot
                .getOwnerAccountOfEntity(workloadEntityId);
        final String accountName;
        if (accountOpt.isPresent()) {
            accountName = accountOpt.get().getDisplayName();
        } else {
            logger.warn("Cannot find Business Account for Allocate action. VM - {} (ID: {})",
                    workloadEntity.getDisplayName(), workloadEntityId);
            accountName = "";
        }

        return ActionMessageFormat.ACTION_DESCRIPTION_ALLOCATE.format(
                beautifyEntityTypeAndName(workloadEntity), workloadTierName, accountName);
    }

    /**
     * Builds Move or Scale action description. This is intended to be called by
     * {@link ActionDescriptionBuilder#buildActionDescription(EntitiesAndSettingsSnapshot, ActionDTO.Action)}
     *
     * @param entitiesSnapshot {@link EntitiesAndSettingsSnapshot} object that contains entities
     * information.
     * @param recommendation Action recommendation.
     * @return The action description.
     */
    private static String getMoveOrScaleActionDescription(
                @Nonnull final EntitiesAndSettingsSnapshot entitiesSnapshot,
                @Nonnull final ActionDTO.Action recommendation) throws UnsupportedActionException {
        final Optional<ChangeProvider> primaryChange = ActionDTOUtil.getPrimaryChangeProvider(recommendation);
        if (primaryChange.isPresent()) {
            return getMoveOrScaleActionWithProviderChangeDescription(entitiesSnapshot, recommendation, primaryChange.get());
        } else {
            return getScaleActionWithoutProviderChangeDescription(entitiesSnapshot, recommendation);
        }

    }

    private static String getMoveOrScaleActionWithProviderChangeDescription(@Nonnull final EntitiesAndSettingsSnapshot entitiesSnapshot,
                                                                            @Nonnull final ActionDTO.Action recommendation,
                                                                            @Nonnull final ChangeProvider primaryChange)
            throws UnsupportedActionException {
        final boolean initialPlacement = ActionDTOUtil.getChangeProviderExplanationList(
                recommendation.getExplanation()).stream()
                .anyMatch(ChangeProviderExplanation::hasInitialPlacement);

        final boolean hasSource = !initialPlacement && primaryChange.hasSource();
        final long destinationEntityId = primaryChange.getDestination().getId();
        final long targetEntityId = ActionDTOUtil.getPrimaryEntity(recommendation).getId();
        Optional<ActionPartialEntity> optTargetEntity = entitiesSnapshot.getEntityFromOid(targetEntityId);
        if (!optTargetEntity.isPresent()) {
            logger.warn(ENTITY_NOT_FOUND_WARN_MSG, "getMoveActionDescription", "targetEntityId", targetEntityId);
            return "";
        }
        Optional<ActionPartialEntity> optDestinationEntity = entitiesSnapshot.getEntityFromOid(destinationEntityId);
        if (!optDestinationEntity.isPresent()) {
            logger.warn(ENTITY_NOT_FOUND_WARN_MSG, "getMoveActionDescription", "destinationEntityId", destinationEntityId);
            return "";
        }
        // All Move/RightSize actions should have a target entity and a destination.
        ActionPartialEntity targetEntityDTO = optTargetEntity.get();

        ActionPartialEntity newEntityDTO = optDestinationEntity.get();
        if (!hasSource) {
            return getDescriptionWithAccountName(entitiesSnapshot, targetEntityId,
                    ActionMessageFormat.ACTION_DESCRIPTION_MOVE_WITHOUT_SOURCE.format(
                            beautifyEntityTypeAndName(targetEntityDTO),
                            beautifyEntityTypeAndName(newEntityDTO)));
        } else {
            long sourceEntityId = primaryChange.getSource().getId();
            final Optional<ActionPartialEntity> optSourceEntity =
                    entitiesSnapshot.getEntityFromOid(sourceEntityId);
            if (!optSourceEntity.isPresent()) {
                logger.warn(ENTITY_NOT_FOUND_WARN_MSG, "getMoveActionDescription", "sourceEntityId", sourceEntityId);
                return "";
            }
            final ActionPartialEntity currentEntityDTO = optSourceEntity.get();
            int sourceType = currentEntityDTO.getEntityType();
            int destinationType = newEntityDTO.getEntityType();
            String currentLocation = currentEntityDTO.getDisplayName();
            String newLocation = newEntityDTO.getDisplayName();

            // We show scale if move is within same region. In cloud-to-cloud migration, there
            // is a region change, so we keep the action as MOVE, and don't change it to a SCALE.
            String verb = (recommendation.getInfo().getActionTypeCase() == ActionTypeCase.SCALE
                    || TopologyDTOUtil.isPrimaryTierEntityType(destinationType)
                    && TopologyDTOUtil.isPrimaryTierEntityType(sourceType)) ? SCALE : MOVE;
            if (TopologyDTOUtil.isMigrationAction(recommendation)) {
                verb = MOVE;
                Pair<String, String> regions = getRegions(recommendation, entitiesSnapshot);
                String sourceRegion = regions.getFirst();
                String destinationRegion = regions.getSecond();
                if (sourceRegion != null) {
                    currentLocation = sourceRegion;
                }
                if (destinationRegion != null) {
                    newLocation = destinationRegion;
                }
            }
            String resource = "";
            if (primaryChange.getResourceCount() > 0) {
                List<String> resources = primaryChange.getResourceList().stream()
                                .map(ActionEntity::getId)
                                .filter(id -> id != targetEntityId)
                                .map(id -> entitiesSnapshot.getEntityFromOid(id))
                                .filter(Optional::isPresent)
                                .map(Optional::get)
                                .map(ActionDTOUtil::beautifyEntityTypeAndName)
                                .collect(Collectors.toList());
                if (!resources.isEmpty()) {
                    resource = resources.stream().sorted().collect(Collectors.joining(COMMA_SPACE)) + OF;
                }
            }
            String actionMessage = ActionMessageFormat.ACTION_DESCRIPTION_MOVE.format(verb, resource,
                    beautifyEntityTypeAndName(targetEntityDTO),
                    currentLocation,
                    newLocation);
            final Optional<String> additionalActionDescription;
            if (ENTITY_WITH_ADDITIONAL_COMMODITY_CHANGES.contains(optTargetEntity.get().getEntityType())) {
                additionalActionDescription =
                        getResizeProvidersForAdditionalCommodity(recommendation, targetEntityDTO, newEntityDTO);
            } else {
                additionalActionDescription = Optional.empty();
            }
            // add additionalActionDescription to actionMessage if not empty.
            return getDescriptionWithAccountName(entitiesSnapshot, targetEntityId,
                    additionalActionDescription.map(actionMessage::concat).orElse(actionMessage));

        }
    }

    /**
     * Helper method to retrieve additional action description involving additional
     * commodities participating in an action. Only for entities in {@link TopologyDTOUtil#ENTITY_WITH_ADDITIONAL_COMMODITY_CHANGES}.
     *
     * @param recommendation  current action recommendation.
     * @param targetEntityDTO target source entity.
     * @param newEntityDTO    destination entity.
     * @return Additional string for concat to action description.
     */
    private static Optional<String> getResizeProvidersForAdditionalCommodity(
            @Nonnull final ActionDTO.Action recommendation,
            @Nonnull final ActionPartialEntity targetEntityDTO,
            @Nonnull final ActionPartialEntity newEntityDTO) {
        if (recommendation.getInfo().hasScale()
                && !recommendation.getInfo().getScale().getCommodityResizesList().isEmpty()) {
            Collection<ResizeInfo> resizeInfos = recommendation.getInfo().getScale().getCommodityResizesList();
            return Optional.of(getAdditionalResizeCommodityMessage(resizeInfos, targetEntityDTO, newEntityDTO));
        }
        return Optional.empty();
    }

    @Nonnull
    private static String getAdditionalResizeCommodityMessage(
            @Nonnull Collection<ResizeInfo> resizeInfoList,
            @Nonnull ActionPartialEntity targetEntityDTO,
            @Nonnull ActionPartialEntity newEntityDTO) {
        final StringBuilder commodityMessageBuilder = new StringBuilder();
        final String messageSeparator = COMMA_SPACE;
        resizeInfoList.forEach(resizeInfo -> {
            final CommodityType resizeInfoCommodityType = CommodityType
                    .forNumber(resizeInfo.getCommodityType().getType());
            final String commodityTypeDisplayName = CLOUD_SCALE_ACTION_COMMODITY_TYPE_DISPLAYNAME
                    .getOrDefault(resizeInfoCommodityType, beautifyCommodityType(resizeInfo.getCommodityType()));
            final String oldVal = formatResizeActionCommodityValue(resizeInfoCommodityType,
                    targetEntityDTO.getEntityType(), resizeInfo.getOldCapacity(), false);
            final String newVal = formatResizeActionCommodityValue(resizeInfoCommodityType,
                    newEntityDTO.getEntityType(), resizeInfo.getNewCapacity(), true);
            final String verb = resizeInfo.getNewCapacity() > resizeInfo.getOldCapacity() ? UP : DOWN;
            commodityMessageBuilder.append(messageSeparator).append(ActionMessageFormat.ACTION_DESCRIPTION_SCALE_ADDITIONAL_COMMODITY_CHANGE.format(
                    commodityTypeDisplayName,
                    verb,
                    oldVal,
                    newVal
            ));
        });
        return commodityMessageBuilder.toString();
    }

    private static String getScaleActionWithoutProviderChangeDescription(@Nonnull final EntitiesAndSettingsSnapshot entitiesSnapshot,
                                                                         @Nonnull final ActionDTO.Action recommendation)
            throws UnsupportedActionException {
        final long targetEntityId = ActionDTOUtil.getPrimaryEntity(recommendation).getId();
        ActionPartialEntity optTargetEntity = entitiesSnapshot.getEntityFromOid(targetEntityId).orElse(null);
        if (optTargetEntity == null) {
            logger.warn(ENTITY_NOT_FOUND_WARN_MSG, "getScaleActionDescription", "targetEntityId", targetEntityId);
            return "";
        }
        Queue<ResizeInfo> resizeInfos = new LinkedList<>(recommendation.getInfo().getScale().getCommodityResizesList());
        if (CollectionUtils.isEmpty(resizeInfos)) {
            logger.warn("No commodity change for Scale action without provider change for {}", targetEntityId);
            return "";
        }
        ResizeInfo firstResizeInfo = resizeInfos.poll();
        final CommodityDTO.CommodityType firstResizeInfoCommodityType = CommodityDTO.CommodityType
                .forNumber(firstResizeInfo.getCommodityType().getType());
        String commodityTypeDisplayName = CLOUD_SCALE_ACTION_COMMODITY_TYPE_DISPLAYNAME
                .getOrDefault(firstResizeInfoCommodityType, beautifyCommodityType(firstResizeInfo.getCommodityType()));

        StringBuilder description;
        final ActionPartialEntity primaryProviderEntity = optTargetEntity.hasPrimaryProviderId()
                ? entitiesSnapshot.getEntityFromOid(optTargetEntity.getPrimaryProviderId()).orElse(null)
                : null;
        // if we do have current provider then add that to the action description
        if (primaryProviderEntity != null) {
            description = new StringBuilder(ActionMessageFormat.ACTION_DESCRIPTION_SCALE_COMMODITY_CHANGE_WITH_CURRENT_PROVIDER.format(
                    firstResizeInfo.getNewCapacity() > firstResizeInfo.getOldCapacity() ? UP : DOWN,
                    commodityTypeDisplayName,
                    beautifyEntityTypeAndName(optTargetEntity),
                    primaryProviderEntity.getDisplayName(),
                    formatResizeActionCommodityValue(firstResizeInfoCommodityType,
                            optTargetEntity.getEntityType(), firstResizeInfo.getOldCapacity(),
                            false),
                    formatResizeActionCommodityValue(firstResizeInfoCommodityType,
                            optTargetEntity.getEntityType(), firstResizeInfo.getNewCapacity(),
                            true)));
        } else {
            description = new StringBuilder(ActionMessageFormat.ACTION_DESCRIPTION_SCALE_COMMODITY_CHANGE.format(
                    firstResizeInfo.getNewCapacity() > firstResizeInfo.getOldCapacity() ? UP : DOWN,
                    commodityTypeDisplayName, beautifyEntityTypeAndName(optTargetEntity),
                    formatResizeActionCommodityValue(firstResizeInfoCommodityType,
                            optTargetEntity.getEntityType(), firstResizeInfo.getOldCapacity(),
                            false),
                    formatResizeActionCommodityValue(firstResizeInfoCommodityType,
                            optTargetEntity.getEntityType(), firstResizeInfo.getNewCapacity(),
                            true)));
        }

        // Scaling more than one commodity
        description.append(getAdditionalResizeCommodityMessage(resizeInfos, optTargetEntity, optTargetEntity));
        return getDescriptionWithAccountName(entitiesSnapshot, targetEntityId,
                description.toString());
    }

    /**
     * Gets names of source and destination regions for cloud migration actions. These names are
     * now used in the final action description text, instead of the compute/storage tier names.
     * Change only being done for cloud migration move actions, all other descriptions remain same.
     *
     * @param action Action whose change providers are checked to look for regions.
     * @param entitiesSnapshot Region names are looked up in the snapshot map.
     * @return Pair with first value (can be null for onPrem) for source region/zone name, second
     *       value for destination region name.
     */
    @Nonnull
    private static Pair<String, String> getRegions(@Nonnull final ActionDTO.Action action,
            @Nonnull final EntitiesAndSettingsSnapshot entitiesSnapshot) {
        // source can be zone or region in case of cloud, not set for onPrem.
        String sourceLocation = null;
        String destinationRegion = null;
        if (action.getInfo().getActionTypeCase() != ActionTypeCase.MOVE) {
            return new Pair<>(sourceLocation, destinationRegion);
        }
        // Find the change provider first that has the destination region.
        final Optional<ChangeProvider> regionChangeProvider = action.getInfo().getMove()
                .getChangesList()
                .stream()
                .filter(cp -> cp.hasDestination()
                        && cp.getDestination().getType() == EntityType.REGION_VALUE)
                .findFirst();
        if (!regionChangeProvider.isPresent()) {
            return new Pair<>(sourceLocation, destinationRegion);
        }
        final Optional<ActionPartialEntity> destinationEntity = entitiesSnapshot.getEntityFromOid(
                regionChangeProvider.get().getDestination().getId());
        if (destinationEntity.isPresent()) {
            destinationRegion = destinationEntity.get().getDisplayName();
        }
        if (regionChangeProvider.get().hasSource()) {
            final Optional<ActionPartialEntity> sourceEntity = entitiesSnapshot.getEntityFromOid(
                    regionChangeProvider.get().getSource().getId());
            if (sourceEntity.isPresent()) {
                sourceLocation = sourceEntity.get().getDisplayName();
            }
        }
        return new Pair<>(sourceLocation, destinationRegion);
    }

    /**
     * Builds the RI Buy action description. This is intended to be called by
     * {@link ActionDescriptionBuilder#buildActionDescription(EntitiesAndSettingsSnapshot, ActionDTO.Action)}
     *
     * @param entitiesSnapshot {@link EntitiesAndSettingsSnapshot} object that contains entities
     * information.
     * @return The RI Buy action description.
     */
    private static String getRIBuyActionDescription(@Nonnull final EntitiesAndSettingsSnapshot entitiesSnapshot,
                                             @Nonnull final ActionDTO.Action recommendation)  {
        BuyRI buyRI = recommendation.getInfo().getBuyRi();
        String count = String.valueOf(buyRI.getCount());
        long computeTierId =  buyRI.getComputeTier().getId();
        if (!entitiesSnapshot.getEntityFromOid(computeTierId).isPresent()) {
            logger.warn(ENTITY_NOT_FOUND_WARN_MSG, "getRIBuyActionDescription", "computeTierId", computeTierId);
            return "";
        }
        ActionPartialEntity computeTier = entitiesSnapshot.getEntityFromOid(computeTierId).get();
        final String computeTierName = computeTier.getDisplayName();

        long masterAccountId =  buyRI.getMasterAccount().getId();
        if (!entitiesSnapshot.getEntityFromOid(masterAccountId).isPresent()) {
            logger.warn(ENTITY_NOT_FOUND_WARN_MSG, "getRIBuyActionDescription", "masterAccountId", masterAccountId);
            return "";
        }
        ActionPartialEntity masterAccount = entitiesSnapshot.getEntityFromOid(masterAccountId).get();
        final String masterAccountName = masterAccount.getDisplayName();

        long regionId = buyRI.getRegion().getId();
        if (!entitiesSnapshot.getEntityFromOid(regionId).isPresent()) {
            logger.warn(ENTITY_NOT_FOUND_WARN_MSG, "getRIBuyActionDescription", "regionId", regionId);
            return "";
        }
        ActionPartialEntity region = entitiesSnapshot.getEntityFromOid(regionId).get();
        final String regionName = region.getDisplayName();

        if (buyRI.hasTargetEntity()) {
            // If the BuyRI has a virtual machine then this is a BuyRI action from the MPC plan. We want to show the
            // virtual machine name in the action description instead of the account name: OM-62857
            long targetEntityId = buyRI.getTargetEntity().getId();
            if (!entitiesSnapshot.getEntityFromOid(targetEntityId).isPresent()) {
                logger.warn(ENTITY_NOT_FOUND_WARN_MSG, "getRIBuyActionDescription", "targetEntityId", targetEntityId);
                return "";
            }
            ActionPartialEntity targetEntity = entitiesSnapshot.getEntityFromOid(targetEntityId).get();
            final String targetEntityName = targetEntity.getDisplayName();

            // Return the description with the virtual machine name instead of the master account name
            return ActionMessageFormat.ACTION_DESCRIPTION_BUYRI.format(count, computeTierName,
                    targetEntityName, regionName);
        }

        return ActionMessageFormat.ACTION_DESCRIPTION_BUYRI.format(count, computeTierName,
            masterAccountName, regionName);
    }

    /**
     * Builds the Provision action description. This is intended to be called by
     * {@link ActionDescriptionBuilder#buildActionDescription(EntitiesAndSettingsSnapshot, ActionDTO.Action)}
     *
     * e.g. ProvisionBySupply action description:
     *      Provision Storage storage_source_test
     * e.g. ProvisionByDemand action description:
     *      Provision Physical Machine similar to pm_source_test with scaled up Mem due to vm1_test
     *
     * @param entitiesSnapshot {@link EntitiesAndSettingsSnapshot} object that contains entities
     * information.
     * @return The Provision action description.
     */
    private static String getProvisionActionDescription(@Nonnull final EntitiesAndSettingsSnapshot entitiesSnapshot,
                                                        @Nonnull final ActionDTO.Action recommendation) {
        long entityId = recommendation.getInfo().getProvision().getEntityToClone().getId();
        if (!entitiesSnapshot.getEntityFromOid(entityId).isPresent()) {
            logger.warn(ENTITY_NOT_FOUND_WARN_MSG, "getProvisionActionDescription", "entityId", entityId);
            return "";
        }

        final ProvisionExplanation explanation = recommendation.getExplanation().getProvision();
        final ActionPartialEntity entityDTO = entitiesSnapshot.getEntityFromOid(entityId).get();
        if (explanation.getProvisionExplanationTypeCase().getNumber() ==
                        ProvisionExplanation.PROVISION_BY_SUPPLY_EXPLANATION_FIELD_NUMBER) {
            String provisionedEntity = new StringBuilder()
                 .append(ApiEntityType.fromType(entityDTO.getEntityType()).displayName())
                 .append(" similar to ").append(entityDTO.getDisplayName())
                 .toString();
            ActionMessageFormat messageFormat = hasLicense(explanation.getReconfigCommTypesList())
                ? ActionMessageFormat.ACTION_DESCRIPTION_LICENSED_PROVISION_BY_SUPPLY
                : ActionMessageFormat.ACTION_DESCRIPTION_PROVISION_BY_SUPPLY;
            return getDescriptionWithAccountName(entitiesSnapshot, entityId,
                    messageFormat.format(provisionedEntity, getProvisionedForVSANSuffix(entityDTO,
                            explanation.getProvisionBySupplyExplanation(), entitiesSnapshot)));
        } else {
            final ProvisionByDemandExplanation provisionByDemandExplanation =
                explanation.getProvisionByDemandExplanation();
            ActionMessageFormat messageFormat = hasLicense(explanation.getReconfigCommTypesList())
                    ? ActionMessageFormat.ACTION_DESCRIPTION_LICENSED_PROVISION_BY_DEMAND
                    : ActionMessageFormat.ACTION_DESCRIPTION_PROVISION_BY_DEMAND;
            return getDescriptionWithAccountName(entitiesSnapshot, entityId, messageFormat.format(
                    StringUtil.beautifyString(
                            EntityType.forNumber(entityDTO.getEntityType()).name()),
                    entityDTO.getDisplayName(),
                    // Beautify all reason commodities.
                    beautifyCommodityTypes(
                            provisionByDemandExplanation.getCommodityNewCapacityEntryList()
                                    .stream()
                                    .map(CommodityNewCapacityEntry::getCommodityBaseType)
                                    .map(baseType -> TopologyDTO.CommodityType.newBuilder()
                                            .setType(baseType)
                                            .build())
                                    .collect(Collectors.toList())),
                    entitiesSnapshot.getEntityFromOid(provisionByDemandExplanation.getBuyerId())
                            .map(ActionPartialEntity::getDisplayName)
                            .orElse("high demand")));
        }
    }

    /**
     * Check whether scaling up a vSAN storage is the reason and if yes then make a suffix for description.
     * @param entityDTO the entity for which the description is created.
     * @param explanation   action explanation.
     * @param entitiesSnapshot  all the entities for which actions have been generated.
     * @return  suffix with the name of vSAN or empty string if this has nothing to do with vSAN.
     */
    private static String getProvisionedForVSANSuffix(@Nonnull ActionPartialEntity entityDTO,
                    @Nonnull ProvisionBySupplyExplanation explanation,
                    @Nonnull EntitiesAndSettingsSnapshot entitiesSnapshot)  {
        if (entityDTO.getEntityType() != EntityType.PHYSICAL_MACHINE_VALUE
                        || !explanation.hasMostExpensiveCommodityInfo()
                        || !explanation.getMostExpensiveCommodityInfo().hasCommodityType()
                        || !explanation.getMostExpensiveCommodityInfo().getCommodityType().hasType()
                        || entityDTO.getConnectedEntitiesCount() == 0) {
            return "";
        }
        int actionCommodityType = explanation.getMostExpensiveCommodityInfo().getCommodityType().getType();
        if (!HCIUtils.isVSANRelatedCommodity(actionCommodityType)) {
            return "";
        }
        for (ConnectedEntity connected : entityDTO.getConnectedEntitiesList())  {
            if (connected.hasConnectedEntityType() && connected.hasConnectedEntityId()
                            && connected.getConnectedEntityType() == EntityType.STORAGE_VALUE) {
                Optional<ActionPartialEntity> optionalEntity = entitiesSnapshot
                                .getEntityFromOid(connected.getConnectedEntityId());
                if (isVSAN(optionalEntity))    {
                    return " to scale Storage " + optionalEntity.get().getDisplayName();
                }
            }
        }
        return "";
    }

    /**
     * Checks whether Optional<{@link ActionPartialEntity}> is a vSAN entity.
     * @param optionalEntity    the entity we check
     * @return true if is vSAN
     */
    private static boolean isVSAN(Optional<ActionPartialEntity> optionalEntity) {
        return optionalEntity.isPresent() && optionalEntity.get().hasTypeSpecificInfo()
                        && optionalEntity.get().getTypeSpecificInfo().hasStorage()
                        && optionalEntity.get().getTypeSpecificInfo().getStorage().hasStorageType()
                        && optionalEntity.get().getTypeSpecificInfo().getStorage().getStorageType()
                            == StorageType.VSAN;
    }

    /**
     * Builds the Delete action description. This is intended to be called by
     * {@link ActionDescriptionBuilder#buildActionDescription(EntitiesAndSettingsSnapshot, ActionDTO.Action)}
     *
     * @param entitiesSnapshot {@link EntitiesAndSettingsSnapshot} object that contains entities
     * information specific to detached volumes.
     * @param recommendation {@link ActionDTO.Action} the action object
     * @return The Delete action description.
     */
    private static String getDeleteActionDescription(@Nonnull final EntitiesAndSettingsSnapshot entitiesSnapshot,
                                                     @Nonnull final ActionDTO.Action recommendation)  {

        long targetEntityId = recommendation.getInfo().getDelete().getTarget().getId();
        if (!entitiesSnapshot.getEntityFromOid(targetEntityId).isPresent()) {
            logger.warn(ENTITY_NOT_FOUND_WARN_MSG, "getDeleteActionDescription", "targetEntityId", targetEntityId);
            return "";
        }

        if (recommendation.getInfo().getDelete().getTarget().getEnvironmentType() == EnvironmentType.CLOUD) {
            ActionPartialEntity targetEntity = entitiesSnapshot.getEntityFromOid(targetEntityId).get();

            final Optional<EntityWithConnections> businessAccountTopologyEntityOpt =
                entitiesSnapshot.getOwnerAccountOfEntity(targetEntityId);
            String sourceDisplayName = "";

            if (recommendation.getInfo().getDelete().hasSource()) {
                long sourceEntityId = recommendation.getInfo().getDelete().getSource().getId();

                Optional<ActionPartialEntity> sourceEntityOpt = entitiesSnapshot.getEntityFromOid(sourceEntityId);
                if (sourceEntityOpt.isPresent()) {
                    sourceDisplayName = sourceEntityOpt.get().getDisplayName();
                } else {
                    logger.warn(ENTITY_NOT_FOUND_WARN_MSG, "getDeleteActionDescription", "sourceEntityId", sourceEntityId);
                }

            } else {
                logger.error("No source entity for the DELETE action {} for volume {}",
                    recommendation.getId(),
                    targetEntityId);
            }

            if (businessAccountTopologyEntityOpt.isPresent() && !Strings.isNullOrEmpty(businessAccountTopologyEntityOpt.get().getDisplayName())) {
                return ActionMessageFormat.ACTION_DESCRIPTION_DELETE_CLOUD.format(
                    sourceDisplayName,
                    targetEntity.getDisplayName(),
                    businessAccountTopologyEntityOpt.get().getDisplayName());
            } else {
                logger.warn("Unable to get Business Account Name from repository for Virtual Volume Oid: {}", targetEntityId);
                return ActionMessageFormat.ACTION_DESCRIPTION_DELETE_CLOUD_NO_ACCOUNT.format(
                    sourceDisplayName,
                    targetEntity.getDisplayName());
            }
        } else {
            String deleteFilePath = recommendation.getInfo().getDelete().getFilePath();

            return ActionMessageFormat.ACTION_DESCRIPTION_DELETE.format(
                deleteFilePath.substring(deleteFilePath.lastIndexOf('/') + 1),
                beautifyEntityTypeAndName(entitiesSnapshot.getEntityFromOid(
                    recommendation.getInfo().getDelete().getTarget().getId()).get()),
                FileUtils.byteCountToDisplaySize(
                    recommendation.getExplanation().getDelete().getSizeKb()
                        * FileUtils.ONE_KB));
        }
    }

    /**
     * Builds the Activate action description. This is intended to be called by
     * {@link ActionDescriptionBuilder#buildActionDescription(EntitiesAndSettingsSnapshot, ActionDTO.Action)}
     *
     * @param entitiesSnapshot {@link EntitiesAndSettingsSnapshot} object that contains entities
     * information.
     * @return The Activate action description.
     */
    private static String getActivateActionDescription(@Nonnull final EntitiesAndSettingsSnapshot entitiesSnapshot,
                                                     @Nonnull final ActionDTO.Action recommendation) {
        long entityId = recommendation.getInfo().getActivate().getTarget().getId();
        if (!entitiesSnapshot.getEntityFromOid(entityId).isPresent()) {
            logger.warn(ENTITY_NOT_FOUND_WARN_MSG, "getActivateActionDescription", "entityId", entityId);
            return "";
        }
        return getDescriptionWithAccountName(entitiesSnapshot, entityId,
                ActionMessageFormat.ACTION_DESCRIPTION_ACTIVATE.format(beautifyEntityTypeAndName(
                        entitiesSnapshot.getEntityFromOid(entityId).get())));
    }

    /**
     * Builds the Deactivate action description. This is intended to be called by
     * {@link ActionDescriptionBuilder#buildActionDescription(EntitiesAndSettingsSnapshot, ActionDTO.Action)}
     *
     * @param entitiesSnapshot {@link EntitiesAndSettingsSnapshot} object that contains entities
     * information.
     * @return The Deactivate action description.
     */
    private static String getDeactivateActionDescription(@Nonnull final EntitiesAndSettingsSnapshot entitiesSnapshot,
                                                       @Nonnull final ActionDTO.Action recommendation) {
        long entityId = recommendation.getInfo().getDeactivate().getTarget().getId();
        if (!entitiesSnapshot.getEntityFromOid(entityId).isPresent()) {
            logger.warn(ENTITY_NOT_FOUND_WARN_MSG, "getDeactivateActionDescription", "entityId", entityId);
            return "";
        }
        DeactivateExplanation explanation = recommendation.getExplanation().getDeactivate();
        ActionMessageFormat messageFormat = hasLicense(explanation.getReconfigCommTypesList())
            ? ActionMessageFormat.ACTION_DESCRIPTION_LICENSED_DEACTIVATE
            : ActionMessageFormat.ACTION_DESCRIPTION_DEACTIVATE;
        return getDescriptionWithAccountName(entitiesSnapshot, entityId,
                messageFormat.format(StringUtil.beautifyString(ActionDTO.ActionType.SUSPEND.name()),
                        beautifyEntityTypeAndName(
                                entitiesSnapshot.getEntityFromOid(entityId).get())));
    }

    /**
     * Format resize actions commodity capacity value to more readable format.
     *
     * @param commodityType commodity type.
     * @param entityType the entity type to be checked
     * @param capacity commodity capacity which needs to format.
     * @param isNewCapacity
     * @return a string after format.
     */
    static String formatResizeActionCommodityValue(
            @Nonnull final CommodityType commodityType, final int entityType, final double capacity,
            boolean isNewCapacity) {
        // Convert capacity of the commodities in this map into human readable format and round the number
        // with 1 significant figure in decimal, eg. 100.2 MB, 11.0 GB, etc.
        if (commodityTypeToDefaultUnits.containsKey(commodityType)) {
            long capacityInBytes = (long)(capacity * commodityTypeToDefaultUnits.get(commodityType) / Units.BYTE);
            return StringUtil.getHumanReadableSize(capacityInBytes);
        } else if (CLOUD_NATIVE_ENTITIES.contains(entityType)) {
            return ActionMessageFormat.CONTAINER_VCPU_MILLICORES.format(capacity);
        } else if (COMMODITY_TYPE_ACTION_MESSAGE_FORMAT_MAP.containsKey(commodityType)) {
            // Convert IO_Throughput value from KB/s to MB/s in action description
            double adaptCapacityToUnit = CommodityType.IO_THROUGHPUT == commodityType ? capacity / Units.KIBI : capacity;
            return COMMODITY_TYPE_ACTION_MESSAGE_FORMAT_MAP.get(commodityType).format(adaptCapacityToUnit);
        } else if(commodityType == CommodityType.VCPU && isNewCapacity){
            return ActionMessageFormat.VCPU_CORES.format(capacity);
        } else {
            return ActionMessageFormat.SIMPLE.format(capacity);
        }
    }

    /**
     * Checks if the List of commodity types includes a license commodity.
     *
     * @param commodities List of commodities to check.
     *
     * @return true if the list contains a license commodity. False if it doesn't.
     */
    private static boolean hasLicense(List<TopologyDTO.CommodityType> commodities) {
        return commodities.stream()
            .map(TopologyDTO.CommodityType::getType)
            .anyMatch(type -> type == CommodityType.SOFTWARE_LICENSE_COMMODITY_VALUE);
    }

    /**
     * Returns description with account name for the action.
     * Added as part of OM-79975
     *
     * @param entitiesSnapshot {@link EntitiesAndSettingsSnapshot} object that contains
     *         entities
     *         information.
     * @param targetId the target entity id.
     * @param description action description without account name.
     * @return The action description with account name.
     */
    private static String getDescriptionWithAccountName(final EntitiesAndSettingsSnapshot entitiesSnapshot,
            final Long targetId, String description) {
        final Optional<EntityWithConnections> businessAccount = entitiesSnapshot.getOwnerAccountOfEntity(
                targetId);
        if (businessAccount.isPresent() && !Strings.isNullOrEmpty(businessAccount.get().getDisplayName())) {
            return description.concat(ActionMessageFormat.ACTION_DESCRIPTION_ACCOUNT_NAME.format(
                    businessAccount.get().getDisplayName()));
        } else {
            logger.debug("Cannot find Business Account for target Id. ID - {})", targetId);
            return description;
        }
    }
}<|MERGE_RESOLUTION|>--- conflicted
+++ resolved
@@ -428,16 +428,6 @@
                                                 .map(ReasonCommodity::getCommodityType)
                                                 .collect(Collectors.toList()))));
             }
-<<<<<<< HEAD
-        } else if (reconfigure.hasSettingChange()) {
-            SettingChange change = reconfigure.getSettingChange();
-            String settingChange = StringUtils.capitalize(change.getEntityAttribute().name()
-                    .replace("_", " ").toLowerCase());
-            return getDescriptionWithAccountName(entitiesSnapshot, entityId,
-                    ActionMessageFormat.ACTION_DESCRIPTION_RECONFIGURE_SETTING_CHANGE.format(
-                            settingChange, beautifyEntityTypeAndName(targetEntityDTO.get()),
-                            change.getCurrentValue(), change.getNewValue()));
-=======
         } else if (reconfigure.getSettingChangeCount() > 0) {
             final StringBuilder changesBuilder = new StringBuilder();
             final Iterator<SettingChange> it = reconfigure.getSettingChangeList().iterator();
@@ -451,9 +441,8 @@
                     changesBuilder.append(COMMA_SPACE);
                 }
             }
-            return ActionMessageFormat.ACTION_DESCRIPTION_RECONFIGURE_SETTING_CHANGE.format(
-                            beautifyEntityTypeAndName(targetEntityDTO.get()), changesBuilder.toString());
->>>>>>> 2de6b82f
+            return getDescriptionWithAccountName(entitiesSnapshot, entityId,ActionMessageFormat.ACTION_DESCRIPTION_RECONFIGURE_SETTING_CHANGE.format(
+                            beautifyEntityTypeAndName(targetEntityDTO.get()), changesBuilder.toString()));
 
         } else {
             return getDescriptionWithAccountName(entitiesSnapshot, entityId,
