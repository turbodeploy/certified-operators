package com.vmturbo.action.orchestrator.action;

import static com.vmturbo.common.protobuf.action.ActionDTOUtil.beautifyCommodityType;
import static com.vmturbo.common.protobuf.action.ActionDTOUtil.beautifyCommodityTypes;
import static com.vmturbo.common.protobuf.action.ActionDTOUtil.beautifyEntityTypeAndName;

import java.text.CharacterIterator;
import java.text.MessageFormat;
import java.text.StringCharacterIterator;
import java.util.HashSet;
import java.util.List;
import java.util.Map;
import java.util.Optional;
import java.util.Set;
import java.util.stream.Collectors;

import javax.annotation.Nonnull;

import com.google.common.annotations.VisibleForTesting;
import com.google.common.base.Strings;
import com.google.common.collect.ImmutableMap;

import org.apache.commons.io.FileUtils;
import org.apache.logging.log4j.LogManager;
import org.apache.logging.log4j.Logger;
import org.springframework.util.CollectionUtils;

import com.vmturbo.action.orchestrator.store.EntitiesAndSettingsSnapshotFactory.EntitiesAndSettingsSnapshot;
import com.vmturbo.common.protobuf.StringUtil;
import com.vmturbo.common.protobuf.action.ActionDTO;
import com.vmturbo.common.protobuf.action.ActionDTO.ActionInfo;
import com.vmturbo.common.protobuf.action.ActionDTO.ActionInfo.ActionTypeCase;
import com.vmturbo.common.protobuf.action.ActionDTO.Allocate;
import com.vmturbo.common.protobuf.action.ActionDTO.AtomicResize;
import com.vmturbo.common.protobuf.action.ActionDTO.BuyRI;
import com.vmturbo.common.protobuf.action.ActionDTO.ChangeProvider;
import com.vmturbo.common.protobuf.action.ActionDTO.Explanation;
import com.vmturbo.common.protobuf.action.ActionDTO.Explanation.ChangeProviderExplanation;
import com.vmturbo.common.protobuf.action.ActionDTO.Explanation.ProvisionExplanation;
import com.vmturbo.common.protobuf.action.ActionDTO.Explanation.ProvisionExplanation.ProvisionByDemandExplanation;
import com.vmturbo.common.protobuf.action.ActionDTO.Explanation.ProvisionExplanation.ProvisionByDemandExplanation.CommodityNewCapacityEntry;
import com.vmturbo.common.protobuf.action.ActionDTO.Explanation.ProvisionExplanation.ProvisionBySupplyExplanation;
import com.vmturbo.common.protobuf.action.ActionDTO.Explanation.ReasonCommodity;
import com.vmturbo.common.protobuf.action.ActionDTO.Reconfigure;
import com.vmturbo.common.protobuf.action.ActionDTO.Resize;
import com.vmturbo.common.protobuf.action.ActionDTO.ResizeInfo;
import com.vmturbo.common.protobuf.action.ActionDTOUtil;
import com.vmturbo.common.protobuf.action.UnsupportedActionException;
import com.vmturbo.common.protobuf.common.EnvironmentTypeEnum.EnvironmentType;
import com.vmturbo.common.protobuf.topology.ApiEntityType;
import com.vmturbo.common.protobuf.topology.TopologyDTO;
import com.vmturbo.common.protobuf.topology.TopologyDTO.CommodityAttribute;
import com.vmturbo.common.protobuf.topology.TopologyDTO.PartialEntity.ActionPartialEntity;
import com.vmturbo.common.protobuf.topology.TopologyDTO.PartialEntity.EntityWithConnections;
import com.vmturbo.common.protobuf.topology.TopologyDTO.TopologyEntityDTO.ConnectedEntity;
import com.vmturbo.common.protobuf.topology.TopologyDTOUtil;
import com.vmturbo.common.protobuf.utils.HCIUtils;
import com.vmturbo.commons.Units;
import com.vmturbo.platform.common.dto.CommonDTO.CommodityDTO;
import com.vmturbo.platform.common.dto.CommonDTO.CommodityDTO.CommodityType;
import com.vmturbo.platform.common.dto.CommonDTO.EntityDTO.EntityType;
import com.vmturbo.platform.common.dto.CommonDTO.EntityDTO.StorageType;
import com.vmturbo.platform.sdk.common.util.Pair;

public class ActionDescriptionBuilder {

    private static final Logger logger = LogManager.getLogger();

    // Static strings for use in message contents.
    private static final String MOVE = "Move";
    private static final String SCALE = "Scale";
    private static final String UP = "up";
    private static final String DOWN = "down";
    private static final String OF = " of ";
    // pass in methodName, name of entity, and entity OID
    private static final String ENTITY_NOT_FOUND_WARN_MSG = "{} {} Entity {} doesn't exist in the entities snapshot";
    private static final Map<CommodityType, String> CLOUD_SCALE_ACTION_COMMODITY_TYPE_DISPLAYNAME
            = ImmutableMap.of(CommodityType.STORAGE_ACCESS, "IOPS", CommodityType.STORAGE_AMOUNT, "Disk size");

    // Static patterns used for dynamically-constructed message contents.
    //
    // We're going to model these pattern strings as an enum, containing a set of
    // ThreadLocal-based MessageFormat instances based on each pattern. Previously, we would pass
    // the pattern strings to MessageFormat.format(pattern, args...), but this approach creates a
    // new MessageFormat instance and does a lookup to find the default locale on every invocation.
    // In an environment with hundreds of thousands of actions, this kind of things adds up.
    //
    // The patterns strings are static, so we might as well reuse the MessageFormat instances for
    // each, instead of having MessageFormat create new ones every time.
    //
    // Note that MessageFormat instances are not thread-safe, so we're using ThreadLocals, which
    // gives each thread access to it's own MessageFormat instances.
    //
    private enum ActionMessageFormat {
        ACTION_DESCRIPTION_PROVISION_BY_SUPPLY("Provision {0}{1}"),
        ACTION_DESCRIPTION_PROVISION_BY_DEMAND("Provision {0} similar to {1} with scaled up {2} due to {3}"),
        ACTION_DESCRIPTION_ACTIVATE("Start {0} due to increased demand for resources"),
        ACTION_DESCRIPTION_DEACTIVATE("{0} {1}"),
        ACTION_DESCRIPTION_DELETE("Delete wasted file ''{0}'' from {1} to free up {2}"),
        ACTION_DESCRIPTION_DELETE_CLOUD_NO_ACCOUNT("Delete Unattached {0} Volume {1}"),
        ACTION_DESCRIPTION_DELETE_CLOUD("Delete Unattached {0} Volume {1} from {2}"),
        ACTION_DESCRIPTION_ATOMIC_RESIZE("Resize {0} for {1}"),
        ACTION_DESCRIPTION_RESIZE_REMOVE_LIMIT("Remove {0} limit on entity {1}"),
        ACTION_DESCRIPTION_RESIZE("Resize {0} {1} for {2} from {3} to {4}"),
        ACTION_DESCRIPTION_RESIZE_RESERVATION("Resize {0} {1} reservation for {2} from {3} to {4}"),
        ACTION_DESCRIPTION_RECONFIGURE_REASON_COMMODITIES("Reconfigure {0} which requires {1} but is hosted by {2} which does not provide {1}"),
        ACTION_DESCRIPTION_RECONFIGURE_REASON_SETTINGS("Reconfigure {0}"),
        ACTION_DESCRIPTION_RECONFIGURE_WITHOUT_SOURCE("Reconfigure {0} as it is unplaced"),
        ACTION_DESCRIPTION_MOVE_WITHOUT_SOURCE("Start {0} on {1}"),
        ACTION_DESCRIPTION_MOVE("{0} {1}{2} from {3} to {4}"),
        ACTION_DESCRIPTION_SCALE_COMMODITY_CHANGE("Scale {0} {1} for {2} from {3} to {4}"),
        ACTION_DESCRIPTION_SCALE_ADDITIONAL_COMMODITY_CHANGE("{0} {1} from {2} to {3}"),
        ACTION_DESCRIPTION_BUYRI("Buy {0} {1} RIs for {2} in {3}"),
        ACTION_DESCRIPTION_ALLOCATE("Increase RI coverage for {0} in {1}"),
        CONTAINER_VCPU_MHZ("{0,number,integer} MHz"),
        STORAGE_ACCESS_IOPS("{0,number,integer} IOPS"),
        IO_THROUGHPUT_MBPS("{0,number,integer} MB/s"),
        SIMPLE("{0, number, integer}");

        private final ThreadLocal<MessageFormat> messageFormat;

        ActionMessageFormat(final String format) {
            messageFormat = ThreadLocal.withInitial(() -> new MessageFormat(format));
        }

        public String format(Object... args) {
            return messageFormat.get().format(args);
        }
    }

    // Commodities in actions mapped to their default units.
    // For example, vMem commodity has its default capacity unit as KB.
    private static final ImmutableMap<CommodityDTO.CommodityType, Long> commodityTypeToDefaultUnits =
        new ImmutableMap.Builder<CommodityDTO.CommodityType, Long>()
            .put(CommodityDTO.CommodityType.VMEM, Units.KBYTE)
            .put(CommodityDTO.CommodityType.VMEM_REQUEST, Units.KBYTE)
            .put(CommodityDTO.CommodityType.STORAGE_AMOUNT, Units.MBYTE)
            .put(CommodityDTO.CommodityType.STORAGE_PROVISIONED, Units.MBYTE)
            .put(CommodityDTO.CommodityType.HEAP, Units.KBYTE)
            .put(CommodityDTO.CommodityType.MEM, Units.KBYTE)
            .put(CommodityDTO.CommodityType.DB_MEM, Units.KBYTE)
            .put(CommodityDTO.CommodityType.VSTORAGE, Units.MBYTE)
            .build();

    private static final Map<CommodityDTO.CommodityType, ActionMessageFormat>
            COMMODITY_TYPE_ACTION_MESSAGE_FORMAT_MAP =
            new ImmutableMap.Builder<CommodityDTO.CommodityType, ActionMessageFormat>()
                    .put(CommodityType.STORAGE_ACCESS, ActionMessageFormat.STORAGE_ACCESS_IOPS)
                    .put(CommodityType.IO_THROUGHPUT, ActionMessageFormat.IO_THROUGHPUT_MBPS)
                    .build();

    /**
     * Builds the action description to be passed to the API component. Forming the description was
     * done initially in the API component, but it was moved to AO to take advantage of
     * pagination.
     *
     * @param entitiesSnapshot {@link EntitiesAndSettingsSnapshot} object that contains entities
     * information.
     * @param recommendation {@link ActionDTO.Action} the action object.
     * @return The final action description string that will be displayed in the UI.
     */
    public static String buildActionDescription(@Nonnull final EntitiesAndSettingsSnapshot entitiesSnapshot,
                                                @Nonnull final ActionDTO.Action recommendation)
            throws UnsupportedActionException {
        final ActionInfo info = recommendation.getInfo();
        switch(info.getActionTypeCase()) {
            case MOVE:
            case SCALE:
                return getMoveOrScaleActionDescription(entitiesSnapshot, recommendation);
            case ALLOCATE:
                return getAllocateActionDescription(entitiesSnapshot, recommendation);
            case RECONFIGURE:
                return getReconfigureActionDescription(entitiesSnapshot, recommendation);
            case PROVISION:
                return getProvisionActionDescription(entitiesSnapshot, recommendation);
            case ATOMICRESIZE:
                return getAtomicResizeActionDescription(entitiesSnapshot, recommendation);
            case RESIZE:
                return getResizeActionDescription(entitiesSnapshot, recommendation);
            case ACTIVATE:
                return getActivateActionDescription(entitiesSnapshot, recommendation);
            case DEACTIVATE:
                return getDeactivateActionDescription(entitiesSnapshot, recommendation);
            case DELETE:
                 return getDeleteActionDescription(entitiesSnapshot, recommendation);
            case BUYRI:
                return getRIBuyActionDescription(entitiesSnapshot, recommendation);
            default:
                throw new UnsupportedActionException(recommendation);
        }
    }

    /**
     * Builds the description for a Atomic Resize action.
     *
     * @param entitiesSnapshot {@link EntitiesAndSettingsSnapshot} object that contains entities
     *                                                      information.
     * @param recommendation the Action DTO
     * @return The Atomic Resize action description.
     */
    private static String getAtomicResizeActionDescription(@Nonnull final EntitiesAndSettingsSnapshot entitiesSnapshot,
                                                           @Nonnull final ActionDTO.Action recommendation) {
        AtomicResize atomicResize = recommendation.getInfo().getAtomicResize();

        // Target entity for the resize
        long entityId = atomicResize.getExecutionTarget().getId();
        Optional<ActionPartialEntity> optEntity = entitiesSnapshot.getEntityFromOid(entityId);
        if (!optEntity.isPresent()) {
            logger.warn(ENTITY_NOT_FOUND_WARN_MSG, "getAtomicResizeActionDescription ", "entityId", entityId);
            return "";
        }

        ActionPartialEntity targetEntity = optEntity.get();

        List<ResizeInfo> resizeInfos = atomicResize.getResizesList();

        StringBuilder formattedSourceEntities = new StringBuilder();
        StringBuilder formattedCommodityTypes = new StringBuilder();

        Set<TopologyDTO.CommodityType> commodityTypes = new HashSet<>();
        for (ResizeInfo resize : resizeInfos) {
            commodityTypes.add(resize.getCommodityType());

            // target entity in the resize
            Optional<ActionPartialEntity> sourceEntity =
                        entitiesSnapshot.getEntityFromOid(resize.getTarget().getId());
            if (sourceEntity.isPresent()) {
                if (formattedSourceEntities.length() > 0) {
                        formattedSourceEntities.append(',');
                }
                formattedSourceEntities.append(beautifyEntityTypeAndName(sourceEntity.get()));
            }
        }

        for (TopologyDTO.CommodityType commType : commodityTypes) {
            if (formattedCommodityTypes.length() > 0) {
                formattedCommodityTypes.append(',');
            }

            if (commType.getType() == CommodityType.VCPU_VALUE
                    || commType.getType() == CommodityType.VMEM_VALUE)    {
                formattedCommodityTypes.append(beautifyCommodityType(commType)).append(" Limit");
            } else {
                formattedCommodityTypes.append(beautifyCommodityType(commType));
            }
        }

        ActionMessageFormat messageFormat = ActionMessageFormat.ACTION_DESCRIPTION_ATOMIC_RESIZE;
        return messageFormat.format(
                formattedCommodityTypes.toString(),
                beautifyEntityTypeAndName(targetEntity)
        );
    }

    /**
     * Builds the Resize action description. This is intended to be called by
     * {@link ActionDescriptionBuilder#buildActionDescription(EntitiesAndSettingsSnapshot, ActionDTO.Action)}
     *
     * @param entitiesSnapshot {@link EntitiesAndSettingsSnapshot} object that contains entities
     * information.
     * @return The Resize action description.
     */
    private static String getResizeActionDescription(@Nonnull final EntitiesAndSettingsSnapshot entitiesSnapshot,
                                              @Nonnull final ActionDTO.Action recommendation) {
        Resize resize = recommendation.getInfo().getResize();
        long entityId = resize.getTarget().getId();
        Optional<ActionPartialEntity> optEntity = entitiesSnapshot.getEntityFromOid(entityId);
        if (!optEntity.isPresent()) {
            logger.warn(ENTITY_NOT_FOUND_WARN_MSG, "getResizeActionDescription ", "entityId", entityId);
            return "";
        }

        ActionPartialEntity entity = optEntity.get();
        final CommodityDTO.CommodityType commodityType = CommodityDTO.CommodityType
                .forNumber(resize.getCommodityType().getType());
        // Construct the description based on the attribute type
        if (resize.getCommodityAttribute() == CommodityAttribute.LIMIT) {
            return ActionMessageFormat.ACTION_DESCRIPTION_RESIZE_REMOVE_LIMIT.format(
                beautifyCommodityType(resize.getCommodityType()),
                beautifyEntityTypeAndName(entity));
        }

        ActionMessageFormat messageFormat =
            resize.getCommodityAttribute() == CommodityAttribute.CAPACITY
                ? ActionMessageFormat.ACTION_DESCRIPTION_RESIZE
                : ActionMessageFormat.ACTION_DESCRIPTION_RESIZE_RESERVATION;
        return messageFormat.format(
            resize.getNewCapacity() > resize.getOldCapacity() ? UP : DOWN,
            beautifyCommodityType(resize.getCommodityType()),
            beautifyEntityTypeAndName(entity),
            formatResizeActionCommodityValue(
                commodityType, entity.getEntityType(), resize.getOldCapacity()),
            formatResizeActionCommodityValue(
                commodityType, entity.getEntityType(), resize.getNewCapacity()));
    }

    /**
     * Builds the Reconfigure action description. This is intended to be called by
     * {@link ActionDescriptionBuilder#buildActionDescription(EntitiesAndSettingsSnapshot, ActionDTO.Action)}
     *
     * @param entitiesSnapshot {@link EntitiesAndSettingsSnapshot} object that contains entities
     * information.
     * @return The Reconfigure action description.
     */
    private static String getReconfigureActionDescription(@Nonnull final EntitiesAndSettingsSnapshot entitiesSnapshot,
                                                   @Nonnull final ActionDTO.Action recommendation) {
        final Reconfigure reconfigure = recommendation.getInfo().getReconfigure();
        final long entityId = reconfigure.getTarget().getId();
        Optional<ActionPartialEntity> targetEntityDTO = entitiesSnapshot.getEntityFromOid(entityId);
        if (!targetEntityDTO.isPresent()) {
            logger.warn(ENTITY_NOT_FOUND_WARN_MSG, "getReconfigureActionDescription", "entityId", entityId);
            return "";
        }
        if (reconfigure.hasSource()) {
            long sourceId = reconfigure.getSource().getId();
            Optional<ActionPartialEntity> currentEntityDTO = entitiesSnapshot.getEntityFromOid(
                sourceId);
            if (!currentEntityDTO.isPresent()) {
                logger.warn(ENTITY_NOT_FOUND_WARN_MSG, "getReconfigureActionDescription", "sourceId", sourceId);
                return "";
            }
            Explanation explanation = recommendation.getExplanation();
            if (!explanation.getReconfigure().getReasonSettingsList().isEmpty()) {
                return ActionMessageFormat.ACTION_DESCRIPTION_RECONFIGURE_REASON_SETTINGS.format(
                    beautifyEntityTypeAndName(targetEntityDTO.get()));
            } else {
                return ActionMessageFormat.ACTION_DESCRIPTION_RECONFIGURE_REASON_COMMODITIES.format(
                    beautifyEntityTypeAndName(targetEntityDTO.get()),
                    beautifyCommodityTypes(explanation.getReconfigure()
                        .getReconfigureCommodityList().stream()
                        .map(ReasonCommodity::getCommodityType)
                        .collect(Collectors.toList())),
                    beautifyEntityTypeAndName(currentEntityDTO.get()));
            }
        } else {
            return ActionMessageFormat.ACTION_DESCRIPTION_RECONFIGURE_WITHOUT_SOURCE.format(
                beautifyEntityTypeAndName(targetEntityDTO.get()));
        }
    }

    /**
     * Builds Allocate action description.
     *
     * @param entitiesSnapshot {@link EntitiesAndSettingsSnapshot} object that contains entities
     * information.
     * @param recommendation Action recommendation.
     * @return Allocate action description.
     */
    private static String getAllocateActionDescription(
            @Nonnull final EntitiesAndSettingsSnapshot entitiesSnapshot,
            @Nonnull final ActionDTO.Action recommendation) {
        final Allocate allocate = recommendation.getInfo().getAllocate();
        final long workloadEntityId = allocate.getTarget().getId();

        // Get workload
        final Optional<ActionPartialEntity> workloadEntityOpt = entitiesSnapshot.getEntityFromOid(
                workloadEntityId);
        if (!workloadEntityOpt.isPresent()) {
            logger.warn(ENTITY_NOT_FOUND_WARN_MSG, "getAllocateActionDescription",
                    "workloadEntityId", workloadEntityId);
            return "";
        }
        final ActionPartialEntity workloadEntity = workloadEntityOpt.get();

        // Get account
        final Optional<EntityWithConnections> accountOpt = entitiesSnapshot
                .getOwnerAccountOfEntity(workloadEntityId);
        final String accountName;
        if (accountOpt.isPresent()) {
            accountName = accountOpt.get().getDisplayName();
        } else {
            logger.warn("Cannot find Business Account for Allocate action. VM - {} (ID: {})",
                    workloadEntity.getDisplayName(), workloadEntityId);
            accountName = "";
        }

        return ActionMessageFormat.ACTION_DESCRIPTION_ALLOCATE.format(
                beautifyEntityTypeAndName(workloadEntity), accountName);
    }

    /**
     * Builds Move or Scale action description. This is intended to be called by
     * {@link ActionDescriptionBuilder#buildActionDescription(EntitiesAndSettingsSnapshot, ActionDTO.Action)}
     *
     * @param entitiesSnapshot {@link EntitiesAndSettingsSnapshot} object that contains entities
     * information.
     * @param recommendation Action recommendation.
     * @return The action description.
     */
    private static String getMoveOrScaleActionDescription(
                @Nonnull final EntitiesAndSettingsSnapshot entitiesSnapshot,
                @Nonnull final ActionDTO.Action recommendation) throws UnsupportedActionException {
        final Optional<ChangeProvider> primaryChange = ActionDTOUtil.getPrimaryChangeProvider(recommendation);
        if (primaryChange.isPresent()) {
            return getMoveOrScaleActionWithProviderChangeDescription(entitiesSnapshot, recommendation, primaryChange.get());
        } else {
            return getScaleActionWithoutProviderChangeDescription(entitiesSnapshot, recommendation);
        }

    }

    private static String getMoveOrScaleActionWithProviderChangeDescription(@Nonnull final EntitiesAndSettingsSnapshot entitiesSnapshot,
                                                                            @Nonnull final ActionDTO.Action recommendation,
                                                                            @Nonnull final ChangeProvider primaryChange)
            throws UnsupportedActionException {
        final boolean initialPlacement = ActionDTOUtil.getChangeProviderExplanationList(
                recommendation.getExplanation()).stream()
                .anyMatch(ChangeProviderExplanation::hasInitialPlacement);

        final boolean hasSource = !initialPlacement && primaryChange.hasSource();
        final long destinationEntityId = primaryChange.getDestination().getId();
        final long targetEntityId = ActionDTOUtil.getPrimaryEntity(recommendation).getId();
        Optional<ActionPartialEntity> optTargetEntity = entitiesSnapshot.getEntityFromOid(targetEntityId);
        if (!optTargetEntity.isPresent()) {
            logger.warn(ENTITY_NOT_FOUND_WARN_MSG, "getMoveActionDescription", "targetEntityId", targetEntityId);
            return "";
        }
        Optional<ActionPartialEntity> optDestinationEntity = entitiesSnapshot.getEntityFromOid(destinationEntityId);
        if (!optDestinationEntity.isPresent()) {
            logger.warn(ENTITY_NOT_FOUND_WARN_MSG, "getMoveActionDescription", "destinationEntityId", destinationEntityId);
            return "";
        }
        // All Move/RightSize actions should have a target entity and a destination.
        ActionPartialEntity targetEntityDTO = optTargetEntity.get();

        ActionPartialEntity newEntityDTO = optDestinationEntity.get();

        if (!hasSource) {
            return ActionMessageFormat.ACTION_DESCRIPTION_MOVE_WITHOUT_SOURCE.format(
                    beautifyEntityTypeAndName(targetEntityDTO),
                    beautifyEntityTypeAndName(newEntityDTO));
        } else {
            long sourceEntityId = primaryChange.getSource().getId();
            ActionPartialEntity currentEntityDTO = entitiesSnapshot.getEntityFromOid(
<<<<<<< HEAD
                    sourceEntityId).get();
            int sourceType = currentEntityDTO.getEntityType();
            int destinationType = newEntityDTO.getEntityType();
            String verb = (recommendation.getInfo().getActionTypeCase() == ActionTypeCase.SCALE
                    || TopologyDTOUtil.isPrimaryTierEntityType(destinationType)
                    && TopologyDTOUtil.isPrimaryTierEntityType(sourceType)) ? SCALE : MOVE;
=======
                sourceEntityId).get();
            String currentLocation = currentEntityDTO.getDisplayName();
            String newLocation = newEntityDTO.getDisplayName();

            // We show scale if move is within same region. In cloud-to-cloud migration, there
            // is a region change, so we keep the action as MOVE, and don't change it to a SCALE.
            String verb = SCALE;
            if (!TopologyDTOUtil.isMoveWithinSameRegion(recommendation)) {
                verb = MOVE;
                Pair<String, String> regions = getRegions(recommendation, entitiesSnapshot);
                String sourceRegion = regions.getFirst();
                String destinationRegion = regions.getSecond();
                if (sourceRegion != null) {
                    currentLocation = sourceRegion;
                }
                if (destinationRegion != null) {
                    newLocation = destinationRegion;
                }
            }
>>>>>>> 75a57f07
            String resource = "";
            if (primaryChange.hasResource() &&
                    targetEntityId != primaryChange.getResource().getId()) {
                Optional<ActionPartialEntity> resourceEntity = entitiesSnapshot.getEntityFromOid(
                        primaryChange.getResource().getId());
                if (resourceEntity.isPresent()) {
                    resource = beautifyEntityTypeAndName(resourceEntity.get()) + OF;
                }
            }
            return ActionMessageFormat.ACTION_DESCRIPTION_MOVE.format(verb, resource,
<<<<<<< HEAD
                    beautifyEntityTypeAndName(targetEntityDTO),
                    currentEntityDTO.getDisplayName(),
                    newEntityDTO.getDisplayName());
        }
    }

    private static String getScaleActionWithoutProviderChangeDescription(@Nonnull final EntitiesAndSettingsSnapshot entitiesSnapshot,
                                                                         @Nonnull final ActionDTO.Action recommendation)
            throws UnsupportedActionException {
        final long targetEntityId = ActionDTOUtil.getPrimaryEntity(recommendation).getId();
        ActionPartialEntity optTargetEntity = entitiesSnapshot.getEntityFromOid(targetEntityId).orElse(null);
        if (optTargetEntity == null) {
            logger.warn(ENTITY_NOT_FOUND_WARN_MSG, "getScaleActionDescription", "targetEntityId", targetEntityId);
            return "";
        }
        List<ResizeInfo> resizeInfos = recommendation.getInfo().getScale().getCommodityResizesList();
        if (CollectionUtils.isEmpty(resizeInfos)) {
            logger.warn("No commodity change for Scale action without provider change for {}", targetEntityId);
            return "";
        }
        ResizeInfo firstResizeInfo = resizeInfos.get(0);
        final CommodityDTO.CommodityType firstResizeInfoCommodityType = CommodityDTO.CommodityType
                .forNumber(firstResizeInfo.getCommodityType().getType());
        String commodityTypeDisplayName = CLOUD_SCALE_ACTION_COMMODITY_TYPE_DISPLAYNAME
                .getOrDefault(firstResizeInfoCommodityType, beautifyCommodityType(firstResizeInfo.getCommodityType()));
        String description = ActionMessageFormat.ACTION_DESCRIPTION_SCALE_COMMODITY_CHANGE.format(
                firstResizeInfo.getNewCapacity() > firstResizeInfo.getOldCapacity() ? UP : DOWN,
                commodityTypeDisplayName, beautifyEntityTypeAndName(optTargetEntity),
                formatResizeActionCommodityValue(firstResizeInfoCommodityType,
                        optTargetEntity.getEntityType(), firstResizeInfo.getOldCapacity()),
                formatResizeActionCommodityValue(firstResizeInfoCommodityType,
                        optTargetEntity.getEntityType(), firstResizeInfo.getNewCapacity()));
        // Scaling more than one commodity
        for (int i = 1; i < resizeInfos.size(); i++) {
            ResizeInfo additionalResizeInfo = resizeInfos.get(i);
            description += ", ";
            final CommodityDTO.CommodityType additionalResizeInfoCommodityType = CommodityDTO.CommodityType
                    .forNumber(additionalResizeInfo.getCommodityType().getType());
            commodityTypeDisplayName = CLOUD_SCALE_ACTION_COMMODITY_TYPE_DISPLAYNAME
                    .getOrDefault(additionalResizeInfoCommodityType,
                            beautifyCommodityType(additionalResizeInfo.getCommodityType()));
            description += ActionMessageFormat.ACTION_DESCRIPTION_SCALE_ADDITIONAL_COMMODITY_CHANGE.format(
                    additionalResizeInfo.getNewCapacity() > additionalResizeInfo.getOldCapacity() ? UP : DOWN,
                    commodityTypeDisplayName, formatResizeActionCommodityValue(additionalResizeInfoCommodityType,
                            optTargetEntity.getEntityType(), additionalResizeInfo.getOldCapacity()),
                    formatResizeActionCommodityValue(additionalResizeInfoCommodityType,
                            optTargetEntity.getEntityType(), additionalResizeInfo.getNewCapacity()));
        }
        return description;
=======
                beautifyEntityTypeAndName(targetEntityDTO),
                currentLocation,
                newLocation);
        }
    }

    /**
     * Gets names of source and destination regions for cloud migration actions. These names are
     * now used in the final action description text, instead of the compute/storage tier names.
     * Change only being done for cloud migration move actions, all other descriptions remain same.
     *
     * @param action Action whose change providers are checked to look for regions.
     * @param entitiesSnapshot Region names are looked up in the snapshot map.
     * @return Pair with first value (can be null for onPrem) for source region/zone name, second
     *       value for destination region name.
     */
    @Nonnull
    private static Pair<String, String> getRegions(@Nonnull final ActionDTO.Action action,
            @Nonnull final EntitiesAndSettingsSnapshot entitiesSnapshot) {
        // source can be zone or region in case of cloud, not set for onPrem.
        String sourceLocation = null;
        String destinationRegion = null;
        if (action.getInfo().getActionTypeCase() != ActionTypeCase.MOVE) {
            return new Pair<>(sourceLocation, destinationRegion);
        }
        // Find the change provider first that has the destination region.
        final Optional<ChangeProvider> regionChangeProvider = action.getInfo().getMove()
                .getChangesList()
                .stream()
                .filter(cp -> cp.hasDestination()
                        && cp.getDestination().getType() == EntityType.REGION_VALUE)
                .findFirst();
        if (!regionChangeProvider.isPresent()) {
            return new Pair<>(sourceLocation, destinationRegion);
        }
        final Optional<ActionPartialEntity> destinationEntity = entitiesSnapshot.getEntityFromOid(
                regionChangeProvider.get().getDestination().getId());
        if (destinationEntity.isPresent()) {
            destinationRegion = destinationEntity.get().getDisplayName();
        }
        if (regionChangeProvider.get().hasSource()) {
            final Optional<ActionPartialEntity> sourceEntity = entitiesSnapshot.getEntityFromOid(
                    regionChangeProvider.get().getSource().getId());
            if (sourceEntity.isPresent()) {
                sourceLocation = sourceEntity.get().getDisplayName();
            }
        }
        return new Pair<>(sourceLocation, destinationRegion);
>>>>>>> 75a57f07
    }

    /**
     * Builds the RI Buy action description. This is intended to be called by
     * {@link ActionDescriptionBuilder#buildActionDescription(EntitiesAndSettingsSnapshot, ActionDTO.Action)}
     *
     * @param entitiesSnapshot {@link EntitiesAndSettingsSnapshot} object that contains entities
     * information.
     * @return The RI Buy action description.
     */
    private static String getRIBuyActionDescription(@Nonnull final EntitiesAndSettingsSnapshot entitiesSnapshot,
                                             @Nonnull final ActionDTO.Action recommendation)  {
        BuyRI buyRI = recommendation.getInfo().getBuyRi();
        String count = String.valueOf(buyRI.getCount());
        long computeTierId =  buyRI.getComputeTier().getId();
        if (!entitiesSnapshot.getEntityFromOid(computeTierId).isPresent()) {
            logger.warn(ENTITY_NOT_FOUND_WARN_MSG, "getRIBuyActionDescription", "computeTierId", computeTierId);
            return "";
        }
        ActionPartialEntity computeTier = entitiesSnapshot.getEntityFromOid(computeTierId).get();
        final String computeTierName = (computeTier != null) ? computeTier.getDisplayName() : "";

        long masterAccountId =  buyRI.getMasterAccount().getId();
        if (!entitiesSnapshot.getEntityFromOid(masterAccountId).isPresent()) {
            logger.warn(ENTITY_NOT_FOUND_WARN_MSG, "getRIBuyActionDescription", "masterAccountId", masterAccountId);
            return "";
        }
        ActionPartialEntity masterAccount = entitiesSnapshot.getEntityFromOid(masterAccountId).get();
        final String masterAccountName = (masterAccount != null) ? masterAccount.getDisplayName() : "";

        long regionId = buyRI.getRegion().getId();
        if (!entitiesSnapshot.getEntityFromOid(regionId).isPresent()) {
            logger.warn(ENTITY_NOT_FOUND_WARN_MSG, "getRIBuyActionDescription", "regionId", regionId);
            return "";
        }
        ActionPartialEntity region = entitiesSnapshot.getEntityFromOid(regionId).get();
        final String regionName = (region != null) ? region.getDisplayName() : "";

        return ActionMessageFormat.ACTION_DESCRIPTION_BUYRI.format(count, computeTierName,
            masterAccountName, regionName);
    }

    /**
     * Builds the Provision action description. This is intended to be called by
     * {@link ActionDescriptionBuilder#buildActionDescription(EntitiesAndSettingsSnapshot, ActionDTO.Action)}
     *
     * e.g. ProvisionBySupply action description:
     *      Provision Storage storage_source_test
     * e.g. ProvisionByDemand action description:
     *      Provision Physical Machine similar to pm_source_test with scaled up Mem due to vm1_test
     *
     * @param entitiesSnapshot {@link EntitiesAndSettingsSnapshot} object that contains entities
     * information.
     * @return The Provision action description.
     */
    private static String getProvisionActionDescription(@Nonnull final EntitiesAndSettingsSnapshot entitiesSnapshot,
                                                        @Nonnull final ActionDTO.Action recommendation) {
        long entityId = recommendation.getInfo().getProvision().getEntityToClone().getId();
        if (!entitiesSnapshot.getEntityFromOid(entityId).isPresent()) {
            logger.warn(ENTITY_NOT_FOUND_WARN_MSG, "getProvisionActionDescription", "entityId", entityId);
            return "";
        }

        final ProvisionExplanation explanation = recommendation.getExplanation().getProvision();
        final ActionPartialEntity entityDTO = entitiesSnapshot.getEntityFromOid(entityId).get();
        if (explanation.getProvisionExplanationTypeCase().getNumber() ==
                        ProvisionExplanation.PROVISION_BY_SUPPLY_EXPLANATION_FIELD_NUMBER) {
            String provisionedEntity = new StringBuilder()
                 .append(ApiEntityType.fromType(entityDTO.getEntityType()).displayName())
                 .append(" similar to ").append(entityDTO.getDisplayName())
                 .toString();
            return ActionMessageFormat.ACTION_DESCRIPTION_PROVISION_BY_SUPPLY
                .format(provisionedEntity, getProvisionedForVSANSuffix(
                    entityDTO, explanation.getProvisionBySupplyExplanation(), entitiesSnapshot));
        } else {
            final ProvisionByDemandExplanation provisionByDemandExplanation =
                explanation.getProvisionByDemandExplanation();
            return ActionMessageFormat.ACTION_DESCRIPTION_PROVISION_BY_DEMAND.format(
                StringUtil.beautifyString(EntityType.forNumber(entityDTO.getEntityType()).name()),
                entityDTO.getDisplayName(),
                // Beautify all reason commodities.
                beautifyCommodityTypes(provisionByDemandExplanation.getCommodityNewCapacityEntryList()
                    .stream().map(CommodityNewCapacityEntry::getCommodityBaseType)
                    .map(baseType -> TopologyDTO.CommodityType.newBuilder().setType(baseType).build())
                    .collect(Collectors.toList())),
                entitiesSnapshot.getEntityFromOid(provisionByDemandExplanation.getBuyerId())
                    .map(ActionPartialEntity::getDisplayName).orElse("high demand"));
        }
    }

    /**
     * Check whether scaling up a vSAN storage is the reason and if yes then make a suffix for description.
     * @param entityDTO the entity for which the description is created.
     * @param explanation   action explanation.
     * @param entitiesSnapshot  all the entities for which actions have been generated.
     * @return  suffix with the name of vSAN or empty string if this has nothing to do with vSAN.
     */
    private static String getProvisionedForVSANSuffix(@Nonnull ActionPartialEntity entityDTO,
                    @Nonnull ProvisionBySupplyExplanation explanation,
                    @Nonnull EntitiesAndSettingsSnapshot entitiesSnapshot)  {
        if (entityDTO.getEntityType() != EntityType.PHYSICAL_MACHINE_VALUE
                        || !explanation.hasMostExpensiveCommodityInfo()
                        || !explanation.getMostExpensiveCommodityInfo().hasCommodityType()
                        || !explanation.getMostExpensiveCommodityInfo().getCommodityType().hasType()
                        || entityDTO.getConnectedEntitiesCount() == 0) {
            return "";
        }
        int actionCommodityType = explanation.getMostExpensiveCommodityInfo().getCommodityType().getType();
        if (!HCIUtils.isVSANRelatedCommodity(actionCommodityType)) {
            return "";
        }
        for (ConnectedEntity connected : entityDTO.getConnectedEntitiesList())  {
            if (connected.hasConnectedEntityType() && connected.hasConnectedEntityId()
                            && connected.getConnectedEntityType() == EntityType.STORAGE_VALUE) {
                Optional<ActionPartialEntity> optionalEntity = entitiesSnapshot
                                .getEntityFromOid(connected.getConnectedEntityId());
                if (isVSAN(optionalEntity))    {
                    return " to scale Storage " + optionalEntity.get().getDisplayName();
                }
            }
        }
        return "";
    }

    /**
     * Checks whether Optional<{@link ActionPartialEntity}> is a vSAN entity.
     * @param optionalEntity    the entity we check
     * @return true if is vSAN
     */
    private static boolean isVSAN(Optional<ActionPartialEntity> optionalEntity) {
        return optionalEntity.isPresent() && optionalEntity.get().hasTypeSpecificInfo()
                        && optionalEntity.get().getTypeSpecificInfo().hasStorage()
                        && optionalEntity.get().getTypeSpecificInfo().getStorage().hasStorageType()
                        && optionalEntity.get().getTypeSpecificInfo().getStorage().getStorageType()
                            == StorageType.VSAN;
    }

    /**
     * Builds the Delete action description. This is intended to be called by
     * {@link ActionDescriptionBuilder#buildActionDescription(EntitiesAndSettingsSnapshot, ActionDTO.Action)}
     *
     * @param entitiesSnapshot {@link EntitiesAndSettingsSnapshot} object that contains entities
     * information specific to detached volumes.
     * @param recommendation {@link ActionDTO.Action} the action object
     * @return The Delete action description.
     */
    private static String getDeleteActionDescription(@Nonnull final EntitiesAndSettingsSnapshot entitiesSnapshot,
                                                     @Nonnull final ActionDTO.Action recommendation)  {

        long targetEntityId = recommendation.getInfo().getDelete().getTarget().getId();
        if (!entitiesSnapshot.getEntityFromOid(targetEntityId).isPresent()) {
            logger.warn(ENTITY_NOT_FOUND_WARN_MSG, "getDeleteActionDescription", "targetEntityId", targetEntityId);
            return "";
        }

        if (recommendation.getInfo().getDelete().getTarget().getEnvironmentType() == EnvironmentType.CLOUD) {
            ActionPartialEntity targetEntity = entitiesSnapshot.getEntityFromOid(targetEntityId).get();

            final Optional<EntityWithConnections> businessAccountTopologyEntityOpt =
                entitiesSnapshot.getOwnerAccountOfEntity(targetEntityId);
            String sourceDisplayName = "";

            if (recommendation.getInfo().getDelete().hasSource()) {
                long sourceEntityId = recommendation.getInfo().getDelete().getSource().getId();

                Optional<ActionPartialEntity> sourceEntityOpt = entitiesSnapshot.getEntityFromOid(sourceEntityId);
                if (sourceEntityOpt.isPresent()) {
                    sourceDisplayName = sourceEntityOpt.get().getDisplayName();
                } else {
                    logger.warn(ENTITY_NOT_FOUND_WARN_MSG, "getDeleteActionDescription", "sourceEntityId", sourceEntityId);
                }

            } else {
                logger.error("No source entity for the DELETE action {} for volume {}",
                    recommendation.getId(),
                    targetEntityId);
            }

            if (businessAccountTopologyEntityOpt.isPresent() && !Strings.isNullOrEmpty(businessAccountTopologyEntityOpt.get().getDisplayName())) {
                return ActionMessageFormat.ACTION_DESCRIPTION_DELETE_CLOUD.format(
                    sourceDisplayName,
                    targetEntity.getDisplayName(),
                    businessAccountTopologyEntityOpt.get().getDisplayName());
            } else {
                logger.warn("Unable to get Business Account Name from repository for Virtual Volume Oid: {}", targetEntityId);
                return ActionMessageFormat.ACTION_DESCRIPTION_DELETE_CLOUD_NO_ACCOUNT.format(
                    sourceDisplayName,
                    targetEntity.getDisplayName());
            }
        } else {
            String deleteFilePath = recommendation.getInfo().getDelete().getFilePath();

            return ActionMessageFormat.ACTION_DESCRIPTION_DELETE.format(
                deleteFilePath.substring(deleteFilePath.lastIndexOf('/') + 1),
                beautifyEntityTypeAndName(entitiesSnapshot.getEntityFromOid(
                    recommendation.getInfo().getDelete().getTarget().getId()).get()),
                FileUtils.byteCountToDisplaySize(
                    recommendation.getExplanation().getDelete().getSizeKb()
                        * FileUtils.ONE_KB));
        }
    }

    /**
     * Builds the Activate action description. This is intended to be called by
     * {@link ActionDescriptionBuilder#buildActionDescription(EntitiesAndSettingsSnapshot, ActionDTO.Action)}
     *
     * @param entitiesSnapshot {@link EntitiesAndSettingsSnapshot} object that contains entities
     * information.
     * @return The Activate action description.
     */
    private static String getActivateActionDescription(@Nonnull final EntitiesAndSettingsSnapshot entitiesSnapshot,
                                                     @Nonnull final ActionDTO.Action recommendation) {
        long entityId = recommendation.getInfo().getActivate().getTarget().getId();
        if (!entitiesSnapshot.getEntityFromOid(entityId).isPresent()) {
            logger.warn(ENTITY_NOT_FOUND_WARN_MSG, "getActivateActionDescription", "entityId", entityId);
            return "";
        }
        return ActionMessageFormat.ACTION_DESCRIPTION_ACTIVATE.format(
            beautifyEntityTypeAndName(entitiesSnapshot.getEntityFromOid(entityId).get()));
    }

    /**
     * Builds the Deactivate action description. This is intended to be called by
     * {@link ActionDescriptionBuilder#buildActionDescription(EntitiesAndSettingsSnapshot, ActionDTO.Action)}
     *
     * @param entitiesSnapshot {@link EntitiesAndSettingsSnapshot} object that contains entities
     * information.
     * @return The Deactivate action description.
     */
    private static String getDeactivateActionDescription(@Nonnull final EntitiesAndSettingsSnapshot entitiesSnapshot,
                                                       @Nonnull final ActionDTO.Action recommendation) {
        long entityId = recommendation.getInfo().getDeactivate().getTarget().getId();
        if (!entitiesSnapshot.getEntityFromOid(entityId).isPresent()) {
            logger.warn(ENTITY_NOT_FOUND_WARN_MSG, "getDeactivateActionDescription", "entityId", entityId);
            return "";
        }
        return ActionMessageFormat.ACTION_DESCRIPTION_DEACTIVATE.format(
            StringUtil.beautifyString(ActionDTO.ActionType.SUSPEND.name()),
            beautifyEntityTypeAndName(entitiesSnapshot.getEntityFromOid(
                entityId).get()));
    }

    /**
     * Format resize actions commodity capacity value to more readable format.
     *
     * @param commodityType commodity type.
     * @param entityType the entity type to be checked
     * @param capacity commodity capacity which needs to format.
     * @return a string after format.
     */
    static String formatResizeActionCommodityValue(
            @Nonnull final CommodityDTO.CommodityType commodityType,
            final int entityType, final double capacity) {
        // Convert capacity of the commodities in this map into human readable format and round the number
        // with 1 significant figure in decimal, eg. 100.2 MB, 11.0 GB, etc.
        if (commodityTypeToDefaultUnits.containsKey(commodityType)) {
            long capacityInBytes = (long)(capacity * commodityTypeToDefaultUnits.get(commodityType) / Units.BYTE);
            return getHumanReadableSize(capacityInBytes);
        } else if (entityType == EntityType.CONTAINER_VALUE
                || entityType == EntityType.WORKLOAD_CONTROLLER_VALUE
                || entityType == EntityType.CONTAINER_SPEC_VALUE) {
            return ActionMessageFormat.CONTAINER_VCPU_MHZ.format(capacity);
        } else if (COMMODITY_TYPE_ACTION_MESSAGE_FORMAT_MAP.containsKey(commodityType)) {
            // Convert IO_Throughput value from KB/s to MB/s in action description
            double adaptCapacityToUnit = CommodityType.IO_THROUGHPUT == commodityType ? capacity / Units.KIBI : capacity;
            return COMMODITY_TYPE_ACTION_MESSAGE_FORMAT_MAP.get(commodityType).format(adaptCapacityToUnit);
        } else {
            return ActionMessageFormat.SIMPLE.format(capacity);
        }
    }

    @VisibleForTesting
    static String getHumanReadableSize(long capacityInBytes) {
        // Reference:
        // https://stackoverflow.com/questions/3758606/how-to-convert-byte-size-into-human-readable-format-in-java
        if (capacityInBytes < 1024) {
            return capacityInBytes + " Bytes";
        }
        long value = capacityInBytes;
        CharacterIterator ci = new StringCharacterIterator("KMGTPE");
        for (int i = 40; i >= 0 && capacityInBytes > 0xfffccccccccccccL >> i; i -= 10) {
            value >>= 10;
            ci.next();
        }
        return String.format("%.1f %cB", value / 1024.0, ci.current());
    }
}<|MERGE_RESOLUTION|>--- conflicted
+++ resolved
@@ -432,14 +432,6 @@
         } else {
             long sourceEntityId = primaryChange.getSource().getId();
             ActionPartialEntity currentEntityDTO = entitiesSnapshot.getEntityFromOid(
-<<<<<<< HEAD
-                    sourceEntityId).get();
-            int sourceType = currentEntityDTO.getEntityType();
-            int destinationType = newEntityDTO.getEntityType();
-            String verb = (recommendation.getInfo().getActionTypeCase() == ActionTypeCase.SCALE
-                    || TopologyDTOUtil.isPrimaryTierEntityType(destinationType)
-                    && TopologyDTOUtil.isPrimaryTierEntityType(sourceType)) ? SCALE : MOVE;
-=======
                 sourceEntityId).get();
             String currentLocation = currentEntityDTO.getDisplayName();
             String newLocation = newEntityDTO.getDisplayName();
@@ -447,7 +439,8 @@
             // We show scale if move is within same region. In cloud-to-cloud migration, there
             // is a region change, so we keep the action as MOVE, and don't change it to a SCALE.
             String verb = SCALE;
-            if (!TopologyDTOUtil.isMoveWithinSameRegion(recommendation)) {
+            if (recommendation.getInfo().getActionTypeCase() != ActionTypeCase.SCALE
+                    && !TopologyDTOUtil.isMoveWithinSameRegion(recommendation)) {
                 verb = MOVE;
                 Pair<String, String> regions = getRegions(recommendation, entitiesSnapshot);
                 String sourceRegion = regions.getFirst();
@@ -459,7 +452,6 @@
                     newLocation = destinationRegion;
                 }
             }
->>>>>>> 75a57f07
             String resource = "";
             if (primaryChange.hasResource() &&
                     targetEntityId != primaryChange.getResource().getId()) {
@@ -470,10 +462,9 @@
                 }
             }
             return ActionMessageFormat.ACTION_DESCRIPTION_MOVE.format(verb, resource,
-<<<<<<< HEAD
                     beautifyEntityTypeAndName(targetEntityDTO),
-                    currentEntityDTO.getDisplayName(),
-                    newEntityDTO.getDisplayName());
+                    currentLocation,
+                    newLocation);
         }
     }
 
@@ -520,11 +511,6 @@
                             optTargetEntity.getEntityType(), additionalResizeInfo.getNewCapacity()));
         }
         return description;
-=======
-                beautifyEntityTypeAndName(targetEntityDTO),
-                currentLocation,
-                newLocation);
-        }
     }
 
     /**
@@ -569,7 +555,6 @@
             }
         }
         return new Pair<>(sourceLocation, destinationRegion);
->>>>>>> 75a57f07
     }
 
     /**
