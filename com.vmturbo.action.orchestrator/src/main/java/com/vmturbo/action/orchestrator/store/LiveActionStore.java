package com.vmturbo.action.orchestrator.store;

import java.time.Clock;
import java.time.LocalDateTime;
import java.util.ArrayList;
import java.util.Collection;
import java.util.Collections;
import java.util.HashMap;
import java.util.Iterator;
import java.util.List;
import java.util.Map;
import java.util.Objects;
import java.util.Optional;
import java.util.Set;
import java.util.function.Function;
import java.util.function.Predicate;
import java.util.stream.Collectors;
import java.util.stream.Stream;
import java.util.stream.StreamSupport;

import javax.annotation.Nonnull;
import javax.annotation.concurrent.ThreadSafe;

import com.google.common.collect.Collections2;
import com.google.common.collect.Lists;
import com.google.common.collect.Sets;

import org.apache.commons.lang3.mutable.MutableInt;
import org.apache.logging.log4j.LogManager;
import org.apache.logging.log4j.Logger;
import org.jooq.exception.DataAccessException;

import com.vmturbo.action.orchestrator.action.AcceptedActionsDAO;
import com.vmturbo.action.orchestrator.action.Action;
import com.vmturbo.action.orchestrator.action.ActionEvent.NotRecommendedEvent;
import com.vmturbo.action.orchestrator.action.ActionHistoryDao;
import com.vmturbo.action.orchestrator.action.ActionTranslation.TranslationStatus;
import com.vmturbo.action.orchestrator.action.ActionView;
import com.vmturbo.action.orchestrator.action.RejectedActionsDAO;
import com.vmturbo.action.orchestrator.audit.ActionAuditSender;
import com.vmturbo.action.orchestrator.execution.ActionTargetSelector;
import com.vmturbo.action.orchestrator.execution.ActionTargetSelector.ActionTargetInfo;
import com.vmturbo.action.orchestrator.execution.ProbeCapabilityCache;
import com.vmturbo.action.orchestrator.stats.LiveActionsStatistician;
import com.vmturbo.action.orchestrator.store.AtomicActionFactory.AtomicActionResult;
import com.vmturbo.action.orchestrator.store.EntitiesAndSettingsSnapshotFactory.EntitiesAndSettingsSnapshot;
import com.vmturbo.action.orchestrator.store.LiveActions.RecommendationTracker;
import com.vmturbo.action.orchestrator.store.query.QueryableActionViews;
import com.vmturbo.action.orchestrator.topology.ActionTopologyStore;
import com.vmturbo.action.orchestrator.translation.ActionTranslator;
import com.vmturbo.auth.api.authorization.UserSessionContext;
import com.vmturbo.auth.api.licensing.LicenseCheckClient;
import com.vmturbo.common.protobuf.action.ActionDTO;
import com.vmturbo.common.protobuf.action.ActionDTO.Action.Prerequisite;
import com.vmturbo.common.protobuf.action.ActionDTO.Action.SupportLevel;
import com.vmturbo.common.protobuf.action.ActionDTO.ActionInfo;
import com.vmturbo.common.protobuf.action.ActionDTO.ActionPlan;
import com.vmturbo.common.protobuf.action.ActionDTO.ActionPlan.ActionPlanType;
import com.vmturbo.common.protobuf.action.ActionDTO.ActionState;
import com.vmturbo.common.protobuf.action.ActionDTOUtil;
import com.vmturbo.common.protobuf.topology.TopologyDTO.EntitiesWithNewState;
import com.vmturbo.common.protobuf.topology.TopologyDTO.TopologyInfo;
import com.vmturbo.communication.CommunicationException;
import com.vmturbo.identity.IdentityService;
import com.vmturbo.identity.exceptions.IdentityServiceException;
import com.vmturbo.proactivesupport.DataMetricGauge;
import com.vmturbo.proactivesupport.DataMetricSummary;
import com.vmturbo.proactivesupport.DataMetricTimer;

/**
 * {@inheritDoc}
 *
 * Stores actions mainly in memory except executed (SUCCEEDED and FAILED) actions
 * For use with actions from the live market (sometimes also called "real time").
 */
@ThreadSafe
public class LiveActionStore implements ActionStore {
    private static final Logger logger = LogManager.getLogger();

    private final LiveActions actions;

    private final ActionHistoryDao actionHistoryDao;

    /**
     * Lock protecting population of the store. Within a single "population" of the store we may
     * want to hold and release the actions lock, but we don't want to allow other "population"
     * operations to take place in the meantime.
     */
    private static final Object storePopulationLock = new Object();

    private final IActionFactory actionFactory;

    private final long topologyContextId;

    private final EntitySeverityCache severityCache;

    private final EntitiesAndSettingsSnapshotFactory entitySettingsCache;

    public static final String STORE_TYPE_NAME = "Live";

    private final ActionTargetSelector actionTargetSelector;

    private final ProbeCapabilityCache probeCapabilityCache;

    private final AtomicActionFactory atomicActionFactory;

    private final LiveActionsStatistician actionsStatistician;

    private final ActionTranslator actionTranslator;

    private final LicenseCheckClient licenseCheckClient;

    private final IdentityService<ActionInfo> actionIdentityService;

    private final Clock clock;

    private static final int queryTimeWindowForLastExecutedActionsMins = 60;

    private final EntitiesWithNewStateCache entitiesWithNewStateCache;
    private final ActionAuditSender actionAuditSender;

    /**
     * A mutable (real-time) action is considered visible (from outside the Action Orchestrator's perspective)
     * if it's not disabled. We shouldn't consider the action state or executability as before.
     *
     * <p>Non-visible actions can still be valuable for debugging
     * purposes, but they shouldn't be exposed externally.
     *
     * @param actionView The {@link ActionView} to test for visibility.
     * @return True if the spec is visible to the UI, false otherwise.
     */
    public static final Predicate<ActionView> VISIBILITY_PREDICATE = actionView ->
        actionView.getVisibilityLevel().checkVisibility(true);

    /**
     * Create a new {@link ActionStore} for storing live actions (actions generated by the realtime
     * market).
     *
     * @param actionFactory the action factory
     * @param actionIdentityService identity service to fetch OIDs for actions
     * @param topologyContextId the topology context id
     * @param actionTopologyStore Store for the live topology.
     * @param actionTargetSelector selects which target/probe to execute each action against
     * @param probeCapabilityCache gets the target-specific action capabilities
     * @param entitySettingsCache an entity snapshot factory used for creating entity snapshot
     * @param actionHistoryDao dao layer working with executed actions
     * @param liveActionsStatistician works with action stats
     * @param actionTranslator the action translator class
     * @param atomicActionFactory  the atomic action factory class
     * @param clock the {@link Clock}
     * @param userSessionContext the user session context
     * @param involvedEntitiesExpander used for expanding entities and determining how involved
     *                                 entities should be filtered.
     * @param acceptedActionsStore dao layer working with accepted actions
     * @param rejectedActionsStore dao layer working with rejected actions
     * @param actionAuditSender action audit sender to receive new generated actions
     * @param riskPropagationEnabled flag to enable calculation of severity breakdown
     */
    public LiveActionStore(@Nonnull final IActionFactory actionFactory,
                           final long topologyContextId,
                           @Nonnull final ActionTopologyStore actionTopologyStore,
                           @Nonnull final ActionTargetSelector actionTargetSelector,
                           @Nonnull final ProbeCapabilityCache probeCapabilityCache,
                           @Nonnull final EntitiesAndSettingsSnapshotFactory entitySettingsCache,
                           @Nonnull final ActionHistoryDao actionHistoryDao,
                           @Nonnull final LiveActionsStatistician liveActionsStatistician,
                           @Nonnull final ActionTranslator actionTranslator,
                           @Nonnull final AtomicActionFactory atomicActionFactory,
                           @Nonnull final Clock clock,
                           @Nonnull final UserSessionContext userSessionContext,
                           @Nonnull final LicenseCheckClient licenseCheckClient,
                           @Nonnull final AcceptedActionsDAO acceptedActionsStore,
                           @Nonnull final RejectedActionsDAO rejectedActionsStore,
                           @Nonnull final IdentityService<ActionInfo> actionIdentityService,
                           @Nonnull final InvolvedEntitiesExpander involvedEntitiesExpander,
                           @Nonnull final ActionAuditSender actionAuditSender,
                           final boolean riskPropagationEnabled
    ) {
        this.actionFactory = Objects.requireNonNull(actionFactory);
        this.topologyContextId = topologyContextId;
        this.severityCache = new EntitySeverityCache(Objects.requireNonNull(actionTopologyStore), riskPropagationEnabled);
        this.actionTargetSelector = Objects.requireNonNull(actionTargetSelector);
        this.probeCapabilityCache = Objects.requireNonNull(probeCapabilityCache);
        this.entitySettingsCache = Objects.requireNonNull(entitySettingsCache);
        this.actionHistoryDao = Objects.requireNonNull(actionHistoryDao);
        this.clock = Objects.requireNonNull(clock);
        this.actions =
                new LiveActions(actionHistoryDao, Objects.requireNonNull(acceptedActionsStore),
                        Objects.requireNonNull(rejectedActionsStore), clock,
                        Objects.requireNonNull(userSessionContext),
                        Objects.requireNonNull(involvedEntitiesExpander));
        this.actionsStatistician = Objects.requireNonNull(liveActionsStatistician);
        this.actionTranslator = Objects.requireNonNull(actionTranslator);
        this.atomicActionFactory = Objects.requireNonNull(atomicActionFactory);
        this.licenseCheckClient = Objects.requireNonNull(licenseCheckClient);
        this.actionIdentityService = Objects.requireNonNull(actionIdentityService);
        this.entitiesWithNewStateCache = new EntitiesWithNewStateCache(actions);
        this.actionAuditSender = Objects.requireNonNull(actionAuditSender);
    }

    /**
     * {@inheritDoc}
     *
     * All recommendations in the {@link ActionPlan} that correspond to a READY action in the store
     * or are new to the store will be added in the same order they share in the {@link ActionPlan}.
     * The order of actions in the plan that correspond to an action in the store is not guaranteed.
     * <p/>
     * Any actions in the {@link ActionPlan} that match an action already in the store retain the ID
     * of the recommendation in the store, rather than the new recommendation ID.
     * <p/>
     * All recommendations in the {@link ActionPlan} that do not match an action already in the store
     * are added to the store as an {@link Action}.
     * <p/>
     * All QUEUED and IN_PROGRESS {@link Action}s are retained in the store.
     * <p/>
     * All CLEARED, SUCCEEDED, and FAILED {@link Action}s are removed from the store.
     * <p/>
     * All currently READY {@link Action}s are transitioned to CLEARED and removed from the store
     * unless they are re-recommended in the new {@link ActionPlan}.
     * <p/>
     * Consider the following scenarios where the store has one plan in it and the plan has one recommendation in it:
     * <ul>
     *     <li>PRE-STORE:  Move VM1: HostA -> HostB (IN_PROGRESS)</li>
     *     <li>PLAN:       Move VM1: HostA -> HostB</li>
     *     <li>POST-STORE: Move VM1: HostA -> HostB (IN_PROGRESS)</li>
     * </ul>
     * The market re-recommended an IN_PROGRESS action. In this case, there were 0 READY actions in the
     * store at the end of the populate call even though there was 1 ActionInfo in the plan.
     * <ul>
     *     <li>PRE-STORE:  Move VM1: HostA -> HostB (SUCCEEDED)</li>
     *     <li>PLAN:       Move VM1: HostA -> HostB</li>
     *     <li>POST-STORE: empty</li>
     * </ul>
     * The market re-recommended an action that already ran and succeeded.
     * <ul>
     *     <li>PRE-STORE:  Move VM1: HostA -> HostB (READY)</li>
     *     <li>PLAN:       Move VM1: HostA -> HostB</li>
     *     <li>POST-STORE: Move VM1: HostA -> HostB (READY)</li>
     * </ul>
     * The market re-recommended an action that was undecided.
     * <ul>
     *     <li>PRE-STORE:  Move VM1: HostA -> HostB (READY)</li>
     *     <li>PLAN:       empty</li>
     *     <li>POST-STORE: empty</li>
     * </ul>
     * The market did not re-recommend a READY action in the store.
     *
     * When the action plan is received, the market actions are passed through
     * the {@link AtomicActionFactory} to be de-duplicated and aggregated into {@link AggregatedAction}.
     * After the market actions are processed, AggregatedActions are
     * converted to atomic action DTOs and then then to {@link Action}'s
     * and saved in the LiveActionsStore.
     *
     * @throws InterruptedException if current thread has been interrupted
     */
    @Override
    public boolean populateRecommendedActions(@Nonnull final ActionPlan actionPlan)
            throws InterruptedException {

        synchronized (storePopulationLock) {
            if (actionPlan.getInfo().hasBuyRi()) {
                return populateBuyRIActions(actionPlan);
            }

            final TopologyInfo sourceTopologyInfo =
                actionPlan.getInfo().getMarket().getSourceTopologyInfo();

            final Long topologyContextId = sourceTopologyInfo.getTopologyContextId();

            final Long topologyId = sourceTopologyInfo.getTopologyId();

            // First the market actions are processed to create AggregatedAction.
            // Check if the atomic action factory contains specs to create atomic actions
            // for the actions received, create atomic actions if the specs are received
            // from the topology processor
            Collection<Long> atomicActionEntities = Collections.emptyList();
            Map<Long, AggregatedAction> aggregatedActions = new HashMap<>();

            // Map of the id of the market action DTO that was merged and the corresponding AggregateAction
            Map<Long, AggregatedAction> actionsToAggregateActions = new HashMap<>();

            if (atomicActionFactory.canMerge()) {
                // First aggregate the market actions that should be de-duplicated and merged
                aggregatedActions = atomicActionFactory.aggregate(actionPlan.getActionList());

                // The original market actions that were merged
                for (AggregatedAction result : aggregatedActions.values()) {
                    result.getAllActions().stream()
                            .forEach(action -> {
                                //mergedActions.put(action.getId(), action);
                                actionsToAggregateActions.put(action.getId(), result);
                            });
                }

                logger.info("Created {} aggregated actions by merging {} actions",
                                aggregatedActions.size(), actionsToAggregateActions.size());

                atomicActionEntities = aggregatedActions.values().stream()
                                        .flatMap(action -> action.getActionEntities().stream())
                                        .collect(Collectors.toList());
            }

            Collection<Long> actionEntities = ActionDTOUtil.getInvolvedEntityIds(actionPlan.getActionList());
            // adding the target entities from atomic actions to create the snapshot once
            Set<Long> involvedEntities = Stream.of(atomicActionEntities, actionEntities)
                    .flatMap(Collection::stream)
                    .collect(Collectors.toSet());

            // EntitiesAndSettingsSnapshot includes entities involved in market and atomic actions
            // required to get settings for action mode
            final EntitiesAndSettingsSnapshot snapshot = entitySettingsCache.newSnapshot(involvedEntities,
                            Collections.emptySet(), topologyContextId, topologyId);

            List<ActionDTO.Action> marketActions = actionPlan.getActionList();

            // --- this step sets the support level for actions by querying the probe capability cache
            // This call requires some computation and an RPC call, so do it outside of the
            // action lock.
            // --- used by both market and atomic actions
            // Attempt to fully refresh the cache - this gets the most up-to-date target and
            // probe information from the topology processor.
            //
            // Note - we don't REALLY need to do this, because the cache tries to stay up to date by
            // listening for probe registrations and target additions/removals. But fully refreshing
            // it is cheap, so we do it to be safe.
            probeCapabilityCache.fullRefresh();
            RecommendationTracker lastExecutedRecommendationsTracker = createLastExecutedRecommendationsTracker();
            final List<ActionDTO.Action> allActionsWithAdditionalInfo;
            try {
                allActionsWithAdditionalInfo =
                        new ArrayList<>(actionsWithAdditionalInfo(lastExecutedRecommendationsTracker,
                                                                    marketActions, snapshot));
            } catch (IdentityServiceException e) {
                logger.error("Error retrieving OIDs for actions", e);
                return false;
            }

<<<<<<< HEAD
            if (logger.isDebugEnabled()) {
                allActionsWithAdditionalInfo.forEach(
                        entry -> {
                            if (entry.getInfo().hasResize()) {
                                logger.debug("entity {} action {} has support level {}",
                                        entry.getInfo().getResize().getTarget().getId(),
                                        entry.getId(), entry.getSupportingLevel());
                            }
                        }
                );
            }

=======
>>>>>>> f50f1a62
            // RecommendationTracker to accelerate lookups of recommendations.
            // This is done to iterate over the actions in the incoming action plan
            // and match them up to the actions in the action store
            RecommendationTracker recommendations = new RecommendationTracker();

            // Apply addition and removal to the internal store atomically.
            final List<ActionView> completedSinceLastPopulate = new ArrayList<>();
            final List<Action> actionsToRemove = new ArrayList<>();
            final Set<Long> newActionIds = Sets.newHashSet();
            final Set<Long> existingActionIds = Sets.newHashSet();

            actions.doForEachMarketAction(action -> {
                // Only retain IN-PROGRESS, QUEUED, ACCEPTED, REJECTED and READY actions which are
                // re-recommended.
                switch (action.getState()) {
                    case IN_PROGRESS:
                    case QUEUED:
                        recommendations.add(action);
                        break;
                    case READY:
                    case ACCEPTED:
                    case REJECTED:
                        recommendations.add(action);
                        actionsToRemove.add(action);
                        break;
                    case SUCCEEDED:
                        recommendations.add(action);
                    case FAILED:
                        completedSinceLastPopulate.add(action);
                        actionsToRemove.add(action);
                        existingActionIds.add(action.getId());
                        break;
                    default:
                        actionsToRemove.add(action);
                }
            });

            // We are still holding the population lock, so
            // the actions map shouldn't get modified in the meantime.
            //
            // Actions may change state due to user behaviour, but that's fine.
            //
            // We now build up the list of actions to add, and apply translations.

            final long planId = actionPlan.getId();
            final MutableInt newActionCounts = new MutableInt(0);

            // TODO (marco, July 16 2019): We can do the translation before we do the support
            // level resolution. In this way we wouldn't need to go to the repository for entities
            // that fail translation.
            final Iterator<Long> recommendationOids;
            try {
                recommendationOids = actionIdentityService.getOidsForObjects(
                        Lists.transform(allActionsWithAdditionalInfo, ActionDTO.Action::getInfo))
                        .iterator();
            } catch (IdentityServiceException e) {
                logger.error("Error retrieving OIDs for actions", e);
                return false;
            }

            // TODO (marco, July 16 2019): We can do the translation before we do the support
            // level resolution. In this way we wouldn't need to go to the repository for entities
            // that fail translation.
            final List<Action> actionsToTranslate = new ArrayList<>(allActionsWithAdditionalInfo.size());
            // mapping of market action Id to the associated action view
            final Map<Long, Action> mergedActionViews = new HashMap<>();
            for (ActionDTO.Action recommendedAction : allActionsWithAdditionalInfo) {
                final long recommendationOid = recommendationOids.next();
                final Optional<Action> existingActionOpt = recommendations.take(recommendationOid);
                final Action action;
                if (existingActionOpt.isPresent()) {
                    action = existingActionOpt.get();

                    // If we are re-using an existing action, we should update the recommendation
                    // so other properties that may have changed (e.g. importance, executability)
                    // reflect the most recent recommendation from the market. However, we only
                    // do this for "READY", "ACCEPTED", "REJECTED" actions.
                    // An IN_PROGRESS or QUEUED action is considered "fixed" until it either succeeds or fails.
                    // TODO (roman, Oct 31 2018): If a QUEUED action becomes non-executable, it
                    // may be worth clearing it.
                    if (action.getState() == ActionState.READY
                            || action.getState() == ActionState.ACCEPTED
                            || action.getState() == ActionState.REJECTED) {
                        action.updateRecommendation(recommendedAction);
                    }
                } else {
                    newActionCounts.getAndIncrement();
                    action = actionFactory.newAction(recommendedAction, planId, recommendationOid);
                    newActionIds.add(action.getId());
                }

                // while iterating over action views for action dTOs, save the action views
                // for the market actions that will be merged in the atomic actions
                if (actionsToAggregateActions.containsKey(recommendedAction.getId())) {
                    mergedActionViews.put(recommendedAction.getId(), action); //old id and view
                    AggregatedAction aa = actionsToAggregateActions.get(recommendedAction.getId());
                    aa.updateActionView(recommendedAction.getId(), action);
                }

                existingActionIds.add(action.getId());
                final ActionState actionState = action.getState();
                if (actionState == ActionState.READY || actionState == ActionState.ACCEPTED || actionState == ActionState.REJECTED) {
                    actionsToTranslate.add(action);
                }
            }

            final Stream<Action> translatedReadyActions =
                    actionTranslator.translate(actionsToTranslate.stream(), snapshot);

            final MutableInt removedCount = new MutableInt(0);
            final List<Action> translatedActionsToAdd = new ArrayList<>();


            // This actually drains the stream defined above, updating the recommendation, creating
            // new actions, and so on.
            translatedReadyActions.forEach(action -> {
                if (action.getTranslationStatus() == TranslationStatus.TRANSLATION_FAILED) {
                    removedCount.increment();
                    // Make sure to remove the actions with failed translations.
                    // We don't send NotRecommendedEvent-s because the action is still recommended
                    // but it's useless.
                    actionsToRemove.add(action);
                    logger.trace("Removed action {} with failed translation. Full action: {}",
                        action.getId(), action);
                } else {
                    translatedActionsToAdd.add(action);
                }
            });

            // We don't explicitly clear actions that were not successfully translated.
            if (removedCount.intValue() > 0) {
                logger.warn("Dropped {} actions due to failed translations.", removedCount);
            }

            // Some of these may be noops - if we're re-adding an action that was already in
            // the map from a previous action plan.
            // THis also updates the snapshot in the entity settings cache.
            actions.updateMarketActions(actionsToRemove, translatedActionsToAdd, snapshot, actionTargetSelector);

            logger.info("Number of Re-Recommended actions={}, Newly created actions={}",
                            (marketActions.size() - newActionCounts.intValue()), newActionCounts);

            // Clear READY or QUEUED actions that were not re-recommended. If they were
            // re-recommended, they would have been removed from the RecommendationTracker
            // above.
            StreamSupport.stream(recommendations.spliterator(), false)
                .filter(action -> (action.getState() == ActionState.READY
                    || action.getState() == ActionState.QUEUED))
                .forEach(action -> action.receive(new NotRecommendedEvent(planId)));

            // Creating the atomic action DTOs and action views, the process above is repeated
            if (!aggregatedActions.isEmpty()) {
                logger.info("{} market actions will be merged from total {}",
                                            mergedActionViews.size(), marketActions.size());
                populateAtomicActions(planId, aggregatedActions, mergedActionViews,
                                        lastExecutedRecommendationsTracker, snapshot);
            }

            // Record the action stats.
            // TODO (roman, Nov 15 2018): For actions completed since the last snapshot, it may make
            // sense to use the last snapshot's time instead of the current snapshot's time.
            // Not doing it for now because of the extra complexity - and it's not clear if anyone
            // cares if the counts are off by ~10 minutes.
            actionsStatistician.recordActionStats(sourceTopologyInfo,
                // Only record user-visible actions.
                Stream.concat(completedSinceLastPopulate.stream(),
                    // Need to make a copy because it's not safe to iterate otherwise.
                    actions.copy().values().stream())
                    .filter(VISIBILITY_PREDICATE));

            final int deletedActions =
                entitiesWithNewStateCache.clearActionsAndUpdateCache(sourceTopologyInfo.getTopologyId());

            // this seems related to workflow actions
            final List<ActionView> existingActions = existingActionIds.stream().map(actions::get)
                    .filter(Optional::isPresent)
                    .map(Optional::get)
                    .collect(Collectors.toList());
            auditOnGeneration(existingActions);
            if (deletedActions > 0) {
                severityCache.refresh(this);
            }

        }

        return true;
    }

    private void auditOnGeneration(@Nonnull Collection<ActionView> newActions)
            throws InterruptedException {
        try {
            actionAuditSender.sendActionEvents(newActions);
        } catch (CommunicationException e) {
            logger.warn(
                    "Failed sending audit event \"on generation event\" for actions " + newActions,
                    e);
        }
    }

    /**
     * RecommendationTracker created to remove actions which have been already executed recently
     * but re-recommended by the market.
     * This is used while computing the support level for the actions using the probe capability cache.
     *
     * @return {@link RecommendationTracker}
     */
    private RecommendationTracker createLastExecutedRecommendationsTracker() {
        // Remove actions which have been already executed recently. Executed actions could be re-recommended by market,
        // if the discovery has not happened and TP broadcasts the old topology.
        // NOTE: A corner case which is not handled: If the discovery is delayed for a long time, then just looking at the last n minutes
        // in the action_history DB may not be enough. We need to know the "freshness" of the discovered results. But this facility is
        // not currently available. So we don't handle this case.
        final LocalDateTime startDate = LocalDateTime.now(clock).minusMinutes(queryTimeWindowForLastExecutedActionsMins);
        final LocalDateTime endDate = LocalDateTime.now(clock);
        List<ActionView> lastSuccessfullyExecutedActions = new ArrayList<>();
        try {
            lastSuccessfullyExecutedActions = actionHistoryDao.getActionHistoryByDate(startDate, endDate);
        } catch (DataAccessException dae) {
            // We continue on DB exception as we don't want to block actions.
            logger.warn("Error while fetching last executed actions from action history", dae);
        }

        RecommendationTracker lastExecutedRecommendationsTracker  = new RecommendationTracker();
        lastSuccessfullyExecutedActions.stream()
                .filter(actionView -> actionView.getState().equals(ActionState.SUCCEEDED))
                .forEach(actionView ->
                        lastExecutedRecommendationsTracker.add(actionFactory.newAction(
                                actionView.getRecommendation(), actionView.getActionPlanId(),
                                actionView.getRecommendationOid())));
        return lastExecutedRecommendationsTracker;
    }

    /**
     * Add additional info to the actions, such as support level and pre-requisites of an action.
     *
     * @param allActions action plan and atomic actions
     * @param lastExecutedRecommendationsTracker RecommendationTracker that contains the actions
     *                                            that were executed recently
     * @param snapshot the snapshot of entities
     * @return a collection of actions with additional information added to them
     * @throws IdentityServiceException if exceptions occurred while
     */
    @Nonnull
    private Collection<ActionDTO.Action> actionsWithAdditionalInfo(
            RecommendationTracker lastExecutedRecommendationsTracker,
            @Nonnull final List<ActionDTO.Action> allActions,
<<<<<<< HEAD
            @Nonnull final Map<Long, ActionDTO.Action> mergedActions,
=======
>>>>>>> f50f1a62
            @Nonnull final EntitiesAndSettingsSnapshot snapshot) throws IdentityServiceException {
        try (DataMetricTimer timer = Metrics.SUPPORT_LEVEL_CALCULATION.startTimer()) {
            final Iterator<Long> oidIterator = actionIdentityService.getOidsForObjects(
                            allActions
                            .stream()
                            .map(ActionDTO.Action::getInfo)
                            .collect(Collectors.toList())).iterator();

            final List<ActionDTO.Action> newActions = new ArrayList<>(allActions.size());
            for (ActionDTO.Action action: allActions) {
                final Long recommendationOid = oidIterator.next();
                final Optional<Action> filteredAction =
                        lastExecutedRecommendationsTracker.take(recommendationOid);
                if (filteredAction.isPresent()) {
                    logger.debug("Skipping action: {} as it has already been executed", action);
                } else {
                    newActions.add(action);
                }
            }
            final Map<Long, ActionTargetInfo> actionAndTargetInfo =
                actionTargetSelector.getTargetsForActions(newActions.stream(), snapshot);

            // Increment the relevant counters.
            final Map<SupportLevel, Long> actionsBySupportLevel =
                actionAndTargetInfo.values().stream()
                    .collect(Collectors.groupingBy(ActionTargetInfo::supportingLevel, Collectors.counting()));
            logger.info("Action support counts: {}", actionsBySupportLevel);

            // First, zero out all the values.
            Metrics.SUPPORT_LEVELS.getLabeledMetrics().values()
                .forEach(gaugeData -> gaugeData.setData(0.0));
            actionsBySupportLevel.forEach((supportLevel, numActions) -> {
                Metrics.SUPPORT_LEVELS.labels(supportLevel.name()).setData((double)numActions);
            });

            return Collections2.transform(newActions, action -> {
                final ActionTargetInfo targetInfo = actionAndTargetInfo.get(action.getId());
                final SupportLevel supportLevel = Optional.ofNullable(targetInfo)
                    .map(ActionTargetInfo::supportingLevel)
                    .orElse(SupportLevel.UNSUPPORTED);
                final Set<Prerequisite> prerequisites = Optional.ofNullable(targetInfo)
                    .map(ActionTargetInfo::prerequisites)
                    .orElse(Collections.emptySet());
                final Boolean disruptiveNew = Optional.ofNullable(targetInfo)
                        .map(ActionTargetInfo::disruptive)
                        .orElse(null);
                final Boolean reversibleNew = Optional.ofNullable(targetInfo)
                        .map(ActionTargetInfo::reversible)
                        .orElse(null);

                final Boolean disruptiveOld = action.hasDisruptive() ? action.getDisruptive() : null;
                final Boolean reversibleOld = action.hasReversible() ? action.getReversible() : null;

                // If there are any updates to the action, update and rebuild it.
<<<<<<< HEAD
                ActionDTO.Action marketAction = mergedActions.get(action.getId());
                if (marketAction != null) {
                    // mark merged actions as recommend only
                    return marketAction.toBuilder()
                            .setSupportingLevel(SupportLevel.SHOW_ONLY)
                            .build();
                } else if (action.getSupportingLevel() != supportLevel || !prerequisites.isEmpty()
                        || !Objects.equals(disruptiveNew, disruptiveOld)
                        || !Objects.equals(reversibleNew, reversibleOld)) {
                    final ActionDTO.Action.Builder actionBuilder = action.toBuilder()
=======
                    if (action.getSupportingLevel() != supportLevel || !prerequisites.isEmpty()) {
                    return action.toBuilder()
>>>>>>> f50f1a62
                        .setSupportingLevel(supportLevel)
                        .addAllPrerequisite(prerequisites);
                    if (disruptiveNew != null) {
                        actionBuilder.setDisruptive(disruptiveNew);
                    } else {
                        actionBuilder.clearDisruptive();
                    }
                    if (reversibleNew != null) {
                        actionBuilder.setReversible(reversibleNew);
                    } else {
                        actionBuilder.clearReversible();
                    }
                    return actionBuilder.build();
                } else {
                    return action;
                }
            });
        }
    }

    private boolean populateBuyRIActions(@Nonnull ActionPlan actionPlan) {
        final long planId = actionPlan.getId();
        // (Oct 24 2019): When processing BuyRI actions we always use the realtime snapshot.
        // This is necessary because in a pure BuyRI plan we don't have a plan-specific source
        // topology. This is safe because we only need the names of the related regions and tiers,
        // which don't change between realtime and plan.
        final EntitiesAndSettingsSnapshot snapshot = entitySettingsCache.newSnapshot(
            ActionDTOUtil.getInvolvedEntityIds(actionPlan.getActionList()),
                Collections.emptySet(), topologyContextId);

        final Iterator<Long> recommendationOids;
        try {
            recommendationOids = actionIdentityService.getOidsForObjects(
                    Lists.transform(actionPlan.getActionList(), ActionDTO.Action::getInfo))
                    .iterator();
        } catch (IdentityServiceException e) {
            logger.error("Failed assigning OIDs to actions from plan " + actionPlan.getId(), e);
            return false;
        }
        final List<Action> actionsFromPlan = new ArrayList<>(actionPlan.getActionCount());
        for (ActionDTO.Action recommendedAction: actionPlan.getActionList()) {
            final long recommendationOid = recommendationOids.next();
            final Action action = actionFactory.newAction(recommendedAction, planId, recommendationOid);
            actionsFromPlan.add(action);
        }
        // All RI translations should be passthrough, but we do it here anyway for consistency
        // with the "normal" action case.
        actions.replaceRiActions(actionTranslator.translate(actionsFromPlan.stream(), snapshot));
        actions.updateBuyRIActions(snapshot);
        logger.info("Number of buy RI actions={}", actionPlan.getActionCount());
        return true;
    }

    /**
     * Populate the {@link LiveActions} with atomic actions.
     * This involves the process of creating action DTOs and then converting them to {@link Action}
     * to be saved in the actions store.
     * The workflow for updating an Action DTO -> ActionView is as follows
     * - query the probe action capability cache to determine the support level for the actions
     * - create a recommendation tracker to iterate over the newly created atomic actions
     *   and match them up to the actions in the action store.
     * - create or update the ActionView objects associated with each actionDTO
     * - action translation
     * - refresh action views to set the Action Execution mode
     * - finally update the LiveActionStore maps with the actions that are to be added and removed.
     *
     * @param planId        the market action plan id
     * @param aggregatedActions map of the OID of the atomic action execution entity
     *                          and the {@link AggregatedAction} that will be converted to action DTOs
     * @param mergedActionViews map containing the Action Id of the market action that was merged
     *                          and the {@link ActionView} associated with it
     * @param lastExecutedRecommendationsTracker    RecommendationTracker used containing
     *                                              recently executed actions used in the call
     *                                              to set support levels for the atomic actions
     * @param snapshot  {@link EntitiesAndSettingsSnapshot}
     *
     * @return true if the atomic actions are updated without any errors
     */
    private boolean populateAtomicActions(long planId,
                                          Map<Long, AggregatedAction> aggregatedActions,
                                          Map<Long, Action> mergedActionViews,
                                          RecommendationTracker lastExecutedRecommendationsTracker,
                                          EntitiesAndSettingsSnapshot snapshot) {
        // First create the action DTOs for the atomic actions
        List<AtomicActionResult> atomicActionResults = atomicActionFactory.atomicActions(aggregatedActions);

        // List of all the Action DTOs for the atomic actions that will be created
        List<ActionDTO.Action> atomicActions;

        // The aggregated atomic actions that will be executed by the aggregation target
        atomicActions = atomicActionResults.stream()
                    .map(atomicActionResult -> atomicActionResult.atomicAction())
                    .collect(Collectors.toList());

        // The de-duplicated atomic actions that were merged inside the aggregated atomic actions above
        // These actions are  non-executable
        List<ActionDTO.Action> deDupedAtomicActions = atomicActionResults.stream()
                    .flatMap(atomicActionResult -> atomicActionResult.deDuplicatedActions().keySet().stream())
                    .collect(Collectors.toList());

        atomicActions.addAll(deDupedAtomicActions);
        logger.info("Created {} atomic actions, contains {} deDuplicated actions",
                                atomicActions.size(), deDupedAtomicActions.size());

        // Set the support level for the atomic actions by querying the probe action capability cache
        final List<ActionDTO.Action> atomicActionsWithAdditionalInfo;
        try {
            atomicActionsWithAdditionalInfo =
                    new ArrayList<>(actionsWithAdditionalInfo(lastExecutedRecommendationsTracker,
                                                                atomicActions, snapshot));
        } catch (IdentityServiceException e) {
            logger.error("Error retrieving OIDs for actions", e);
            return false;
        }

        // RecommendationTracker to accelerate iteration over the newly created atomic actions
        // and match them up to the actions in the action store
        RecommendationTracker atomicRecommendations = new RecommendationTracker();

        // Apply addition and removal to the internal store atomically.
        final List<Action> atomicActionsToRemove = new ArrayList<>();

        actions.doForEachAtomicAction(action -> {
            // Only retain IN-PROGRESS, QUEUED, ACCEPTED, REJECTED and READY actions which are
            // re-created.
            switch (action.getState()) {
                case IN_PROGRESS:
                case QUEUED:
                    atomicRecommendations.add(action);
                    break;
                case READY:
                case ACCEPTED:
                case REJECTED:
                    atomicRecommendations.add(action);
                    atomicActionsToRemove.add(action);
                    break;
                case SUCCEEDED:
                case FAILED:
                    atomicActionsToRemove.add(action);
                    break;
                default:
                    atomicActionsToRemove.add(action);
            }
        });

        final Iterator<Long> recommendationOids;
        try {
            recommendationOids = actionIdentityService.getOidsForObjects(
                    Lists.transform(atomicActionsWithAdditionalInfo, ActionDTO.Action::getInfo))
                    .iterator();
        } catch (IdentityServiceException e) {
            logger.error("Error retrieving OIDs for actions", e);
            return false;
        }

        int newActionCounts = 0;
        final List<Action> actionsToTranslate = new ArrayList<>(atomicActionsWithAdditionalInfo.size());
        for (ActionDTO.Action recommendedAction : atomicActionsWithAdditionalInfo) {
            final long recommendationOid = recommendationOids.next();
            final Optional<Action> existingActionOpt = atomicRecommendations.take(recommendationOid);
            final Action action;
            if (existingActionOpt.isPresent()) {
                action = existingActionOpt.get();
                if (action.getState() == ActionState.READY || action.getState() == ActionState.ACCEPTED
                        || action.getState() == ActionState.REJECTED) {
                    action.updateRecommendation(recommendedAction);
                }
            } else {
                newActionCounts++;
                action = actionFactory.newAction(recommendedAction, planId, recommendationOid);
            }
            actionsToTranslate.add(action);
        }
        logger.info("Number of Re-Recommended atomic actions={}, Newly created atomic actions={}",
                (atomicActions.size() - newActionCounts), newActionCounts);

        // All atomic translations should be pass through, here for consistency
        // with the "normal" action case.
        final Stream<Action> translatedReadyActions =
                actionTranslator.translate(actionsToTranslate.stream(), snapshot);
        final List<Action> translatedActionsToAdd = new ArrayList<>();
        translatedReadyActions.forEach(action -> translatedActionsToAdd.add(action));

        actions.updateAtomicActions(atomicActionsToRemove, translatedActionsToAdd,
                                    mergedActionViews.values(), snapshot);


        // Clear READY or QUEUED actions that were not re-recommended. If they were
        // re-recommended, they would have been removed from the RecommendationTracker
        // above.
        StreamSupport.stream(atomicRecommendations.spliterator(), false)
                .filter(action -> (action.getState() == ActionState.READY
                        || action.getState() == ActionState.QUEUED))
                .forEach(action -> {
                    logger.info("{} remaining action {}", action.getId(), action.getRecommendationOid());
                    action.receive(new NotRecommendedEvent(planId));

                });

        return true;
    }

    /**
     * {@inheritDoc}
     */
    @Override
    public int size() {
        return actions.size();
    }

    /**
     * {@inheritDoc}
     */
    @Override
    public boolean allowsExecution() {
        // if the license is invalid, then disallow execution.
        return licenseCheckClient.hasValidNonExpiredLicense();
    }

    /**
     * {@inheritDoc}
     */
    @Nonnull
    @Override
    public Optional<Action> getAction(long actionId) {
        return actions.getAction(actionId);
    }

    /**
     * {@inheritDoc}
     */
    @Nonnull
    @Override
    public Optional<Action> getActionByRecommendationId(long recommendationId) {
        return actions.getActionByRecommendationId(recommendationId);
    }

    @Nonnull
    @Override
    public Map<Long, Action> getActions() {
        return actions.copy();
    }

    @Nonnull
    @Override
    public Map<ActionPlanType, Collection<Action>> getActionsByActionPlanType() {
        return actions.getActionsByPlanType();
    }

    @Nonnull
    @Override
    public Optional<ActionView> getActionView(long actionId) {
        // The map operation is necessary because of how Java handles generics via type erasure.
        // An Optional<Action> is not directly assignable to an Optional<ActionView> even though an
        // Action is an ActionView.
        return getAction(actionId)
            .map(Function.identity());
    }

    /**
     * {@inheritDoc}
     */
    @Nonnull
    @Override
    public QueryableActionViews getActionViews() {
        return actions;
    }

    @Override
    public boolean overwriteActions(@Nonnull final Map<ActionPlanType, List<Action>> newActions) {
        // To be 100% correct we should probably add a method to overwrite both action types
        // atomically, but we only use this method when loading diags so it's ok to do this.
        newActions.forEach((actionType, actionsOfType) -> {
            switch (actionType) {
                case MARKET:
                    actions.replaceMarketActions(actionsOfType.stream());
                    break;
                case BUY_RI:
                    actions.replaceRiActions(actionsOfType.stream());
                    break;
            }
        });

        logger.info("Successfully overwrote actions in the store with {} new actions.", actions.size());
        return true;
    }

    /**
     * {@inheritDoc}
     * The {@link LiveActionStore} does not permit this operation.
     */
    @Override
    public boolean clear() {
        throw new IllegalStateException("Actions for the live market context " +
            topologyContextId + " may not be deleted.");
    }

    @Override
    public long getTopologyContextId() {
        return topologyContextId;
    }

    @Override
    @Nonnull
    public Optional<EntitySeverityCache> getEntitySeverityCache() {
        return Optional.of(severityCache);
    }

    @Override
    @Nonnull
    public Predicate<ActionView> getVisibilityPredicate() {
        return VISIBILITY_PREDICATE;
    }

    @Override
    @Nonnull
    public String getStoreTypeName() {
        return STORE_TYPE_NAME;
    }

    /**
     * Updates the enitities with new state cache.
     *
     * @param entitiesWithNewState ids of hosts that went into maintenance.
     */
    public void updateActionsBasedOnNewStates(@Nonnull final EntitiesWithNewState entitiesWithNewState) {

        entitiesWithNewStateCache.updateHostsWithNewState(entitiesWithNewState);
    }

    private static class Metrics {
        private static final DataMetricGauge SUPPORT_LEVELS = DataMetricGauge.builder()
            .withName("ao_live_action_support_level_gauge")
            .withHelp("Current number of actions of various support levels in the live action store.")
            .withLabelNames("support_level")
            .build();

        private static final DataMetricSummary SUPPORT_LEVEL_CALCULATION = DataMetricSummary.builder()
            .withName("ao_live_action_support_level_calculation_seconds")
            .withHelp("Time taken to calculate support levels in the live action store.")
            .build()
            .register();
    }

}<|MERGE_RESOLUTION|>--- conflicted
+++ resolved
@@ -335,21 +335,6 @@
                 return false;
             }
 
-<<<<<<< HEAD
-            if (logger.isDebugEnabled()) {
-                allActionsWithAdditionalInfo.forEach(
-                        entry -> {
-                            if (entry.getInfo().hasResize()) {
-                                logger.debug("entity {} action {} has support level {}",
-                                        entry.getInfo().getResize().getTarget().getId(),
-                                        entry.getId(), entry.getSupportingLevel());
-                            }
-                        }
-                );
-            }
-
-=======
->>>>>>> f50f1a62
             // RecommendationTracker to accelerate lookups of recommendations.
             // This is done to iterate over the actions in the incoming action plan
             // and match them up to the actions in the action store
@@ -596,10 +581,6 @@
     private Collection<ActionDTO.Action> actionsWithAdditionalInfo(
             RecommendationTracker lastExecutedRecommendationsTracker,
             @Nonnull final List<ActionDTO.Action> allActions,
-<<<<<<< HEAD
-            @Nonnull final Map<Long, ActionDTO.Action> mergedActions,
-=======
->>>>>>> f50f1a62
             @Nonnull final EntitiesAndSettingsSnapshot snapshot) throws IdentityServiceException {
         try (DataMetricTimer timer = Metrics.SUPPORT_LEVEL_CALCULATION.startTimer()) {
             final Iterator<Long> oidIterator = actionIdentityService.getOidsForObjects(
@@ -654,21 +635,10 @@
                 final Boolean reversibleOld = action.hasReversible() ? action.getReversible() : null;
 
                 // If there are any updates to the action, update and rebuild it.
-<<<<<<< HEAD
-                ActionDTO.Action marketAction = mergedActions.get(action.getId());
-                if (marketAction != null) {
-                    // mark merged actions as recommend only
-                    return marketAction.toBuilder()
-                            .setSupportingLevel(SupportLevel.SHOW_ONLY)
-                            .build();
-                } else if (action.getSupportingLevel() != supportLevel || !prerequisites.isEmpty()
+                if (action.getSupportingLevel() != supportLevel || !prerequisites.isEmpty()
                         || !Objects.equals(disruptiveNew, disruptiveOld)
                         || !Objects.equals(reversibleNew, reversibleOld)) {
                     final ActionDTO.Action.Builder actionBuilder = action.toBuilder()
-=======
-                    if (action.getSupportingLevel() != supportLevel || !prerequisites.isEmpty()) {
-                    return action.toBuilder()
->>>>>>> f50f1a62
                         .setSupportingLevel(supportLevel)
                         .addAllPrerequisite(prerequisites);
                     if (disruptiveNew != null) {
