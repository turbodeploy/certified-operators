--- conflicted
+++ resolved
@@ -59,10 +59,7 @@
 import com.vmturbo.common.protobuf.setting.SettingProto.Setting;
 import com.vmturbo.common.protobuf.topology.TopologyDTO.PartialEntity.EntityWithConnections;
 import com.vmturbo.common.protobuf.workflow.WorkflowDTO;
-<<<<<<< HEAD
-=======
 import com.vmturbo.components.common.setting.ActionSettingSpecs;
->>>>>>> 71c68051
 import com.vmturbo.components.common.setting.EntitySettingSpecs;
 import com.vmturbo.proactivesupport.DataMetricGauge;
 import com.vmturbo.proactivesupport.DataMetricSummary;
@@ -462,11 +459,7 @@
             // also check execution schedule settings because specsApplicableToAction don't have
             // information about them
             final String executionScheduleSetting =
-<<<<<<< HEAD
-                    EntitySettingSpecs.getActionModeToExecutionScheduleSettings().get(settingName);
-=======
                     ActionSettingSpecs.getExecutionScheduleSettingFromActionModeSetting(settingName);
->>>>>>> 71c68051
             if (executionScheduleSetting != null) {
                 final Collection<Long> executionSchedulePolicies =
                         settingPoliciesForEntity.get(executionScheduleSetting);
