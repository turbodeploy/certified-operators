package com.vmturbo.action.orchestrator.store;

import java.time.Clock;
import java.util.Objects;

import javax.annotation.Nonnull;

import org.jooq.DSLContext;

import com.vmturbo.action.orchestrator.action.AcceptedActionsDAO;
import com.vmturbo.action.orchestrator.action.ActionHistoryDao;
import com.vmturbo.action.orchestrator.execution.ActionTargetSelector;
import com.vmturbo.action.orchestrator.execution.ProbeCapabilityCache;
import com.vmturbo.action.orchestrator.stats.LiveActionsStatistician;
import com.vmturbo.identity.IdentityService;
import com.vmturbo.action.orchestrator.translation.ActionTranslator;
import com.vmturbo.auth.api.authorization.UserSessionContext;
import com.vmturbo.auth.api.licensing.LicenseCheckClient;
import com.vmturbo.common.protobuf.action.ActionDTO.ActionInfo;
import com.vmturbo.common.protobuf.repository.RepositoryServiceGrpc.RepositoryServiceBlockingStub;
import com.vmturbo.common.protobuf.repository.SupplyChainServiceGrpc.SupplyChainServiceBlockingStub;

/**
 * A factory for creating {@link ActionStore}s.
 * Creates an {@link LiveActionStore} (permits action mutability, kept in-memory)
 * for real-time topology contexts and creates {@link PlanActionStore}s
 * for plan topology contexts (any mutations to its actions by clients are lost, kept on-disk).
 */
public class ActionStoreFactory implements IActionStoreFactory {

    private final IActionFactory actionFactory;
    private final long realtimeTopologyContextId;
    /**
     * Required by {@link PlanActionStore}s to interact with the database.
     */
    private final DSLContext databaseDslContext;

    private final ActionHistoryDao actionHistoryDao;

    private final ActionTargetSelector actionTargetSelector;

    private final EntitiesAndSettingsSnapshotFactory entitySettingsCache;

    private final ProbeCapabilityCache probeCapabilityCache;

    private static final String PLAN_CONTEXT_TYPE_NAME = "plan";
    private static final String LIVE_CONTEXT_TYPE_NAME = "live";

    private final LiveActionsStatistician actionsStatistician;

    private final ActionTranslator actionTranslator;

    private final Clock clock;

    private final UserSessionContext userSessionContext;

    private final SupplyChainServiceBlockingStub supplyChainService;
    private final RepositoryServiceBlockingStub repositoryService;

    private final InvolvedEntitiesExpander involvedEntitiesExpander;

    private final LicenseCheckClient licenseCheckClient;

    private final AcceptedActionsDAO acceptedActionsStore;

    private final IdentityService<ActionInfo> actionIdentityService;

    /**
     * To create a new ActionStoreFactory, use the {@link #newBuilder()}.
     *
     * @param builder the builder with all consutrction parameters filled in.
     */
    private ActionStoreFactory(@Nonnull Builder builder) {
        this.actionFactory = Objects.requireNonNull(builder.actionFactory);
        this.realtimeTopologyContextId = builder.realtimeTopologyContextId;
        this.databaseDslContext = Objects.requireNonNull(builder.databaseDslContext);
        this.actionHistoryDao = builder.actionHistoryDao;
        this.actionTargetSelector = builder.actionTargetSelector;
        this.entitySettingsCache = Objects.requireNonNull(builder.entitySettingsCache);
        this.actionsStatistician = Objects.requireNonNull(builder.actionsStatistician);
        this.probeCapabilityCache = Objects.requireNonNull(builder.probeCapabilityCache);
        this.actionTranslator = Objects.requireNonNull(builder.actionTranslator);
        this.clock = Objects.requireNonNull(builder.clock);
        this.userSessionContext = Objects.requireNonNull(builder.userSessionContext);
        this.supplyChainService = Objects.requireNonNull(builder.supplyChainService);
        this.repositoryService = Objects.requireNonNull(builder.repositoryService);
        this.licenseCheckClient = Objects.requireNonNull(builder.licenseCheckClient);
        this.acceptedActionsStore = Objects.requireNonNull(builder.acceptedActionsDAO);
        this.actionIdentityService = Objects.requireNonNull(builder.actionIdentityService);
        this.involvedEntitiesExpander = Objects.requireNonNull(builder.involvedEntitiesExpander);
    }

    /**
     * Create a new ActionStoreFactory.
     *
     * @param actionFactory the action factory
     * @param realtimeTopologyContextId the topology context id
     * @param actionIdentityService identity service to assign OIDs to actions
     * @param databaseDslContext dsl context
     * @param actionHistoryDao dao layer working with executed actions
     * @param actionTargetSelector selects which target/probe to execute each action against
     * @param probeCapabilityCache gets the target-specific action capabilities
     * @param entitySettingsCache an entity snapshot factory used for creating entity snapshot
     * @param actionsStatistician works with action stats
     * @param actionTranslator the action translator class
     * @param clock the {@link Clock}
     * @param userSessionContext the user session context
     * @param acceptedActionsDAO dao layer working with accepted actions
     */
    public ActionStoreFactory(@Nonnull final IActionFactory actionFactory,
<<<<<<< HEAD
                              final long realtimeTopologyContextId,
                              @Nonnull final DSLContext databaseDslContext,
                              @Nonnull final ActionHistoryDao actionHistoryDao,
                              @Nonnull final ActionTargetSelector actionTargetSelector,
                              @Nonnull final ProbeCapabilityCache probeCapabilityCache,
                              @Nonnull final EntitiesAndSettingsSnapshotFactory entitySettingsCache,
                              @Nonnull final LiveActionsStatistician actionsStatistician,
                              @Nonnull final ActionTranslator actionTranslator,
                              @Nonnull final Clock clock,
                              @Nonnull final UserSessionContext userSessionContext,
                              @Nonnull final AcceptedActionsDAO acceptedActionsDAO,
                              @Nonnull final SupplyChainServiceBlockingStub supplyChainService,
                              @Nonnull final RepositoryServiceBlockingStub repositoryService,
                              @Nonnull final LicenseCheckClient licenseCheckClient,
                              @Nonnull final IdentityService<ActionInfo> actionIdentityService,
                              @Nonnull final InvolvedEntitiesExpander involvedEntitiesExpander) {
=======
            final long realtimeTopologyContextId,
            @Nonnull final DSLContext databaseDslContext,
            @Nonnull final ActionHistoryDao actionHistoryDao,
            @Nonnull final ActionTargetSelector actionTargetSelector,
            @Nonnull final ProbeCapabilityCache probeCapabilityCache,
            @Nonnull final EntitiesAndSettingsSnapshotFactory entitySettingsCache,
            @Nonnull final LiveActionsStatistician actionsStatistician,
            @Nonnull final ActionTranslator actionTranslator, @Nonnull final Clock clock,
            @Nonnull final UserSessionContext userSessionContext,
            @Nonnull final AcceptedActionsDAO acceptedActionsDAO,
            @Nonnull final LicenseCheckClient licenseCheckClient,
            @Nonnull final IdentityService<ActionInfo> actionIdentityService) {
>>>>>>> 71c68051
        this.actionFactory = Objects.requireNonNull(actionFactory);
        this.realtimeTopologyContextId = realtimeTopologyContextId;
        this.databaseDslContext = Objects.requireNonNull(databaseDslContext);
        this.actionHistoryDao = actionHistoryDao;
        this.actionTargetSelector = actionTargetSelector;
        this.entitySettingsCache = Objects.requireNonNull(entitySettingsCache);
        this.actionsStatistician = Objects.requireNonNull(actionsStatistician);
        this.probeCapabilityCache = Objects.requireNonNull(probeCapabilityCache);
        this.actionTranslator = Objects.requireNonNull(actionTranslator);
        this.clock = Objects.requireNonNull(clock);
        this.userSessionContext = Objects.requireNonNull(userSessionContext);
        this.supplyChainService = Objects.requireNonNull(supplyChainService);
        this.repositoryService = Objects.requireNonNull(repositoryService);
        this.licenseCheckClient = Objects.requireNonNull(licenseCheckClient);
        this.acceptedActionsStore = Objects.requireNonNull(acceptedActionsDAO);
        this.actionIdentityService = Objects.requireNonNull(actionIdentityService);
        this.involvedEntitiesExpander = Objects.requireNonNull(involvedEntitiesExpander);
    }

    /**
     * Creates an {@link LiveActionStore} for a real-time topology context
     * and an {@link PlanActionStore} otherwise.
     * {@inheritDoc}
     */
    @Nonnull
    @Override
    public ActionStore newStore(final long topologyContextId) {
        if (topologyContextId == realtimeTopologyContextId) {
<<<<<<< HEAD
            return new LiveActionStore(actionFactory, topologyContextId,
                supplyChainService, repositoryService, actionTargetSelector,
                probeCapabilityCache, entitySettingsCache, actionHistoryDao,
                actionsStatistician, actionTranslator, clock, userSessionContext,
                licenseCheckClient, acceptedActionsStore, actionIdentityService,
                    involvedEntitiesExpander);
        } else {
            return new PlanActionStore(actionFactory, databaseDslContext, topologyContextId,
                supplyChainService, repositoryService,
                entitySettingsCache, actionTranslator, realtimeTopologyContextId, actionTargetSelector);
=======
            return new LiveActionStore(actionFactory, topologyContextId, actionTargetSelector,
                    probeCapabilityCache, entitySettingsCache, actionHistoryDao,
                    actionsStatistician, actionTranslator, clock, userSessionContext,
                    licenseCheckClient, acceptedActionsStore, actionIdentityService);
        } else {
            return new PlanActionStore(actionFactory, databaseDslContext, topologyContextId,
                entitySettingsCache, actionTranslator, realtimeTopologyContextId, actionTargetSelector,
                    licenseCheckClient);
>>>>>>> 71c68051
        }
    }

    @Nonnull
    @Override
    public String getContextTypeName(long topologyContextId) {
        return (topologyContextId == realtimeTopologyContextId) ? LIVE_CONTEXT_TYPE_NAME : PLAN_CONTEXT_TYPE_NAME;
    }

    /**
     * Creates a builder for construction.
     * @return the builder for construction.
     */
    public static Builder newBuilder() {
        return new Builder();
    }

    /**
     * Builder to simplify object construction. Construction requires a lot of parameters so it's
     * better to use a builder.
     */
    public static final class Builder {

        private IActionFactory actionFactory;
        private long realtimeTopologyContextId;
        private DSLContext databaseDslContext;
        private ActionHistoryDao actionHistoryDao;
        private ActionTargetSelector actionTargetSelector;
        private EntitiesAndSettingsSnapshotFactory entitySettingsCache;
        private ProbeCapabilityCache probeCapabilityCache;
        private LiveActionsStatistician actionsStatistician;
        private ActionTranslator actionTranslator;
        private Clock clock;
        private UserSessionContext userSessionContext;
        private SupplyChainServiceBlockingStub supplyChainService;
        private RepositoryServiceBlockingStub repositoryService;
        private LicenseCheckClient licenseCheckClient;
        private AcceptedActionsDAO acceptedActionsDAO;
        private IdentityService<ActionInfo> actionIdentityService;
        private InvolvedEntitiesExpander involvedEntitiesExpander;

        private Builder() {
        }

        /**
         * Sets the actionFactory on this builder.
         *
         * @param actionFactory the actionFactory.
         * @return the same builder with the actionFactory set.
         */
        public Builder withActionFactory(@Nonnull IActionFactory actionFactory) {
            this.actionFactory = actionFactory;
            return this;
        }

        /**
         * Sets the realtimeTopologyContextId on this builder.
         *
         * @param realtimeTopologyContextId the realtimeTopologyContextId.
         * @return the same builder with the realtimeTopologyContextId set.
         */
        public Builder withRealtimeTopologyContextId(long realtimeTopologyContextId) {
            this.realtimeTopologyContextId = realtimeTopologyContextId;
            return this;
        }

        /**
         * Sets the databaseDslContext on this builder.
         *
         * @param databaseDslContext the databaseDslContext.
         * @return the same builder with the databaseDslContext set.
         */
        public Builder withDatabaseDslContext(@Nonnull DSLContext databaseDslContext) {
            this.databaseDslContext = databaseDslContext;
            return this;
        }

        /**
         * Sets the actionHistoryDao on this builder.
         *
         * @param actionHistoryDao the actionHistoryDao.
         * @return the same builder with the actionHistoryDao set.
         */
        public Builder withActionHistoryDao(@Nonnull ActionHistoryDao actionHistoryDao) {
            this.actionHistoryDao = actionHistoryDao;
            return this;
        }

        /**
         * Sets the actionTargetSelector on this builder.
         *
         * @param actionTargetSelector the actionTargetSelector.
         * @return the same builder with the actionTargetSelector set.
         */
        public Builder withActionTargetSelector(@Nonnull ActionTargetSelector actionTargetSelector) {
            this.actionTargetSelector = actionTargetSelector;
            return this;
        }

        /**
         * Sets the entitySettingsCache on this builder.
         *
         * @param entitySettingsCache the entitySettingsCache.
         * @return the same builder with the entitySettingsCache set.
         */
        public Builder withEntitySettingsCache(@Nonnull EntitiesAndSettingsSnapshotFactory entitySettingsCache) {
            this.entitySettingsCache = entitySettingsCache;
            return this;
        }

        /**
         * Sets the probeCapabilityCache on this builder.
         *
         * @param probeCapabilityCache the probeCapabilityCache.
         * @return the same builder with the probeCapabilityCache set.
         */
        public Builder withProbeCapabilityCache(@Nonnull ProbeCapabilityCache probeCapabilityCache) {
            this.probeCapabilityCache = probeCapabilityCache;
            return this;
        }

        /**
         * Sets the actionsStatistician on this builder.
         *
         * @param actionsStatistician the actionsStatistician.
         * @return the same builder with the actionsStatistician set.
         */
        public Builder withActionsStatistician(@Nonnull LiveActionsStatistician actionsStatistician) {
            this.actionsStatistician = actionsStatistician;
            return this;
        }

        /**
         * Sets the actionTranslator on this builder.
         *
         * @param actionTranslator the actionTranslator.
         * @return the same builder with the actionTranslator set.
         */
        public Builder withActionTranslator(@Nonnull ActionTranslator actionTranslator) {
            this.actionTranslator = actionTranslator;
            return this;
        }

        /**
         * Sets the clock on this builder.
         *
         * @param clock the clock.
         * @return the same builder with the clock set.
         */
        public Builder withClock(@Nonnull Clock clock) {
            this.clock = clock;
            return this;
        }

        /**
         * Sets the userSessionContext on this builder.
         *
         * @param userSessionContext the userSessionContext.
         * @return the same builder with the userSessionContext set.
         */
        public Builder withUserSessionContext(@Nonnull UserSessionContext userSessionContext) {
            this.userSessionContext = userSessionContext;
            return this;
        }

        /**
         * Sets the supplyChainService on this builder.
         *
         * @param supplyChainService the supplyChainService.
         * @return the same builder with the supplyChainService set.
         */
        public Builder withSupplyChainService(@Nonnull SupplyChainServiceBlockingStub supplyChainService) {
            this.supplyChainService = supplyChainService;
            return this;
        }

        /**
         * Sets the repositoryService on this builder.
         *
         * @param repositoryService the repositoryService.
         * @return the same builder with the repositoryService set.
         */
        public Builder withRepositoryService(@Nonnull RepositoryServiceBlockingStub repositoryService) {
            this.repositoryService = repositoryService;
            return this;
        }

        /**
         * Sets the licenseCheckClient on this builder.
         *
         * @param licenseCheckClient the licenseCheckClient.
         * @return the same builder with the licenseCheckClient set.
         */
        public Builder withLicenseCheckClient(@Nonnull LicenseCheckClient licenseCheckClient) {
            this.licenseCheckClient = licenseCheckClient;
            return this;
        }

        public Builder withAcceptedActionStore(@Nonnull AcceptedActionsDAO acceptedActionsStore) {
            this.acceptedActionsDAO = acceptedActionsStore;
            return this;
        }
        /**
         * Sets the actionIdentityService on this builder.
         *
         * @param actionIdentityService the actionIdentityService.
         * @return the same builder with the actionIdentityService set.
         */
        public Builder withActionIdentityService(@Nonnull IdentityService<ActionInfo> actionIdentityService) {
            this.actionIdentityService = actionIdentityService;
            return this;
        }

        /**
         * Sets the involvedEntitiesExpander on this builder.
         *
         * @param involvedEntitiesExpander the involvedEntitiesExpander.
         * @return the same builder with the involvedEntitiesExpander set.
         */
        public Builder withInvolvedEntitiesExpander(@Nonnull InvolvedEntitiesExpander involvedEntitiesExpander) {
            this.involvedEntitiesExpander = involvedEntitiesExpander;
            return this;
        }

        /**
         * Constructs the ActionStoreFactory using all the accumulated values.
         *
         * @return the constructed ActionStoreFactory.
         */
        public ActionStoreFactory build() {
            ActionStoreFactory actionStoreFactory = new ActionStoreFactory(this);
            return actionStoreFactory;
        }
    }
}<|MERGE_RESOLUTION|>--- conflicted
+++ resolved
@@ -108,7 +108,6 @@
      * @param acceptedActionsDAO dao layer working with accepted actions
      */
     public ActionStoreFactory(@Nonnull final IActionFactory actionFactory,
-<<<<<<< HEAD
                               final long realtimeTopologyContextId,
                               @Nonnull final DSLContext databaseDslContext,
                               @Nonnull final ActionHistoryDao actionHistoryDao,
@@ -125,20 +124,6 @@
                               @Nonnull final LicenseCheckClient licenseCheckClient,
                               @Nonnull final IdentityService<ActionInfo> actionIdentityService,
                               @Nonnull final InvolvedEntitiesExpander involvedEntitiesExpander) {
-=======
-            final long realtimeTopologyContextId,
-            @Nonnull final DSLContext databaseDslContext,
-            @Nonnull final ActionHistoryDao actionHistoryDao,
-            @Nonnull final ActionTargetSelector actionTargetSelector,
-            @Nonnull final ProbeCapabilityCache probeCapabilityCache,
-            @Nonnull final EntitiesAndSettingsSnapshotFactory entitySettingsCache,
-            @Nonnull final LiveActionsStatistician actionsStatistician,
-            @Nonnull final ActionTranslator actionTranslator, @Nonnull final Clock clock,
-            @Nonnull final UserSessionContext userSessionContext,
-            @Nonnull final AcceptedActionsDAO acceptedActionsDAO,
-            @Nonnull final LicenseCheckClient licenseCheckClient,
-            @Nonnull final IdentityService<ActionInfo> actionIdentityService) {
->>>>>>> 71c68051
         this.actionFactory = Objects.requireNonNull(actionFactory);
         this.realtimeTopologyContextId = realtimeTopologyContextId;
         this.databaseDslContext = Objects.requireNonNull(databaseDslContext);
@@ -167,7 +152,6 @@
     @Override
     public ActionStore newStore(final long topologyContextId) {
         if (topologyContextId == realtimeTopologyContextId) {
-<<<<<<< HEAD
             return new LiveActionStore(actionFactory, topologyContextId,
                 supplyChainService, repositoryService, actionTargetSelector,
                 probeCapabilityCache, entitySettingsCache, actionHistoryDao,
@@ -177,17 +161,8 @@
         } else {
             return new PlanActionStore(actionFactory, databaseDslContext, topologyContextId,
                 supplyChainService, repositoryService,
-                entitySettingsCache, actionTranslator, realtimeTopologyContextId, actionTargetSelector);
-=======
-            return new LiveActionStore(actionFactory, topologyContextId, actionTargetSelector,
-                    probeCapabilityCache, entitySettingsCache, actionHistoryDao,
-                    actionsStatistician, actionTranslator, clock, userSessionContext,
-                    licenseCheckClient, acceptedActionsStore, actionIdentityService);
-        } else {
-            return new PlanActionStore(actionFactory, databaseDslContext, topologyContextId,
                 entitySettingsCache, actionTranslator, realtimeTopologyContextId, actionTargetSelector,
                     licenseCheckClient);
->>>>>>> 71c68051
         }
     }
 
