--- conflicted
+++ resolved
@@ -834,14 +834,7 @@
                         .distinct()
                         .map(ActionSpecifications::new);
             case SCALE:
-<<<<<<< HEAD
-                return Stream.of(getScaleActionSetting(action));
-            case ALLOCATE:
-                // Allocate actions are not executable and are not configurable by the user
-                return Stream.empty();
-=======
-                return Stream.of(new ActionSpecifications(ConfigurableActionSettings.CloudComputeScale));
->>>>>>> f50f1a62
+                return Stream.of(new ActionSpecifications(getScaleActionSetting(action)));
             case RECONFIGURE:
                 return Stream.of(new ActionSpecifications(ConfigurableActionSettings.Reconfigure));
             case PROVISION:
@@ -883,20 +876,20 @@
         }
     }
 
-    private static EntitySettingSpecs getScaleActionSetting(
+    private static ConfigurableActionSettings getScaleActionSetting(
             @Nonnull final ActionDTO.Action action) {
         // If probe provided information about disruptiveness/reversibility then use
         // appropriate settings.
         if (action.hasDisruptive() && action.hasReversible()) {
-            final EntitySettingSpecs result;
+            final ConfigurableActionSettings result;
             if (action.getDisruptive()) {
                 result = action.getReversible()
-                        ? EntitySettingSpecs.DisruptiveReversibleScaling
-                        : EntitySettingSpecs.DisruptiveIrreversibleScaling;
+                        ? ConfigurableActionSettings.DisruptiveReversibleScaling
+                        : ConfigurableActionSettings.DisruptiveIrreversibleScaling;
             } else {
                 result = action.getReversible()
-                        ? EntitySettingSpecs.NonDisruptiveReversibleScaling
-                        : EntitySettingSpecs.NonDisruptiveIrreversibleScaling;
+                        ? ConfigurableActionSettings.NonDisruptiveReversibleScaling
+                        : ConfigurableActionSettings.NonDisruptiveIrreversibleScaling;
             }
 
             // Also check that disruptiveness/reversibility settings are applied to the given type.
@@ -908,7 +901,7 @@
         }
 
         // By default use generic setting for Scale actions
-        return EntitySettingSpecs.CloudComputeScale;
+        return ConfigurableActionSettings.CloudComputeScale;
     }
 
     /**
