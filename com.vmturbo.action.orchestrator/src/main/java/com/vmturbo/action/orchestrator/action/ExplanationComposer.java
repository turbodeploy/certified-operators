--- conflicted
+++ resolved
@@ -320,13 +320,8 @@
         return changeExplanations.stream().flatMap(changeExplanation -> {
             try {
                 return buildMoveChangeExplanation(optionalSourceEntity,
-<<<<<<< HEAD
                     ActionDTOUtil.getPrimaryEntity(action), changeExplanation,
-                    settingPolicyIdToSettingPolicyName, keepItShort).stream();
-=======
-                    ActionDTOUtil.getPrimaryEntity(action, false), changeExplanation,
                     settingPolicyIdToSettingPolicyName, topology, keepItShort).stream();
->>>>>>> f75efa5a
             } catch (UnsupportedActionException e) {
                 logger.error("Cannot build action explanation", e);
                 return Stream.of(keepItShort ? ACTION_ERROR_CATEGORY : ACTION_TYPE_ERROR);
