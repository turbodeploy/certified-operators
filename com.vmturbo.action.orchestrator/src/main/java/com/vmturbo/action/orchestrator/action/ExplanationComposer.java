--- conflicted
+++ resolved
@@ -128,13 +128,8 @@
      */
     @Nonnull
     @VisibleForTesting
-<<<<<<< HEAD
-    public static Set<String> composeShortExplanation(@Nonnull ActionDTO.Action action) {
+    public static Set<String> composeRelatedRisks(@Nonnull ActionDTO.Action action) {
         return internalComposeExplanation(action, true, Collections.emptyMap(), null);
-=======
-    public static Set<String> composeRelatedRisks(@Nonnull ActionDTO.Action action) {
-        return internalComposeExplanation(action, true, Collections.emptyMap());
->>>>>>> 7402b576
     }
 
     /**
