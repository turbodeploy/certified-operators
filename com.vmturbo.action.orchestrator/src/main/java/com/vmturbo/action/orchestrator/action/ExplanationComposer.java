--- conflicted
+++ resolved
@@ -584,12 +584,8 @@
 
             String resizeExplanation;
 
-<<<<<<< HEAD
-            final String commodityType = convertStorageAccessToIops.apply(commodityDisplayName(resize.getCommodityType(), keepItShort))
-=======
             CommodityType commType = resize.getCommodityType();
-            final String commodityType = commodityDisplayName(commType, keepItShort)
->>>>>>> c5c5082d
+            final String commodityType = convertStorageAccessToIops.apply(commodityDisplayName(commType, keepItShort))
                     + (resize.getCommodityAttribute() == CommodityAttribute.RESERVED ? " reservation" : "");
 
             String commString = commodityType;
