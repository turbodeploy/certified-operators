package com.vmturbo.action.orchestrator.store;

import static com.vmturbo.action.orchestrator.db.tables.ActionPlan.ACTION_PLAN;
import static com.vmturbo.action.orchestrator.db.tables.MarketAction.MARKET_ACTION;

import java.time.LocalDateTime;
import java.util.ArrayList;
import java.util.Collection;
import java.util.Collections;
import java.util.HashSet;
import java.util.List;
import java.util.Map;
import java.util.Map.Entry;
import java.util.Objects;
import java.util.Optional;
import java.util.Set;
import java.util.function.Function;
import java.util.function.Predicate;
import java.util.stream.Collectors;
import java.util.stream.Stream;

import javax.annotation.Nonnull;
import javax.annotation.concurrent.ThreadSafe;

import com.google.common.collect.Iterators;
import com.google.common.collect.Maps;

import io.prometheus.client.Summary;

import org.apache.commons.collections4.MapUtils;
import org.apache.logging.log4j.LogManager;
import org.apache.logging.log4j.Logger;
import org.immutables.value.Value;
import org.jooq.DSLContext;
import org.jooq.InsertValuesStep7;
import org.jooq.impl.DSL;

import com.vmturbo.action.orchestrator.action.Action;
import com.vmturbo.action.orchestrator.action.ActionDescriptionBuilder;
import com.vmturbo.action.orchestrator.action.ActionModeCalculator;
import com.vmturbo.action.orchestrator.action.ActionTranslation.TranslationStatus;
import com.vmturbo.action.orchestrator.action.ActionView;
import com.vmturbo.action.orchestrator.db.tables.pojos.MarketAction;
import com.vmturbo.action.orchestrator.db.tables.records.MarketActionRecord;
import com.vmturbo.action.orchestrator.store.EntitiesAndSettingsSnapshotFactory.EntitiesAndSettingsSnapshot;
import com.vmturbo.action.orchestrator.store.query.MapBackedActionViews;
import com.vmturbo.action.orchestrator.store.query.QueryableActionViews;
import com.vmturbo.action.orchestrator.translation.ActionTranslator;
import com.vmturbo.common.protobuf.action.ActionDTO;
import com.vmturbo.common.protobuf.action.ActionDTO.ActionInfo.ActionTypeCase;
import com.vmturbo.common.protobuf.action.ActionDTO.ActionPlan;
import com.vmturbo.common.protobuf.action.ActionDTO.ActionPlan.ActionPlanType;
import com.vmturbo.common.protobuf.action.ActionDTOUtil;
import com.vmturbo.common.protobuf.action.UnsupportedActionException;
import com.vmturbo.common.protobuf.repository.RepositoryServiceGrpc.RepositoryServiceBlockingStub;
import com.vmturbo.common.protobuf.repository.SupplyChainServiceGrpc.SupplyChainServiceBlockingStub;
import com.vmturbo.common.protobuf.topology.TopologyDTO.PartialEntity.EntityWithConnections;
import com.vmturbo.commons.idgen.IdentityGenerator;

/**
 * {@inheritDoc}
 *
 * Stores actions in a persistent manner. Actions in this store should not be mutated.
 * Clients who mutate their local copy of actions retrieved from the store are not
 * provided a means to persist those mutations.
 * TODO: have the store return actions that are actually immutable.
 *
 * Actions in stores of this type are not kept in memory. Rather, they are saved
 * to persistent storage and reloaded when clients query information about them.
 *
 * A {@link PlanActionStore} is the right place to store actions that will
 * never be executed (ie actions resulting from a plan - what does it even mean to run an action
 * on an entity added to the plan that doesn't exist in the real world?) but the wrong place
 * to store actions that may at some point be executed (ie actions from the real-time market).
 * See also {@link LiveActionStore}.
 *
 * Data consistency is maintained by taking advantage of locking provided by database interactions.
 * All multi-step interactions with the database (ie clear the old actions, add new ones)
 * are performed transactionally.
 *
 * TODO: consider error handling for all the getters that interact with the DB.
 * TODO: If necessary, cache translation results for plan actions so they do not
 * have to be translated multiple times.
 */
@ThreadSafe
public class PlanActionStore implements ActionStore {
    private static final int BATCH_SIZE = 1000;
    private static final Logger logger = LogManager.getLogger();

    private final IActionFactory actionFactory;

    /**
     * Interface for interacting with persistent storage layer.
     */
    private final DSLContext dsl;

    /**
     * One Plan Action Store can store one action plan per action plan type.
     * For ex., there can be one action plan each for market, BuyRI and Delete wasted storage.
     *
     * A map of action plan type to the corresponding action plan id.
     */
    private Map<ActionPlanType, Long> actionPlanIdByActionPlanType;

    /**
     * A map of action plan id to the recommendation time.
     */
    private Map<Long, LocalDateTime> recommendationTimeByActionPlanId;

    /**
     * The context id for the topology context.
     */
    private final long topologyContextId;

    // TODO: a temp fix to get the source entities used for buy RI. We can get rid of it
    // if we have a source topology saved for every plan.
    private final long realtimeTopologyContextId;

    /**
     * The severity cache to be used for looking up severities for entities associated with actions
     * in this action store.
     */
    private final EntitySeverityCache severityCache;

    /**
     * All immutable (plan) actions are considered visible (from outside the Action Orchestrator's perspective).
     *
     * <p>Non-visible actions can still be valuable for debugging
     * purposes, but they shouldn't be exposed externally.
     *
     * @param actionView The {@link ActionView} to test for visibility.
     * @return Always true.
     */
    public static final Predicate<ActionView> VISIBILITY_PREDICATE = actionView ->
        actionView.getVisibilityLevel().checkVisibility(null);

    public static final String STORE_TYPE_NAME = "Plan";

    private static final Summary DELETE_PLAN_ACTION_PLAN_DURATION_SUMMARY = Summary.build()
        .name("ao_delete_plan_action_plan_duration_seconds")
        .help("Duration in seconds it takes to delete a plan action plan from persistent storage.")
        .register();

    private final EntitiesAndSettingsSnapshotFactory entitySettingsCache;

    private final ActionTranslator actionTranslator;

    /**
     * Create a new {@link PlanActionStore}.
     *
     * @param actionFactory The factory for creating actions that live in this store.
     * @param dsl The interface for interacting with persistent storage layer where actions will be persisted.
     * @param topologyContextId the topology context id
     * @param supplyChainService used for constructing the EntitySeverityCache.
     * @param repositoryService used for constructing the EntitySeverityCache.
     * @param actionTranslator the action translator class
     * @param realtimeTopologyContextId real time topology id
     */
    public PlanActionStore(@Nonnull final IActionFactory actionFactory,
                           @Nonnull final DSLContext dsl,
                           final long topologyContextId,
                           @Nonnull final SupplyChainServiceBlockingStub supplyChainService,
                           @Nonnull final RepositoryServiceBlockingStub repositoryService,
                           @Nonnull final EntitiesAndSettingsSnapshotFactory entitySettingsCache,
                           @Nonnull final ActionTranslator actionTranslator,
                           final long realtimeTopologyContextId) {
        this.actionFactory = Objects.requireNonNull(actionFactory);
        this.dsl = dsl;
        this.actionPlanIdByActionPlanType = Maps.newHashMap();
        this.recommendationTimeByActionPlanId = Maps.newHashMap();
        this.topologyContextId = topologyContextId;
        this.severityCache = new EntitySeverityCache(supplyChainService, repositoryService, false);
        this.entitySettingsCache = entitySettingsCache;
        this.actionTranslator = Objects.requireNonNull(actionTranslator);
        this.realtimeTopologyContextId = realtimeTopologyContextId;
    }

    /**
     * {@inheritDoc}
     *
     * Replaces all actions in the store with the recommendations in the new {@link ActionPlan}.
     * All prior recommendations matching the topologyContextId in the plan are removed from
     * persistent storage and all recommendations in the new plan are saved to persistent storage
     * where they can be retrieved in the future.
     */
    @Override
    public boolean populateRecommendedActions(@Nonnull final ActionPlan actionPlan) {
        if (ActionDTOUtil.getActionPlanContextId(actionPlan.getInfo()) != topologyContextId) {
            throw new IllegalArgumentException("Attempt to set store with topologyContextId " + topologyContextId +
                " with information from an action plan with topologyContextId " + actionPlan);
        }
        return replaceAllActions(actionPlan.getActionList(),
            actionPlanData(actionPlan, LocalDateTime.now()));
    }

    /**
     * {@inheritDoc}
     */
    @Override
    public int size() {
        return dsl.fetchCount(dsl.selectFrom(MARKET_ACTION)
            .where(MARKET_ACTION.TOPOLOGY_CONTEXT_ID.eq(topologyContextId)));
    }

    /**
     * {@inheritDoc}
     */
    @Override
    public boolean allowsExecution() {
        return false;
    }

    /**
     * {@inheritDoc}
     */
    @Nonnull
    @Override
    public Optional<ActionView> getActionView(long actionId) {
        // The map operation is necessary because of how Java handles generics via type erasure.
        // An Optional<Action> is not directly assignable to an Optional<ActionView> even though an
        // Action is an ActionView.
        return getAction(actionId)
            .map(Function.identity());
    }

    /**
     * {@inheritDoc}
     */
    @Nonnull
    @Override
    public Optional<Action> getAction(long actionId) {
        return loadAction(actionId)
            .map(action -> actionFactory.newPlanAction(action.getRecommendation(),
                recommendationTimeByActionPlanId.get(action.getActionPlanId()),
                action.getActionPlanId(), action.getDescription(),
                action.getAssociatedAccountId(), action.getAssociatedResourceGroupId()));
    }

    /**
     * {@inheritDoc}
     */
    @Nonnull
    @Override
    public QueryableActionViews getActionViews() {
        // In the future this can be optimized a lot more by (among other things) moving more fields to the
        // database, caching the retrieved actions for a particular plan for a configurable
        // period of time, etc.
        return new MapBackedActionViews(Collections.unmodifiableMap(getActions()));
    }

    /**
     * {@inheritDoc}
     */
    @Nonnull
    @Override
    public Map<Long, Action> getActions() {
        final Map<Long, Action> actions = loadActions().stream()
            .map(action -> actionFactory.newPlanAction(action.getRecommendation(),
                recommendationTimeByActionPlanId.get(action.getActionPlanId()),
                action.getActionPlanId(),
                action.getDescription(),
                action.getAssociatedAccountId(), action.getAssociatedResourceGroupId()))
            .collect(Collectors.toMap(Action::getId, Function.identity()));
        return actions;
    }

    @Nonnull
    @Override
    public Map<ActionPlanType, Collection<Action>> getActionsByActionPlanType() {
        return actionPlanIdByActionPlanType.entrySet().stream()
            .collect(Collectors.toMap(Entry::getKey, e -> loadActions(e.getValue()).stream()
                .map(action -> actionFactory.newPlanAction(action.getRecommendation(),
                    recommendationTimeByActionPlanId.get(action.getActionPlanId()),
                    action.getActionPlanId(),
                    action.getDescription(),
                    action.getAssociatedAccountId(), action.getAssociatedResourceGroupId()))
                .collect(Collectors.toList())));
    }

    /**
     * {@inheritDoc}
     */
    @Override
    public boolean overwriteActions(@Nonnull final Map<ActionPlanType, List<Action>> newActions) {
        boolean overwriteResult = true;
        for (Entry<ActionPlanType, List<Action>> e : newActions.entrySet()) {
            ActionPlanType actionPlanType = e.getKey();
            List<Action> actions = e.getValue();
            com.vmturbo.action.orchestrator.db.tables.pojos.ActionPlan planData =
                actionPlanData(actionPlanType, actions);
            if (replaceAllActions(actions.stream()
                .map(Action::getRecommendation)
                .collect(Collectors.toList()), planData)) {
                logger.info("Successfully overwrote {} actions in the store with {} new actions.",
                    actionPlanType, actions.size());
            } else {
                overwriteResult = false;
            }
        }
        return overwriteResult;
    }

    /**
     * {@inheritDoc}
     * The {@link PlanActionStore} permits the clear operation.
     */
    public boolean clear() {
        try {
            actionPlanIdByActionPlanType.values().forEach(planId -> cleanActions(dsl, planId));
            actionPlanIdByActionPlanType.clear();
            recommendationTimeByActionPlanId.clear();
            return true;
        } catch (RuntimeException e) {
            logger.error("Clear store failed with error: ", e);
            return false;
        }
    }

    @Override
    public long getTopologyContextId() {
        return topologyContextId;
    }

    @Override
    @Nonnull
    public EntitySeverityCache getEntitySeverityCache() {
        return severityCache;
    }

    @Override
    @Nonnull
    public Predicate<ActionView> getVisibilityPredicate() {
        return VISIBILITY_PREDICATE;
    }

    @Override
    @Nonnull
    public String getStoreTypeName() {
        return STORE_TYPE_NAME;
    }

    /**
     * Get the ids of the last action plans whose actions were successfully stored in this store.
     *
     * @return the ids of the last action plans whose actions were successfully stored in this store.
     */
    public Optional<Long> getActionPlanId(@Nonnull ActionPlanType actionPlanType) {
        return Optional.ofNullable(actionPlanIdByActionPlanType.get(actionPlanType));
    }

    /**
     * Implements the logic for populating the store with recommended actions
     * (see {@link #populateRecommendedActions(ActionPlan)}.
     *
     * @param actions The {@link ActionPlan} whose actions should be stored.
     * @param planData Data for the plan whose actions are being populated.
     *                 If empty, does not attempt to write new action information.
     * @return Whether actions were successfully replaced with those in the list of actions.
     */
    private boolean replaceAllActions(@Nonnull final List<ActionDTO.Action> actions,
                                      @Nonnull final com.vmturbo.action.orchestrator.db.tables.pojos.ActionPlan planData) {
        try {
            final List<ActionAndInfo> translatedActionsToAdd = translatePlanActions(actions, planData);
            dsl.transaction(configuration -> {
                DSLContext transactionDsl = DSL.using(configuration);
                // Delete existing action plan if it exists for the incoming action plan type
                ActionPlanType incomingActionPlanType = ActionPlanType.forNumber(planData.getActionPlanType());
                deleteActionPlanIfExists(transactionDsl, incomingActionPlanType);

                if (!translatedActionsToAdd.isEmpty()) {
                    // Store the action plan
                    transactionDsl
                        .newRecord(ACTION_PLAN, planData)
                        .store();

                    // Store the associated actions for the plan in batches, but keep
                    // the batches in the same transaction.
                    Iterators.partition(translatedActionsToAdd.iterator(), BATCH_SIZE).forEachRemaining(actionBatch -> {
                        // If we expand the Market Action table we need to modify this insert
                        // statement and the subsequent "values" bindings.
                        InsertValuesStep7<MarketActionRecord, Long, Long, Long, ActionDTO.Action,
                            String, Long, Long> step =
                            transactionDsl.insertInto(MARKET_ACTION,
                                MARKET_ACTION.ID,
                                MARKET_ACTION.ACTION_PLAN_ID,
                                MARKET_ACTION.TOPOLOGY_CONTEXT_ID,
                                MARKET_ACTION.RECOMMENDATION,
                                MARKET_ACTION.DESCRIPTION,
                                MARKET_ACTION.ASSOCIATED_ACCOUNT_ID, MARKET_ACTION.ASSOCIATED_RESOURCE_GROUP_ID);

                        for (ActionAndInfo actionAndInfo : actionBatch) {
                            step = step.values(actionAndInfo.translatedAction().getId(),
                                planData.getId(),
                                planData.getTopologyContextId(),
                                actionAndInfo.translatedAction(),
                                actionAndInfo.description(),
                                actionAndInfo.associatedAccountId().orElse(null),
                                actionAndInfo.associatedResourceGroupId().orElse(null));
                        }
                        step.execute();
                    });
                    // Update internal state tracking only on success of database operations.
                    updateInternalState(incomingActionPlanType, planData.getId(), planData.getCreateTime());
                    logger.info("Successfully stored action plan id {} of type {} with {} actions",
                        planData.getId(), planData.getActionPlanType(), translatedActionsToAdd.size());
                }
            });
            return true;
        } catch (RuntimeException e) {
            logger.error("Replace all actions transaction failed with error: ", e);
            return false;
        }
    }

    /**
     * Translates and adds description for each of the given list of plan actions.
     *
     * @param actions The {@link ActionPlan} whose actions should be stored.
     * @param planData Data for the plan whose actions are being populated.
     * @return A list of translated actions and their descriptions.
     */
    private List<ActionAndInfo> translatePlanActions(@Nonnull final List<ActionDTO.Action> actions,
                                                     @Nonnull final com.vmturbo.action.orchestrator.db.tables.pojos.ActionPlan planData) {
        final Set<Long> entitiesToRetrieve =
            new HashSet<>(ActionDTOUtil.getInvolvedEntityIds(actions));
        // snapshot contains the entities information that is required for the actions descriptions
        long planContextId = planData.getTopologyContextId();
        // TODO: a temp fix to get the  entities used for buy RI.
        if (planData.getActionPlanType() == ActionPlanType.BUY_RI.getNumber()) {
            planContextId = realtimeTopologyContextId;
        }
        // TODO: remove hack to go to realtime if source plan topology is not available.  Needed to
        // compute action descriptions.
        EntitiesAndSettingsSnapshot snapshotHack = entitySettingsCache.newSnapshot(
            entitiesToRetrieve, planContextId);
        if (MapUtils.isEmpty(snapshotHack.getEntityMap())) {
            // Hack: if the plan source topology is not ready, use realtime.
            // This should only occur initially when the plan  created.
            logger.warn("translatePlanActions: failed for topologyContextId={} topologyId={}, try realtime",
                planContextId, planData.getTopologyId());
            snapshotHack = entitySettingsCache.newSnapshot(entitiesToRetrieve, realtimeTopologyContextId);
        }
        final EntitiesAndSettingsSnapshot snapshot = snapshotHack;
        final List<ActionDTO.Action> actionsStream = new ArrayList<>(actions.size());

<<<<<<< HEAD
        final Stream<Action> translatedActions = actionTranslator.translate(actions.stream()
                .map(recommendedAction -> actionFactory.newAction(recommendedAction, planData.getId())),
=======
        Map<Long, ActionTargetInfo> actionTargetInfo = actionTargetSelector.getTargetsForActions(actions.stream(), snapshot);
        Stream<ActionDTO.Action> actionStream = actions.stream().map(
            action -> action.toBuilder().addAllPrerequisite(actionTargetInfo.get(action.getId()).prerequisites()).build());

        final Stream<Action> translatedActions = actionTranslator.translate(actionStream
            .map(recommendedAction -> actionFactory.newAction(recommendedAction, planData.getId(), IdentityGenerator.next())),
>>>>>>> 6a397b84
            snapshot);

        final List<ActionAndInfo> translatedActionsToAdd = new ArrayList<>();

        final Set<ActionTypeCase> unsupportedActionTypes = new HashSet<>();
        translatedActions.forEach(action -> {
            // Ignoring actions with failed translation
            if (action.getActionTranslation().getTranslationStatus() != TranslationStatus.TRANSLATION_FAILED) {
                final ActionDTO.Action recommendation = action.getActionTranslation().getTranslationResultOrOriginal();
                try {
                    final long primaryEntity = ActionDTOUtil.getPrimaryEntityId(recommendation);
                    translatedActionsToAdd.add(ImmutableActionAndInfo.builder()
                        .translatedAction(recommendation)
                        .description(ActionDescriptionBuilder.buildActionDescription(snapshot, recommendation))
                        .associatedAccountId(snapshot.getOwnerAccountOfEntity(primaryEntity)
                            .map(EntityWithConnections::getOid))
                        .build());
                } catch (UnsupportedActionException e) {
                    unsupportedActionTypes.add(recommendation.getInfo().getActionTypeCase());
                }
            }
        });

        if (!unsupportedActionTypes.isEmpty()) {
            logger.error("Action plan contained unsupported action types: {}", unsupportedActionTypes);
        }
        return translatedActionsToAdd;
    }

    /**
     * Load all market actions in the persistent store by their associated topologyContextId.
     *
     * @return A last known {@link MarketAction}s for the topology context.
     */
    private List<MarketAction> loadActions() {
        return dsl.selectFrom(MARKET_ACTION)
            .where(MARKET_ACTION.TOPOLOGY_CONTEXT_ID.eq(topologyContextId))
            .fetch()
            .into(MarketAction.class);
    }

    /**
     * Load all market actions in the persistent store for an action plan id.
     *
     * @return A last known {@link MarketAction}s for the action plan id.
     */
    private List<MarketAction> loadActions(long actionPlanId) {
        return dsl.selectFrom(MARKET_ACTION)
            .where(MARKET_ACTION.ACTION_PLAN_ID.eq(actionPlanId))
            .fetch()
            .into(MarketAction.class);
    }

    /**
     * Load the market action with the given ID in the persistent store by their associated topologyContextId.
     *
     * @param actionId The topologyContextId whose last known actions should be loaded.
     * @return A last known {@link MarketAction}s for a the given topology context.
     */
    private Optional<MarketAction> loadAction(final long actionId) {
        return Optional.ofNullable(dsl.selectFrom(MARKET_ACTION)
            .where(MARKET_ACTION.ID.eq(actionId))
            .fetchAny()).map(rec -> rec.into(MarketAction.class));
    }

    /**
     * Delete the actions associated with th store's topology context from the persistence layer.
     *
     * @param context The DSL context in which to execute the clean.
     * @param actionPlanId The id of the action plan whose actions should be cleaned.
     */
    private void cleanActions(@Nonnull final DSLContext context, final long actionPlanId) {
        DELETE_PLAN_ACTION_PLAN_DURATION_SUMMARY.time(() -> {
            // Deleting the action plan causes a cascading clear for all associated actions.
            context.deleteFrom(ACTION_PLAN)
                .where(ACTION_PLAN.ID.eq(actionPlanId))
                .execute();
        });
    }

    /**
     * Setup the internal information of the store to match the information in the jOOQ POJO ActionPlan.
     *
     * @param actionPlan The plan whose information should be set for this store.
     */
    private void setupPlanInformation(@Nonnull final com.vmturbo.action.orchestrator.db.tables.pojos.ActionPlan actionPlan) {
        if (actionPlan.getTopologyContextId() != topologyContextId) {
            throw new IllegalArgumentException("Attempt to set store with topologyContextId " + topologyContextId +
                " with information from an action plan with topologyContextId " + actionPlan.getTopologyContextId());
        }
        updateInternalState(ActionPlanType.forNumber(actionPlan.getActionPlanType()),
            actionPlan.getId(), actionPlan.getCreateTime());
    }

    /**
     * Updates maps actionPlanIdByActionPlanType and recommendationTimeByActionPlanId with the action plan details
     * like action plan id and recommendation time.
     *
     * @param actionPlanType the action plan type
     * @param actionPlanId the action plan id
     * @param recommendationTime the recommendation time
     */
    private void updateInternalState(ActionPlanType actionPlanType, long actionPlanId,
                                     LocalDateTime recommendationTime) {
        actionPlanIdByActionPlanType.put(actionPlanType, actionPlanId);
        recommendationTimeByActionPlanId.put(actionPlanId, recommendationTime);
    }

    /**
     * Delete action plan of the incoming action plan type if it exists.
     * But this should never happen as of writing this {4/9/2019}.
     * One plan action store should store one action plan type only once.
     * For ex. market actions should be stored once, Buy RI actions should be stored once.
     */
    private void deleteActionPlanIfExists(DSLContext transactionDsl, ActionPlanType actionPlanType) {
        Long oldActionPlanId = actionPlanIdByActionPlanType.get(actionPlanType);
        if (oldActionPlanId != null) {
            logger.error("Existing action plan id {} of action plan type {} exists. " +
                "Deleting action plan {}", oldActionPlanId, actionPlanType, oldActionPlanId);
            cleanActions(transactionDsl, oldActionPlanId);
            recommendationTimeByActionPlanId.remove(oldActionPlanId);
            actionPlanIdByActionPlanType.remove(actionPlanType);
        }
    }

    /**
     * A loader for loading {@link PlanActionStore}s from the database.
     */
    public static class StoreLoader implements IActionStoreLoader {
        private final DSLContext dsl;
        private final IActionFactory actionFactory;
        private final ActionModeCalculator actionModeCalculator;
        private final EntitiesAndSettingsSnapshotFactory entitySettingsCache;
        private final ActionTranslator actionTranslator;
        private final long realtimeTopologyContextId;
        private final SupplyChainServiceBlockingStub supplyChainService;
        private final RepositoryServiceBlockingStub repositoryService;

        public StoreLoader(@Nonnull final DSLContext dsl,
                           @Nonnull final IActionFactory actionFactory,
                           @Nonnull final ActionModeCalculator actionModeCalculator,
                           @Nonnull final EntitiesAndSettingsSnapshotFactory entitySettingsCache,
                           @Nonnull final ActionTranslator actionTranslator,
                           final long realtimeTopologyContextId,
                           @Nonnull final SupplyChainServiceBlockingStub supplyChainService,
                           @Nonnull final RepositoryServiceBlockingStub repositoryService) {
            this.dsl = Objects.requireNonNull(dsl);
            this.actionFactory = Objects.requireNonNull(actionFactory);
            this.actionModeCalculator = Objects.requireNonNull(actionModeCalculator);
            this.entitySettingsCache = entitySettingsCache;
            this.actionTranslator = actionTranslator;
            this.realtimeTopologyContextId = realtimeTopologyContextId;
            this.supplyChainService = supplyChainService;
            this.repositoryService = repositoryService;
        }

        /**
         * {@inheritDoc}
         */
        @Override
        public List<ActionStore> loadActionStores() {
            try {
                final Map<Long, PlanActionStore> planActionStoresByTopologyContextId = Maps.newHashMap();
                dsl.selectFrom(ACTION_PLAN)
                    .fetch()
                    .into(com.vmturbo.action.orchestrator.db.tables.pojos.ActionPlan.class)
                    .forEach(actionPlan -> {
                        final PlanActionStore store = planActionStoresByTopologyContextId
                            .computeIfAbsent(actionPlan.getTopologyContextId(),
                                k -> new PlanActionStore(actionFactory, dsl,
                                    actionPlan.getTopologyContextId(),
                                    supplyChainService, repositoryService,
                                    entitySettingsCache, actionTranslator, realtimeTopologyContextId));
                        store.setupPlanInformation(actionPlan);
                    });
                return planActionStoresByTopologyContextId.values().stream().collect(Collectors.toList());
            } catch (Exception e) {
                logger.error("Unable to load action stores due to exception: ", e);
                return Collections.emptyList();
            }
        }
    }

    /**
     * A helper for creating a POJO ActionPlan from a protobuf ActionPlan.
     *
     * @param actionPlan The protobuf plan to translate.
     * @param recommendationTime The time at which the recommendations were made.
     * @return A POJO ActionPlan equivalent of the protobuf ActionPlan.
     */
    private com.vmturbo.action.orchestrator.db.tables.pojos.ActionPlan actionPlanData(
        @Nonnull final ActionPlan actionPlan, @Nonnull final LocalDateTime recommendationTime) {

        return new com.vmturbo.action.orchestrator.db.tables.pojos.ActionPlan(
            actionPlan.getId(),
            // In case of Buy RI, topologyId will be 0
            actionPlan.getInfo().getMarket().getSourceTopologyInfo().getTopologyId(),
            topologyContextId,
            recommendationTime,
            (short) ActionDTOUtil.getActionPlanType(actionPlan.getInfo()).getNumber()
        );
    }

    /**
     * A helper for creating a POJO ActionPlan from a single protobuf Action.
     * The generated plan information does not include topologyId information. The topologyContextId
     * comes from the store's associated topologyContextId.
     *
     * @param actionPlanType The action plan type which is an input for the ActionPlan db pojo.
     * @praam actions List of {@link Action} to use as a source for plan information.
     * @return A POJO ActionPlan.
     */
    private com.vmturbo.action.orchestrator.db.tables.pojos.ActionPlan actionPlanData(
        @Nonnull ActionPlanType actionPlanType, @Nonnull final List<Action> actions) {
        long actionPlanId = -1;
        LocalDateTime recommendationTime = null;
        if (!actions.isEmpty()) {
            Action action = actions.get(0);
            actionPlanId = action.getActionPlanId();
            recommendationTime = action.getRecommendationTime();
        }
        return new com.vmturbo.action.orchestrator.db.tables.pojos.ActionPlan(
            actionPlanId,
            -1L,
            topologyContextId,
            recommendationTime,
            (short)actionPlanType.getNumber()
        );
    }

    /**
     * An Immutable interface that holds both the translated action and other information we need
     * to persist alongside it.
     */
    @Value.Immutable
    public interface ActionAndInfo {

        /**
         * The translated action.
         *
         * @return {@link ActionDTO.Action}
         */
        ActionDTO.Action translatedAction();

        /**
         * The action description created by {@link ActionDescriptionBuilder}.
         *
         * @return The action description.
         */
        String description();

        /**
         * The ID of the business account associated with the action (cloud only).
         *
         * @return {@link Optional} containing the account ID, if the action can be associated
         * with an account.
         */
        Optional<Long> associatedAccountId();

        /**
         * The ID of the resource group associated with the action (cloud only).
         *
         * @return {@link Optional} containing the resource group Id, if the action can be
         * associated with resource group.
         */
        Optional<Long> associatedResourceGroupId();
    }
}<|MERGE_RESOLUTION|>--- conflicted
+++ resolved
@@ -42,11 +42,14 @@
 import com.vmturbo.action.orchestrator.action.ActionView;
 import com.vmturbo.action.orchestrator.db.tables.pojos.MarketAction;
 import com.vmturbo.action.orchestrator.db.tables.records.MarketActionRecord;
+import com.vmturbo.action.orchestrator.execution.ActionTargetSelector;
+import com.vmturbo.action.orchestrator.execution.ActionTargetSelector.ActionTargetInfo;
 import com.vmturbo.action.orchestrator.store.EntitiesAndSettingsSnapshotFactory.EntitiesAndSettingsSnapshot;
 import com.vmturbo.action.orchestrator.store.query.MapBackedActionViews;
 import com.vmturbo.action.orchestrator.store.query.QueryableActionViews;
 import com.vmturbo.action.orchestrator.translation.ActionTranslator;
 import com.vmturbo.common.protobuf.action.ActionDTO;
+import com.vmturbo.common.protobuf.action.ActionDTO.ActionEntity;
 import com.vmturbo.common.protobuf.action.ActionDTO.ActionInfo.ActionTypeCase;
 import com.vmturbo.common.protobuf.action.ActionDTO.ActionPlan;
 import com.vmturbo.common.protobuf.action.ActionDTO.ActionPlan.ActionPlanType;
@@ -145,6 +148,8 @@
 
     private final ActionTranslator actionTranslator;
 
+    private final ActionTargetSelector actionTargetSelector;
+
     /**
      * Create a new {@link PlanActionStore}.
      *
@@ -155,6 +160,7 @@
      * @param repositoryService used for constructing the EntitySeverityCache.
      * @param actionTranslator the action translator class
      * @param realtimeTopologyContextId real time topology id
+     * @param actionTargetSelector For calculating target specific action pre-requisites
      */
     public PlanActionStore(@Nonnull final IActionFactory actionFactory,
                            @Nonnull final DSLContext dsl,
@@ -163,7 +169,8 @@
                            @Nonnull final RepositoryServiceBlockingStub repositoryService,
                            @Nonnull final EntitiesAndSettingsSnapshotFactory entitySettingsCache,
                            @Nonnull final ActionTranslator actionTranslator,
-                           final long realtimeTopologyContextId) {
+                           final long realtimeTopologyContextId,
+                           @Nonnull ActionTargetSelector actionTargetSelector) {
         this.actionFactory = Objects.requireNonNull(actionFactory);
         this.dsl = dsl;
         this.actionPlanIdByActionPlanType = Maps.newHashMap();
@@ -173,6 +180,7 @@
         this.entitySettingsCache = entitySettingsCache;
         this.actionTranslator = Objects.requireNonNull(actionTranslator);
         this.realtimeTopologyContextId = realtimeTopologyContextId;
+        this.actionTargetSelector = actionTargetSelector;
     }
 
     /**
@@ -443,17 +451,12 @@
         final EntitiesAndSettingsSnapshot snapshot = snapshotHack;
         final List<ActionDTO.Action> actionsStream = new ArrayList<>(actions.size());
 
-<<<<<<< HEAD
-        final Stream<Action> translatedActions = actionTranslator.translate(actions.stream()
-                .map(recommendedAction -> actionFactory.newAction(recommendedAction, planData.getId())),
-=======
         Map<Long, ActionTargetInfo> actionTargetInfo = actionTargetSelector.getTargetsForActions(actions.stream(), snapshot);
         Stream<ActionDTO.Action> actionStream = actions.stream().map(
             action -> action.toBuilder().addAllPrerequisite(actionTargetInfo.get(action.getId()).prerequisites()).build());
 
         final Stream<Action> translatedActions = actionTranslator.translate(actionStream
             .map(recommendedAction -> actionFactory.newAction(recommendedAction, planData.getId(), IdentityGenerator.next())),
->>>>>>> 6a397b84
             snapshot);
 
         final List<ActionAndInfo> translatedActionsToAdd = new ArrayList<>();
@@ -591,6 +594,7 @@
         private final long realtimeTopologyContextId;
         private final SupplyChainServiceBlockingStub supplyChainService;
         private final RepositoryServiceBlockingStub repositoryService;
+        private final ActionTargetSelector actionTargetSelector;
 
         public StoreLoader(@Nonnull final DSLContext dsl,
                            @Nonnull final IActionFactory actionFactory,
@@ -599,7 +603,8 @@
                            @Nonnull final ActionTranslator actionTranslator,
                            final long realtimeTopologyContextId,
                            @Nonnull final SupplyChainServiceBlockingStub supplyChainService,
-                           @Nonnull final RepositoryServiceBlockingStub repositoryService) {
+                           @Nonnull final RepositoryServiceBlockingStub repositoryService,
+                           @Nonnull final ActionTargetSelector actionTargetSelector) {
             this.dsl = Objects.requireNonNull(dsl);
             this.actionFactory = Objects.requireNonNull(actionFactory);
             this.actionModeCalculator = Objects.requireNonNull(actionModeCalculator);
@@ -608,6 +613,7 @@
             this.realtimeTopologyContextId = realtimeTopologyContextId;
             this.supplyChainService = supplyChainService;
             this.repositoryService = repositoryService;
+            this.actionTargetSelector = actionTargetSelector;
         }
 
         /**
@@ -626,7 +632,8 @@
                                 k -> new PlanActionStore(actionFactory, dsl,
                                     actionPlan.getTopologyContextId(),
                                     supplyChainService, repositoryService,
-                                    entitySettingsCache, actionTranslator, realtimeTopologyContextId));
+                                    entitySettingsCache, actionTranslator,
+                                    realtimeTopologyContextId, actionTargetSelector));
                         store.setupPlanInformation(actionPlan);
                     });
                 return planActionStoresByTopologyContextId.values().stream().collect(Collectors.toList());
