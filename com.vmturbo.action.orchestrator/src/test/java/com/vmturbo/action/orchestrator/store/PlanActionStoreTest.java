--- conflicted
+++ resolved
@@ -147,13 +147,9 @@
         flyway.clean();
         flyway.migrate();
         actionStore = new PlanActionStore(spyActionFactory, dsl, firstContextId,
-<<<<<<< HEAD
             null, null,
             entitiesSnapshotFactory, actionTranslator, realtimeId,
-            actionTargetSelector);
-=======
-            entitiesSnapshotFactory, actionTranslator, realtimeId, actionTargetSelector, licenseCheckClient);
->>>>>>> 71c68051
+            actionTargetSelector, licenseCheckClient);
 
         // Enforce that all actions created with this factory get the same recommendation time
         // so that actions can be easily compared.
@@ -407,14 +403,8 @@
     @Test
     public void testStoreLoaderWithNoStores() {
         List<ActionStore> loadedStores =
-<<<<<<< HEAD
             new PlanActionStore.StoreLoader(dsl, actionFactory, actionModeCalculator, entitiesSnapshotFactory, actionTranslator, realtimeId,
-                null, null, actionTargetSelector).loadActionStores();
-=======
-            new PlanActionStore.StoreLoader(dsl, actionFactory, actionModeCalculator,
-                    entitiesSnapshotFactory, actionTranslator, realtimeId, actionTargetSelector,
-                    licenseCheckClient).loadActionStores();
->>>>>>> 71c68051
+                null, null, actionTargetSelector, licenseCheckClient).loadActionStores();
 
         assertTrue(loadedStores.isEmpty());
     }
@@ -434,28 +424,17 @@
 
         // Setup second planActionStore. This has 9 Buy RI Actions
         final ActionPlan buyRIActionPlan2 = buyRIActionPlan(3L, secondContextId, actionList(9));
-<<<<<<< HEAD
         PlanActionStore actionStore2 = new PlanActionStore(spyActionFactory, dsl, secondContextId,
             null, null,
             entitiesSnapshotFactory, actionTranslator, realtimeId,
-            actionTargetSelector);
-=======
-        PlanActionStore actionStore2 = new PlanActionStore(spyActionFactory, dsl, secondContextId, entitiesSnapshotFactory,
-                actionTranslator, realtimeId, actionTargetSelector, licenseCheckClient);
->>>>>>> 71c68051
+            actionTargetSelector, licenseCheckClient);
         actionStore2.populateRecommendedActions(buyRIActionPlan2);
         expectedActionStores.put(secondContextId, actionStore2);
 
         // Load the stores from DB
         List<ActionStore> loadedStores =
-<<<<<<< HEAD
             new PlanActionStore.StoreLoader(dsl, actionFactory, actionModeCalculator, entitiesSnapshotFactory, actionTranslator, realtimeId,
-            null, null, actionTargetSelector).loadActionStores();
-=======
-            new PlanActionStore.StoreLoader(dsl, actionFactory, actionModeCalculator,
-                    entitiesSnapshotFactory, actionTranslator, realtimeId, actionTargetSelector,
-                    licenseCheckClient).loadActionStores();
->>>>>>> 71c68051
+            null, null, actionTargetSelector, licenseCheckClient).loadActionStores();
         loadedStores.forEach(store -> actualActionStores.put(store.getTopologyContextId(), store));
 
         // Assert that what we load from DB is the same as what we setup initially
