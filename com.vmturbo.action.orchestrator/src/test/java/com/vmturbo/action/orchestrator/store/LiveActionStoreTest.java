package com.vmturbo.action.orchestrator.store;

import static org.hamcrest.Matchers.containsInAnyOrder;
import static org.hamcrest.Matchers.is;
import static org.junit.Assert.assertEquals;
import static org.junit.Assert.assertFalse;
import static org.junit.Assert.assertThat;
import static org.junit.Assert.assertTrue;
import static org.mockito.Matchers.any;
import static org.mockito.Matchers.anyLong;
import static org.mockito.Matchers.eq;
import static org.mockito.Matchers.isA;
import static org.mockito.Mockito.doAnswer;
import static org.mockito.Mockito.mock;
import static org.mockito.Mockito.spy;
import static org.mockito.Mockito.verify;
import static org.mockito.Mockito.when;

import java.time.Clock;
import java.time.LocalDateTime;
import java.util.Collections;
import java.util.List;
import java.util.Optional;
import java.util.Set;
import java.util.stream.Collectors;
import java.util.stream.Stream;
import java.util.stream.StreamSupport;

import javax.annotation.Nonnull;
import javax.annotation.Nullable;

import com.google.common.collect.ImmutableList;
import com.google.common.collect.ImmutableSet;

import org.junit.Before;
import org.junit.Rule;
import org.junit.Test;
import org.junit.rules.ExpectedException;
import org.mockito.ArgumentCaptor;
import org.mockito.Captor;
import org.mockito.Mockito;
import org.mockito.internal.matchers.apachecommons.ReflectionEquals;

import com.vmturbo.action.orchestrator.ActionOrchestratorTestUtils;
import com.vmturbo.action.orchestrator.action.Action;
import com.vmturbo.action.orchestrator.action.ActionEvent.NotRecommendedEvent;
import com.vmturbo.action.orchestrator.action.ActionHistoryDao;
import com.vmturbo.action.orchestrator.action.ActionModeCalculator;
import com.vmturbo.action.orchestrator.action.ActionTranslation.TranslationStatus;
import com.vmturbo.action.orchestrator.execution.ActionTargetSelector;
import com.vmturbo.action.orchestrator.execution.ImmutableActionTargetInfo;
import com.vmturbo.action.orchestrator.execution.ProbeCapabilityCache;
import com.vmturbo.action.orchestrator.stats.LiveActionsStatistician;
import com.vmturbo.action.orchestrator.store.EntitiesAndSettingsSnapshotFactory.EntitiesAndSettingsSnapshot;
import com.vmturbo.action.orchestrator.store.LiveActions.RecommendationTracker;
import com.vmturbo.action.orchestrator.translation.ActionTranslator;
import com.vmturbo.auth.api.authorization.UserSessionContext;
import com.vmturbo.common.protobuf.action.ActionDTO;
import com.vmturbo.common.protobuf.action.ActionDTO.Action.SupportLevel;
import com.vmturbo.common.protobuf.action.ActionDTO.ActionPlan;
import com.vmturbo.common.protobuf.action.ActionDTO.ActionPlanInfo;
import com.vmturbo.common.protobuf.action.ActionDTO.ActionPlanInfo.MarketActionPlanInfo;
import com.vmturbo.common.protobuf.action.ActionDTO.ActionState;
import com.vmturbo.common.protobuf.action.ActionDTOUtil;
import com.vmturbo.common.protobuf.topology.TopologyDTO.TopologyInfo;
import com.vmturbo.commons.idgen.IdentityGenerator;
import com.vmturbo.components.api.test.MutableFixedClock;
import com.vmturbo.platform.common.dto.CommonDTO.EntityDTO.EntityType;

/**
 * Integration tests related to the LiveActionStore.
 */
public class LiveActionStoreTest {

    private final long topologyId = 0xDEADEEF;
    private final long firstPlanId = 0xBEADED;
    private final long secondPlanId = 0xDADDA;

    private final long vm1 = 1;
    private final long vm2 = 2;
    private final long vm3 = 3;

    private final long hostA = 0xA;
    private final long hostB = 0xB;
    private final long hostC = 0xC;
    private final long hostD = 0xD;
    private final int vmType = 1;

    private final ActionHistoryDao actionHistoryDao = mock(ActionHistoryDao.class);


    @Rule
    public ExpectedException expectedException = ExpectedException.none();

    /**
     * Permit spying on actions inserted into the store so that their state can be mocked
     * out for testing purposes.
     */
    private class SpyActionFactory implements IActionFactory {
        /**
         * {@inheritDoc}
         */
        @Nonnull
        @Override
        public Action newAction(@Nonnull final ActionDTO.Action recommendation, long actionPlanId) {
            return spy(new Action(recommendation, actionPlanId, actionModeCalculator));
        }

        @Nonnull
        @Override
        public Action newPlanAction(@Nonnull ActionDTO.Action recommendation, @Nonnull LocalDateTime recommendationTime,
                                    long actionPlanId, String description,
                @Nullable final Long associatedAccountId, @Nullable final Long associatedResourceGroupId) {
            return spy(new Action(recommendation, recommendationTime, actionPlanId,
                actionModeCalculator, description, associatedAccountId, associatedResourceGroupId));
        }
    }

    private static final long TOPOLOGY_CONTEXT_ID = 123456;

    private final ActionTranslator actionTranslator = ActionOrchestratorTestUtils.passthroughTranslator();

    private final ActionTargetSelector targetSelector = Mockito.mock(ActionTargetSelector.class);

    private final ProbeCapabilityCache probeCapabilityCache = Mockito.mock(ProbeCapabilityCache.class);

    private final EntitiesAndSettingsSnapshotFactory entitySettingsCache = mock(EntitiesAndSettingsSnapshotFactory.class);

    private final EntitiesAndSettingsSnapshot snapshot = mock(EntitiesAndSettingsSnapshot.class);

    private SpyActionFactory spyActionFactory = spy(new SpyActionFactory());
    private ActionStore actionStore;

    private LiveActionsStatistician actionsStatistician = mock(LiveActionsStatistician.class);

    private ActionModeCalculator actionModeCalculator = new ActionModeCalculator();

    private Clock clock = new MutableFixedClock(1_000_000);

    private UserSessionContext userSessionContext = mock(UserSessionContext.class);

    @SuppressWarnings("unchecked")
    @Before
<<<<<<< HEAD
    public void setup() throws TargetResolutionException, UnsupportedActionException {
        actionStore = new LiveActionStore(spyActionFactory, TOPOLOGY_CONTEXT_ID,
            null, null,
            targetSelector,
=======
    public void setup() {
        actionStore = new LiveActionStore(spyActionFactory, TOPOLOGY_CONTEXT_ID, targetSelector,
>>>>>>> 3b35041d
            probeCapabilityCache, entitySettingsCache, actionHistoryDao, actionsStatistician,
            actionTranslator, clock, userSessionContext);

        when(targetSelector.getTargetsForActions(any(), any())).thenAnswer(invocation -> {
            Stream<ActionDTO.Action> actions = invocation.getArgumentAt(0, Stream.class);
            return actions
                .collect(Collectors.toMap(ActionDTO.Action::getId, action -> ImmutableActionTargetInfo.builder()
                    .supportingLevel(SupportLevel.SUPPORTED)
                    .build()));
        });
        when(snapshot.getOwnerAccountOfEntity(anyLong())).thenReturn(Optional.empty());
        setEntitiesOIDs();
        IdentityGenerator.initPrefix(0);
    }

    private static ActionDTO.Action.Builder move(long targetId,
                                                 long sourceId, int sourceType,
                                                 long destinationId, int destinationType) {
        return ActionOrchestratorTestUtils.createMoveRecommendation(IdentityGenerator.next(),
            targetId, sourceId, sourceType, destinationId, destinationType).toBuilder();
    }

    public void setEntitiesOIDs() {
        when(entitySettingsCache.newSnapshot(any(), anyLong(), anyLong())).thenReturn(snapshot);
        when(snapshot.getEntityFromOid(eq(vm1)))
            .thenReturn(ActionOrchestratorTestUtils.createTopologyEntityDTO(vm1,
                EntityType.VIRTUAL_MACHINE.getNumber()));
        when(snapshot.getEntityFromOid(eq(vm2)))
            .thenReturn(ActionOrchestratorTestUtils.createTopologyEntityDTO(vm2,
                EntityType.VIRTUAL_MACHINE.getNumber()));
        when(snapshot.getEntityFromOid(eq(vm3)))
            .thenReturn(ActionOrchestratorTestUtils.createTopologyEntityDTO(vm3,
                EntityType.VIRTUAL_MACHINE.getNumber()));
        when(snapshot.getEntityFromOid(eq(hostA)))
            .thenReturn(ActionOrchestratorTestUtils.createTopologyEntityDTO(hostA,
                EntityType.PHYSICAL_MACHINE.getNumber()));
        when(snapshot.getEntityFromOid(eq(hostB)))
            .thenReturn(ActionOrchestratorTestUtils.createTopologyEntityDTO(hostB,
                EntityType.PHYSICAL_MACHINE.getNumber()));
        when(snapshot.getEntityFromOid(eq(hostC)))
            .thenReturn(ActionOrchestratorTestUtils.createTopologyEntityDTO(hostC,
                EntityType.PHYSICAL_MACHINE.getNumber()));
        when(snapshot.getEntityFromOid(eq(hostD)))
            .thenReturn(ActionOrchestratorTestUtils.createTopologyEntityDTO(hostD,
                EntityType.PHYSICAL_MACHINE.getNumber()));
    }

    @Test
    public void testPopulateRecommendedActionsFromEmpty() throws Exception {
        ActionPlan plan = ActionPlan.newBuilder()
            .setInfo(ActionPlanInfo.newBuilder()
                .setMarket(MarketActionPlanInfo.newBuilder()
                    .setSourceTopologyInfo(TopologyInfo.newBuilder()
                        .setTopologyContextId(TOPOLOGY_CONTEXT_ID)
                        .setTopologyId(topologyId))))
            .setId(firstPlanId)
            .addAction(move(vm1, hostA, vmType, hostB, vmType))
            .addAction(move(vm2, hostB, vmType, hostC, vmType))
            .build();
        final EntitiesAndSettingsSnapshot snapshot =
            entitySettingsCache.newSnapshot(ActionDTOUtil.getInvolvedEntityIds(plan.getActionList()),
                TOPOLOGY_CONTEXT_ID, topologyId);
        when(entitySettingsCache.newSnapshot(any(), anyLong(), anyLong())).thenReturn(snapshot);

        actionStore.populateRecommendedActions(plan);
        assertEquals(2, actionStore.size());
    }

    @Test
    public void testPopulateWithRepeatsAddsDuplicates() throws Exception {
        ActionPlan plan = ActionPlan.newBuilder()
            .setInfo(ActionPlanInfo.newBuilder()
                .setMarket(MarketActionPlanInfo.newBuilder()
                    .setSourceTopologyInfo(TopologyInfo.newBuilder()
                        .setTopologyContextId(TOPOLOGY_CONTEXT_ID)
                        .setTopologyId(topologyId))))
            .setId(firstPlanId)
            .addAction(move(vm1, hostA, vmType, hostB, vmType))
            .addAction(move(vm1, hostA, vmType, hostB, vmType))
            .build();
        final EntitiesAndSettingsSnapshot snapshot =
            entitySettingsCache.newSnapshot(ActionDTOUtil.getInvolvedEntityIds(plan.getActionList()),
                TOPOLOGY_CONTEXT_ID, topologyId);
        when(entitySettingsCache.newSnapshot(any(), anyLong(), anyLong())).thenReturn(snapshot);

        actionStore.populateRecommendedActions(plan);
        assertEquals(2, actionStore.size());
    }

    @Test
    public void testPopulatePreservesReRecommended() throws Exception {
        ActionDTO.Action.Builder firstMove = move(vm1, hostA, vmType, hostB, vmType);
        ActionPlan firstPlan = ActionPlan.newBuilder()
            .setInfo(ActionPlanInfo.newBuilder()
                .setMarket(MarketActionPlanInfo.newBuilder()
                    .setSourceTopologyInfo(TopologyInfo.newBuilder()
                        .setTopologyContextId(TOPOLOGY_CONTEXT_ID)
                        .setTopologyId(topologyId))))
            .setId(firstPlanId)
            .addAction(firstMove)
            .build();

        ActionPlan secondPlan = ActionPlan.newBuilder()
            .setInfo(ActionPlanInfo.newBuilder()
                .setMarket(MarketActionPlanInfo.newBuilder()
                    .setSourceTopologyInfo(TopologyInfo.newBuilder()
                        .setTopologyContextId(TOPOLOGY_CONTEXT_ID)
                        .setTopologyId(topologyId))))
            .setId(secondPlanId)
            .addAction(move(vm1, hostA, vmType, hostB, vmType))
            .build();
        final EntitiesAndSettingsSnapshot snapshot =
            entitySettingsCache.newSnapshot(ActionDTOUtil.getInvolvedEntityIds(firstPlan.getActionList()),
                TOPOLOGY_CONTEXT_ID, topologyId);
        when(entitySettingsCache.newSnapshot(any(), anyLong(), anyLong())).thenReturn(snapshot);

        actionStore.populateRecommendedActions(firstPlan);
        actionStore.populateRecommendedActions(secondPlan);

        assertEquals(1, actionStore.size());
        assertTrue(actionStore.getAction(firstMove.getId()).isPresent());
    }

    @Test
    public void testPopulateNotRecommendedAreClearedAndRemoved() throws Exception {
        // Can't use spies when checking for action state because action state machine will call
        // methods in the original action, not in the spy.
        ActionStore actionStore = new LiveActionStore(
                new ActionFactory(actionModeCalculator), TOPOLOGY_CONTEXT_ID,
                null, null,
                targetSelector, probeCapabilityCache, entitySettingsCache, actionHistoryDao,
                actionsStatistician, actionTranslator, clock, userSessionContext);

        ActionDTO.Action.Builder firstMove = move(vm1, hostA, vmType, hostB, vmType);

        ActionPlan firstPlan = ActionPlan.newBuilder()
            .setInfo(ActionPlanInfo.newBuilder()
                .setMarket(MarketActionPlanInfo.newBuilder()
                    .setSourceTopologyInfo(TopologyInfo.newBuilder()
                        .setTopologyContextId(TOPOLOGY_CONTEXT_ID)
                        .setTopologyId(topologyId))))
            .setId(firstPlanId)
            .addAction(firstMove)
            .build();

        ActionPlan secondPlan = ActionPlan.newBuilder()
            .setInfo(ActionPlanInfo.newBuilder()
                .setMarket(MarketActionPlanInfo.newBuilder()
                    .setSourceTopologyInfo(TopologyInfo.newBuilder()
                        .setTopologyContextId(TOPOLOGY_CONTEXT_ID)
                        .setTopologyId(topologyId))))
            .setId(secondPlanId)
            .build();
        final EntitiesAndSettingsSnapshot snapshot =
            entitySettingsCache.newSnapshot(ActionDTOUtil.getInvolvedEntityIds(firstPlan.getActionList()),
                TOPOLOGY_CONTEXT_ID, topologyId);
        when(entitySettingsCache.newSnapshot(any(), anyLong(), anyLong())).thenReturn(snapshot);

        actionStore.populateRecommendedActions(firstPlan);
        Action actionToClear = actionStore.getAction(firstMove.getId()).get();
        actionStore.populateRecommendedActions(secondPlan);

        assertEquals(0, actionStore.size());
        assertEquals(ActionState.CLEARED, actionToClear.getState());
    }

    @Test
    public void testPopulateInProgressAreNotCleared() throws Exception {
        ActionDTO.Action.Builder queuedMove =
            move(vm1, hostA, vmType, hostB, vmType);
        ActionDTO.Action.Builder inProgressMove =
            move(vm2, hostA, vmType, hostB, vmType);

        ActionPlan firstPlan = ActionPlan.newBuilder()
            .setInfo(ActionPlanInfo.newBuilder()
                .setMarket(MarketActionPlanInfo.newBuilder()
                    .setSourceTopologyInfo(TopologyInfo.newBuilder()
                        .setTopologyContextId(TOPOLOGY_CONTEXT_ID)
                        .setTopologyId(topologyId))))
            .setId(firstPlanId)
            .addAction(queuedMove)
            .addAction(inProgressMove)
            .build();
        final EntitiesAndSettingsSnapshot snapshot =
            entitySettingsCache.newSnapshot(ActionDTOUtil.getInvolvedEntityIds(firstPlan.getActionList()),
                TOPOLOGY_CONTEXT_ID, topologyId);
        when(entitySettingsCache.newSnapshot(any(), anyLong(), anyLong())).thenReturn(snapshot);

        actionStore.populateRecommendedActions(firstPlan);
        when(actionStore.getAction(queuedMove.getId()).get().getState()).thenReturn(ActionState.QUEUED);
        when(actionStore.getAction(inProgressMove.getId()).get().getState()).thenReturn(ActionState.IN_PROGRESS);

        ActionPlan secondPlan = ActionPlan.newBuilder()
            .setInfo(ActionPlanInfo.newBuilder()
                .setMarket(MarketActionPlanInfo.newBuilder()
                    .setSourceTopologyInfo(TopologyInfo.newBuilder()
                        .setTopologyContextId(TOPOLOGY_CONTEXT_ID)
                        .setTopologyId(topologyId))))
            .setId(secondPlanId)
            .build();
        actionStore.populateRecommendedActions(secondPlan);

        assertEquals(2, actionStore.size());
    }

    @Test
    public void testPopulateInProgressNotDuplicated() throws Exception {
        ActionDTO.Action.Builder queuedMove =
            move(vm1, hostA, vmType, hostB, vmType);
        ActionDTO.Action.Builder inProgressMove =
            move(vm2, hostA, vmType, hostB, vmType);

        ActionPlan firstPlan = ActionPlan.newBuilder()
            .setInfo(ActionPlanInfo.newBuilder()
                .setMarket(MarketActionPlanInfo.newBuilder()
                    .setSourceTopologyInfo(TopologyInfo.newBuilder()
                        .setTopologyContextId(TOPOLOGY_CONTEXT_ID)
                        .setTopologyId(topologyId))))
            .setId(firstPlanId)
            .addAction(queuedMove)
            .addAction(inProgressMove)
            .build();
        final EntitiesAndSettingsSnapshot snapshot =
            entitySettingsCache.newSnapshot(ActionDTOUtil.getInvolvedEntityIds(firstPlan.getActionList()),
                TOPOLOGY_CONTEXT_ID, topologyId);
        when(entitySettingsCache.newSnapshot(any(), anyLong(), anyLong())).thenReturn(snapshot);

        actionStore.populateRecommendedActions(firstPlan);
        when(actionStore.getAction(queuedMove.getId()).get().getState()).thenReturn(ActionState.QUEUED);
        when(actionStore.getAction(inProgressMove.getId()).get().getState()).thenReturn(ActionState.IN_PROGRESS);

        ActionDTO.Action.Builder reRecommendQueued =
            move(vm1, hostA, vmType, hostB, vmType);
        ActionDTO.Action.Builder reRecommendInProgress =
            move(vm2, hostA, vmType, hostB, vmType);

        ActionPlan secondPlan = ActionPlan.newBuilder()
            .setInfo(ActionPlanInfo.newBuilder()
                .setMarket(MarketActionPlanInfo.newBuilder()
                    .setSourceTopologyInfo(TopologyInfo.newBuilder()
                        .setTopologyContextId(TOPOLOGY_CONTEXT_ID)
                        .setTopologyId(topologyId))))
            .setId(secondPlanId)
            .addAction(reRecommendInProgress)
            .addAction(reRecommendQueued)
            .build();
        actionStore.populateRecommendedActions(secondPlan);

        assertEquals(2, actionStore.size());
        assertThat(actionStore.getActionView(inProgressMove.getId()).isPresent(), is(true));
    }

    @Test
    public void testPopulateClearedSucceededFailedAreRemoved() throws Exception {
        ActionDTO.Action.Builder successMove =
            move(vm3, hostA, vmType, hostB, vmType);
        ActionDTO.Action.Builder failedMove =
            move(vm1, hostB, vmType, hostC, vmType);
        ActionDTO.Action.Builder clearedMove =
            move(vm2, hostC, vmType, hostD, vmType);

        ActionPlan firstPlan = ActionPlan.newBuilder()
            .setInfo(ActionPlanInfo.newBuilder()
                .setMarket(MarketActionPlanInfo.newBuilder()
                    .setSourceTopologyInfo(TopologyInfo.newBuilder()
                        .setTopologyContextId(TOPOLOGY_CONTEXT_ID)
                        .setTopologyId(topologyId))))
            .setId(firstPlanId)
            .addAction(successMove)
            .addAction(failedMove)
            .addAction(clearedMove)
            .build();
        final EntitiesAndSettingsSnapshot snapshot =
            entitySettingsCache.newSnapshot(ActionDTOUtil.getInvolvedEntityIds(firstPlan.getActionList()),
                TOPOLOGY_CONTEXT_ID, topologyId);
        when(entitySettingsCache.newSnapshot(any(), anyLong(), anyLong())).thenReturn(snapshot);

        actionStore.populateRecommendedActions(firstPlan);
        when(actionStore.getAction(successMove.getId()).get().getState()).thenReturn(ActionState.SUCCEEDED);
        when(actionStore.getAction(failedMove.getId()).get().getState()).thenReturn(ActionState.FAILED);
        when(actionStore.getAction(clearedMove.getId()).get().getState()).thenReturn(ActionState.CLEARED);

        ActionPlan secondPlan = ActionPlan.newBuilder()
            .setInfo(ActionPlanInfo.newBuilder()
                .setMarket(MarketActionPlanInfo.newBuilder()
                    .setSourceTopologyInfo(TopologyInfo.newBuilder()
                        .setTopologyContextId(TOPOLOGY_CONTEXT_ID)
                        .setTopologyId(topologyId))))
            .setId(secondPlanId)
            .build();
        actionStore.populateRecommendedActions(secondPlan);

        assertEquals(0, actionStore.size());
    }

    @Test
    public void testPopulateOneDuplicateReRecommended() {
        ActionPlan firstPlan = ActionPlan.newBuilder()
            .setInfo(ActionPlanInfo.newBuilder()
                .setMarket(MarketActionPlanInfo.newBuilder()
                    .setSourceTopologyInfo(TopologyInfo.newBuilder()
                        .setTopologyContextId(TOPOLOGY_CONTEXT_ID)
                        .setTopologyId(topologyId))))
            .setId(firstPlanId)
            .addAction(move(vm1, hostA, vmType, hostB, vmType))
            .addAction(move(vm1, hostA, vmType, hostB, vmType))
            .build();

        ActionPlan secondPlan = ActionPlan.newBuilder()
            .setInfo(ActionPlanInfo.newBuilder()
                .setMarket(MarketActionPlanInfo.newBuilder()
                    .setSourceTopologyInfo(TopologyInfo.newBuilder()
                        .setTopologyContextId(TOPOLOGY_CONTEXT_ID)
                        .setTopologyId(topologyId))))
            .setId(secondPlanId)
            .addAction(move(vm1, hostA, vmType, hostB, vmType))
            .build();
        final EntitiesAndSettingsSnapshot snapshot =
            entitySettingsCache.newSnapshot(ActionDTOUtil.getInvolvedEntityIds(firstPlan.getActionList()),
                TOPOLOGY_CONTEXT_ID, topologyId);
        when(entitySettingsCache.newSnapshot(any(), anyLong(), anyLong())).thenReturn(snapshot);

        actionStore.populateRecommendedActions(firstPlan);
        actionStore.populateRecommendedActions(secondPlan);
        assertEquals(1, actionStore.size());
    }

    @Test
    public void testPopulateReRecommendedWithAdditionalDuplicate() {
        ActionDTO.Action.Builder firstMove =
            move(vm1, hostA, vmType, hostB, vmType);
        ActionDTO.Action.Builder secondMove =
            move(vm1, hostA, vmType, hostB, vmType);

        ActionPlan firstPlan = ActionPlan.newBuilder()
            .setInfo(ActionPlanInfo.newBuilder()
                .setMarket(MarketActionPlanInfo.newBuilder()
                    .setSourceTopologyInfo(TopologyInfo.newBuilder()
                        .setTopologyContextId(TOPOLOGY_CONTEXT_ID)
                        .setTopologyId(topologyId))))
            .setId(firstPlanId)
            .addAction(firstMove)
            .addAction(secondMove)
            .build();

        ActionPlan secondPlan = ActionPlan.newBuilder()
            .setInfo(ActionPlanInfo.newBuilder()
                .setMarket(MarketActionPlanInfo.newBuilder()
                    .setSourceTopologyInfo(TopologyInfo.newBuilder()
                        .setTopologyContextId(TOPOLOGY_CONTEXT_ID)
                        .setTopologyId(topologyId))))
            .setId(secondPlanId)
            .addAction(move(vm1, hostA, vmType, hostB, vmType))
            .addAction(move(vm1, hostA, vmType, hostB, vmType))
            .addAction(move(vm1, hostA, vmType, hostB, vmType))
            .build();
        final EntitiesAndSettingsSnapshot snapshot =
            entitySettingsCache.newSnapshot(ActionDTOUtil.getInvolvedEntityIds(firstPlan.getActionList()),
                TOPOLOGY_CONTEXT_ID, topologyId);
        when(entitySettingsCache.newSnapshot(any(), anyLong(), anyLong())).thenReturn(snapshot);

        actionStore.populateRecommendedActions(firstPlan);
        actionStore.populateRecommendedActions(secondPlan);
        assertEquals(3, actionStore.size());
        assertTrue(actionStore.getAction(firstMove.getId()).isPresent());
        assertTrue(actionStore.getAction(secondMove.getId()).isPresent());
    }

    @Test
    public void testPopulation() throws Exception {
        ActionDTO.Action.Builder firstMove = move(vm1, hostA, vmType, hostB, vmType);
        ActionDTO.Action.Builder secondMove = move(vm1, hostA, vmType, hostB, vmType);

        ActionPlan plan = ActionPlan.newBuilder()
            .setInfo(ActionPlanInfo.newBuilder()
                .setMarket(MarketActionPlanInfo.newBuilder()
                    .setSourceTopologyInfo(TopologyInfo.newBuilder()
                        .setTopologyContextId(TOPOLOGY_CONTEXT_ID)
                        .setTopologyId(topologyId))))
            .setId(firstPlanId)
            .addAction(firstMove)
            .addAction(secondMove)
            .build();
        final EntitiesAndSettingsSnapshot snapshot =
            entitySettingsCache.newSnapshot(ActionDTOUtil.getInvolvedEntityIds(plan.getActionList()),
                TOPOLOGY_CONTEXT_ID, topologyId);
        when(entitySettingsCache.newSnapshot(any(), anyLong(), anyLong())).thenReturn(snapshot);

        actionStore.populateRecommendedActions(plan);
        assertThat(actionStore.getActionViews().getAll()
                .map(spec -> spec.getRecommendation().getId())
                .collect(Collectors.toList()),
            containsInAnyOrder(firstMove.getId(), secondMove.getId()));
    }


    @Test
    public void testPopulateRecommendedActionsRemoveExecutedActions() throws Exception {
        ActionDTO.Action.Builder firstMove = move(vm1, hostA, vmType, hostB, vmType);
        ActionDTO.Action.Builder secondMove = move(vm2, hostB, vmType, hostC, vmType);
        ActionDTO.Action.Builder thirdMove = move(vm3, hostC, vmType, hostA, vmType);

        ActionPlan plan = ActionPlan.newBuilder()
                .setInfo(ActionPlanInfo.newBuilder()
                        .setMarket(MarketActionPlanInfo.newBuilder()
                                .setSourceTopologyInfo(TopologyInfo.newBuilder()
                                        .setTopologyContextId(TOPOLOGY_CONTEXT_ID)
                                        .setTopologyId(topologyId))))
                .setId(firstPlanId)
                .addAction(firstMove)
                .addAction(secondMove)
                .addAction(thirdMove)
                .build();

        final EntitiesAndSettingsSnapshot snapshot =
                entitySettingsCache.newSnapshot(ActionDTOUtil.getInvolvedEntityIds(plan.getActionList()),
                        TOPOLOGY_CONTEXT_ID, topologyId);
        when(entitySettingsCache.newSnapshot(any(), anyLong(), anyLong())).thenReturn(snapshot);

        Action filteredActionSpy = spy(new Action(secondMove.build(), 1L, actionModeCalculator));
        when(filteredActionSpy.getState()).thenReturn(ActionState.SUCCEEDED);
        when(actionHistoryDao.getActionHistoryByDate(any(), any()))
                .thenReturn(Collections.singletonList(filteredActionSpy));
        actionStore.populateRecommendedActions(plan);
        assertEquals(2, actionStore.size());
        assertThat(actionStore.getActionViews().getAll()
                        .map(spec -> spec.getRecommendation().getInfo())
                        .collect(Collectors.toList()),
                containsInAnyOrder(firstMove.getInfo(), thirdMove.getInfo()));
    }

    @Test
    public void testGetActionViews() throws Exception {
        ActionDTO.Action.Builder firstMove = move(vm1, hostA, vmType, hostB, vmType);
        ActionDTO.Action.Builder secondMove = move(vm1, hostA, vmType, hostB, vmType);
        ActionPlan plan = ActionPlan.newBuilder()
            .setInfo(ActionPlanInfo.newBuilder()
                .setMarket(MarketActionPlanInfo.newBuilder()
                    .setSourceTopologyInfo(TopologyInfo.newBuilder()
                        .setTopologyContextId(TOPOLOGY_CONTEXT_ID)
                        .setTopologyId(topologyId))))
            .setId(firstPlanId)
            .addAction(firstMove)
            .addAction(secondMove)
            .build();
        final EntitiesAndSettingsSnapshot snapshot =
            entitySettingsCache.newSnapshot(ActionDTOUtil.getInvolvedEntityIds(plan.getActionList()),
                TOPOLOGY_CONTEXT_ID, topologyId);
        when(entitySettingsCache.newSnapshot(any(), anyLong(), anyLong())).thenReturn(snapshot);

        actionStore.populateRecommendedActions(plan);
        assertThat(actionStore.getActionViews().getAll()
                        .map(spec -> spec.getRecommendation().getId())
                        .collect(Collectors.toList()),
                containsInAnyOrder(firstMove.getId(), secondMove.getId()));
    }

    @Test
    public void testClearThrowsIllegalStateException() {
        expectedException.expect(IllegalStateException.class);
        actionStore.clear();
    }

    @Test
    public void testGetTopologyContextId() {
        assertEquals(TOPOLOGY_CONTEXT_ID, actionStore.getTopologyContextId());
    }

    @Test
    public void testGetEntitySettings() {
        ActionPlan plan = ActionPlan.newBuilder()
            .setInfo(ActionPlanInfo.newBuilder()
                .setMarket(MarketActionPlanInfo.newBuilder()
                    .setSourceTopologyInfo(TopologyInfo.newBuilder()
                        .setTopologyContextId(TOPOLOGY_CONTEXT_ID)
                        .setTopologyId(topologyId))))
            .setId(firstPlanId)
            .addAction(move(vm1, hostA, vmType, hostB, vmType))
            .build();

        actionStore.populateRecommendedActions(plan);

        verify(entitySettingsCache).newSnapshot(eq(ImmutableSet.of(vm1, hostA, hostB)),
            eq(plan.getInfo().getMarket().getSourceTopologyInfo().getTopologyContextId()),
            eq(plan.getInfo().getMarket().getSourceTopologyInfo().getTopologyId()));
        verify(spyActionFactory).newAction(any(),
            eq(firstPlanId));
        assertEquals(1, actionStore.size());
    }

    @Test
    public void testPurgeOfNonRecommendedAction() {
        ActionDTO.Action.Builder queuedMove =
            move(vm1, hostA, vmType, hostB, vmType);

        ActionPlan firstPlan = ActionPlan.newBuilder()
            .setInfo(ActionPlanInfo.newBuilder()
                .setMarket(MarketActionPlanInfo.newBuilder()
                    .setSourceTopologyInfo(TopologyInfo.newBuilder()
                        .setTopologyContextId(TOPOLOGY_CONTEXT_ID)
                        .setTopologyId(topologyId))))
            .setId(firstPlanId)
            .addAction(queuedMove)
            .build();

        actionStore.populateRecommendedActions(firstPlan);
        Optional<Action> queuedAction = actionStore.getAction(queuedMove.getId());
        when(queuedAction.get().getState()).thenReturn(ActionState.QUEUED);
        assertThat(actionStore.getAction(queuedMove.getId()).get().getState(), is(ActionState.QUEUED));

        ActionDTO.Action.Builder queuedMoveSameSrc =
            move(vm1, hostA, vmType, hostC, vmType);
        ActionPlan secondPlan = ActionPlan.newBuilder()
            .setInfo(ActionPlanInfo.newBuilder()
                .setMarket(MarketActionPlanInfo.newBuilder()
                    .setSourceTopologyInfo(TopologyInfo.newBuilder()
                        .setTopologyContextId(TOPOLOGY_CONTEXT_ID)
                        .setTopologyId(topologyId))))
            .setId(secondPlanId)
            .addAction(queuedMoveSameSrc)
            .build();
        final EntitiesAndSettingsSnapshot snapshot =
            entitySettingsCache.newSnapshot(ActionDTOUtil.getInvolvedEntityIds(firstPlan.getActionList()),
                TOPOLOGY_CONTEXT_ID, topologyId);
        when(entitySettingsCache.newSnapshot(any(), anyLong(), anyLong())).thenReturn(snapshot);

        actionStore.populateRecommendedActions(secondPlan);

        assertThat (actionStore.size(), is(2));
        // The 1st action should have received a NotRecommendedEvent.
        verify(actionStore.getAction(queuedMove.getId()).get()).receive(isA(NotRecommendedEvent.class));
        // 2nd one should be in READY state.
        assertThat(actionStore.getAction(queuedMoveSameSrc.getId()).get().getState(), is(ActionState.READY));
    }

    @Test
    public void testTranslationOfRecommendedActions() {
        ActionDTO.Action.Builder queuedMove =
            move(vm1, hostA, vmType, hostB, vmType);
        ActionPlan plan = ActionPlan.newBuilder()
            .setInfo(ActionPlanInfo.newBuilder()
                .setMarket(MarketActionPlanInfo.newBuilder()
                    .setSourceTopologyInfo(TopologyInfo.newBuilder()
                        .setTopologyContextId(TOPOLOGY_CONTEXT_ID)
                        .setTopologyId(topologyId))))
            .setId(firstPlanId)
            .addAction(queuedMove)
            .build();
        final EntitiesAndSettingsSnapshot snapshot =
            entitySettingsCache.newSnapshot(ActionDTOUtil.getInvolvedEntityIds(plan.getActionList()),
                TOPOLOGY_CONTEXT_ID, topologyId);
        when(entitySettingsCache.newSnapshot(any(), anyLong(), anyLong())).thenReturn(snapshot);

        actionStore.populateRecommendedActions(plan);
        final Optional<Action> queuedAction = actionStore.getAction(queuedMove.getId());
        assertTrue(queuedAction.isPresent());
        // Translation should have succeeded.
        assertThat(queuedAction.get().getTranslationStatus(), is(TranslationStatus.TRANSLATION_SUCCEEDED));
    }

    @Test
    public void testDropFailedTranslations() {
        ActionDTO.Action.Builder queuedMove =
            move(vm1, hostA, vmType, hostB, vmType);
        ActionPlan plan = ActionPlan.newBuilder()
            .setInfo(ActionPlanInfo.newBuilder()
                .setMarket(MarketActionPlanInfo.newBuilder()
                    .setSourceTopologyInfo(TopologyInfo.newBuilder()
                        .setTopologyContextId(TOPOLOGY_CONTEXT_ID)
                        .setTopologyId(topologyId))))
            .setId(firstPlanId)
            .addAction(queuedMove)
            .build();

        doAnswer(invocation -> {
            Stream<Action> actionStream = (Stream<Action>)invocation.getArgumentAt(0, Stream.class);
            return actionStream.peek(action -> action.getActionTranslation().setTranslationFailure());
        }).when(actionTranslator).translate(any(Stream.class), any(EntitiesAndSettingsSnapshot.class));
        final EntitiesAndSettingsSnapshot snapshot =
            entitySettingsCache.newSnapshot(ActionDTOUtil.getInvolvedEntityIds(plan.getActionList()),
                TOPOLOGY_CONTEXT_ID, topologyId);
        when(entitySettingsCache.newSnapshot(any(), anyLong(), anyLong())).thenReturn(snapshot);

        actionStore.populateRecommendedActions(plan);
        final Optional<Action> queuedAction = actionStore.getAction(queuedMove.getId());
        // Translation should have failed, so the action shouldn't be in the store..
        assertFalse(queuedAction.isPresent());
    }

    @Captor
    private ArgumentCaptor<Stream<Action>> translationCaptor;

    @Test
    public void testRetentionOfReRecommendedAction() {
        ActionDTO.Action.Builder queuedMove =
            move(vm1, hostA, vmType, hostB, vmType);

        ActionPlan firstPlan = ActionPlan.newBuilder()
            .setInfo(ActionPlanInfo.newBuilder()
                .setMarket(MarketActionPlanInfo.newBuilder()
                    .setSourceTopologyInfo(TopologyInfo.newBuilder()
                        .setTopologyContextId(TOPOLOGY_CONTEXT_ID)
                        .setTopologyId(topologyId))))
            .setId(firstPlanId)
            .addAction(queuedMove)
            .build();
        final EntitiesAndSettingsSnapshot snapshot =
            entitySettingsCache.newSnapshot(ActionDTOUtil.getInvolvedEntityIds(firstPlan.getActionList()),
                TOPOLOGY_CONTEXT_ID, topologyId);
        when(entitySettingsCache.newSnapshot(any(), anyLong(), anyLong())).thenReturn(snapshot);

        actionStore.populateRecommendedActions(firstPlan);
        Optional<Action> queuedAction = actionStore.getAction(queuedMove.getId());
//        queuedAction.get().receive(new AutomaticAcceptanceEvent("foo", 123L));
        when(queuedAction.get().getState()).thenReturn(ActionState.QUEUED);
//        assertThat(actionStore.getAction(queuedMove.getId()).get().getState(),
//            is(ActionState.QUEUED));

        ActionDTO.Action.Builder queuedMoveReRecommended =
            move(vm1, hostA, vmType, hostB, vmType);
        ActionPlan secondPlan = ActionPlan.newBuilder()
            .setInfo(ActionPlanInfo.newBuilder()
                .setMarket(MarketActionPlanInfo.newBuilder()
                    .setSourceTopologyInfo(TopologyInfo.newBuilder()
                        .setTopologyContextId(TOPOLOGY_CONTEXT_ID)
                        .setTopologyId(topologyId))))
            .setId(secondPlanId)
            .addAction(queuedMoveReRecommended)
            .build();
        actionStore.populateRecommendedActions(secondPlan);

        assertThat (actionStore.size(), is(1));
        assertThat(actionStore.getAction(queuedMove.getId()).get().getState(),
            is(ActionState.QUEUED));
    }

    @Test
    public void testUpdateOfReRecommendedAction() {
        final ActionDTO.Action.Builder move = move(vm1, hostA, vmType, hostB, vmType)
            // Initially the importance is 1 and executability is "false".
            .setDeprecatedImportance(1)
            .setExecutable(false);

        final ActionPlan firstPlan = ActionPlan.newBuilder()
            .setInfo(ActionPlanInfo.newBuilder()
                .setMarket(MarketActionPlanInfo.newBuilder()
                    .setSourceTopologyInfo(TopologyInfo.newBuilder()
                        .setTopologyContextId(TOPOLOGY_CONTEXT_ID)
                        .setTopologyId(topologyId))))
            .setId(firstPlanId)
            .addAction(move)
            .build();
        final EntitiesAndSettingsSnapshot snapshot =
            entitySettingsCache.newSnapshot(ActionDTOUtil.getInvolvedEntityIds(firstPlan.getActionList()),
                TOPOLOGY_CONTEXT_ID, topologyId);
        when(entitySettingsCache.newSnapshot(any(), anyLong(), anyLong())).thenReturn(snapshot);

        actionStore.populateRecommendedActions(firstPlan);

        assertThat(actionStore.getAction(move.getId()).get().getRecommendation().getDeprecatedImportance(),
            is(move.getDeprecatedImportance()));
        assertThat(actionStore.getAction(move.getId()).get().getRecommendation().getExecutable(),
            is(move.getExecutable()));

        final ActionDTO.Action.Builder updatedMove = move(vm1, hostA, vmType, hostB, vmType)
            .setDeprecatedImportance(2)
            .setExecutable(true);
        final ActionPlan secondPlan = ActionPlan.newBuilder()
            .setInfo(ActionPlanInfo.newBuilder()
                .setMarket(MarketActionPlanInfo.newBuilder()
                    .setSourceTopologyInfo(TopologyInfo.newBuilder()
                        .setTopologyContextId(TOPOLOGY_CONTEXT_ID)
                        .setTopologyId(topologyId))))
            .setId(secondPlanId)
            .addAction(updatedMove)
            .build();
        actionStore.populateRecommendedActions(secondPlan);

        assertThat (actionStore.size(), is(1));
        assertThat(actionStore.getAction(move.getId()).get().getRecommendation().getDeprecatedImportance(),
            is(updatedMove.getDeprecatedImportance()));
        assertThat(actionStore.getAction(move.getId()).get().getRecommendation().getExecutable(),
            is(updatedMove.getExecutable()));
    }

    @Test
    public void testRecommendationTracker() {
        ActionDTO.Action move1 =
            move(vm1, hostA, vmType, hostB, vmType).build();
        ActionDTO.Action move2 =
            move(vm2, hostA, vmType, hostB, vmType).build();
        ActionDTO.Action move3 =
            move(vm1, hostA, vmType, hostC, vmType).build();
        // Add some duplicates actionInfos to fill the queue with more than 1 entry
        ActionDTO.Action move4 =
            move(vm1, hostA, vmType, hostB, vmType).build();
        ActionDTO.Action move5 =
            move(vm2, hostA, vmType, hostB, vmType).build();

        ActionFactory actionFactory = new ActionFactory(actionModeCalculator);
        List<Action> actions = ImmutableList.of(move1, move2, move3, move4, move5)
            .stream()
            .map(action -> actionFactory.newAction(action, firstPlanId))
            .collect(Collectors.toList());

        // Now test the recommendation tracker structure.
        // Run many iterations where a different action is taken from the tracker in each iteration
        // to cover various cases (i.e. remove from front, middle, end)
        int numIterations = actions.size();
        for (int i=0; i < numIterations; i++) {
            RecommendationTracker recommendations = new RecommendationTracker();
            actions.forEach(action -> recommendations.add(action));
            Action actionToRemove = actions.get(i);
            recommendations.take(actionToRemove.getRecommendation().getInfo());
            Set<Long> actionIdsRemaining =
                actions.stream()
                    .map(a -> a.getId())
                    .filter(id -> id!=actionToRemove.getId())
                    .collect(Collectors.toSet());
            assertThat(actionIdsRemaining, new ReflectionEquals(
                StreamSupport.stream(recommendations.spliterator(), false)
                    .map(action -> action.getId())
                    .collect(Collectors.toSet())));
        }
    }

}<|MERGE_RESOLUTION|>--- conflicted
+++ resolved
@@ -141,15 +141,10 @@
 
     @SuppressWarnings("unchecked")
     @Before
-<<<<<<< HEAD
-    public void setup() throws TargetResolutionException, UnsupportedActionException {
+    public void setup() {
         actionStore = new LiveActionStore(spyActionFactory, TOPOLOGY_CONTEXT_ID,
             null, null,
             targetSelector,
-=======
-    public void setup() {
-        actionStore = new LiveActionStore(spyActionFactory, TOPOLOGY_CONTEXT_ID, targetSelector,
->>>>>>> 3b35041d
             probeCapabilityCache, entitySettingsCache, actionHistoryDao, actionsStatistician,
             actionTranslator, clock, userSessionContext);
 
