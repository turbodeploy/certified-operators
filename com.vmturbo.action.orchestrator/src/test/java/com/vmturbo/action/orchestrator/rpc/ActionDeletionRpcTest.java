package com.vmturbo.action.orchestrator.rpc;

import static org.junit.Assert.assertEquals;
import static org.mockito.Mockito.mock;
import static org.mockito.Mockito.when;

import java.time.Clock;
import java.util.Optional;

import io.grpc.Status.Code;

<<<<<<< HEAD
=======
import org.junit.After;
>>>>>>> 71c68051
import org.junit.Before;
import org.junit.Rule;
import org.junit.Test;
import org.junit.rules.ExpectedException;
import org.mockito.Mockito;

import com.vmturbo.action.orchestrator.action.AcceptedActionsDAO;
import com.vmturbo.action.orchestrator.action.ActionPaginator.ActionPaginatorFactory;
import com.vmturbo.action.orchestrator.approval.ActionApprovalManager;
import com.vmturbo.action.orchestrator.stats.HistoricalActionStatReader;
import com.vmturbo.action.orchestrator.stats.query.live.CurrentActionStatReader;
import com.vmturbo.action.orchestrator.store.ActionStore;
import com.vmturbo.action.orchestrator.store.ActionStorehouse;
import com.vmturbo.action.orchestrator.store.ActionStorehouse.StoreDeletionException;
<<<<<<< HEAD
import com.vmturbo.action.orchestrator.store.EntitiesAndSettingsSnapshotFactory;
=======
>>>>>>> 71c68051
import com.vmturbo.action.orchestrator.translation.ActionTranslator;
import com.vmturbo.auth.api.authorization.UserSessionContext;
import com.vmturbo.common.protobuf.action.ActionDTO.DeleteActionsRequest;
import com.vmturbo.common.protobuf.action.ActionDTO.DeleteActionsResponse;
import com.vmturbo.common.protobuf.action.ActionsServiceGrpc;
import com.vmturbo.common.protobuf.action.ActionsServiceGrpc.ActionsServiceBlockingStub;
import com.vmturbo.commons.idgen.IdentityGenerator;
import com.vmturbo.components.api.test.GrpcRuntimeExceptionMatcher;
import com.vmturbo.components.api.test.GrpcTestServer;
import com.vmturbo.components.api.test.MutableFixedClock;

public class ActionDeletionRpcTest {
    private ActionsServiceBlockingStub actionOrchestratorServiceClient;

    private final ActionStorehouse actionStorehouse = mock(ActionStorehouse.class);
    private final ActionStore actionStore = mock(ActionStore.class);
    private final ActionPaginatorFactory paginatorFactory = mock(ActionPaginatorFactory.class);
    private final HistoricalActionStatReader statReader = mock(HistoricalActionStatReader.class);
    private final CurrentActionStatReader liveStatReader = mock(CurrentActionStatReader.class);
    private final AcceptedActionsDAO acceptedActionsStore = Mockito.mock(AcceptedActionsDAO.class);

    private final long topologyContextId = 3;

    private final Clock clock = new MutableFixedClock(1_000_000);

    private final UserSessionContext userSessionContext = mock(UserSessionContext.class);
<<<<<<< HEAD

    private ActionsRpcService actionsRpcService =
        new ActionsRpcService(clock, actionStorehouse,
            mock(ActionExecutor.class),
            mock(ActionTargetSelector.class),
            mock(EntitiesAndSettingsSnapshotFactory.class),
            mock(ActionTranslator.class),
            paginatorFactory,
            workflowStore,
            statReader,
            liveStatReader,
            userSessionContext, acceptedActionsStore);
=======
    private ActionApprovalManager approvalManager;
    private ActionsRpcService actionsRpcService;
>>>>>>> 71c68051

    @Rule
    public ExpectedException expectedException = ExpectedException.none();

    private GrpcTestServer grpcServer;

    /**
     * Initializes the tests.
     *
     * @throws Exception on exceptions occurred
     */
    @Before
    public void setup() throws Exception {
        IdentityGenerator.initPrefix(0);
        approvalManager = Mockito.mock(ActionApprovalManager.class);
        actionsRpcService = new ActionsRpcService(clock, actionStorehouse,
                        approvalManager,
                        mock(ActionTranslator.class),
                        paginatorFactory,
                        statReader,
                        liveStatReader,
                        userSessionContext,
                        acceptedActionsStore);
        grpcServer = GrpcTestServer.newServer(actionsRpcService);
        grpcServer.start();
        actionOrchestratorServiceClient = ActionsServiceGrpc.newBlockingStub(grpcServer.getChannel());
        when(actionStorehouse.getStore(topologyContextId)).thenReturn(Optional.of(actionStore));
    }

    /**
     * Cleans up resources after tests.
     */
    @After
    public void cleanup() {
        grpcServer.close();
    }

    @Test
    public void testDeletionNotPermitted() throws Exception {
        when(actionStorehouse.deleteStore(topologyContextId))
            .thenThrow(new IllegalStateException("Not permitted"));

        DeleteActionsRequest actionRequest = DeleteActionsRequest.newBuilder()
            .setTopologyContextId(topologyContextId)
            .build();

        expectedException.expect(GrpcRuntimeExceptionMatcher.hasCode(Code.INVALID_ARGUMENT)
            .descriptionContains("Operation not permitted for context " + topologyContextId));
        actionOrchestratorServiceClient.deleteActions(actionRequest);
    }

    @Test
    public void testDeletionFails() throws Exception {
        when(actionStorehouse.deleteStore(topologyContextId))
            .thenThrow(new StoreDeletionException("Failed"));

        DeleteActionsRequest actionRequest = DeleteActionsRequest.newBuilder()
            .setTopologyContextId(topologyContextId)
            .build();

        expectedException.expect(GrpcRuntimeExceptionMatcher.hasCode(Code.INTERNAL)
            .descriptionContains("Attempt to delete actions for context " + topologyContextId + " failed."));
        actionOrchestratorServiceClient.deleteActions(actionRequest);
    }

    @Test
    public void testDeletionContextMissingParameter() {
        DeleteActionsRequest actionRequest = DeleteActionsRequest.newBuilder()
            .build();

        expectedException.expect(GrpcRuntimeExceptionMatcher.hasCode(Code.INVALID_ARGUMENT)
            .descriptionContains("Missing required parameter topologyContextId."));

        actionOrchestratorServiceClient.deleteActions(actionRequest);
    }

    @Test
    public void testDeletionContextNotFound() throws Exception {
        when(actionStorehouse.deleteStore(topologyContextId)).thenReturn(Optional.empty());
        DeleteActionsRequest actionRequest = DeleteActionsRequest.newBuilder()
            .setTopologyContextId(topologyContextId)
            .build();

        expectedException.expect(GrpcRuntimeExceptionMatcher.hasCode(Code.NOT_FOUND)
            .descriptionContains(topologyContextId + " not found."));

        actionOrchestratorServiceClient.deleteActions(actionRequest);
    }

    @Test
    public void testDeletionSucceeds() throws Exception {
        when(actionStorehouse.deleteStore(topologyContextId)).thenReturn(Optional.of(actionStore));
        when(actionStore.size()).thenReturn(12);
        DeleteActionsRequest actionRequest = DeleteActionsRequest.newBuilder()
            .setTopologyContextId(topologyContextId)
            .build();

        DeleteActionsResponse response = actionOrchestratorServiceClient.deleteActions(actionRequest);
        assertEquals(topologyContextId, response.getTopologyContextId());
        assertEquals(12, response.getActionCount());
    }
}<|MERGE_RESOLUTION|>--- conflicted
+++ resolved
@@ -9,10 +9,7 @@
 
 import io.grpc.Status.Code;
 
-<<<<<<< HEAD
-=======
 import org.junit.After;
->>>>>>> 71c68051
 import org.junit.Before;
 import org.junit.Rule;
 import org.junit.Test;
@@ -27,10 +24,6 @@
 import com.vmturbo.action.orchestrator.store.ActionStore;
 import com.vmturbo.action.orchestrator.store.ActionStorehouse;
 import com.vmturbo.action.orchestrator.store.ActionStorehouse.StoreDeletionException;
-<<<<<<< HEAD
-import com.vmturbo.action.orchestrator.store.EntitiesAndSettingsSnapshotFactory;
-=======
->>>>>>> 71c68051
 import com.vmturbo.action.orchestrator.translation.ActionTranslator;
 import com.vmturbo.auth.api.authorization.UserSessionContext;
 import com.vmturbo.common.protobuf.action.ActionDTO.DeleteActionsRequest;
@@ -57,23 +50,8 @@
     private final Clock clock = new MutableFixedClock(1_000_000);
 
     private final UserSessionContext userSessionContext = mock(UserSessionContext.class);
-<<<<<<< HEAD
-
-    private ActionsRpcService actionsRpcService =
-        new ActionsRpcService(clock, actionStorehouse,
-            mock(ActionExecutor.class),
-            mock(ActionTargetSelector.class),
-            mock(EntitiesAndSettingsSnapshotFactory.class),
-            mock(ActionTranslator.class),
-            paginatorFactory,
-            workflowStore,
-            statReader,
-            liveStatReader,
-            userSessionContext, acceptedActionsStore);
-=======
     private ActionApprovalManager approvalManager;
     private ActionsRpcService actionsRpcService;
->>>>>>> 71c68051
 
     @Rule
     public ExpectedException expectedException = ExpectedException.none();
