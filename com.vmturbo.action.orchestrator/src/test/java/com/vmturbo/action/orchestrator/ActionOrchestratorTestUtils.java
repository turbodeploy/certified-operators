package com.vmturbo.action.orchestrator;

import static org.mockito.Matchers.anyLong;
import static org.mockito.Matchers.eq;
import static org.mockito.Mockito.mock;
import static org.mockito.Mockito.when;

import java.io.IOException;
import java.util.Collection;
import java.util.List;
import java.util.Map;
import java.util.Optional;
import java.util.concurrent.atomic.AtomicLong;
import java.util.stream.Collectors;
import java.util.stream.Stream;

import javax.annotation.Nonnull;

import com.google.common.collect.ImmutableMap;

import org.junit.Assert;
import org.mockito.Mockito;

import com.vmturbo.action.orchestrator.action.Action;
import com.vmturbo.action.orchestrator.action.ActionModeCalculator;
import com.vmturbo.action.orchestrator.action.ActionView;
import com.vmturbo.action.orchestrator.action.ExecutableStep;
import com.vmturbo.action.orchestrator.action.TestActionBuilder;
import com.vmturbo.action.orchestrator.action.VisibilityLevel;
import com.vmturbo.action.orchestrator.store.EntitiesAndSettingsSnapshotFactory.EntitiesAndSettingsSnapshot;
import com.vmturbo.action.orchestrator.translation.ActionTranslator;
import com.vmturbo.action.orchestrator.translation.ActionTranslator.TranslationExecutor;
import com.vmturbo.common.protobuf.action.ActionConstraintDTO.ActionConstraintInfo;
import com.vmturbo.common.protobuf.action.ActionConstraintDTO.ActionConstraintInfo.CoreQuotaInfo;
import com.vmturbo.common.protobuf.action.ActionConstraintDTO.ActionConstraintInfo.CoreQuotaInfo.CoreQuotaByBusinessAccount;
import com.vmturbo.common.protobuf.action.ActionConstraintDTO.ActionConstraintInfo.CoreQuotaInfo.CoreQuotaByBusinessAccount.CoreQuotaByRegion;
import com.vmturbo.common.protobuf.action.ActionConstraintDTO.ActionConstraintInfo.CoreQuotaInfo.CoreQuotaByBusinessAccount.CoreQuotaByRegion.CoreQuotaByFamily;
import com.vmturbo.common.protobuf.action.ActionConstraintDTO.ActionConstraintType;
import com.vmturbo.common.protobuf.action.ActionDTO;
import com.vmturbo.common.protobuf.action.ActionDTO.Action.SupportLevel;
import com.vmturbo.common.protobuf.action.ActionDTO.ActionEntity;
import com.vmturbo.common.protobuf.action.ActionDTO.ActionMode;
import com.vmturbo.common.protobuf.action.ActionDTO.ChangeProvider;
import com.vmturbo.common.protobuf.action.ActionDTO.Explanation;
import com.vmturbo.common.protobuf.action.ActionDTO.Explanation.ChangeProviderExplanation;
import com.vmturbo.common.protobuf.action.ActionDTO.Explanation.MoveExplanation;
import com.vmturbo.common.protobuf.action.ActionDTOUtil;
import com.vmturbo.common.protobuf.schedule.ScheduleProto.Schedule;
import com.vmturbo.common.protobuf.schedule.ScheduleProto.Schedule.Active;
import com.vmturbo.common.protobuf.setting.SettingProto.EnumSettingValue;
import com.vmturbo.common.protobuf.setting.SettingProto.Setting;
import com.vmturbo.common.protobuf.setting.SettingProto.SortedSetOfOidSettingValue;
import com.vmturbo.common.protobuf.setting.SettingProtoMoles.SettingPolicyServiceMole;
import com.vmturbo.common.protobuf.topology.TopologyDTO;
import com.vmturbo.common.protobuf.topology.TopologyDTO.CommodityType;
import com.vmturbo.common.protobuf.topology.TopologyDTO.PartialEntity.ActionPartialEntity;
import com.vmturbo.commons.idgen.IdentityGenerator;
import com.vmturbo.components.api.test.GrpcTestServer;
<<<<<<< HEAD
=======
import com.vmturbo.components.common.setting.ActionSettingSpecs;
>>>>>>> 71c68051
import com.vmturbo.components.common.setting.EntitySettingSpecs;
import com.vmturbo.platform.common.dto.CommonDTO.CommodityDTO;
import com.vmturbo.platform.common.dto.CommonDTO.EntityDTO.EntityType;

/**
 * Utility methods for Action Orchestrator tests.
 */
public class ActionOrchestratorTestUtils {

    private ActionOrchestratorTestUtils() {}

    private static final long TARGET_ID = 11;

    private static final AtomicLong idCounter = new AtomicLong();

    private static final int DEFAULT_ENTITY_TYPE = EntityType.VIRTUAL_MACHINE_VALUE;

    private static ActionModeCalculator actionModeCalculator = new ActionModeCalculator();

    private static final SettingPolicyServiceMole settingPolicyServiceMole = new SettingPolicyServiceMole();

    private static final GrpcTestServer grpcTestServer = GrpcTestServer.newServer(settingPolicyServiceMole);

    static {
        try {
            grpcTestServer.start();
        } catch (IOException e) {
            e.printStackTrace();
        }
    }

    @Nonnull
    public static ActionTranslator passthroughTranslator() {
        return Mockito.spy(new ActionTranslator(new TranslationExecutor() {
            @Override
            public <T extends ActionView> Stream<T> translate(@Nonnull final Stream<T> actionStream,
                                                              @Nonnull final EntitiesAndSettingsSnapshot snapshot) {
                return actionStream.peek(action -> action.getActionTranslation().setPassthroughTranslationSuccess());
            }
        }, grpcTestServer.getChannel()));
    }

    @Nonnull
    public static Action actionFromRecommendation(final ActionDTO.Action recommendation, final long actionPlanId) {
        return new Action(recommendation, actionPlanId, actionModeCalculator,
                IdentityGenerator.next());
    }

    @Nonnull
    public static Action createMoveAction(final long actionId, final long actionPlanId) {
        return new Action(createMoveRecommendation(actionId), actionPlanId, actionModeCalculator,
                IdentityGenerator.next());
    }

    @Nonnull
    public static ActionDTO.Action createMoveRecommendation(final long actionId) {
        int entityType = 1;
        return createMoveRecommendation(actionId, idCounter.incrementAndGet(),
            idCounter.incrementAndGet(), entityType,
            idCounter.incrementAndGet(), entityType);
    }

    @Nonnull
    public static ActionDTO.Action createMoveRecommendation(final long actionId, final long targetId,
                                                            final long sourceId, final int sourceType,
                                                            final long destinationId, final int destType) {
        return baseAction(actionId)
                        .setInfo(
                            TestActionBuilder.makeMoveInfo(targetId, sourceId, sourceType,
                                destinationId, destType))
                        .setExplanation(Explanation.newBuilder().setMove(MoveExplanation.newBuilder()
                            .addChangeProviderExplanation(ChangeProviderExplanation.getDefaultInstance()).build()).build())
                        .build();
    }

    @Nonnull
    public static ActionDTO.Action createResizeRecommendation(final long actionId,
                                                              final long targetId,
                                                              @Nonnull final CommodityDTO.CommodityType resizeCommodity,
                                                              final double oldCapacity,
                                                              final double newCapacity) {
        return baseAction(actionId)
            .setInfo(ActionDTO.ActionInfo.newBuilder()
                .setResize(ActionDTO.Resize.newBuilder()
                    .setCommodityType(CommodityType.newBuilder().setType(resizeCommodity.getNumber()))
                    .setOldCapacity((float)oldCapacity)
                    .setNewCapacity((float)newCapacity)
                    .setTarget(createActionEntity(targetId))))
            .build();
    }

    @Nonnull
    public static ActionDTO.Action createResizeRecommendation(final long actionId,
                                                              @Nonnull final CommodityDTO.CommodityType resizeCommodity) {
        return createResizeRecommendation(actionId, TARGET_ID, resizeCommodity, 1.0, 2.0);
    }

    public static void assertActionsEqual(@Nonnull final Action expected,
                                    @Nonnull final Action got) {
        Assert.assertEquals(expected.getId(), got.getId());
        Assert.assertEquals(expected.getRecommendation(), got.getRecommendation());
        Assert.assertEquals(expected.getState(), got.getState());
        Assert.assertEquals(expected.getActionPlanId(), got.getActionPlanId());
        if (expected.getCurrentExecutableStep().isPresent()) {
            Assert.assertTrue(got.getCurrentExecutableStep().isPresent());
            assertExecutionStepsEqual(expected.getCurrentExecutableStep().get(), got.getCurrentExecutableStep().get());
        } else {
            Assert.assertFalse(got.getCurrentExecutableStep().isPresent());
        }

        Assert.assertEquals(expected.getDecision(), got.getDecision());
    }

    private static void assertExecutionStepsEqual(@Nonnull final ExecutableStep expected,
            @Nonnull final ExecutableStep got) {
        Assert.assertEquals(expected.getTargetId(), got.getTargetId());
        Assert.assertEquals(expected.getProgressPercentage(), got.getProgressPercentage());
        Assert.assertEquals(expected.getCompletionTime(), got.getCompletionTime());
        Assert.assertEquals(expected.getEnqueueTime(), got.getEnqueueTime());
        Assert.assertEquals(expected.getErrors(), got.getErrors());
        Assert.assertEquals(expected.getStartTime(), got.getStartTime());
        Assert.assertEquals(expected.getStatus(), got.getStatus());
        Assert.assertEquals(expected.getProgressDescription(), got.getProgressDescription());
    }

    private static ActionDTO.Action.Builder baseAction(final long actionId) {
        return ActionDTO.Action.newBuilder()
            .setId(actionId)
            .setSupportingLevel(SupportLevel.SUPPORTED)
            .setDeprecatedImportance(0)
            .setExecutable(true)
            .setExplanation(Explanation.newBuilder().build());
    }

    public static Map<String, Setting> makeActionModeSetting(ActionMode mode) {
        return ImmutableMap.of("move", Setting.newBuilder()
                .setSettingSpecName("move")
                .setEnumSettingValue(EnumSettingValue.newBuilder()
                        .setValue(mode.toString()).build())
                .build());
    }

    /**
     * Create actionMode and executionSchedule settings.
     *
     * @param mode action mode
     * @param executionScheduleIds collection of schedule ids
     * @return map of setting spec to setting
     */
    public static Map<String, Setting> makeActionModeAndExecutionScheduleSetting(
            @Nonnull ActionMode mode, @Nonnull Collection<Long> executionScheduleIds) {
        final Setting actionModeSetting = Setting.newBuilder()
                .setSettingSpecName(EntitySettingSpecs.Move.getSettingName())
                .setEnumSettingValue(
                        EnumSettingValue.newBuilder().setValue(mode.toString()).build())
                .build();
        final Setting executionScheduleSetting = Setting.newBuilder()
<<<<<<< HEAD
                .setSettingSpecName(EntitySettingSpecs.MoveExecutionSchedule.getSettingName())
=======
                .setSettingSpecName(
                    ActionSettingSpecs.getExecutionScheduleSettingFromActionModeSetting(
                        EntitySettingSpecs.Move))
>>>>>>> 71c68051
                .setSortedSetOfOidSettingValue(SortedSetOfOidSettingValue.newBuilder()
                        .addAllOids(executionScheduleIds)
                        .build())
                .build();
        return new ImmutableMap.Builder<String, Setting>()
                .put(EntitySettingSpecs.Move.getSettingName(), actionModeSetting)
<<<<<<< HEAD
                .put(EntitySettingSpecs.MoveExecutionSchedule.getSettingName(), executionScheduleSetting)
=======
                .put(ActionSettingSpecs.getExecutionScheduleSettingFromActionModeSetting(
                        EntitySettingSpecs.Move),
                    executionScheduleSetting)
>>>>>>> 71c68051
                .build();
    }

    public static Optional<ActionPartialEntity> createTopologyEntityDTO(Long Oid, int entityType) {
        return Optional.of(ActionPartialEntity.newBuilder()
            .setOid(Oid)
            .setEntityType(entityType)
            .build());
    }

    public static void setEntityAndSourceAndDestination(EntitiesAndSettingsSnapshot entityCacheSnapshot,
                                                        Action action) {
        Long action1EntityId = action.getRecommendation().getInfo().getMove().getTarget().getId();
        ChangeProvider primaryChange = ActionDTOUtil.getPrimaryChangeProvider(
                action.getRecommendation());
        Long actionSourceId = primaryChange.getSource().getId();
        Long actionDestinationId = primaryChange.getDestination().getId();

        when(entityCacheSnapshot.getEntityFromOid(eq(action1EntityId)))
            .thenReturn((ActionOrchestratorTestUtils.createTopologyEntityDTO(action1EntityId,
                action.getRecommendation().getInfo().getMove().getTarget().getType())));
        when(entityCacheSnapshot.getEntityFromOid(eq(actionSourceId)))
            .thenReturn((ActionOrchestratorTestUtils.createTopologyEntityDTO(actionSourceId,
                primaryChange.getSource().getType())));
        when(entityCacheSnapshot.getEntityFromOid(eq(actionDestinationId)))
            .thenReturn((ActionOrchestratorTestUtils.createTopologyEntityDTO(actionDestinationId,
                primaryChange.getDestination().getType())));
    }

    public static void setEntityAndSourceAndDestination(EntitiesAndSettingsSnapshot entityCacheSnapshot,
                                                        ActionDTO.Action action) {
        Long action1EntityId = action.getInfo().getMove().getTarget().getId();
        ChangeProvider primaryChange = ActionDTOUtil.getPrimaryChangeProvider(action);
        Long actionSourceId = primaryChange.getSource().getId();
        Long actionDestinationId = primaryChange.getDestination().getId();

        when(entityCacheSnapshot.getEntityFromOid(eq(action1EntityId)))
            .thenReturn((ActionOrchestratorTestUtils.createTopologyEntityDTO(action1EntityId,
                action.getInfo().getMove().getTarget().getType())));
        when(entityCacheSnapshot.getEntityFromOid(eq(actionSourceId)))
            .thenReturn((ActionOrchestratorTestUtils.createTopologyEntityDTO(actionSourceId,
                primaryChange.getSource().getType())));
        when(entityCacheSnapshot.getEntityFromOid(eq(actionDestinationId)))
            .thenReturn((ActionOrchestratorTestUtils.createTopologyEntityDTO(actionDestinationId,
                primaryChange.getDestination().getType())));
        when(entityCacheSnapshot.getAcceptingUserForAction(anyLong())).thenReturn(Optional.empty());
    }

    public static ActionEntity createActionEntity(long id) {
        return ActionEntity.newBuilder()
                    .setId(id)
                     // set some fake type for now
                    .setType(DEFAULT_ENTITY_TYPE)
                    .build();
    }

    public static Explanation.ReasonCommodity createReasonCommodity(int baseType, String key) {
        CommodityType.Builder ct = TopologyDTO.CommodityType.newBuilder()
                .setType(baseType);
        if (key != null) {
            ct.setKey(key);
        }
        return Explanation.ReasonCommodity.newBuilder().setCommodityType(ct.build()).build();
    }

    /**
     * Mock {@link ActionView} instance.
     *
     * @param action Action that is backing {@code ActionView}.
     * @return Mocked {@code ActionView} instance.
     */
    @Nonnull
    public static ActionView mockActionView(ActionDTO.Action action) {
        final ActionView actionView = mock(ActionView.class);

        when(actionView.getRecommendation()).thenReturn(action);
        when(actionView.getTranslationResultOrOriginal()).thenReturn(action);
        when(actionView.getVisibilityLevel()).thenReturn(VisibilityLevel.ALWAYS_VISIBLE);

        return actionView;
    }

    /**
     * Build core quota action constraint info.
     *
     * @param businessAccountIds a list of business account ids
     * @param regionIds a list of region ids
     * @param families a list of families
     * @param value a value
     * @return an action constraint info
     */
    public static ActionConstraintInfo buildCoreQuotaActionConstraintInfo(
        @Nonnull final List<Long> businessAccountIds, @Nonnull final List<Long> regionIds,
        @Nonnull final List<String> families, final int value) {
        return ActionConstraintInfo.newBuilder()
            .setActionConstraintType(ActionConstraintType.CORE_QUOTA)
            .setCoreQuotaInfo(CoreQuotaInfo.newBuilder()
                .addAllCoreQuotaByBusinessAccount(businessAccountIds.stream().map(businessAccountId ->
                    CoreQuotaByBusinessAccount.newBuilder()
                        .setBusinessAccountId(businessAccountId)
                        .addAllCoreQuotaByRegion(regionIds.stream().map(regionId ->
                            CoreQuotaByRegion.newBuilder()
                                .setRegionId(regionId).setTotalCoreQuota(value)
                                .addAllCoreQuotaByFamily(families.stream().map(family ->
                                    CoreQuotaByFamily.newBuilder()
                                        .setFamily(family).setQuota(value).build())
                                    .collect(Collectors.toList())).build())
                            .collect(Collectors.toList())).build())
                    .collect(Collectors.toList()))).build();
    }

    /**
     * Creates active schedule.
     *
     * @param executionScheduleId the schedule it
     * @return the instance of schedule
     */
    @Nonnull
    public static Schedule createActiveSchedule(long executionScheduleId) {
        return Schedule.newBuilder()
                .setId(executionScheduleId)
                .setDisplayName("testSchedule")
                .setNextOccurrence(
                        Schedule.NextOccurrence.newBuilder().setStartTime(1589799600L).build())
                .setActive(Active.newBuilder().setRemainingActiveTimeMs(2000))
                .setStartTime(1589796000L)
                .setEndTime(1589824800)
                .setTimezoneId("America/Toronto")
                .build();
    }
}<|MERGE_RESOLUTION|>--- conflicted
+++ resolved
@@ -56,10 +56,7 @@
 import com.vmturbo.common.protobuf.topology.TopologyDTO.PartialEntity.ActionPartialEntity;
 import com.vmturbo.commons.idgen.IdentityGenerator;
 import com.vmturbo.components.api.test.GrpcTestServer;
-<<<<<<< HEAD
-=======
 import com.vmturbo.components.common.setting.ActionSettingSpecs;
->>>>>>> 71c68051
 import com.vmturbo.components.common.setting.EntitySettingSpecs;
 import com.vmturbo.platform.common.dto.CommonDTO.CommodityDTO;
 import com.vmturbo.platform.common.dto.CommonDTO.EntityDTO.EntityType;
@@ -217,26 +214,18 @@
                         EnumSettingValue.newBuilder().setValue(mode.toString()).build())
                 .build();
         final Setting executionScheduleSetting = Setting.newBuilder()
-<<<<<<< HEAD
-                .setSettingSpecName(EntitySettingSpecs.MoveExecutionSchedule.getSettingName())
-=======
                 .setSettingSpecName(
                     ActionSettingSpecs.getExecutionScheduleSettingFromActionModeSetting(
                         EntitySettingSpecs.Move))
->>>>>>> 71c68051
                 .setSortedSetOfOidSettingValue(SortedSetOfOidSettingValue.newBuilder()
                         .addAllOids(executionScheduleIds)
                         .build())
                 .build();
         return new ImmutableMap.Builder<String, Setting>()
                 .put(EntitySettingSpecs.Move.getSettingName(), actionModeSetting)
-<<<<<<< HEAD
-                .put(EntitySettingSpecs.MoveExecutionSchedule.getSettingName(), executionScheduleSetting)
-=======
                 .put(ActionSettingSpecs.getExecutionScheduleSettingFromActionModeSetting(
                         EntitySettingSpecs.Move),
                     executionScheduleSetting)
->>>>>>> 71c68051
                 .build();
     }
 
