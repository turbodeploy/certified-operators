package com.vmturbo.action.orchestrator.store;

import static com.vmturbo.action.orchestrator.ActionOrchestratorTestUtils.passthroughTranslator;
import static org.junit.Assert.assertEquals;
import static org.junit.Assert.assertFalse;
import static org.junit.Assert.assertTrue;
import static org.mockito.Matchers.any;
import static org.mockito.Matchers.anyLong;
import static org.mockito.Matchers.eq;
import static org.mockito.Mockito.mock;
import static org.mockito.Mockito.when;

import java.sql.SQLException;
import java.util.Arrays;
import java.util.List;
import java.util.Optional;
import java.util.stream.Collectors;
import java.util.stream.Stream;

import javax.annotation.Nonnull;

import com.google.common.collect.ImmutableMap;

import org.jooq.DSLContext;
import org.jooq.SQLDialect;
import org.jooq.impl.DSL;
import org.jooq.tools.jdbc.MockConnection;
import org.jooq.tools.jdbc.MockDataProvider;
import org.jooq.tools.jdbc.MockResult;
import org.junit.Before;
import org.junit.Test;

import com.vmturbo.action.orchestrator.ActionOrchestratorTestUtils;
import com.vmturbo.action.orchestrator.action.Action;
import com.vmturbo.action.orchestrator.action.ActionModeCalculator;
import com.vmturbo.action.orchestrator.execution.ActionTargetSelector;
import com.vmturbo.action.orchestrator.execution.ImmutableActionTargetInfo;
import com.vmturbo.action.orchestrator.store.EntitiesAndSettingsSnapshotFactory.EntitiesAndSettingsSnapshot;
import com.vmturbo.action.orchestrator.translation.ActionTranslator;
import com.vmturbo.auth.api.licensing.LicenseCheckClient;
import com.vmturbo.common.protobuf.action.ActionDTO;
import com.vmturbo.common.protobuf.action.ActionDTO.ActionPlan;
import com.vmturbo.common.protobuf.action.ActionDTO.ActionPlan.ActionPlanType;
import com.vmturbo.common.protobuf.action.ActionDTO.ActionPlanInfo;
import com.vmturbo.common.protobuf.action.ActionDTO.ActionPlanInfo.MarketActionPlanInfo;
import com.vmturbo.common.protobuf.topology.TopologyDTO.TopologyInfo;
import com.vmturbo.common.protobuf.topology.TopologyDTO.TopologyType;
import com.vmturbo.commons.idgen.IdentityGenerator;
import com.vmturbo.platform.common.dto.CommonDTO.EntityDTO.EntityType;

/**
 * Test transaction failures with the {@link PlanActionStore}.
 */
public class PlanActionStoreTransactionTest {

    private final long vm1 = 1;
    private final long vm2 = 2;
    private final long hostA = 0xA;
    private final long hostB = 0xB;

    private final List<ActionDTO.Action> recommendations = Arrays.asList(
        ActionOrchestratorTestUtils.createMoveRecommendation(0xfeed,vm1,hostA,3,hostB,3),
        ActionOrchestratorTestUtils.createMoveRecommendation(0xfad,vm2,hostA,3,hostB,3)
    );

    private final long initialPlanId = 1;
    private final long topologyContextId = 3;
    private final long realtimeId = 777777L;
    private final ActionPlan actionPlan = ActionPlan.newBuilder()
        .setId(initialPlanId)
        .setInfo(ActionPlanInfo.newBuilder()
            .setMarket(MarketActionPlanInfo.newBuilder()
                .setSourceTopologyInfo(TopologyInfo.newBuilder()
                    .setTopologyId(2)
                    .setTopologyContextId(topologyContextId)
                    .setTopologyType(TopologyType.REALTIME))))
        .addAllAction(recommendations)
        .build();
    private final ActionModeCalculator actionModeCalculator = mock(ActionModeCalculator.class);
    private final EntitiesAndSettingsSnapshotFactory entitiesSnapshotFactory = mock(EntitiesAndSettingsSnapshotFactory.class);
    private final EntitiesAndSettingsSnapshot snapshot = mock(EntitiesAndSettingsSnapshot.class);
    private final ActionTranslator actionTranslator = passthroughTranslator();
    private final ActionTargetSelector actionTargetSelector = mock(ActionTargetSelector.class);

    private final IActionFactory actionFactory = new ActionFactory(actionModeCalculator);
    private PlanActionStore actionStore;

    private final LicenseCheckClient licenseCheckClient = mock(LicenseCheckClient.class);

    @Before
    public void setup() {
        IdentityGenerator.initPrefix(0);
        setEntitiesOIDs();
        when(actionTargetSelector.getTargetsForActions(any(), any())).thenAnswer(invocation -> {
            Stream<ActionDTO.Action> actions = invocation.getArgumentAt(0, Stream.class);
            return actions.collect(Collectors.toMap(ActionDTO.Action::getId, action ->
                    ImmutableActionTargetInfo.builder()
                            .targetId(100L).supportingLevel(ActionDTO.Action.SupportLevel.SUPPORTED).build()));
        });
    }

    public void setEntitiesOIDs() {
        when(entitiesSnapshotFactory.newSnapshot(any(), any(), anyLong())).thenReturn(snapshot);
        // Hack: if plan source topology is not available, the fall back on realtime.
        when(entitiesSnapshotFactory.newSnapshot(any(), any(), eq(realtimeId))).thenReturn(snapshot);
        when(snapshot.getOwnerAccountOfEntity(anyLong())).thenReturn(Optional.empty());
        when(snapshot.getEntityFromOid(eq(vm1)))
            .thenReturn(ActionOrchestratorTestUtils.createTopologyEntityDTO(vm1,
                EntityType.VIRTUAL_MACHINE.getNumber()));
        when(snapshot.getEntityFromOid(eq(vm2)))
            .thenReturn(ActionOrchestratorTestUtils.createTopologyEntityDTO(vm2,
                EntityType.VIRTUAL_MACHINE.getNumber()));
        when(snapshot.getEntityFromOid(eq(hostA)))
            .thenReturn(ActionOrchestratorTestUtils.createTopologyEntityDTO(hostA,
                EntityType.PHYSICAL_MACHINE.getNumber()));
        when(snapshot.getEntityFromOid(eq(hostB)))
            .thenReturn(ActionOrchestratorTestUtils.createTopologyEntityDTO(hostB,
                EntityType.PHYSICAL_MACHINE.getNumber()));
    }

    @Test
    public void testRollbackWhenErrorDuringPopulateClean() {
        MockDataProvider mockProvider = providerFailingOn("DELETE");
        actionStore = new PlanActionStore(actionFactory, contextFor(mockProvider), topologyContextId,
<<<<<<< HEAD
            null, null,
            entitiesSnapshotFactory, actionTranslator, realtimeId, actionTargetSelector);
=======
                entitiesSnapshotFactory, actionTranslator, realtimeId, actionTargetSelector,
                licenseCheckClient);
>>>>>>> 71c68051

        // The first call does not clear because there is nothing in the store yet.
        assertTrue(actionStore.populateRecommendedActions(actionPlan));

        // The second call will call clear and should trigger transaction rollback.
        assertFalse(actionStore.populateRecommendedActions(actionPlan.toBuilder().setId(1234L).build()));

        // The store should have failed to populate and planId should continue to be null.
        assertEquals(initialPlanId, (long)actionStore.getActionPlanId(ActionPlanType.MARKET).get());
    }

    @Test
    public void testRollbackWhenErrorDuringPopulateStore() {
        MockDataProvider mockProvider = providerFailingOn("INSERT");
        actionStore = new PlanActionStore(actionFactory, contextFor(mockProvider), topologyContextId,
<<<<<<< HEAD
            null, null,
            entitiesSnapshotFactory, actionTranslator, realtimeId, actionTargetSelector);
=======
                entitiesSnapshotFactory, actionTranslator, realtimeId, actionTargetSelector,
                licenseCheckClient);
>>>>>>> 71c68051

        // The attempt to store actions should fail.
        assertFalse(actionStore.populateRecommendedActions(actionPlan));

        // And the plan ID should not get set.
        assertFalse(actionStore.getActionPlanId(ActionPlanType.MARKET).isPresent());
    }

    @Test
    public void testRollbackWhenErrorDuringOverwrite() {
        MockDataProvider mockProvider = providerFailingOn("INSERT");
        actionStore = new PlanActionStore(actionFactory, contextFor(mockProvider), topologyContextId,
<<<<<<< HEAD
            null, null,
            entitiesSnapshotFactory, actionTranslator, realtimeId, actionTargetSelector);
=======
                entitiesSnapshotFactory, actionTranslator, realtimeId, actionTargetSelector, licenseCheckClient);
>>>>>>> 71c68051

        // The attempt to store actions should fail.
        List<Action> actions = actionPlan.getActionList().stream()
            .map(action -> actionFactory.newAction(action, actionPlan.getId(), 2244L))
            .collect(Collectors.toList());
        assertFalse(actionStore.overwriteActions(ImmutableMap.of(ActionPlanType.MARKET, actions)));

        // And the plan ID should not get set.
        assertFalse(actionStore.getActionPlanId(ActionPlanType.MARKET).isPresent());
    }

    @Test
    public void testRollbackDuringClear() {
        MockDataProvider mockProvider = providerFailingOn("DELETE");
        actionStore = new PlanActionStore(actionFactory, contextFor(mockProvider), topologyContextId,
<<<<<<< HEAD
            null, null,
            entitiesSnapshotFactory, actionTranslator, realtimeId, actionTargetSelector);
=======
                entitiesSnapshotFactory, actionTranslator, realtimeId, actionTargetSelector, licenseCheckClient);
>>>>>>> 71c68051

        // The first call does not clear because there is nothing in the store yet.
        assertTrue(actionStore.populateRecommendedActions(actionPlan));

        // Calling clear will clear records, which should trigger the failure
        assertFalse(actionStore.clear());

        // The store should have failed to populate and planId should continue to be null.
        assertEquals(initialPlanId, (long)actionStore.getActionPlanId(ActionPlanType.MARKET).get());
    }

    private static DSLContext contextFor(@Nonnull final MockDataProvider mockProvider) {
        return DSL.using(new MockConnection(mockProvider), SQLDialect.MARIADB);
    }

    private static MockDataProvider providerFailingOn(@Nonnull final String operationName) {
        return mockExecuteContext -> {
            if (mockExecuteContext.sql().toUpperCase().contains(operationName.toUpperCase())) {
                throw new SQLException("Failed");
            }

            return new MockResult[0];
        };
    }
}<|MERGE_RESOLUTION|>--- conflicted
+++ resolved
@@ -122,13 +122,9 @@
     public void testRollbackWhenErrorDuringPopulateClean() {
         MockDataProvider mockProvider = providerFailingOn("DELETE");
         actionStore = new PlanActionStore(actionFactory, contextFor(mockProvider), topologyContextId,
-<<<<<<< HEAD
-            null, null,
-            entitiesSnapshotFactory, actionTranslator, realtimeId, actionTargetSelector);
-=======
-                entitiesSnapshotFactory, actionTranslator, realtimeId, actionTargetSelector,
-                licenseCheckClient);
->>>>>>> 71c68051
+            null, null,
+            entitiesSnapshotFactory, actionTranslator, realtimeId, actionTargetSelector,
+            licenseCheckClient);
 
         // The first call does not clear because there is nothing in the store yet.
         assertTrue(actionStore.populateRecommendedActions(actionPlan));
@@ -144,13 +140,9 @@
     public void testRollbackWhenErrorDuringPopulateStore() {
         MockDataProvider mockProvider = providerFailingOn("INSERT");
         actionStore = new PlanActionStore(actionFactory, contextFor(mockProvider), topologyContextId,
-<<<<<<< HEAD
-            null, null,
-            entitiesSnapshotFactory, actionTranslator, realtimeId, actionTargetSelector);
-=======
-                entitiesSnapshotFactory, actionTranslator, realtimeId, actionTargetSelector,
-                licenseCheckClient);
->>>>>>> 71c68051
+            null, null,
+            entitiesSnapshotFactory, actionTranslator, realtimeId, actionTargetSelector,
+            licenseCheckClient);
 
         // The attempt to store actions should fail.
         assertFalse(actionStore.populateRecommendedActions(actionPlan));
@@ -163,12 +155,9 @@
     public void testRollbackWhenErrorDuringOverwrite() {
         MockDataProvider mockProvider = providerFailingOn("INSERT");
         actionStore = new PlanActionStore(actionFactory, contextFor(mockProvider), topologyContextId,
-<<<<<<< HEAD
-            null, null,
-            entitiesSnapshotFactory, actionTranslator, realtimeId, actionTargetSelector);
-=======
-                entitiesSnapshotFactory, actionTranslator, realtimeId, actionTargetSelector, licenseCheckClient);
->>>>>>> 71c68051
+            null, null,
+            entitiesSnapshotFactory, actionTranslator, realtimeId, actionTargetSelector,
+            licenseCheckClient);
 
         // The attempt to store actions should fail.
         List<Action> actions = actionPlan.getActionList().stream()
@@ -184,12 +173,9 @@
     public void testRollbackDuringClear() {
         MockDataProvider mockProvider = providerFailingOn("DELETE");
         actionStore = new PlanActionStore(actionFactory, contextFor(mockProvider), topologyContextId,
-<<<<<<< HEAD
-            null, null,
-            entitiesSnapshotFactory, actionTranslator, realtimeId, actionTargetSelector);
-=======
-                entitiesSnapshotFactory, actionTranslator, realtimeId, actionTargetSelector, licenseCheckClient);
->>>>>>> 71c68051
+            null, null,
+            entitiesSnapshotFactory, actionTranslator, realtimeId, actionTargetSelector,
+            licenseCheckClient);
 
         // The first call does not clear because there is nothing in the store yet.
         assertTrue(actionStore.populateRecommendedActions(actionPlan));
