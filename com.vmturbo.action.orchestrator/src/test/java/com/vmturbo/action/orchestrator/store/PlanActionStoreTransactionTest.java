--- conflicted
+++ resolved
@@ -117,13 +117,9 @@
     @Test
     public void testRollbackWhenErrorDuringPopulateClean() {
         MockDataProvider mockProvider = providerFailingOn("DELETE");
-<<<<<<< HEAD
         actionStore = new PlanActionStore(actionFactory, contextFor(mockProvider), topologyContextId,
             null, null,
             entitiesSnapshotFactory, actionTranslator, realtimeId);
-=======
-        actionStore = new PlanActionStore(actionFactory, contextFor(mockProvider), topologyContextId, entitiesSnapshotFactory, actionTranslator, realtimeId, actionTargetSelector);
->>>>>>> ef901554
 
         // The first call does not clear because there is nothing in the store yet.
         assertTrue(actionStore.populateRecommendedActions(actionPlan));
@@ -138,13 +134,9 @@
     @Test
     public void testRollbackWhenErrorDuringPopulateStore() {
         MockDataProvider mockProvider = providerFailingOn("INSERT");
-<<<<<<< HEAD
         actionStore = new PlanActionStore(actionFactory, contextFor(mockProvider), topologyContextId,
             null, null,
             entitiesSnapshotFactory, actionTranslator, realtimeId);
-=======
-        actionStore = new PlanActionStore(actionFactory, contextFor(mockProvider), topologyContextId, entitiesSnapshotFactory, actionTranslator, realtimeId, actionTargetSelector);
->>>>>>> ef901554
 
         // The attempt to store actions should fail.
         assertFalse(actionStore.populateRecommendedActions(actionPlan));
@@ -156,13 +148,9 @@
     @Test
     public void testRollbackWhenErrorDuringOverwrite() {
         MockDataProvider mockProvider = providerFailingOn("INSERT");
-<<<<<<< HEAD
         actionStore = new PlanActionStore(actionFactory, contextFor(mockProvider), topologyContextId,
             null, null,
             entitiesSnapshotFactory, actionTranslator, realtimeId);
-=======
-        actionStore = new PlanActionStore(actionFactory, contextFor(mockProvider), topologyContextId, entitiesSnapshotFactory, actionTranslator, realtimeId, actionTargetSelector);
->>>>>>> ef901554
 
         // The attempt to store actions should fail.
         List<Action> actions = actionPlan.getActionList().stream()
@@ -177,13 +165,9 @@
     @Test
     public void testRollbackDuringClear() {
         MockDataProvider mockProvider = providerFailingOn("DELETE");
-<<<<<<< HEAD
         actionStore = new PlanActionStore(actionFactory, contextFor(mockProvider), topologyContextId,
             null, null,
             entitiesSnapshotFactory, actionTranslator, realtimeId);
-=======
-        actionStore = new PlanActionStore(actionFactory, contextFor(mockProvider), topologyContextId, entitiesSnapshotFactory, actionTranslator, realtimeId, actionTargetSelector);
->>>>>>> ef901554
 
         // The first call does not clear because there is nothing in the store yet.
         assertTrue(actionStore.populateRecommendedActions(actionPlan));
