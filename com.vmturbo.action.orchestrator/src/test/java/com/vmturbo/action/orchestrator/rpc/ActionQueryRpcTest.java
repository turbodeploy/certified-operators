package com.vmturbo.action.orchestrator.rpc;

import static com.vmturbo.action.orchestrator.ActionOrchestratorTestUtils.createActionEntity;
import static junit.framework.TestCase.assertTrue;
import static org.hamcrest.Matchers.contains;
import static org.hamcrest.Matchers.containsInAnyOrder;
import static org.hamcrest.Matchers.is;
import static org.hamcrest.Matchers.not;
import static org.junit.Assert.assertEquals;
import static org.junit.Assert.assertFalse;
import static org.junit.Assert.assertThat;
import static org.mockito.Matchers.any;
import static org.mockito.Matchers.eq;
import static org.mockito.Mockito.doReturn;
import static org.mockito.Mockito.mock;
import static org.mockito.Mockito.spy;
import static org.mockito.Mockito.verify;
import static org.mockito.Mockito.when;

import java.time.Clock;
import java.time.LocalDateTime;
import java.util.Collections;
import java.util.HashMap;
import java.util.List;
import java.util.Map;
import java.util.Optional;
import java.util.stream.Collectors;
import java.util.stream.LongStream;
import java.util.stream.StreamSupport;

import javax.annotation.Nonnull;

import com.google.common.collect.ImmutableMap;

import io.grpc.Status.Code;

<<<<<<< HEAD
=======
import org.junit.After;
>>>>>>> 71c68051
import org.junit.Assert;
import org.junit.Before;
import org.junit.Rule;
import org.junit.Test;
import org.junit.rules.ExpectedException;
import org.mockito.Mockito;

import com.vmturbo.action.orchestrator.ActionOrchestratorTestUtils;
import com.vmturbo.action.orchestrator.action.AcceptedActionsDAO;
import com.vmturbo.action.orchestrator.action.Action;
import com.vmturbo.action.orchestrator.action.ActionModeCalculator;
import com.vmturbo.action.orchestrator.action.ActionPaginator;
import com.vmturbo.action.orchestrator.action.ActionPaginator.ActionPaginatorFactory;
import com.vmturbo.action.orchestrator.action.ActionPaginator.DefaultActionPaginatorFactory;
import com.vmturbo.action.orchestrator.action.ActionPaginator.PaginatedActionViews;
import com.vmturbo.action.orchestrator.action.ActionView;
import com.vmturbo.action.orchestrator.approval.ActionApprovalManager;
import com.vmturbo.action.orchestrator.execution.ActionExecutor;
import com.vmturbo.action.orchestrator.execution.ActionTargetSelector;
import com.vmturbo.action.orchestrator.stats.HistoricalActionStatReader;
import com.vmturbo.action.orchestrator.stats.query.live.CurrentActionStatReader;
import com.vmturbo.action.orchestrator.store.ActionStore;
import com.vmturbo.action.orchestrator.store.ActionStorehouse;
import com.vmturbo.action.orchestrator.store.EntitiesAndSettingsSnapshotFactory;
import com.vmturbo.action.orchestrator.store.LiveActionStore;
import com.vmturbo.action.orchestrator.store.PlanActionStore;
import com.vmturbo.action.orchestrator.store.query.MapBackedActionViews;
import com.vmturbo.action.orchestrator.translation.ActionTranslator;
import com.vmturbo.action.orchestrator.workflow.store.WorkflowStore;
import com.vmturbo.auth.api.authorization.UserSessionContext;
import com.vmturbo.common.protobuf.action.ActionDTO;
import com.vmturbo.common.protobuf.action.ActionDTO.ActionInfo;
import com.vmturbo.common.protobuf.action.ActionDTO.ActionMode;
import com.vmturbo.common.protobuf.action.ActionDTO.ActionOrchestratorAction;
import com.vmturbo.common.protobuf.action.ActionDTO.ActionQueryFilter;
import com.vmturbo.common.protobuf.action.ActionDTO.ActionQueryFilter.InvolvedEntities;
import com.vmturbo.common.protobuf.action.ActionDTO.ActionSpec;
import com.vmturbo.common.protobuf.action.ActionDTO.ActionState;
import com.vmturbo.common.protobuf.action.ActionDTO.ActionStats;
import com.vmturbo.common.protobuf.action.ActionDTO.ActionType;
import com.vmturbo.common.protobuf.action.ActionDTO.FilteredActionRequest;
import com.vmturbo.common.protobuf.action.ActionDTO.FilteredActionResponse;
import com.vmturbo.common.protobuf.action.ActionDTO.GetActionCountsByDateResponse;
import com.vmturbo.common.protobuf.action.ActionDTO.GetActionCountsByDateResponse.ActionCountsByDateEntry;
import com.vmturbo.common.protobuf.action.ActionDTO.GetActionCountsByEntityRequest;
import com.vmturbo.common.protobuf.action.ActionDTO.GetActionCountsByEntityResponse;
import com.vmturbo.common.protobuf.action.ActionDTO.GetActionCountsByEntityResponse.ActionCountsByEntity;
import com.vmturbo.common.protobuf.action.ActionDTO.GetActionCountsRequest;
import com.vmturbo.common.protobuf.action.ActionDTO.GetActionCountsResponse;
import com.vmturbo.common.protobuf.action.ActionDTO.GetHistoricalActionStatsRequest;
import com.vmturbo.common.protobuf.action.ActionDTO.GetHistoricalActionStatsResponse;
import com.vmturbo.common.protobuf.action.ActionDTO.HistoricalActionStatsQuery;
import com.vmturbo.common.protobuf.action.ActionDTO.HistoricalActionStatsQuery.GroupBy;
import com.vmturbo.common.protobuf.action.ActionDTO.MultiActionRequest;
import com.vmturbo.common.protobuf.action.ActionDTO.Resize;
import com.vmturbo.common.protobuf.action.ActionDTO.SingleActionRequest;
import com.vmturbo.common.protobuf.action.ActionDTO.StateAndModeCount;
import com.vmturbo.common.protobuf.action.ActionDTO.TopologyContextInfoRequest;
import com.vmturbo.common.protobuf.action.ActionDTO.TopologyContextResponse;
import com.vmturbo.common.protobuf.action.ActionDTO.TypeCount;
import com.vmturbo.common.protobuf.action.ActionsServiceGrpc;
import com.vmturbo.common.protobuf.action.ActionsServiceGrpc.ActionsServiceBlockingStub;
import com.vmturbo.common.protobuf.common.Pagination.PaginationParameters;
import com.vmturbo.common.protobuf.topology.TopologyDTO;
import com.vmturbo.commons.idgen.IdentityGenerator;
import com.vmturbo.components.api.TimeUtil;
import com.vmturbo.components.api.test.GrpcRuntimeExceptionMatcher;
import com.vmturbo.components.api.test.GrpcTestServer;
import com.vmturbo.components.api.test.MutableFixedClock;
import com.vmturbo.platform.common.dto.CommonDTO.CommodityDTO.CommodityType;

public class ActionQueryRpcTest {

    private ActionsServiceBlockingStub actionOrchestratorServiceClient;

    private ActionsServiceBlockingStub actionOrchestratorServiceClientForFailedTranslation;

    private final ActionStorehouse actionStorehouse = Mockito.mock(ActionStorehouse.class);
    private final ActionStore actionStore = Mockito.mock(ActionStore.class);
    private final ActionExecutor actionExecutor = mock(ActionExecutor.class);
    private final ActionTargetSelector actionTargetSelector = mock(ActionTargetSelector.class);
    private final EntitiesAndSettingsSnapshotFactory entitySettingsCache = mock(EntitiesAndSettingsSnapshotFactory.class);
    private final WorkflowStore workflowStore = mock(WorkflowStore.class);
    private final HistoricalActionStatReader historicalStatReader = mock(HistoricalActionStatReader.class);
    private final CurrentActionStatReader liveStatReader = mock(CurrentActionStatReader.class);
    private final ActionTranslator actionTranslator = ActionOrchestratorTestUtils.passthroughTranslator();
    private final ActionModeCalculator actionModeCalculator = new ActionModeCalculator();

    private final ActionTranslator actionTranslatorWithFailedTranslation =
        ActionOrchestratorTestUtils.passthroughTranslator();

    private final ActionPaginatorFactory paginatorFactory =
            Mockito.spy(new DefaultActionPaginatorFactory(1000, 1000));

    private final long actionPlanId = 2;
    private final long topologyContextId = 3;

    private final UserSessionContext userSessionContext = Mockito.mock(UserSessionContext.class);

    private final Clock clock = new MutableFixedClock(1_000_000);
    private final AcceptedActionsDAO acceptedActionsStore = Mockito.mock(AcceptedActionsDAO.class);
<<<<<<< HEAD


    private ActionsRpcService actionsRpcService = new ActionsRpcService(clock,
            actionStorehouse, actionExecutor, actionTargetSelector, entitySettingsCache,
            actionTranslator, paginatorFactory, workflowStore,
            historicalStatReader, liveStatReader, userSessionContext, acceptedActionsStore);

    private ActionsRpcService actionsRpcServiceWithFailedTranslator = new ActionsRpcService(clock,
            actionStorehouse, actionExecutor, actionTargetSelector, entitySettingsCache,
            actionTranslatorWithFailedTranslation, paginatorFactory,
            workflowStore, historicalStatReader, liveStatReader,
            userSessionContext, acceptedActionsStore);
=======


    private ActionsRpcService actionsRpcService;
    private ActionsRpcService actionsRpcServiceWithFailedTranslator;
    private ActionApprovalManager approvalManager;
>>>>>>> 71c68051

    @Rule
    public ExpectedException expectedException = ExpectedException.none();

    private GrpcTestServer grpcServer;
    private GrpcTestServer grpcServerForFailedTranslation;

    /**
     * Initializes the tests.
     *
     * @throws Exception on exceptions occurred
     */
    @Before
    public void setup() throws Exception {
        approvalManager = Mockito.mock(ActionApprovalManager.class);
        actionsRpcService = new ActionsRpcService(clock, actionStorehouse, approvalManager,
                actionTranslator, paginatorFactory, historicalStatReader, liveStatReader,
                userSessionContext, acceptedActionsStore);
        grpcServer = GrpcTestServer.newServer(actionsRpcService);
        grpcServer.start();

        actionsRpcServiceWithFailedTranslator = new ActionsRpcService(clock, actionStorehouse,
                approvalManager, actionTranslatorWithFailedTranslation, paginatorFactory,
                historicalStatReader, liveStatReader, userSessionContext, acceptedActionsStore);
        IdentityGenerator.initPrefix(0);
        actionOrchestratorServiceClient = ActionsServiceGrpc.newBlockingStub(grpcServer.getChannel());
        grpcServerForFailedTranslation = GrpcTestServer.newServer(actionsRpcServiceWithFailedTranslator);
        grpcServerForFailedTranslation.start();
        actionOrchestratorServiceClientForFailedTranslation =
                ActionsServiceGrpc.newBlockingStub(grpcServerForFailedTranslation.getChannel());

        when(actionStorehouse.getStore(topologyContextId)).thenReturn(Optional.of(actionStore));
    }

    /**
     * Cleans up the tests.
     */
    @After
    public void cleanup() {
        grpcServer.close();
        grpcServerForFailedTranslation.close();
    }

    /**
     * Test a simple GET for an individual action.
     *
     * @throws Exception If anything goes wrong.
     */
    @Test
    public void testGetAction() throws Exception {
        final Action actionView = ActionOrchestratorTestUtils.createMoveAction(1, actionPlanId);
        actionView.setDescription("Move VM1 from Host1 to Host2");
        when(actionStore.getActionView(1)).thenReturn(Optional.of(actionView));

        SingleActionRequest actionRequest = SingleActionRequest.newBuilder()
            .setTopologyContextId(topologyContextId)
            .setActionId(1)
            .build();

        ActionOrchestratorAction action = actionOrchestratorServiceClient.getAction(actionRequest);
        assertEquals(1, action.getActionId());
        assertTrue(action.hasActionSpec());
        assertEquals(spec(actionView), action.getActionSpec());
    }

    @Test
    public void testGetActionMissingArgument() throws Exception {
        SingleActionRequest actionRequest = SingleActionRequest.newBuilder()
            .build();

        expectedException.expect(GrpcRuntimeExceptionMatcher.hasCode(Code.INVALID_ARGUMENT)
            .descriptionContains("Missing required parameter actionId or topologyContextId."));

        actionOrchestratorServiceClient.getAction(actionRequest);
    }

    @Test
    public void testGetActionContextNotFound() throws Exception {
        when(actionStorehouse.getStore(1234)).thenReturn(Optional.empty());
        SingleActionRequest actionRequest = SingleActionRequest.newBuilder()
            .setTopologyContextId(1234)
            .setActionId(1)
            .build();

        expectedException.expect(GrpcRuntimeExceptionMatcher.hasCode(Code.NOT_FOUND)
            .descriptionContains("1234 not found"));
        actionOrchestratorServiceClient.getAction(actionRequest);
    }

    /**
     * Test a simple GET for a missing action.
     *
     * @throws Exception If anything goes wrong.
     */
    @Test
    public void testGetActionNotFound() throws Exception {
        when(actionStore.getActionView(1)).thenReturn(Optional.empty());

        SingleActionRequest actionRequest = SingleActionRequest.newBuilder()
            .setTopologyContextId(topologyContextId)
            .setActionId(1)
            .build();

        ActionOrchestratorAction action = actionOrchestratorServiceClient.getAction(actionRequest);
        assertEquals(1, action.getActionId());
        assertFalse(action.hasActionSpec());
    }

    @Test
    public void testGetAllActions() throws Exception {
        final Action visibleAction = ActionOrchestratorTestUtils.createMoveAction(1, actionPlanId);
        final Action disabledAction = spy(ActionOrchestratorTestUtils.createMoveAction(2, actionPlanId));
        visibleAction.setDescription("Move VM1 from Host1 to Host2");
        disabledAction.setDescription("Move VM2 from HostA to HostB");
        doReturn(ActionMode.DISABLED).when(disabledAction).getMode();
        final MapBackedActionViews actionViews = new MapBackedActionViews(ImmutableMap.of(
            visibleAction.getId(), visibleAction,
            disabledAction.getId(), disabledAction), PlanActionStore.VISIBILITY_PREDICATE);
        when(actionStore.getActionViews()).thenReturn(actionViews);

        FilteredActionRequest actionRequest = FilteredActionRequest.newBuilder()
            .setTopologyContextId(topologyContextId)
            .build();

        final List<ActionSpec> actionSpecs = actionOrchestratorServiceClient.getAllActions(actionRequest)
                .getActionsList().stream()
                .map(ActionOrchestratorAction::getActionSpec)
                .collect(Collectors.toList());
        assertThat(actionSpecs, containsInAnyOrder(spec(visibleAction), spec(disabledAction)));
    }

    /**
     * Verify, we are NOT filtering out VCPU resize actions with different "from" and "to" values.
     * @throws Exception
     */
    @Test
    public void testGetAllActionWithResizeActionWithTranslation() throws Exception {
        final long id = 11l;
        Action resizeAction = new Action(ActionOrchestratorTestUtils
                .createResizeRecommendation(1, id, CommodityType.VCPU, 5000,
                        2500), actionPlanId, actionModeCalculator, 123L);
        resizeAction.setDescription("Resize down vcpu for VM1 from 5 to 2.5");
        final Resize newResize = ActionDTO.Resize.newBuilder()
                .setCommodityType(TopologyDTO.CommodityType.newBuilder().setType(CommodityType.VCPU.getNumber()))
                .setOldCapacity((float)5)
                .setNewCapacity((float)2.5)
                .setTarget(createActionEntity(id)).build();
        resizeAction.getActionTranslation().setTranslationSuccess(
                resizeAction.getRecommendation().toBuilder().setInfo(
                        ActionInfo.newBuilder(resizeAction.getRecommendation().getInfo())
                                .setResize(newResize).build())
                        .build());
        final MapBackedActionViews actionViews = new MapBackedActionViews(ImmutableMap.of(
                resizeAction.getId(), resizeAction), PlanActionStore.VISIBILITY_PREDICATE);
        when(actionStore.getActionViews()).thenReturn(actionViews);
        when(actionStore.getVisibilityPredicate()).thenReturn(PlanActionStore.VISIBILITY_PREDICATE);

        FilteredActionRequest actionRequest = FilteredActionRequest.newBuilder()
                .setTopologyContextId(topologyContextId)
                .build();

        final List<ActionSpec> actionSpecs = actionOrchestratorServiceClient.getAllActions(actionRequest)
                .getActionsList().stream()
                .map(ActionOrchestratorAction::getActionSpec)
                .collect(Collectors.toList());
        assertEquals(1, actionSpecs.size());
    }

    @Test
    public void testGetAllActionsPaginationParamsSetWithCursor() {
        final Action visibleAction = ActionOrchestratorTestUtils.createMoveAction(1, actionPlanId);
        visibleAction.setDescription("Move VM1 from HostA to HostB");
        final MapBackedActionViews actionViews = new MapBackedActionViews(ImmutableMap.of(
                visibleAction.getId(), visibleAction), PlanActionStore.VISIBILITY_PREDICATE);
        when(actionStore.getActionViews()).thenReturn(actionViews);
        when(actionStore.getVisibilityPredicate()).thenReturn(PlanActionStore.VISIBILITY_PREDICATE);

        final PaginationParameters paginationParameters = PaginationParameters.newBuilder()
                .setLimit(10)
                .build();

        final PaginatedActionViews paginatedViews = Mockito.mock(PaginatedActionViews.class);
        when(paginatedViews.getResults()).thenReturn(Collections.singletonList(visibleAction));
        final String cursor = "THECURSOR";
        when(paginatedViews.getNextCursor()).thenReturn(Optional.of(cursor));

        final ActionPaginator mockPaginator = Mockito.mock(ActionPaginator.class);
        when(mockPaginator.applyPagination(any(), eq(paginationParameters))).thenReturn(paginatedViews);

        when(paginatorFactory.newPaginator()).thenReturn(mockPaginator);

        FilteredActionRequest actionRequest = FilteredActionRequest.newBuilder()
                .setTopologyContextId(topologyContextId)
                .setPaginationParams(paginationParameters)
                .build();

        final FilteredActionResponse response = actionOrchestratorServiceClient.getAllActions(actionRequest);
        assertTrue(response.hasPaginationResponse());
        assertThat(response.getPaginationResponse().getNextCursor(), is(cursor));
    }

    @Test
    public void testGetAllActionsPaginationParamsSetNoCursor() {
        final Action visibleAction = ActionOrchestratorTestUtils.createMoveAction(1, actionPlanId);
        visibleAction.setDescription("Move VM1 from Host1 to Host2");
        final MapBackedActionViews actionViews = new MapBackedActionViews(ImmutableMap.of(
                visibleAction.getId(), visibleAction), PlanActionStore.VISIBILITY_PREDICATE);
        when(actionStore.getActionViews()).thenReturn(actionViews);
        when(actionStore.getVisibilityPredicate()).thenReturn(PlanActionStore.VISIBILITY_PREDICATE);

        final PaginationParameters paginationParameters = PaginationParameters.newBuilder()
                .setLimit(10)
                .build();

        final PaginatedActionViews paginatedViews = Mockito.mock(PaginatedActionViews.class);
        when(paginatedViews.getResults()).thenReturn(Collections.singletonList(visibleAction));
        when(paginatedViews.getNextCursor()).thenReturn(Optional.empty());

        final ActionPaginator mockPaginator = Mockito.mock(ActionPaginator.class);
        when(mockPaginator.applyPagination(any(), eq(paginationParameters))).thenReturn(paginatedViews);

        when(paginatorFactory.newPaginator()).thenReturn(mockPaginator);

        FilteredActionRequest actionRequest = FilteredActionRequest.newBuilder()
                .setTopologyContextId(topologyContextId)
                .setPaginationParams(paginationParameters)
                .build();

        final FilteredActionResponse response = actionOrchestratorServiceClient.getAllActions(actionRequest);
        assertTrue(response.hasPaginationResponse());
        assertFalse(response.getPaginationResponse().hasNextCursor());
    }

    @Test
    public void testGetFilteredActionsForRealTime() throws Exception {
        final Action visibleAction = ActionOrchestratorTestUtils.createMoveAction(1, actionPlanId);
        final Action disabledAction = spy(ActionOrchestratorTestUtils.createMoveAction(2, actionPlanId));
        visibleAction.setDescription("Move VM1 from Host1 to Host2");
        disabledAction.setDescription("Move VM2 from Host1 to Host2");
        doReturn(ActionMode.DISABLED).when(disabledAction).getMode();
        final MapBackedActionViews actionViews = new MapBackedActionViews(ImmutableMap.of(
            visibleAction.getId(), visibleAction,
            disabledAction.getId(), disabledAction), LiveActionStore.VISIBILITY_PREDICATE);
        when(actionStore.getActionViews()).thenReturn(actionViews);

        final FilteredActionRequest actionRequest = FilteredActionRequest.newBuilder()
            .setTopologyContextId(topologyContextId)
            .setFilter(ActionQueryFilter.newBuilder().setVisible(true))
            .build();

        final FilteredActionResponse response =
                actionOrchestratorServiceClient.getAllActions(actionRequest);
        final List<ActionSpec> resultSpecs = response.getActionsList().stream()
            .map(ActionOrchestratorAction::getActionSpec)
            .collect(Collectors.toList());

        assertThat(resultSpecs, contains(spec(visibleAction)));
        assertThat(resultSpecs, not(contains(spec(disabledAction))));
    }

    // All plan actions should be visible.
    @Test
    public void testGetFilteredActionsForPlan() throws Exception {
        final Action visibleAction = ActionOrchestratorTestUtils.createMoveAction(1, actionPlanId);
        final Action disabledAction = spy(ActionOrchestratorTestUtils.createMoveAction(2, actionPlanId));
        visibleAction.setDescription("Move VM1 from Host1 to Host2");
        disabledAction.setDescription("Move VM2 from Host1 to Host2");
        doReturn(ActionMode.DISABLED).when(disabledAction).getMode();
        final MapBackedActionViews actionViews = new MapBackedActionViews(ImmutableMap.of(
            visibleAction.getId(), visibleAction,
            disabledAction.getId(), disabledAction), PlanActionStore.VISIBILITY_PREDICATE);
        when(actionStore.getActionViews()).thenReturn(actionViews);
        when(actionStore.getVisibilityPredicate()).thenReturn(PlanActionStore.VISIBILITY_PREDICATE);

        final FilteredActionRequest actionRequest = FilteredActionRequest.newBuilder()
            .setTopologyContextId(topologyContextId)
            .setFilter(ActionQueryFilter.newBuilder().setVisible(true))
            .build();

        final List<ActionSpec> actionSpecs = actionOrchestratorServiceClient.getAllActions(actionRequest)
                .getActionsList().stream()
                .map(ActionOrchestratorAction::getActionSpec)
                .collect(Collectors.toList());

        assertThat(actionSpecs, containsInAnyOrder(spec(visibleAction), spec(disabledAction)));
    }

    @Test
    public void testGetAllActionsMissingArgument() throws Exception {
        FilteredActionRequest actionRequest = FilteredActionRequest.newBuilder()
            .build();

        expectedException.expect(GrpcRuntimeExceptionMatcher.hasCode(Code.INVALID_ARGUMENT)
            .descriptionContains("topologyContextId"));

        // Because getAllActions returns a lazily-evaluated stream, we have to force the evaluation somehow
        // to get the desired exception.
        actionOrchestratorServiceClient.getAllActions(actionRequest);
    }

    @Test
    public void testGetAllActionsContextNotFound() throws Exception {
        when(actionStorehouse.getStore(1234)).thenReturn(Optional.empty());
        FilteredActionRequest actionRequest = FilteredActionRequest.newBuilder()
            .setTopologyContextId(1234)
            .build();

        expectedException.expect(GrpcRuntimeExceptionMatcher.hasCode(Code.NOT_FOUND)
            .descriptionContains("1234 not found"));

        // Because getAllActions returns a lazily-evaluated stream, we have to force the evaluation somehow
        // to get the desired exception.
        actionOrchestratorServiceClient.getAllActions(actionRequest);
    }

    @Test
    public void testGetMultiAction() throws Exception {
        final Action visibleAction = ActionOrchestratorTestUtils.createMoveAction(1, actionPlanId);
        final Action disabledAction = spy(ActionOrchestratorTestUtils.createMoveAction(2, actionPlanId));
        final Action notRetrievedAction = ActionOrchestratorTestUtils.createMoveAction(3, actionPlanId);
        visibleAction.setDescription("Move VM1 from Host1 to Host2");
        disabledAction.setDescription("Move VM2 from Host1 to Host2");
        notRetrievedAction.setDescription("Move VM3 from Host1 to Host2");

        doReturn(ActionMode.DISABLED).when(disabledAction).getMode();
        final MapBackedActionViews actionViews = new MapBackedActionViews(ImmutableMap.of(
            visibleAction.getId(), visibleAction,
            disabledAction.getId(), disabledAction,
            notRetrievedAction.getId(), notRetrievedAction));
        when(actionStore.getActionViews()).thenReturn(actionViews);

        MultiActionRequest actionRequest = MultiActionRequest.newBuilder()
            .setTopologyContextId(topologyContextId)
            .addActionIds(1)
            .addActionIds(2)
            .build();

        List<ActionSpec> actionSpecs = fetchSpecList(() -> actionOrchestratorServiceClient.getActions(actionRequest));

        assertThat(actionSpecs, containsInAnyOrder(spec(visibleAction), spec(disabledAction)));
        assertThat(actionSpecs, not(contains(spec(notRetrievedAction))));
    }

    /**
     * Test a GET for multiple actions, some of which are missing.
     *
     * @throws Exception If anything goes wrong.
     */
    @Test
    public void testGetMultiActionSomeMissing() throws Exception {
        final Action visibleAction = ActionOrchestratorTestUtils.createMoveAction(1, actionPlanId);
        final Action disabledAction = spy(ActionOrchestratorTestUtils.createMoveAction(2, actionPlanId));
        visibleAction.setDescription("Move VM1 from Host1 to Host2");
        disabledAction.setDescription("Move VM2 from Host1 to Host2");
        doReturn(ActionMode.DISABLED).when(disabledAction).getMode();
        final MapBackedActionViews actionViews = new MapBackedActionViews(ImmutableMap.of(
            visibleAction.getId(), visibleAction,
            disabledAction.getId(), disabledAction));
        when(actionStore.getActionViews()).thenReturn(actionViews);

        MultiActionRequest actionRequest = MultiActionRequest.newBuilder()
            .setTopologyContextId(topologyContextId)
            .addActionIds(1)
            .addActionIds(2)
            .addActionIds(3)
            .build();

        Iterable<ActionOrchestratorAction> actionsIter = () -> actionOrchestratorServiceClient.getActions(actionRequest);
        Map<Long, Optional<ActionSpec>> actionSpecs = StreamSupport.stream(actionsIter.spliterator(), false)
            .collect(Collectors.toMap(
                ActionOrchestratorAction::getActionId,
                action -> action.hasActionSpec() ? Optional.of(action.getActionSpec()) : Optional.empty()
            ));

        assertEquals(Optional.of(spec(visibleAction)), actionSpecs.get(1L));
        assertEquals(Optional.of(spec(disabledAction)), actionSpecs.get(2L));
        assertEquals(Optional.empty(), actionSpecs.get(3L));
    }

    @Test
    public void testGetMultiActionMissingParameter() throws Exception {
        MultiActionRequest actionRequest = MultiActionRequest.newBuilder()
            .build();

        expectedException.expect(GrpcRuntimeExceptionMatcher.hasCode(Code.INVALID_ARGUMENT)
            .descriptionContains("topologyContextId"));

        fetchSpecList(() -> actionOrchestratorServiceClient.getActions(actionRequest));
    }

    @Test
    public void testGetMultiActionUnknownTopologyContext() throws Exception {
        when(actionStorehouse.getStore(topologyContextId)).thenReturn(Optional.empty());

        MultiActionRequest actionRequest = MultiActionRequest.newBuilder()
            .setTopologyContextId(topologyContextId)
            .addActionIds(1)
            .build();


        List<ActionSpec> actionSpecs = fetchSpecList(() -> actionOrchestratorServiceClient.getActions(actionRequest));
        assertTrue(actionSpecs.isEmpty());
    }

    @Test
    public void testGetAllActionContextsEmpty() throws Exception {
        when(actionStorehouse.getAllStores()).thenReturn(Collections.emptyMap());

        Iterable<TopologyContextResponse> responses = () -> actionOrchestratorServiceClient
            .getTopologyContextInfo(TopologyContextInfoRequest.getDefaultInstance());
        assertEquals(0, StreamSupport.stream(responses.spliterator(), false).count());
    }

    @Test
    public void testGetAllActionContextsSome() throws Exception {
        ActionStore store1 = Mockito.mock(ActionStore.class);
        when(store1.size()).thenReturn(123);
        ActionStore store2 = Mockito.mock(ActionStore.class);
        when(store2.size()).thenReturn(456);
        when(actionStorehouse.getAllStores()).thenReturn(ImmutableMap.of(
            123L, store1,
            456L, store2
        ));

        Iterable<TopologyContextResponse> responses = () -> actionOrchestratorServiceClient
            .getTopologyContextInfo(TopologyContextInfoRequest.getDefaultInstance());
        List<TopologyContextResponse> contexts = StreamSupport.stream(responses.spliterator(), false)
            .collect(Collectors.toList());

        assertEquals(2, contexts.size());
        assertThat(
            contexts.stream()
                .map(TopologyContextResponse::getTopologyContextId)
                .collect(Collectors.toList()),
            containsInAnyOrder(123L, 456L)
        );
        assertThat(
            contexts.stream()
                .map(TopologyContextResponse::getActionCount)
                .collect(Collectors.toList()),
            containsInAnyOrder(123, 456)
        );
    }

    @Test
    public void testGetAllActionCounts() throws Exception {
        final int moveActions = 3;
        final int resizeActions = 4;
        final Map<Long, ActionView> actionViewMap = new HashMap<>();

        LongStream.range(0, moveActions).forEach(i -> {
            final ActionView actionView = ActionOrchestratorTestUtils.createMoveAction(i, actionPlanId);
            actionViewMap.put(actionView.getId(), actionView);
        });

        // Need to add "moveActions" to the ID to avoid having ovelapping IDs.
        LongStream.range(0, resizeActions).map(actionNum -> moveActions + actionNum).forEach(i -> {
            final ActionView actionView = new Action(
                    ActionOrchestratorTestUtils.createResizeRecommendation(i, CommodityType.VMEM),
                    actionPlanId, actionModeCalculator, 124L);
            actionViewMap.put(actionView.getId(), actionView);
        });


        final ActionStore store = Mockito.mock(ActionStore.class);
        when(store.getActionViews()).thenReturn(new MapBackedActionViews(actionViewMap));

        when(actionStorehouse.getStore(eq(topologyContextId)))
            .thenReturn(Optional.of(store));

        final GetActionCountsResponse response = actionOrchestratorServiceClient.getActionCounts(
            GetActionCountsRequest.newBuilder()
                .setTopologyContextId(topologyContextId)
                .build());

        Assert.assertEquals(moveActions + resizeActions, response.getTotal());
        // Should only have counts-by-type for the two action types.
        Assert.assertEquals(2, response.getCountsByTypeCount());
        assertThat(response.getCountsByTypeList(), containsInAnyOrder(
                TypeCount.newBuilder()
                    .setCount(moveActions)
                    .setType(ActionType.MOVE)
                    .build(),
                TypeCount.newBuilder()
                    .setCount(resizeActions)
                    .setType(ActionType.RESIZE)
                    .build()));
    }

    @Test
    public void testGetActionCountsWithQueryFilter() throws Exception {
        final ActionView firstAction = spy(ActionOrchestratorTestUtils.createMoveAction(1, actionPlanId));
        when(firstAction.getState()).thenReturn(ActionState.QUEUED);
        final ActionView secondAction = ActionOrchestratorTestUtils.createMoveAction(2, actionPlanId);
        final MapBackedActionViews actionViews = new MapBackedActionViews(ImmutableMap.of(
            firstAction.getId(), firstAction,
            secondAction.getId(), secondAction));
        when(actionStore.getActionViews()).thenReturn(actionViews);

        final ActionStore store = Mockito.mock(ActionStore.class);
        when(store.getActionViews()).thenReturn(actionViews);
        when(store.getVisibilityPredicate()).thenReturn(spec -> true);

        when(actionStorehouse.getStore(eq(topologyContextId)))
                .thenReturn(Optional.of(store));

        final GetActionCountsResponse response = actionOrchestratorServiceClient.getActionCounts(
                GetActionCountsRequest.newBuilder()
                        .setTopologyContextId(topologyContextId)
                        .setFilter(ActionQueryFilter.newBuilder()
                            .addStates(ActionState.QUEUED))
                        .build());

        // Only one QUEUED action.
        Assert.assertEquals(1, response.getTotal());
        // Should only have counts-by-type for the move action types.
        Assert.assertEquals(1, response.getCountsByTypeCount());
        assertThat(response.getCountsByTypeList(), contains(
                TypeCount.newBuilder()
                        .setCount(1)
                        .setType(ActionType.MOVE)
                        .build()));
    }

    @Test
    public void testGetActionCountsContextNotFound() throws Exception {
        when(actionStorehouse.getStore(eq(topologyContextId)))
                .thenReturn(Optional.empty());

        expectedException.expect(GrpcRuntimeExceptionMatcher.hasCode(Code.NOT_FOUND)
            .descriptionContains(Long.toString(topologyContextId)));

        actionOrchestratorServiceClient.getActionCounts(
                GetActionCountsRequest.newBuilder()
                        .setTopologyContextId(topologyContextId)
                        .build());
    }

    @Test
    public void testGetActionCountsByEntity() throws Exception {
        final long actionPlanId = 10;
        final ActionView visibleAction = spy(new Action(
                ActionOrchestratorTestUtils.createMoveRecommendation(1, 7, 77, 1, 777, 1),
                actionPlanId, actionModeCalculator, 234L));
        final ActionView invisibleAction = spy(new Action(ActionOrchestratorTestUtils.createMoveRecommendation(
                2, 8, 88, 1, 888, 1), actionPlanId, actionModeCalculator, 234L));
        final MapBackedActionViews actionViews = new MapBackedActionViews(ImmutableMap.of(
                visibleAction.getId(), visibleAction,
                invisibleAction.getId(), invisibleAction));
        when(actionStore.getActionViews()).thenReturn(actionViews);
        when(actionStore.getVisibilityPredicate()).thenReturn(view -> view.getId() == visibleAction.getId());

        final GetActionCountsByEntityResponse response =
                actionOrchestratorServiceClient.getActionCountsByEntity(
                        GetActionCountsByEntityRequest.newBuilder()
                                .setTopologyContextId(topologyContextId)
                                .setFilter(ActionQueryFilter.newBuilder()
                                    .setInvolvedEntities(InvolvedEntities.newBuilder()
                                        .addOids(7)
                                        .addOids(77)))
                                .build());

        Map<Long, List<TypeCount>> typeCountsByEntity = response.getActionCountsByEntityList().stream()
                .collect(Collectors.toMap(ActionCountsByEntity::getEntityId, ActionCountsByEntity::getCountsByTypeList));
        assertThat(typeCountsByEntity.size(), is(2));
        assertThat(typeCountsByEntity.get(7L), contains(TypeCount.newBuilder().setType(ActionType.MOVE).setCount(1).build()));
        assertThat(typeCountsByEntity.get(77L), contains(TypeCount.newBuilder().setType(ActionType.MOVE).setCount(1).build()));
    }

    @Test
    public void testGetActionCountsByEntityNoInvolvedEntities() throws Exception {

        final GetActionCountsByEntityResponse response =
            actionOrchestratorServiceClient.getActionCountsByEntity(
                GetActionCountsByEntityRequest.newBuilder()
                        .setTopologyContextId(topologyContextId)
                        .setFilter(ActionQueryFilter.newBuilder()
                                .setInvolvedEntities(InvolvedEntities.getDefaultInstance()))
                        .build());
        assertThat(response.getActionCountsByEntityCount(), is(0));
    }

    @Test
    public void testGetActionCountsByEntityContextNotFound() throws Exception {
        when(actionStorehouse.getStore(eq(topologyContextId)))
                .thenReturn(Optional.empty());

        expectedException.expect(GrpcRuntimeExceptionMatcher.hasCode(Code.NOT_FOUND)
                .descriptionContains(Long.toString(topologyContextId)));

        actionOrchestratorServiceClient.getActionCountsByEntity(
                GetActionCountsByEntityRequest.newBuilder()
                        .setTopologyContextId(topologyContextId)
                        .setFilter(ActionQueryFilter.newBuilder()
                                .setInvolvedEntities(InvolvedEntities.newBuilder()
                                        .addOids(7)))
                        .build());
    }

    @Test
    public void testGetActionCountsByDate() throws Exception {
        final long actionPlanId = 10;
        final LocalDateTime date = LocalDateTime.now();
        final LocalDateTime startOfDay = date.toLocalDate().atStartOfDay();
        final ActionView visibleAction = spy(new Action(ActionOrchestratorTestUtils.createMoveRecommendation(
                1, 7, 77, 1, 777, 1), actionPlanId, actionModeCalculator, 222L));
        when(visibleAction.getRecommendationTime())
               .thenReturn(date);
        final ActionView visibleQueuedAction = spy(new Action(ActionOrchestratorTestUtils.createMoveRecommendation(
                3, 7, 77, 1, 777, 1), actionPlanId, actionModeCalculator, 223L));
        when(visibleQueuedAction.getRecommendationTime())
                .thenReturn(date);
        when(visibleQueuedAction.getState())
                .thenReturn(ActionState.QUEUED);
        final ActionView invisibleAction = spy(new Action(ActionOrchestratorTestUtils.createMoveRecommendation(
                2, 8, 88, 1, 888, 1), actionPlanId, actionModeCalculator, 224L));
        final Map<Long, ActionView> actionViews = ImmutableMap.of(
                visibleAction.getId(), visibleAction,
                visibleQueuedAction.getId(), visibleQueuedAction,
                invisibleAction.getId(), invisibleAction);

        when(actionStore.getActionViews()).thenReturn(new MapBackedActionViews(actionViews,
            view -> view.getId() != invisibleAction.getId()));

        final GetActionCountsByDateResponse response =
                actionOrchestratorServiceClient.getActionCountsByDate(
                        GetActionCountsRequest.newBuilder()
                                .setTopologyContextId(topologyContextId)
                                .setFilter(ActionQueryFilter.newBuilder()
                                    .setVisible(true)
                                    .setStartDate(TimeUtil.localDateTimeToMilli(date, clock))
                                    .setEndDate(TimeUtil.localDateTimeToMilli(date, clock)))
                                .build());
        final Map<Long, List<StateAndModeCount>> countsByDate = response.getActionCountsByDateList().stream()
                .collect(Collectors.toMap(ActionCountsByDateEntry::getDate, ActionCountsByDateEntry::getCountsByStateAndModeList));

        assertThat(countsByDate.keySet(),
            // Start of day.
            is(Collections.singleton(TimeUtil.localDateTimeToMilli(startOfDay, clock))));
        assertThat(countsByDate.get(TimeUtil.localDateTimeToMilli(startOfDay, clock)), containsInAnyOrder(
            StateAndModeCount.newBuilder()
                .setState(ActionState.QUEUED)
                .setMode(ActionMode.RECOMMEND)
                .setCount(1)
                .build(),
            StateAndModeCount.newBuilder()
                .setState(ActionState.READY)
                .setMode(ActionMode.RECOMMEND)
                .setCount(1)
                .build()));
    }

    @Test
    public void testGetActionCountsByDateContextNotFound() throws Exception {
        when(actionStorehouse.getStore(eq(topologyContextId)))
                .thenReturn(Optional.empty());

        expectedException.expect(GrpcRuntimeExceptionMatcher.hasCode(Code.NOT_FOUND)
                .descriptionContains(Long.toString(topologyContextId)));

        actionOrchestratorServiceClient.getActionCountsByDate(
                GetActionCountsRequest.newBuilder()
                        .setTopologyContextId(topologyContextId)
                        .build());
    }

    @Test
    public void testGetHistoricalActionStats() {
        final HistoricalActionStatsQuery query1 = HistoricalActionStatsQuery.newBuilder()
            .setGroupBy(GroupBy.ACTION_CATEGORY)
            .build();
        final HistoricalActionStatsQuery query2 = HistoricalActionStatsQuery.newBuilder()
            .setGroupBy(GroupBy.ACTION_STATE)
            .build();
        final ActionStats actionStats1 = ActionStats.newBuilder()
            .setMgmtUnitId(7)
            .build();
        final ActionStats actionStats2 = ActionStats.newBuilder()
            .setMgmtUnitId(8)
            .build();

        when(historicalStatReader.readActionStats(query1)).thenReturn(actionStats1);
        when(historicalStatReader.readActionStats(query2)).thenReturn(actionStats2);

        final GetHistoricalActionStatsResponse response =
            actionOrchestratorServiceClient.getHistoricalActionStats(
                GetHistoricalActionStatsRequest.newBuilder()
                    .addQueries(GetHistoricalActionStatsRequest.SingleQuery.newBuilder()
                        .setQueryId(1)
                        .setQuery(query1)
                        .build())
                    .addQueries(GetHistoricalActionStatsRequest.SingleQuery.newBuilder()
                        .setQueryId(2)
                        .setQuery(query2)
                        .build())
                    .build());

        verify(historicalStatReader).readActionStats(query1);
        verify(historicalStatReader).readActionStats(query2);
        final Map<Long, ActionStats> statsByQueryId = response.getResponsesList().stream()
            .collect(Collectors.toMap(resp -> resp.getQueryId(), resp -> resp.getActionStats()));
        assertThat(statsByQueryId.get(1L), is(actionStats1));
        assertThat(statsByQueryId.get(2L), is(actionStats2));
    }


    private List<ActionSpec> fetchSpecList(Iterable<ActionOrchestratorAction> rpcIter) {
        return StreamSupport.stream(rpcIter.spliterator(), false)
            .map(ActionOrchestratorAction::getActionSpec)
            .collect(Collectors.toList());
    }

    @Nonnull
    private ActionSpec spec(@Nonnull final ActionView actionView) {
        return actionTranslator.translateToSpec(actionView);
    }
}<|MERGE_RESOLUTION|>--- conflicted
+++ resolved
@@ -34,10 +34,7 @@
 
 import io.grpc.Status.Code;
 
-<<<<<<< HEAD
-=======
 import org.junit.After;
->>>>>>> 71c68051
 import org.junit.Assert;
 import org.junit.Before;
 import org.junit.Rule;
@@ -139,26 +136,11 @@
 
     private final Clock clock = new MutableFixedClock(1_000_000);
     private final AcceptedActionsDAO acceptedActionsStore = Mockito.mock(AcceptedActionsDAO.class);
-<<<<<<< HEAD
-
-
-    private ActionsRpcService actionsRpcService = new ActionsRpcService(clock,
-            actionStorehouse, actionExecutor, actionTargetSelector, entitySettingsCache,
-            actionTranslator, paginatorFactory, workflowStore,
-            historicalStatReader, liveStatReader, userSessionContext, acceptedActionsStore);
-
-    private ActionsRpcService actionsRpcServiceWithFailedTranslator = new ActionsRpcService(clock,
-            actionStorehouse, actionExecutor, actionTargetSelector, entitySettingsCache,
-            actionTranslatorWithFailedTranslation, paginatorFactory,
-            workflowStore, historicalStatReader, liveStatReader,
-            userSessionContext, acceptedActionsStore);
-=======
 
 
     private ActionsRpcService actionsRpcService;
     private ActionsRpcService actionsRpcServiceWithFailedTranslator;
     private ActionApprovalManager approvalManager;
->>>>>>> 71c68051
 
     @Rule
     public ExpectedException expectedException = ExpectedException.none();
