--- conflicted
+++ resolved
@@ -31,10 +31,7 @@
 import org.junit.After;
 import org.junit.AfterClass;
 import org.junit.Before;
-<<<<<<< HEAD
-=======
 import org.junit.BeforeClass;
->>>>>>> 6a397b84
 import org.junit.Rule;
 import org.junit.Test;
 import org.junit.rules.ExpectedException;
@@ -154,12 +151,10 @@
 
     private final EntitiesAndSettingsSnapshotFactory snapshotFactory = mock(EntitiesAndSettingsSnapshotFactory.class);
 
-<<<<<<< HEAD
+    private final LicenseCheckClient licenseCheckClient = mock(LicenseCheckClient.class);
+
     private final InvolvedEntitiesExpander involvedEntitiesExpander =
         mock(InvolvedEntitiesExpander.class);
-=======
-    private final LicenseCheckClient licenseCheckClient = mock(LicenseCheckClient.class);
->>>>>>> 6a397b84
 
     private final ActionsRpcService actionsRpcService =
         new ActionsRpcService(clock,
@@ -179,12 +174,9 @@
     private Server secureGrpcServer;
     private ManagedChannel channel;
     private final ActionHistoryDao actionHistoryDao = mock(ActionHistoryDao.class);
-<<<<<<< HEAD
     private final SupplyChainServiceMole supplyChainServiceMole = spy(new SupplyChainServiceMole());
     private final RepositoryServiceMole repositoryServiceMole = spy(new RepositoryServiceMole());
-=======
     private IdentityServiceImpl actionIdentityService;
->>>>>>> 6a397b84
 
     // utility for creating / interacting with a debugging JWT context
     JwtContextUtil jwtContextUtil;
@@ -275,20 +267,12 @@
         });
 
         // mock action store
-<<<<<<< HEAD
         actionStoreSpy = Mockito.spy(new LiveActionStore(actionFactory, TOPOLOGY_CONTEXT_ID,
             SupplyChainServiceGrpc.newBlockingStub(grpcServer.getChannel()),
             RepositoryServiceGrpc.newBlockingStub(grpcServer.getChannel()),
             actionTargetSelector, probeCapabilityCache, entitySettingsCache,
             actionHistoryDao, actionsStatistician, actionTranslator, clock, userSessionContext,
-            involvedEntitiesExpander));
-=======
-        actionStoreSpy = Mockito.spy(
-                new LiveActionStore(actionFactory, TOPOLOGY_CONTEXT_ID, actionTargetSelector,
-                        probeCapabilityCache, entitySettingsCache, actionHistoryDao,
-                        actionsStatistician, actionTranslator, clock, userSessionContext,
-                        licenseCheckClient, actionIdentityService));
->>>>>>> 6a397b84
+            licenseCheckClient, actionIdentityService, involvedEntitiesExpander));
         when(actionStoreFactory.newStore(anyLong())).thenReturn(actionStoreSpy);
         when(actionStoreLoader.loadActionStores()).thenReturn(Collections.emptyList());
         when(actionStoreFactory.getContextTypeName(anyLong())).thenReturn("foo");
@@ -312,7 +296,7 @@
             .setTopologyContextId(TOPOLOGY_CONTEXT_ID)
             .build();
         EntitiesAndSettingsSnapshot snapshot = mock(EntitiesAndSettingsSnapshot.class);
-        when(entitySettingsCache.newSnapshot(any(), anyLong(), anyLong())).thenReturn(snapshot);
+        when(entitySettingsCache.newSnapshot(any(), any(), anyLong(), anyLong())).thenReturn(snapshot);
         when(snapshot.getOwnerAccountOfEntity(anyLong())).thenReturn(Optional.empty());
 
         ActionOrchestratorTestUtils.setEntityAndSourceAndDestination(snapshot,recommendation);
@@ -346,7 +330,7 @@
             .setTopologyContextId(TOPOLOGY_CONTEXT_ID)
             .build();
         EntitiesAndSettingsSnapshot snapshot = mock(EntitiesAndSettingsSnapshot.class);
-        when(entitySettingsCache.newSnapshot(any(), anyLong(), anyLong())).thenReturn(snapshot);
+        when(entitySettingsCache.newSnapshot(any(), any(), anyLong(), anyLong())).thenReturn(snapshot);
         when(snapshot.getOwnerAccountOfEntity(anyLong())).thenReturn(Optional.empty());
 
         ActionOrchestratorTestUtils.setEntityAndSourceAndDestination(snapshot,recommendation);
@@ -377,7 +361,7 @@
             .setTopologyContextId(TOPOLOGY_CONTEXT_ID)
             .build();
         EntitiesAndSettingsSnapshot snapshot = mock(EntitiesAndSettingsSnapshot.class);
-        when(entitySettingsCache.newSnapshot(any(), anyLong(), anyLong())).thenReturn(snapshot);
+        when(entitySettingsCache.newSnapshot(any(), any(), anyLong(), anyLong())).thenReturn(snapshot);
         when(snapshot.getOwnerAccountOfEntity(anyLong())).thenReturn(Optional.empty());
 
         ActionOrchestratorTestUtils.setEntityAndSourceAndDestination(snapshot,recommendation);
@@ -402,7 +386,7 @@
             .setTopologyContextId(TOPOLOGY_CONTEXT_ID)
             .build();
         EntitiesAndSettingsSnapshot snapshot = mock(EntitiesAndSettingsSnapshot.class);
-        when(entitySettingsCache.newSnapshot(any(), anyLong(), anyLong())).thenReturn(snapshot);
+        when(entitySettingsCache.newSnapshot(any(), any(), anyLong(), anyLong())).thenReturn(snapshot);
         when(snapshot.getOwnerAccountOfEntity(anyLong())).thenReturn(Optional.empty());
 
         ActionOrchestratorTestUtils.setEntityAndSourceAndDestination(snapshot,recommendation);
@@ -446,7 +430,7 @@
             .setTopologyContextId(TOPOLOGY_CONTEXT_ID)
             .build();
         EntitiesAndSettingsSnapshot snapshot = mock(EntitiesAndSettingsSnapshot.class);
-        when(entitySettingsCache.newSnapshot(any(), anyLong(), anyLong())).thenReturn(snapshot);
+        when(entitySettingsCache.newSnapshot(any(), any(), anyLong(), anyLong())).thenReturn(snapshot);
         when(snapshot.getOwnerAccountOfEntity(anyLong())).thenReturn(Optional.empty());
 
         ActionOrchestratorTestUtils.setEntityAndSourceAndDestination(snapshot,recommendation);
@@ -472,7 +456,7 @@
     public void testAcceptActionWithScopedUser() {
         final Action recommendation = ActionOrchestratorTestUtils.createMoveRecommendation(ACTION_ID, 10L, 0, 1, 1, 1 );
         final ActionPlan plan = actionPlan(recommendation);
-        when(entitySettingsCache.newSnapshot(any(), anyLong(), anyLong())).thenReturn(snapshot);
+        when(entitySettingsCache.newSnapshot(any(), any(), anyLong(), anyLong())).thenReturn(snapshot);
         ActionOrchestratorTestUtils.setEntityAndSourceAndDestination(snapshot, recommendation);
         actionStorehouse.storeActions(plan);
 
@@ -483,7 +467,7 @@
             .setTopologyContextId(TOPOLOGY_CONTEXT_ID)
             .build();
         EntitiesAndSettingsSnapshot snapshot = mock(EntitiesAndSettingsSnapshot.class);
-        when(entitySettingsCache.newSnapshot(any(), anyLong(), anyLong())).thenReturn(snapshot);
+        when(entitySettingsCache.newSnapshot(any(), any(), anyLong(), anyLong())).thenReturn(snapshot);
         when(snapshot.getOwnerAccountOfEntity(anyLong())).thenReturn(Optional.empty());
         // a user WITH access CAN execute the action
         EntityAccessScope accessScopeOK = new EntityAccessScope(null, null,
