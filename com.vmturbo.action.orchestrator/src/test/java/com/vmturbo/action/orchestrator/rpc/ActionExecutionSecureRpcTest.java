--- conflicted
+++ resolved
@@ -237,11 +237,6 @@
         jwtContextUtil.setupSecurityContext(actionsRpcService, 1234567890L, "userid");
 
         ManagedChannel channel = jwtContextUtil.getChannel();
-<<<<<<< HEAD
-=======
-        actionOrchestratorServiceClientWithInterceptor = ActionsServiceGrpc.newBlockingStub(channel)
-            .withInterceptors(new JwtClientInterceptor());
->>>>>>> 17fbf015
 
         // setup gPRC client
         actionOrchestratorServiceClient = ActionsServiceGrpc.newBlockingStub(channel);
