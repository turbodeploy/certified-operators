--- conflicted
+++ resolved
@@ -140,11 +140,7 @@
     private final ActionTargetSelector actionTargetSelector = mock(ActionTargetSelector.class);
     private final ProbeCapabilityCache probeCapabilityCache = mock(ProbeCapabilityCache.class);
     private final ActionStorehouse actionStorehouse = new ActionStorehouse(actionStoreFactory,
-<<<<<<< HEAD
-        executor, actionStoreLoader, actionModeCalculator);
-=======
             executor, actionStoreLoader, Mockito.mock(ActionApprovalSender.class));
->>>>>>> 71c68051
     private final ActionPaginatorFactory paginatorFactory = mock(ActionPaginatorFactory.class);
 
     private final LiveActionsStatistician actionsStatistician = mock(LiveActionsStatistician.class);
@@ -273,20 +269,12 @@
         });
 
         // mock action store
-<<<<<<< HEAD
         actionStoreSpy = Mockito.spy(new LiveActionStore(actionFactory, TOPOLOGY_CONTEXT_ID,
             SupplyChainServiceGrpc.newBlockingStub(grpcServer.getChannel()),
             RepositoryServiceGrpc.newBlockingStub(grpcServer.getChannel()),
             actionTargetSelector, probeCapabilityCache, entitySettingsCache,
             actionHistoryDao, actionsStatistician, actionTranslator, clock, userSessionContext,
             licenseCheckClient, acceptedActionsStore, actionIdentityService, involvedEntitiesExpander));
-=======
-        actionStoreSpy = Mockito.spy(
-                new LiveActionStore(actionFactory, TOPOLOGY_CONTEXT_ID, actionTargetSelector,
-                        probeCapabilityCache, entitySettingsCache, actionHistoryDao,
-                        actionsStatistician, actionTranslator, clock, userSessionContext,
-                        licenseCheckClient, acceptedActionsStore, actionIdentityService));
->>>>>>> 71c68051
         when(actionStoreFactory.newStore(anyLong())).thenReturn(actionStoreSpy);
         when(actionStoreLoader.loadActionStores()).thenReturn(Collections.emptyList());
         when(actionStoreFactory.getContextTypeName(anyLong())).thenReturn("foo");
