--- conflicted
+++ resolved
@@ -106,17 +106,9 @@
             new StorageAccessCapacityPostStitchingOperation(EntityType.LOGICAL_POOL, diskCapacityCalculator),
             new StorageAccessCapacityPostStitchingOperation(EntityType.STORAGE_CONTROLLER, diskCapacityCalculator),
             new StorageEntityAccessCapacityPostStitchingOperation(),
-<<<<<<< HEAD
-            new ComputedUsedValuePostStitchingOperation(
-                EntityType.STORAGE, CommodityType.STORAGE_LATENCY),
-            new ComputedUsedValuePostStitchingOperation(
-                EntityType.STORAGE, CommodityType.STORAGE_ACCESS),
-            new SetCommodityMaxQuantityPostStitchingOperation(commodityPostStitchingOperationConfig),
-=======
             new PropagatedUpUsedPostStitchingOperation(EntityType.STORAGE, CommodityType.STORAGE_LATENCY),
             new PropagatedUpUsedPostStitchingOperation(EntityType.STORAGE, CommodityType.STORAGE_ACCESS),
-            new SetCommodityMaxQuantityPostStitchingOperation(setMaxValuesConfig),
->>>>>>> 71c68051
+            new SetCommodityMaxQuantityPostStitchingOperation(commodityPostStitchingOperationConfig),
             new SetMovableFalseForHyperVAndVMMNotClusteredVmsOperation(),
             new UseHypervisorVmemForResizingPostStitchingOperation(),
             new SetResizeDownAnalysisSettingPostStitchingOperation(resizeDownWarmUpIntervalHours, clock),
