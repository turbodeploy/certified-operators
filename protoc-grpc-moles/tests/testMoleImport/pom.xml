--- conflicted
+++ resolved
@@ -5,11 +5,7 @@
     <parent>
         <groupId>com.vmturbo</groupId>
         <artifactId>protoc-grpc-moles-test</artifactId>
-<<<<<<< HEAD
-        <version>7.22.100-MPC-SNAPSHOT</version>
-=======
         <version>7.22.5-SNAPSHOT</version>
->>>>>>> bd3a93be
         <relativePath>../pom.xml</relativePath>
     </parent>
     <modelVersion>4.0.0</modelVersion>
