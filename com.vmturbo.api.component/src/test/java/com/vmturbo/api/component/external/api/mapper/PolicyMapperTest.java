--- conflicted
+++ resolved
@@ -134,11 +134,7 @@
                         .next();
 
         // then - general to any type of policy
-<<<<<<< HEAD
-        assertEquals(result.getDisplayName(), result.getDisplayName());
-=======
-        assertEquals(result.getDisplayName(), testPolicyName);
->>>>>>> 52c6d951
+        assertEquals(result.getDisplayName(), testPolicyName);
         assertEquals(result.getName(), testPolicyName);
         assertEquals(result.getUuid(), Long.toString(testPolicyID));
         assertFalse(result.isEnabled());
@@ -174,11 +170,7 @@
                         .next();
 
         // then - general
-<<<<<<< HEAD
-        assertEquals(result.getDisplayName(), result.getDisplayName());
-=======
-        assertEquals(result.getDisplayName(), testPolicyName);
->>>>>>> 52c6d951
+        assertEquals(result.getDisplayName(), testPolicyName);
         assertEquals(result.getName(), testPolicyName);
         assertEquals(result.getUuid(), Long.toString(testPolicyID));
         assertFalse(result.isEnabled());
@@ -212,11 +204,7 @@
                         .next();
 
         // then - general
-<<<<<<< HEAD
-        assertEquals(result.getDisplayName(), result.getDisplayName());
-=======
-        assertEquals(result.getDisplayName(), testPolicyName);
->>>>>>> 52c6d951
+        assertEquals(result.getDisplayName(), testPolicyName);
         assertEquals(result.getName(), testPolicyName);
         assertEquals(result.getUuid(), Long.toString(testPolicyID));
         assertFalse(result.isEnabled());
@@ -247,11 +235,7 @@
                         .iterator()
                         .next();
 
-<<<<<<< HEAD
-        assertEquals(result.getDisplayName(), result.getDisplayName());
-=======
-        assertEquals(result.getDisplayName(), testPolicyName);
->>>>>>> 52c6d951
+        assertEquals(result.getDisplayName(), testPolicyName);
         assertEquals(result.getName(), testPolicyName);
         assertEquals(result.getUuid(), Long.toString(testPolicyID));
         assertFalse(result.isEnabled());
@@ -280,11 +264,7 @@
                         .iterator()
                         .next();
 
-<<<<<<< HEAD
-        assertEquals(result.getDisplayName(), result.getDisplayName());
-=======
-        assertEquals(result.getDisplayName(), testPolicyName);
->>>>>>> 52c6d951
+        assertEquals(result.getDisplayName(), testPolicyName);
         assertEquals(result.getName(), testPolicyName);
         assertEquals(result.getUuid(), Long.toString(testPolicyID));
         assertFalse(result.isEnabled());
@@ -315,11 +295,7 @@
                         .iterator()
                         .next();
 
-<<<<<<< HEAD
-        assertEquals(result.getDisplayName(), result.getDisplayName());
-=======
-        assertEquals(result.getDisplayName(), testPolicyName);
->>>>>>> 52c6d951
+        assertEquals(result.getDisplayName(), testPolicyName);
         assertEquals(result.getName(), testPolicyName);
         assertEquals(result.getUuid(), Long.toString(testPolicyID));
         assertFalse(result.isEnabled());
@@ -350,11 +326,7 @@
                         .iterator()
                         .next();
 
-<<<<<<< HEAD
-        assertEquals(result.getDisplayName(), result.getDisplayName());
-=======
-        assertEquals(result.getDisplayName(), testPolicyName);
->>>>>>> 52c6d951
+        assertEquals(result.getDisplayName(), testPolicyName);
         assertEquals(result.getName(), testPolicyName);
         assertEquals(result.getUuid(), Long.toString(testPolicyID));
         assertFalse(result.isEnabled());
@@ -385,11 +357,7 @@
                         .iterator()
                         .next();
 
-<<<<<<< HEAD
-        assertEquals(result.getDisplayName(), result.getDisplayName());
-=======
-        assertEquals(result.getDisplayName(), testPolicyName);
->>>>>>> 52c6d951
+        assertEquals(result.getDisplayName(), testPolicyName);
         assertEquals(result.getName(), testPolicyName);
         assertEquals(result.getUuid(), Long.toString(testPolicyID));
         assertFalse(result.isEnabled());
@@ -419,11 +387,7 @@
                         .iterator()
                         .next();
 
-<<<<<<< HEAD
-        assertEquals(result.getDisplayName(), result.getDisplayName());
-=======
-        assertEquals(result.getDisplayName(), testPolicyName);
->>>>>>> 52c6d951
+        assertEquals(result.getDisplayName(), testPolicyName);
         assertEquals(result.getName(), testPolicyName);
         assertEquals(result.getUuid(), Long.toString(testPolicyID));
         assertFalse(result.isEnabled());
@@ -453,11 +417,7 @@
                         .iterator()
                         .next();
 
-<<<<<<< HEAD
-        assertEquals(result.getDisplayName(), result.getDisplayName());
-=======
-        assertEquals(result.getDisplayName(), testPolicyName);
->>>>>>> 52c6d951
+        assertEquals(result.getDisplayName(), testPolicyName);
         assertEquals(result.getName(), testPolicyName);
         assertEquals(result.getUuid(), Long.toString(testPolicyID));
         assertFalse(result.isEnabled());
