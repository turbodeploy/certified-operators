package com.vmturbo.api.component.external.api.mapper;

import java.io.IOException;
import java.util.Arrays;
import java.util.Collections;
import java.util.List;
import java.util.Objects;
import java.util.concurrent.TimeUnit;
import java.util.function.Supplier;

import com.google.common.collect.ImmutableList;
import com.google.common.collect.Sets;

import io.grpc.stub.StreamObserver;

import org.junit.Assert;
import org.junit.Before;
import org.junit.Rule;
import org.junit.Test;

import com.vmturbo.api.dto.entity.ServiceEntityApiDTO;
import com.vmturbo.common.protobuf.action.ActionDTO.Severity;
import com.vmturbo.common.protobuf.action.EntitySeverityDTO.EntitySeveritiesChunk;
import com.vmturbo.common.protobuf.action.EntitySeverityDTO.EntitySeveritiesChunk.Builder;
import com.vmturbo.common.protobuf.action.EntitySeverityDTO.EntitySeveritiesResponse;
import com.vmturbo.common.protobuf.action.EntitySeverityDTO.EntitySeverity;
import com.vmturbo.common.protobuf.action.EntitySeverityDTO.MultiEntityRequest;
import com.vmturbo.common.protobuf.action.EntitySeverityServiceGrpc;
import com.vmturbo.common.protobuf.action.EntitySeverityServiceGrpc.EntitySeverityServiceImplBase;
import com.vmturbo.common.protobuf.action.EntitySeverityServiceGrpc.EntitySeverityServiceStub;
import com.vmturbo.components.api.test.GrpcTestServer;

/**
 * Unit test for {@link SeverityPopulator}.
 */
public class SeverityPopulatorTest {

<<<<<<< HEAD
    private static final long VM1_OID = 1L;
    private static final String VM1_UUID = String.valueOf(VM1_OID);
    private static final long VM2_OID = 2L;
    private static final String VM2_UUID = String.valueOf(VM2_OID);
=======
    private static final long TIMEOUT_SEC = 30;
>>>>>>> cf81ef1e

    private EntitySeverityHandler actionOrchestratorImpl = new EntitySeverityHandler();
    private EntitySeverityServiceStub entitySeverityRpc;
    private final int realtimeTopologyContextId = 0;

    private final ServiceEntityApiDTO vm1 = new ServiceEntityApiDTO();
    private final ServiceEntityApiDTO vm2 = new ServiceEntityApiDTO();

    @Rule
    public GrpcTestServer grpcServer = GrpcTestServer.newServer(actionOrchestratorImpl);

    private SeverityPopulator severityPopulator;

    @Before
    public void setup() throws IOException {
        entitySeverityRpc = EntitySeverityServiceGrpc.newStub(grpcServer.getChannel());
        severityPopulator = new SeverityPopulator(entitySeverityRpc);

        vm1.setUuid(VM1_UUID);
        vm2.setUuid(VM2_UUID);
    }

    /**
     * Should populate the entities with their severity, taking in consideration the entity level
     * severity and the severity breakdown. Entities considered are:
     * <ol>
     *     <li>Only entity level severity</li>
     *     <li>The severity in severity breakdown is larger than the entity level</li>
     *     <li>The severity in severity breakdown is smaller than the entity level</li>
     *     <li>The severity in the severity breakdown is larger than entity level, but has a 0 count</li>
     *     <li>Severity breakdown has two severities, but the higher has 0 count</li>
     *     <li>Does not have severity breakdown nor entity level severity</li>
     *     <li>Is not found in the entity severity cache</li>
     * </ol>
     */
    @Test
    public void testPopulateSeveritiesCollection() {
        long oidCount = 1;
        ServiceEntityApiDTO onlyEntityLevelSeverity = makeEntity(oidCount++);
        ServiceEntityApiDTO breakdownBiggerThanEntityLevel = makeEntity(oidCount++);
        ServiceEntityApiDTO breakdownSmallerThanEntityLevel = makeEntity(oidCount++);
        ServiceEntityApiDTO breakdownZeroCount1 = makeEntity(oidCount++);
        ServiceEntityApiDTO breakdownZeroCount2 = makeEntity(oidCount++);
        ServiceEntityApiDTO noBreakdownNoEntityLevel = makeEntity(oidCount++);
        ServiceEntityApiDTO notFoundEntity = makeEntity(oidCount++);
        List<ServiceEntityApiDTO> entities = Arrays.asList(
            onlyEntityLevelSeverity,
            breakdownBiggerThanEntityLevel,
            breakdownSmallerThanEntityLevel,
            breakdownZeroCount1,
            breakdownZeroCount2,
            noBreakdownNoEntityLevel,
            notFoundEntity
        );

        actionOrchestratorImpl.setSeveritySupplier(() -> ImmutableList.of(
            severityBuilder(onlyEntityLevelSeverity.getUuid()).setSeverity(Severity.MAJOR).build(),
            severityBuilder(breakdownBiggerThanEntityLevel.getUuid())
                .setSeverity(Severity.MINOR)
                .putSeverityBreakdown(Severity.MAJOR.getNumber(), 1)
                .build(),
            severityBuilder(breakdownSmallerThanEntityLevel.getUuid())
                .setSeverity(Severity.MAJOR)
                .putSeverityBreakdown(Severity.MINOR.getNumber(), 1)
                .build(),
            severityBuilder(breakdownZeroCount1.getUuid())
                .setSeverity(Severity.MINOR)
                .putSeverityBreakdown(Severity.MAJOR.getNumber(), 0)
                .build(),
            severityBuilder(breakdownZeroCount2.getUuid())
                .putSeverityBreakdown(Severity.MAJOR.getNumber(), 0)
                .putSeverityBreakdown(Severity.MINOR.getNumber(), 1)
                .build(),
            severityBuilder(noBreakdownNoEntityLevel.getUuid()).build()
        ));

        severityPopulator.populate(realtimeTopologyContextId, entities);

        // The call to populate mutates the vmInstances and pmInstances maps in the dto.
        Assert.assertEquals("Major", onlyEntityLevelSeverity.getSeverity());
        Assert.assertEquals("Major", breakdownBiggerThanEntityLevel.getSeverity());
        Assert.assertEquals("Major", breakdownSmallerThanEntityLevel.getSeverity());
        Assert.assertEquals("Minor", breakdownZeroCount1.getSeverity());
        Assert.assertEquals("Minor", breakdownZeroCount2.getSeverity());
        Assert.assertEquals("Normal", noBreakdownNoEntityLevel.getSeverity());
        Assert.assertEquals("Normal", notFoundEntity.getSeverity());
    }

    @Test
    public void testPopulateSeveritiesMap() throws Exception {
        final List<ServiceEntityApiDTO> vms = Arrays.asList(vm1, vm2);

        actionOrchestratorImpl.setSeveritySupplier(() -> ImmutableList.of(
                severityBuilder(1L).setSeverity(Severity.MAJOR).build(),
                severityBuilder(2L).build()
        ));
        severityPopulator.populate(realtimeTopologyContextId, vms);

        // The call to populate mutates the vmInstances and pmInstances maps in the dto.
        Assert.assertEquals("Major", vm1.getSeverity());
        Assert.assertEquals("Normal", vm2.getSeverity());
    }

    @Test
<<<<<<< HEAD
    public void testPopulateSeveritiesSupplyChain() throws Exception {
        Map<String, ServiceEntityApiDTO> vmInstances = new HashMap<>();
        vmInstances.put("1", vm1);
        vmInstances.put("2", vm2);

        Map<String, ServiceEntityApiDTO> pmInstances = new HashMap<>();
        pmInstances.put("9999", new ServiceEntityApiDTO());

        SupplychainEntryDTO vmEntry = new SupplychainEntryDTO();
        vmEntry.setInstances(vmInstances);

        SupplychainEntryDTO pmEntry = new SupplychainEntryDTO();
        pmEntry.setInstances(pmInstances);

        Map<String, SupplychainEntryDTO> seMap = new HashMap<>();
        seMap.put("VirtualMachine", vmEntry);
        seMap.put("PhysicalMachine", pmEntry);

        SupplychainApiDTO dto = new SupplychainApiDTO();
        dto.setSeMap(seMap);

        actionOrchestratorImpl.setSeveritySupplier(() -> ImmutableList.of(
            severityBuilder(1L).setSeverity(Severity.MAJOR).build(),
            severityBuilder(2L).build(),
            severityBuilder(9999L).setSeverity(Severity.CRITICAL).build()
        ));
        severityPopulator.populate(realtimeTopologyContextId, dto);

        // The call to populate mutates the vmInstances and pmInstances maps in the dto.
        Assert.assertEquals("Major", vmInstances.get("1").getSeverity());
        Assert.assertEquals("Normal", vmInstances.get("2").getSeverity());
        Assert.assertEquals("Critical", pmInstances.get("9999").getSeverity());
    }

    @Test
    public void testCalculateSeverityWithMixedSeverities1() {
=======
    public void testCalculateSeverityWithMixedSeverities1() throws Exception {
>>>>>>> cf81ef1e
        actionOrchestratorImpl.setSeveritySupplier(() -> ImmutableList.of(
                severityBuilder(1L).setSeverity(Severity.MAJOR).build(),
                severityBuilder(2L).build(),
                severityBuilder(3L).setSeverity(Severity.NORMAL).build(),
                severityBuilder(9999L).setSeverity(Severity.CRITICAL).build()
        ));
        final SeverityMap severity = severityPopulator.getSeverityMap(realtimeTopologyContextId,
                Sets.newHashSet(1L, 2L, 3L, 9999L)).get(TIMEOUT_SEC, TimeUnit.SECONDS);
        Assert.assertEquals(Severity.CRITICAL,
                severity.calculateSeverity(Arrays.asList(1L, 2L, 3L, 9999L)));
        Assert.assertEquals(Severity.MAJOR,
                severity.calculateSeverity(Arrays.asList(1L, 2L, 3L)));
        Assert.assertEquals(Severity.NORMAL,
                severity.calculateSeverity(Arrays.asList(2L, 3L)));
        Assert.assertEquals(Severity.NORMAL,
                severity.calculateSeverity(Collections.singletonList(2L)));
    }

    @Test
    public void testCalculateSeverityWithoutOid() throws Exception {
        actionOrchestratorImpl.setSeveritySupplier(Collections::emptyList);
        final SeverityMap severityMap =
                severityPopulator.getSeverityMap(realtimeTopologyContextId, Collections.emptySet())
                        .get(TIMEOUT_SEC, TimeUnit.SECONDS);
        Assert.assertEquals(Severity.NORMAL,
                severityMap.calculateSeverity(Collections.emptyList()));
    }

    /**
     * Should calculate severity, taking in consideration the entity level severity and the
     * severity breakdown. Test cases consider are:
     * <ol>
     *     <li>Only entity level severity</li>
     *     <li>The severity in severity breakdown is larger than the entity level</li>
     *     <li>The severity in severity breakdown is smaller than the entity level</li>
     *     <li>The severity in the severity breakdown is larger than entity level, but has a 0 count</li>
     *     <li>Severity breakdown has two severities, but the higher has 0 count</li>
     *     <li>Does not have severity breakdown nor entity level severity</li>
     *     <li>Is not found in the entity severity cache</li>
     * </ol>
     */
    @Test
    public void testCalculateSeverityEdgeCases() {
        long oidCount = 1;
        long onlyEntityLevelSeverity = oidCount++;
        long breakdownBiggerThanEntityLevel = oidCount++;
        long breakdownSmallerThanEntityLevel = oidCount++;
        long breakdownZeroCount1 = oidCount++;
        long breakdownZeroCount2 = oidCount++;
        long noBreakdownNoEntityLevel = oidCount++;
        long notFoundEntity = oidCount++;
        actionOrchestratorImpl.setSeveritySupplier(() -> ImmutableList.of(
            severityBuilder(onlyEntityLevelSeverity).setSeverity(Severity.MAJOR).build(),
            severityBuilder(breakdownBiggerThanEntityLevel)
                .setSeverity(Severity.MINOR)
                .putSeverityBreakdown(Severity.MAJOR.getNumber(), 1)
                .build(),
            severityBuilder(breakdownSmallerThanEntityLevel)
                .setSeverity(Severity.MAJOR)
                .putSeverityBreakdown(Severity.MINOR.getNumber(), 1)
                .build(),
            severityBuilder(breakdownZeroCount1)
                .setSeverity(Severity.MINOR)
                .putSeverityBreakdown(Severity.MAJOR.getNumber(), 0)
                .build(),
            severityBuilder(breakdownZeroCount2)
                .putSeverityBreakdown(Severity.MAJOR.getNumber(), 0)
                .putSeverityBreakdown(Severity.MINOR.getNumber(), 1)
                .build(),
            severityBuilder(noBreakdownNoEntityLevel).build()
        ));

        final SeverityMap severityMap = severityPopulator
            .getSeverityMap(realtimeTopologyContextId,
                Sets.newHashSet(
                    onlyEntityLevelSeverity,
                    breakdownBiggerThanEntityLevel,
                    breakdownSmallerThanEntityLevel,
                    breakdownZeroCount1,
                    breakdownZeroCount2,
                    noBreakdownNoEntityLevel,
                    notFoundEntity));

        Assert.assertEquals(Severity.MAJOR,
            severityMap.calculateSeverity(Collections.singletonList(onlyEntityLevelSeverity)));
        Assert.assertEquals(Severity.MAJOR,
            severityMap.calculateSeverity(Collections.singletonList(breakdownBiggerThanEntityLevel)));
        Assert.assertEquals(Severity.MAJOR,
            severityMap.calculateSeverity(Collections.singletonList(breakdownSmallerThanEntityLevel)));
        Assert.assertEquals(Severity.MINOR,
            severityMap.calculateSeverity(Collections.singletonList(breakdownZeroCount1)));
        Assert.assertEquals(Severity.MINOR,
            severityMap.calculateSeverity(Collections.singletonList(breakdownZeroCount2)));
        Assert.assertEquals(Severity.NORMAL,
            severityMap.calculateSeverity(Collections.singletonList(noBreakdownNoEntityLevel)));
        Assert.assertEquals(Severity.NORMAL,
            severityMap.calculateSeverity(Collections.singletonList(notFoundEntity)));
    }

    @Test
    public void testCalculateSeverityWithAllNormalSeverity() throws Exception {
        actionOrchestratorImpl.setSeveritySupplier(() -> ImmutableList.of(
                severityBuilder(1L).setSeverity(Severity.NORMAL).build(),
                severityBuilder(2L).build(),
                severityBuilder(3L).setSeverity(Severity.NORMAL).build()));
        final SeverityMap severityMap = severityPopulator.getSeverityMap(realtimeTopologyContextId,
                Sets.newHashSet(1L, 2L, 3L)).get(TIMEOUT_SEC, TimeUnit.SECONDS);
        Assert.assertEquals(Severity.NORMAL,
                severityMap.calculateSeverity(Arrays.asList(1L, 2L, 3L)));
    }

    /**
     * Should be null severity breakdown when EntitySeverityService does not return results for that
     * oid.
     */
    @Test
    public void testNotInMap() {
        actionOrchestratorImpl.setSeveritySupplier(() -> ImmutableList.of());

        final Map<Long, ServiceEntityApiDTO> entityDTOs = ImmutableMap.of(
            VM1_OID, vm1
        );
        severityPopulator.populate(realtimeTopologyContextId, entityDTOs);

        Assert.assertNull(entityDTOs.get(VM1_OID).getSeverityBreakdown());
    }

    /**
     * Should be empty severity breakdown when EntitySeverityService does not have severity breakdown,
     * but has a Severity.
     */
    @Test
    public void testEmptySeverityBreakdown() {
        actionOrchestratorImpl.setSeveritySupplier(() -> ImmutableList.of(
            severityBuilder(VM1_OID)
                .setSeverity(Severity.MAJOR)
                .build()
        ));

        final Map<Long, ServiceEntityApiDTO> entityDTOs = ImmutableMap.of(
            VM1_OID, vm1
        );
        severityPopulator.populate(realtimeTopologyContextId, entityDTOs);

        Assert.assertNotNull(entityDTOs.get(VM1_OID).getSeverityBreakdown());
        Assert.assertTrue(entityDTOs.get(VM1_OID).getSeverityBreakdown().isEmpty());
    }

    /**
     * Severity breakdown should be populated when EntitySeverityService returns it.
     */
    @Test
    public void testHasSeverityAndSeverityBreakDown() {
        actionOrchestratorImpl.setSeveritySupplier(() -> ImmutableList.of(
            severityBuilder(VM1_OID)
                .setSeverity(Severity.MAJOR)
                .putSeverityBreakdown(Severity.MAJOR.getNumber(), 2L)
                .putSeverityBreakdown(Severity.MINOR.getNumber(), 1L)
                .build()
        ));

        final Map<Long, ServiceEntityApiDTO> entityDTOs = ImmutableMap.of(
            VM1_OID, vm1
        );
        severityPopulator.populate(realtimeTopologyContextId, entityDTOs);

        Map<String, Long> severityBreakdown = entityDTOs.get(VM1_OID).getSeverityBreakdown();
        Assert.assertNotNull(severityBreakdown);
        Assert.assertEquals(2, severityBreakdown.size());
        Assert.assertEquals(Long.valueOf(2L), severityBreakdown.get(Severity.MAJOR.name()));
        Assert.assertEquals(Long.valueOf(1L), severityBreakdown.get(Severity.MINOR.name()));
        Assert.assertNull(severityBreakdown.get(Severity.NORMAL.name()));
    }

    /**
     * Severity breakdown should still be populated when EntitySeverityService returns it but does not
     * return the 'overall severity' for the entity.
     */
    @Test
    public void testNullSeverityButHasSeverityBreakDown() {
        actionOrchestratorImpl.setSeveritySupplier(() -> ImmutableList.of(
            severityBuilder(VM1_OID)
                .putSeverityBreakdown(Severity.MAJOR.getNumber(), 2L)
                .putSeverityBreakdown(Severity.MINOR.getNumber(), 1L)
                .build()
        ));

        final Map<Long, ServiceEntityApiDTO> entityDTOs = ImmutableMap.of(
            VM1_OID, vm1
        );
        severityPopulator.populate(realtimeTopologyContextId, entityDTOs);

        Map<String, Long> severityBreakdown = entityDTOs.get(VM1_OID).getSeverityBreakdown();
        Assert.assertNotNull(severityBreakdown);
        Assert.assertEquals(2, severityBreakdown.size());
        Assert.assertEquals(Long.valueOf(2L), severityBreakdown.get(Severity.MAJOR.name()));
        Assert.assertEquals(Long.valueOf(1L), severityBreakdown.get(Severity.MINOR.name()));
        Assert.assertNull(severityBreakdown.get(Severity.NORMAL.name()));
    }

    private static ServiceEntityApiDTO makeEntity(long oid) {
        ServiceEntityApiDTO entity = new ServiceEntityApiDTO();
        entity.setUuid(String.valueOf(oid));
        return entity;
    }

    private EntitySeverity.Builder severityBuilder(final String id) {
        return severityBuilder(Long.parseLong(id));
    }

    private EntitySeverity.Builder severityBuilder(final long id) {
        return EntitySeverity.newBuilder()
            .setEntityId(id);
    }

    private class EntitySeverityHandler extends EntitySeverityServiceImplBase {

        private Supplier<List<EntitySeverity>> severitySupplier;

        @Override
        public void getEntitySeverities(MultiEntityRequest request,
                                        StreamObserver<EntitySeveritiesResponse> responseObserver) {
            // If this check is triggered, your test did not define the required supplier method
            // that this class uses. It's a bit dirty but provides nice ergonomics for mocking
            // out the response from the AO RPC calls.
            Objects.requireNonNull(severitySupplier);
            Builder chunks = EntitySeveritiesChunk.newBuilder();
            severitySupplier.get().forEach(entitySeverity -> {
                chunks.addEntitySeverity(entitySeverity);
            });
            responseObserver.onNext(EntitySeveritiesResponse.newBuilder().setEntitySeverity(chunks).build());
            responseObserver.onCompleted();
        }

        /**
         * This lambda should be given an implementation in any tests that call
         * actionOrchestratorImpl#getEntitySeverities.
         */
        public void setSeveritySupplier(Supplier<List<EntitySeverity>> severitySupplier) {
            this.severitySupplier = severitySupplier;
        }
    }
}<|MERGE_RESOLUTION|>--- conflicted
+++ resolved
@@ -3,22 +3,29 @@
 import java.io.IOException;
 import java.util.Arrays;
 import java.util.Collections;
+import java.util.HashMap;
 import java.util.List;
+import java.util.Map;
 import java.util.Objects;
+import java.util.concurrent.ExecutionException;
 import java.util.concurrent.TimeUnit;
 import java.util.function.Supplier;
 
 import com.google.common.collect.ImmutableList;
+import com.google.common.collect.ImmutableMap;
 import com.google.common.collect.Sets;
-
-import io.grpc.stub.StreamObserver;
 
 import org.junit.Assert;
 import org.junit.Before;
 import org.junit.Rule;
 import org.junit.Test;
 
+import io.grpc.stub.StreamObserver;
+
 import com.vmturbo.api.dto.entity.ServiceEntityApiDTO;
+import com.vmturbo.api.dto.supplychain.SupplychainApiDTO;
+import com.vmturbo.api.dto.supplychain.SupplychainEntryDTO;
+import com.vmturbo.api.exceptions.ConversionException;
 import com.vmturbo.common.protobuf.action.ActionDTO.Severity;
 import com.vmturbo.common.protobuf.action.EntitySeverityDTO.EntitySeveritiesChunk;
 import com.vmturbo.common.protobuf.action.EntitySeverityDTO.EntitySeveritiesChunk.Builder;
@@ -35,14 +42,13 @@
  */
 public class SeverityPopulatorTest {
 
-<<<<<<< HEAD
+    private static final long TIMEOUT_SEC = 30;
+
+
     private static final long VM1_OID = 1L;
     private static final String VM1_UUID = String.valueOf(VM1_OID);
     private static final long VM2_OID = 2L;
     private static final String VM2_UUID = String.valueOf(VM2_OID);
-=======
-    private static final long TIMEOUT_SEC = 30;
->>>>>>> cf81ef1e
 
     private EntitySeverityHandler actionOrchestratorImpl = new EntitySeverityHandler();
     private EntitySeverityServiceStub entitySeverityRpc;
@@ -79,7 +85,7 @@
      * </ol>
      */
     @Test
-    public void testPopulateSeveritiesCollection() {
+    public void testPopulateSeveritiesCollection() throws ConversionException, InterruptedException {
         long oidCount = 1;
         ServiceEntityApiDTO onlyEntityLevelSeverity = makeEntity(oidCount++);
         ServiceEntityApiDTO breakdownBiggerThanEntityLevel = makeEntity(oidCount++);
@@ -147,7 +153,6 @@
     }
 
     @Test
-<<<<<<< HEAD
     public void testPopulateSeveritiesSupplyChain() throws Exception {
         Map<String, ServiceEntityApiDTO> vmInstances = new HashMap<>();
         vmInstances.put("1", vm1);
@@ -183,10 +188,7 @@
     }
 
     @Test
-    public void testCalculateSeverityWithMixedSeverities1() {
-=======
     public void testCalculateSeverityWithMixedSeverities1() throws Exception {
->>>>>>> cf81ef1e
         actionOrchestratorImpl.setSeveritySupplier(() -> ImmutableList.of(
                 severityBuilder(1L).setSeverity(Severity.MAJOR).build(),
                 severityBuilder(2L).build(),
@@ -229,7 +231,7 @@
      * </ol>
      */
     @Test
-    public void testCalculateSeverityEdgeCases() {
+    public void testCalculateSeverityEdgeCases() throws ExecutionException, InterruptedException {
         long oidCount = 1;
         long onlyEntityLevelSeverity = oidCount++;
         long breakdownBiggerThanEntityLevel = oidCount++;
@@ -268,7 +270,7 @@
                     breakdownZeroCount1,
                     breakdownZeroCount2,
                     noBreakdownNoEntityLevel,
-                    notFoundEntity));
+                    notFoundEntity)).get();
 
         Assert.assertEquals(Severity.MAJOR,
             severityMap.calculateSeverity(Collections.singletonList(onlyEntityLevelSeverity)));
@@ -303,13 +305,13 @@
      * oid.
      */
     @Test
-    public void testNotInMap() {
+    public void testNotInMap() throws ConversionException, InterruptedException {
         actionOrchestratorImpl.setSeveritySupplier(() -> ImmutableList.of());
 
         final Map<Long, ServiceEntityApiDTO> entityDTOs = ImmutableMap.of(
             VM1_OID, vm1
         );
-        severityPopulator.populate(realtimeTopologyContextId, entityDTOs);
+        severityPopulator.populate(realtimeTopologyContextId, entityDTOs.values());
 
         Assert.assertNull(entityDTOs.get(VM1_OID).getSeverityBreakdown());
     }
@@ -319,7 +321,7 @@
      * but has a Severity.
      */
     @Test
-    public void testEmptySeverityBreakdown() {
+    public void testEmptySeverityBreakdown() throws ConversionException, InterruptedException {
         actionOrchestratorImpl.setSeveritySupplier(() -> ImmutableList.of(
             severityBuilder(VM1_OID)
                 .setSeverity(Severity.MAJOR)
@@ -329,7 +331,7 @@
         final Map<Long, ServiceEntityApiDTO> entityDTOs = ImmutableMap.of(
             VM1_OID, vm1
         );
-        severityPopulator.populate(realtimeTopologyContextId, entityDTOs);
+        severityPopulator.populate(realtimeTopologyContextId, entityDTOs.values());
 
         Assert.assertNotNull(entityDTOs.get(VM1_OID).getSeverityBreakdown());
         Assert.assertTrue(entityDTOs.get(VM1_OID).getSeverityBreakdown().isEmpty());
@@ -339,7 +341,7 @@
      * Severity breakdown should be populated when EntitySeverityService returns it.
      */
     @Test
-    public void testHasSeverityAndSeverityBreakDown() {
+    public void testHasSeverityAndSeverityBreakDown() throws ConversionException, InterruptedException {
         actionOrchestratorImpl.setSeveritySupplier(() -> ImmutableList.of(
             severityBuilder(VM1_OID)
                 .setSeverity(Severity.MAJOR)
@@ -351,7 +353,7 @@
         final Map<Long, ServiceEntityApiDTO> entityDTOs = ImmutableMap.of(
             VM1_OID, vm1
         );
-        severityPopulator.populate(realtimeTopologyContextId, entityDTOs);
+        severityPopulator.populate(realtimeTopologyContextId, entityDTOs.values());
 
         Map<String, Long> severityBreakdown = entityDTOs.get(VM1_OID).getSeverityBreakdown();
         Assert.assertNotNull(severityBreakdown);
@@ -366,7 +368,7 @@
      * return the 'overall severity' for the entity.
      */
     @Test
-    public void testNullSeverityButHasSeverityBreakDown() {
+    public void testNullSeverityButHasSeverityBreakDown() throws ConversionException, InterruptedException {
         actionOrchestratorImpl.setSeveritySupplier(() -> ImmutableList.of(
             severityBuilder(VM1_OID)
                 .putSeverityBreakdown(Severity.MAJOR.getNumber(), 2L)
@@ -377,7 +379,7 @@
         final Map<Long, ServiceEntityApiDTO> entityDTOs = ImmutableMap.of(
             VM1_OID, vm1
         );
-        severityPopulator.populate(realtimeTopologyContextId, entityDTOs);
+        severityPopulator.populate(realtimeTopologyContextId, entityDTOs.values());
 
         Map<String, Long> severityBreakdown = entityDTOs.get(VM1_OID).getSeverityBreakdown();
         Assert.assertNotNull(severityBreakdown);
