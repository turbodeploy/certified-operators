package com.vmturbo.api.component.external.api.service;

import static org.hamcrest.Matchers.containsInAnyOrder;
import static org.hamcrest.Matchers.is;
import static org.junit.Assert.assertEquals;
import static org.junit.Assert.assertFalse;
import static org.junit.Assert.assertThat;
import static org.junit.Assert.assertTrue;
import static org.mockito.Matchers.any;
import static org.mockito.Matchers.anyCollectionOf;
import static org.mockito.Matchers.eq;
import static org.mockito.Mockito.mock;
import static org.mockito.Mockito.spy;
import static org.mockito.Mockito.verify;
import static org.mockito.Mockito.verifyZeroInteractions;
import static org.mockito.Mockito.when;

import java.io.IOException;
import java.util.Arrays;
import java.util.Collections;
import java.util.List;
import java.util.Optional;
import java.util.stream.Collectors;

import com.google.common.collect.Lists;
import com.google.common.collect.Sets;

import org.junit.Assert;
import org.junit.Before;
import org.junit.Rule;
import org.junit.Test;
import org.junit.rules.ExpectedException;
import org.mockito.ArgumentCaptor;
import org.mockito.Captor;
import org.mockito.Mockito;
import org.mockito.MockitoAnnotations;

import com.vmturbo.api.component.external.api.mapper.SettingsManagerMappingLoader.SettingsManagerInfo;
import com.vmturbo.api.component.external.api.mapper.SettingsManagerMappingLoader.SettingsManagerMapping;
import com.vmturbo.api.component.external.api.mapper.SettingsMapper;
import com.vmturbo.api.component.external.api.mapper.SettingsMapper.SettingApiDTOPossibilities;
import com.vmturbo.api.dto.BaseApiDTO;
import com.vmturbo.api.dto.setting.SettingApiDTO;
import com.vmturbo.api.dto.setting.SettingsManagerApiDTO;
import com.vmturbo.api.dto.settingspolicy.SettingsPolicyApiDTO;
import com.vmturbo.common.protobuf.setting.SettingProto.BooleanSettingValueType;
import com.vmturbo.common.protobuf.setting.SettingProto.EntitySettingScope;
import com.vmturbo.common.protobuf.setting.SettingProto.EntitySettingScope.AllEntityType;
import com.vmturbo.common.protobuf.setting.SettingProto.EntitySettingScope.EntityTypeSet;
import com.vmturbo.common.protobuf.setting.SettingProto.EntitySettingSpec;
import com.vmturbo.common.protobuf.setting.SettingProto.EnumSettingValueType;
import com.vmturbo.common.protobuf.setting.SettingProto.GetGlobalSettingResponse;
import com.vmturbo.common.protobuf.setting.SettingProto.GetMultipleGlobalSettingsRequest;
import com.vmturbo.common.protobuf.setting.SettingProto.GlobalSettingSpec;
import com.vmturbo.common.protobuf.setting.SettingProto.NumericSettingValue;
import com.vmturbo.common.protobuf.setting.SettingProto.NumericSettingValueType;
import com.vmturbo.common.protobuf.setting.SettingProto.Setting;
import com.vmturbo.common.protobuf.setting.SettingProto.SettingSpec;
import com.vmturbo.common.protobuf.setting.SettingProto.SettingTiebreaker;
import com.vmturbo.common.protobuf.setting.SettingProto.SingleSettingSpecRequest;
import com.vmturbo.common.protobuf.setting.SettingProto.StringSettingValue;
import com.vmturbo.common.protobuf.setting.SettingProto.UpdateGlobalSettingRequest;
import com.vmturbo.common.protobuf.setting.SettingProtoMoles.SettingServiceMole;
import com.vmturbo.common.protobuf.setting.SettingServiceGrpc;
import com.vmturbo.common.protobuf.setting.SettingServiceGrpc.SettingServiceBlockingStub;
import com.vmturbo.common.protobuf.stats.StatsHistoryServiceGrpc;
import com.vmturbo.common.protobuf.stats.StatsHistoryServiceGrpc.StatsHistoryServiceBlockingStub;
import com.vmturbo.common.protobuf.stats.StatsMoles.StatsHistoryServiceMole;
import com.vmturbo.components.api.test.GrpcTestServer;
<<<<<<< HEAD
=======
import com.vmturbo.components.common.setting.ActionSettingSpecs;
>>>>>>> 71c68051
import com.vmturbo.components.common.setting.EntitySettingSpecs;
import com.vmturbo.platform.common.dto.CommonDTO.EntityDTO.EntityType;

public class SettingsServiceTest {

    /**
     * Used to test the expected exception type and the exception detail.
     */
    @Rule
    public ExpectedException expectedException = ExpectedException.none();

    private SettingServiceMole settingRpcServiceSpy = spy(new SettingServiceMole());

    private SettingServiceBlockingStub settingServiceStub;

    private StatsHistoryServiceBlockingStub statsServiceClient;

    private SettingsService settingsService;

    private StatsHistoryServiceMole statsRpcSpy = spy(new StatsHistoryServiceMole());

    private SettingsMapper settingsMapper = mock(SettingsMapper.class);

    private SettingsManagerMapping settingsManagerMapping = mock(SettingsManagerMapping.class);

    private SettingsPoliciesService settingsPoliciesService = Mockito.mock(SettingsPoliciesService.class);

    private static final int ENTITY_TYPE = EntityType.VIRTUAL_MACHINE_VALUE;

    private final SettingSpec vmSettingSpec = SettingSpec.newBuilder()
            .setName("moveVM")
            .setDisplayName("Move")
            .setEntitySettingSpec(EntitySettingSpec.newBuilder()
                    .setTiebreaker(SettingTiebreaker.SMALLER)
                    .setEntitySettingScope(EntitySettingScope.newBuilder()
                            .setEntityTypeSet(EntityTypeSet.newBuilder().addEntityType(ENTITY_TYPE))))
            .setEnumSettingValueType(EnumSettingValueType.newBuilder()
                    .addAllEnumValues(Arrays.asList("DISABLED", "MANUAL"))
                    .setDefault("MANUAL"))
            .build();

    @Rule
    public GrpcTestServer grpcServer = GrpcTestServer.newServer(settingRpcServiceSpy, statsRpcSpy);

    @Before
    public void setup() throws IOException {
        MockitoAnnotations.initMocks(this);
        settingServiceStub = SettingServiceGrpc.newBlockingStub(grpcServer.getChannel());
        statsServiceClient = StatsHistoryServiceGrpc.newBlockingStub(grpcServer.getChannel());

        settingsService = spy(new SettingsService(settingServiceStub, statsServiceClient,
                settingsMapper, settingsManagerMapping, settingsPoliciesService,
                false, false));

        when(settingRpcServiceSpy.searchSettingSpecs(any()))
                .thenReturn(Collections.singletonList(vmSettingSpec));
    }

    @Captor
    private ArgumentCaptor<List<SettingSpec>> specCaptor;

    @Captor
    ArgumentCaptor<Setting> settingArgumentCaptor;

    /**
     * Verify that a request without a specific manager UUID calls the appropriate mapping method.
     */
    @Test
    public void testGetAllSpecs() throws Exception {
        SettingsManagerApiDTO mgrDto = new SettingsManagerApiDTO();
        mgrDto.setUuid("test");

        when(settingsMapper.toManagerDtos(anyCollectionOf(SettingSpec.class), any(), any()))
            .thenReturn(Collections.singletonList(mgrDto));

        List<SettingsManagerApiDTO> result =
                settingsService.getSettingsSpecs(null, null, false);
        assertEquals(1, result.size());
        assertEquals("test", result.get(0).getUuid());

        verify(settingsMapper).toManagerDtos(specCaptor.capture(), eq(Optional.empty()), any());
        assertThat(specCaptor.getValue(), containsInAnyOrder(vmSettingSpec));
    }

    /**
     * Verify that a request for specs with a specific manager UUID calls the appropriate mapping
     * method.
     */
    @Test
    public void testGetSingleMgrSpecs() throws Exception {
        final SettingsManagerApiDTO mgrDto = new SettingsManagerApiDTO();
        mgrDto.setUuid("test");

        final String mgrId = "mgrId";
        when(settingsMapper.toManagerDto(any(), any(), eq(mgrId), any()))
            .thenReturn(Optional.of(mgrDto));
        List<SettingsManagerApiDTO> result =
                settingsService.getSettingsSpecs(mgrId, null, false);
        assertEquals(1, result.size());
        assertEquals("test", result.get(0).getUuid());
        verify(settingsMapper).toManagerDto(specCaptor.capture(), eq(Optional.empty()), eq(mgrId), any());
        assertThat(specCaptor.getValue(), containsInAnyOrder(vmSettingSpec));
    }

    /**
     * Verify that a request for specs with an entity type ignores specs for other entity types.
     */
    @Test
    public void testGetSingleEntityTypeSpecs() throws Exception {
        final SettingsManagerApiDTO mgrDto = new SettingsManagerApiDTO();
        mgrDto.setUuid("test");
        when(settingsMapper.toManagerDtos(anyCollectionOf(SettingSpec.class), any(), any()))
                .thenReturn(Collections.singletonList(mgrDto));

        List<SettingsManagerApiDTO> result =
                settingsService.getSettingsSpecs(null, "Container", false);
        verify(settingsMapper).toManagerDtos(specCaptor.capture(), eq(Optional.of("Container")),
            any());
        assertTrue(specCaptor.getValue().isEmpty());
    }

    @Test
    public void testSettingMatchEntityType() {
        final SettingSpec allSettingSpec = SettingSpec.newBuilder()
                .setEntitySettingSpec(EntitySettingSpec.newBuilder()
                        .setEntitySettingScope(EntitySettingScope.newBuilder()
                                .setAllEntityType(AllEntityType.getDefaultInstance())))
                .build();
        final SettingSpec vmSettingSpec = SettingSpec.newBuilder()
            .setEntitySettingSpec(EntitySettingSpec.newBuilder()
                    .setEntitySettingScope(EntitySettingScope.newBuilder()
                            .setEntityTypeSet(EntityTypeSet.newBuilder()
                                    .addEntityType(10))))
            .build();

        assertTrue(SettingsService.settingMatchEntityType(vmSettingSpec, null));

        assertTrue(SettingsService.settingMatchEntityType(vmSettingSpec, "VirtualMachine"));

        assertTrue(SettingsService.settingMatchEntityType(allSettingSpec, "VirtualMachine"));

        assertFalse(SettingsService.settingMatchEntityType(
            SettingSpec.newBuilder()
                .setGlobalSettingSpec(GlobalSettingSpec.getDefaultInstance())
                .build(),
            "VirtualMachine"));

        assertFalse(SettingsService.settingMatchEntityType(
            SettingSpec.newBuilder()
                .setEntitySettingSpec(EntitySettingSpec.getDefaultInstance())
                .build(), "VirtualMachine"));
    }

    /**
     * Test the invocation of the getSettingsByUuid API.
     *
     * @throws Exception exception thrown if anything goes wrong
     */
    @Test
    public void testGetSettingsByUuidGlobalSettings() throws Exception {
        final String settingSpecName = "globalSetting";
        final String managerName = "emailmanager";
        final Setting globalSetting = Setting.newBuilder()
                .setSettingSpecName(settingSpecName)
                .setStringSettingValue(StringSettingValue.newBuilder()
                        .setValue("no one cares"))
                .build();
        final SettingApiDTO<String> mappedDto = new SettingApiDTO<>();
        final SettingApiDTOPossibilities possibilities = mock(SettingApiDTOPossibilities.class);
        when(possibilities.getGlobalSetting()).thenReturn(Optional.of(mappedDto));
        when(settingsMapper.toSettingApiDto(globalSetting)).thenReturn(possibilities);

        final SettingsManagerInfo managerInfo = mock(SettingsManagerInfo.class);

        when(settingsManagerMapping.getManagerInfo(eq(managerName))).thenReturn(Optional.of(managerInfo));
        when(settingsPoliciesService.getSettingsPolicies(true, Collections.emptyList()))
                .thenReturn(Collections.emptyList());
        when(settingRpcServiceSpy.getMultipleGlobalSettings(GetMultipleGlobalSettingsRequest.getDefaultInstance()))
                .thenReturn(Collections.singletonList(globalSetting));

        List<? extends SettingApiDTO<?>> settingApiDTOList = settingsService.getSettingsByUuid(managerName);
        assertThat(settingApiDTOList, containsInAnyOrder(mappedDto));
        verify(settingRpcServiceSpy).getMultipleGlobalSettings(any(GetMultipleGlobalSettingsRequest.class));
    }

    /**
     * Test the invocation of the getSettingsByUuid API for getting default settings.
     * settingsPoliciesService for default settings is invoked, but rpc service
     * (settingRpcServiceSpy) for global settings is not invoked.
     *
     * @throws Exception if any exception happens
     */
    @Test
    public void testGetSettingsByUuidDefaultSettings() throws Exception {
        final String managerName = "marketsettingsmanager";
        final SettingApiDTO<String> mappedDto = new SettingApiDTO<>();
        mappedDto.setUuid("usedIncrement_VMEM");
        mappedDto.setValue("1024.0");
        mappedDto.setEntityType("VirtualMachine");

        final SettingsManagerApiDTO settingsManagerApiDTO = new SettingsManagerApiDTO();
        settingsManagerApiDTO.setUuid(managerName);
        settingsManagerApiDTO.setSettings(Lists.newArrayList(mappedDto));

        final SettingsPolicyApiDTO settingsPolicyApiDTO = new SettingsPolicyApiDTO();
        settingsPolicyApiDTO.setSettingsManagers(Lists.newArrayList(settingsManagerApiDTO));

        final SettingsManagerInfo managerInfo = mock(SettingsManagerInfo.class);
        when(settingsManagerMapping.getManagerInfo(eq(managerName))).thenReturn(Optional.of(managerInfo));
        when(settingsPoliciesService.getSettingsPolicies(true, Collections.emptySet(),
                Sets.newHashSet(managerName))).thenReturn(Lists.newArrayList(settingsPolicyApiDTO));

        List<? extends SettingApiDTO<?>> settingApiDTOList = settingsService.getSettingsByUuid(managerName);
        // verify result is as expected
        assertThat(settingApiDTOList, containsInAnyOrder(mappedDto));
        // verify settingsPoliciesService is invoked
        verify(settingsPoliciesService).getSettingsPolicies(eq(true), eq(Collections.emptySet()),
                eq(Sets.newHashSet(managerName)));
        // verify settingRpcServiceSpy is not invoked
        verifyZeroInteractions(settingRpcServiceSpy);
        verifyZeroInteractions(settingsMapper);
    }


    /**
     * Test getSettingsByUuidAndName. getSettingsByUuid should be invoked. if the setting does not
     * exist, IllegalArgumentException should be thrown.
     *
     * @throws Exception if any exception happens
     */
    @Test
    public void testGetSettingsByUuidAndName() throws Exception {
        final String managerName = "marketsettingsmanager";
        final String settingName = "utilTarget";
        final String settingValue = "70.0";
        final SettingApiDTO<String> mappedDto = new SettingApiDTO<>();
        mappedDto.setUuid(settingName);
        mappedDto.setValue(settingValue);

        final SettingsManagerApiDTO settingsManagerApiDTO = new SettingsManagerApiDTO();
        settingsManagerApiDTO.setUuid(managerName);
        settingsManagerApiDTO.setSettings(Lists.newArrayList(mappedDto));

        final SettingsPolicyApiDTO settingsPolicyApiDTO = new SettingsPolicyApiDTO();
        settingsPolicyApiDTO.setSettingsManagers(Lists.newArrayList(settingsManagerApiDTO));

        final SettingsManagerInfo managerInfo = mock(SettingsManagerInfo.class);
        when(settingsManagerMapping.getManagerInfo(eq(managerName))).thenReturn(Optional.of(managerInfo));
        when(settingsPoliciesService.getSettingsPolicies(true, Collections.emptySet(),
                Sets.newHashSet(managerName))).thenReturn(Lists.newArrayList(settingsPolicyApiDTO));

        SettingApiDTO<String> result = settingsService.getSettingByUuidAndName(managerName, settingName);

        // verify getSettingsByUuid is invoked
        verify(settingsService).getSettingsByUuid(managerName);
        // verify result is as expected
        assertThat(result.getUuid(), is(settingName));
        assertThat(result.getValue(), is(settingValue));

        // verify IllegalArgumentException is thrown since the setting does not exist
        when(settingsPoliciesService.getSettingsPolicies(true, Collections.emptyList()))
                .thenReturn(Collections.emptyList());
        expectedException.expect(IllegalArgumentException.class);
        settingsService.getSettingByUuidAndName(managerName, "foo");
    }

    /**
     * Test case when settingsService has special configuration (hideExecutionScheduleSettings =
     * true), so all methods should filter out executionSchedule settings).
     *
     * @throws Exception if something goes wrong
     */
    @Test
    public void testSettingsServiceHidesCertainSettings() throws Exception {
        final SettingsService settingServiceHidesCertainSettings =
                spy(new SettingsService(settingServiceStub, statsServiceClient, settingsMapper,
<<<<<<< HEAD
                        settingsManagerMapping, settingsPoliciesService, true));
=======
                        settingsManagerMapping, settingsPoliciesService,
                        true, true));
>>>>>>> 71c68051
        final SettingApiDTO<String> actionModeSetting = createActionModeSetting();
        final SettingApiDTO<String> executionScheduleSetting = createExecutionScheduleSetting();

        final SettingsManagerApiDTO automationSettingsManager =
                createAutomationManages(Arrays.asList(actionModeSetting, executionScheduleSetting));
        final String managerName = automationSettingsManager.getUuid();

        final SettingsPolicyApiDTO settingsPolicyApiDTO = new SettingsPolicyApiDTO();
        settingsPolicyApiDTO.setSettingsManagers(Lists.newArrayList(automationSettingsManager));

        final SettingsManagerInfo managerInfo = mock(SettingsManagerInfo.class);
        when(settingsManagerMapping.getManagerInfo(
                eq(automationSettingsManager.getUuid()))).thenReturn(Optional.of(managerInfo));
        when(settingsPoliciesService.getSettingsPolicies(true, Collections.emptySet(),
                Sets.newHashSet(managerName))).thenReturn(Lists.newArrayList(settingsPolicyApiDTO));
        when(settingsMapper.toManagerDto(any(), any(), eq(managerName), any())).thenReturn(
                Optional.of(automationSettingsManager));
        when(settingRpcServiceSpy.searchSettingSpecs(any())).thenReturn(
                Arrays.asList(EntitySettingSpecs.ResizeVcpuUpInBetweenThresholds.getSettingSpec(),
<<<<<<< HEAD
                        EntitySettingSpecs.ResizeVcpuUpInBetweenThresholdsExecutionSchedule.getSettingSpec()));
=======
                    ActionSettingSpecs.getSettingSpec(
                        ActionSettingSpecs.getExecutionScheduleSettingFromActionModeSetting(
                            EntitySettingSpecs.ResizeVcpuUpInBetweenThresholds))));
>>>>>>> 71c68051

        final List<? extends SettingApiDTO<?>> filteredSettings =
                settingServiceHidesCertainSettings.getSettingsByUuid(managerName);
        final List<SettingsManagerApiDTO> filteredSettingsSpec =
                settingServiceHidesCertainSettings.getSettingsSpecs(managerName, null, false);

        Assert.assertEquals(1, filteredSettings.size());
        Assert.assertEquals(actionModeSetting.getValue(),
                filteredSettings.iterator().next().getValue());

        // check settings specs
        assertEquals(1, filteredSettingsSpec.size());
        assertEquals(managerName, filteredSettingsSpec.get(0).getUuid());
        verify(settingsMapper).toManagerDto(specCaptor.capture(), eq(Optional.empty()),
                eq(managerName), any());
        assertThat(specCaptor.getValue(), containsInAnyOrder(
                EntitySettingSpecs.ResizeVcpuUpInBetweenThresholds.getSettingSpec()));
    }

    /**
     * Test case when settingsService has configuration when hideExecutionScheduleSettings = false,
     * so all methods should return all settings (including executionSchedule settings).
     *
     * @throws Exception if something goes wrong
     */
    @Test
    public void testSettingsServiceWithoutRestrictions() throws Exception {
        final SettingApiDTO<String> actionModeSetting = createActionModeSetting();
        final SettingApiDTO<String> executionScheduleSetting = createExecutionScheduleSetting();

        final SettingsManagerApiDTO automationSettingsManager =
                createAutomationManages(Arrays.asList(actionModeSetting, executionScheduleSetting));
        final String managerName = automationSettingsManager.getUuid();

        final SettingsPolicyApiDTO settingsPolicyApiDTO = new SettingsPolicyApiDTO();
        settingsPolicyApiDTO.setSettingsManagers(Lists.newArrayList(automationSettingsManager));

        final SettingsManagerInfo managerInfo = mock(SettingsManagerInfo.class);
        when(settingsManagerMapping.getManagerInfo(eq(managerName))).thenReturn(
                Optional.of(managerInfo));
        when(settingsPoliciesService.getSettingsPolicies(true, Collections.emptySet(),
                Sets.newHashSet(managerName))).thenReturn(Lists.newArrayList(settingsPolicyApiDTO));
        when(settingsMapper.toManagerDto(any(), any(), eq(managerName), any())).thenReturn(
                Optional.of(automationSettingsManager));
        when(settingRpcServiceSpy.searchSettingSpecs(any())).thenReturn(
                Arrays.asList(EntitySettingSpecs.ResizeVcpuUpInBetweenThresholds.getSettingSpec(),
<<<<<<< HEAD
                        EntitySettingSpecs.ResizeVcpuUpInBetweenThresholdsExecutionSchedule.getSettingSpec()));
=======
                    ActionSettingSpecs.getSettingSpec(
                        ActionSettingSpecs.getExecutionScheduleSettingFromActionModeSetting(
                            EntitySettingSpecs.ResizeVcpuUpInBetweenThresholds))));
>>>>>>> 71c68051

        final List<? extends SettingApiDTO<?>> allSettings =
                settingsService.getSettingsByUuid(managerName);
        final List<SettingsManagerApiDTO> allSettingsSpecs =
                settingsService.getSettingsSpecs(managerName, null, false);

        Assert.assertEquals(2, allSettings.size());
        Assert.assertEquals(
                Sets.newHashSet(actionModeSetting.getUuid(), executionScheduleSetting.getUuid()),
                allSettings.stream().map(BaseApiDTO::getUuid).collect(Collectors.toSet()));

        // check settings specs
        assertEquals(1, allSettingsSpecs.size());
        assertEquals(managerName, allSettingsSpecs.get(0).getUuid());
        verify(settingsMapper).toManagerDto(specCaptor.capture(), eq(Optional.empty()),
                eq(managerName), any());
        assertThat(specCaptor.getValue(), containsInAnyOrder(
                EntitySettingSpecs.ResizeVcpuUpInBetweenThresholds.getSettingSpec(),
<<<<<<< HEAD
                EntitySettingSpecs.ResizeVcpuUpInBetweenThresholdsExecutionSchedule.getSettingSpec()));
=======
                ActionSettingSpecs.getSettingSpec(
                    ActionSettingSpecs.getExecutionScheduleSettingFromActionModeSetting(
                        EntitySettingSpecs.ResizeVcpuUpInBetweenThresholds))));
>>>>>>> 71c68051
    }

    private static SettingsManagerApiDTO createAutomationManages(List<SettingApiDTO<?>> settings) {
        final String managerName = "automationmanager";
        final SettingsManagerApiDTO settingsManagerApiDTO = new SettingsManagerApiDTO();
        settingsManagerApiDTO.setUuid(managerName);
        settingsManagerApiDTO.setSettings(settings);
        return settingsManagerApiDTO;
    }

    private static SettingApiDTO<String> createActionModeSetting() {
        final String actionModeSettingName =
                EntitySettingSpecs.ResizeVcpuUpInBetweenThresholds.getSettingName();
        final String actionModeSettingValue = "MANUAL";
        final SettingApiDTO<String> actionModeSetting = new SettingApiDTO<>();
        actionModeSetting.setUuid(actionModeSettingName);
        actionModeSetting.setValue(actionModeSettingValue);
        return actionModeSetting;
    }

    private static SettingApiDTO<String> createExecutionScheduleSetting() {
        final String executionScheduleSettingName =
<<<<<<< HEAD
                EntitySettingSpecs.ResizeVcpuUpInBetweenThresholdsExecutionSchedule.getSettingName();
=======
                ActionSettingSpecs.getExecutionScheduleSettingFromActionModeSetting(
                    EntitySettingSpecs.ResizeVcpuUpInBetweenThresholds);
>>>>>>> 71c68051
        final String executionScheduleSettingValue = "124";
        final SettingApiDTO<String> executionScheduleSetting = new SettingApiDTO<>();
        executionScheduleSetting.setUuid(executionScheduleSettingName);
        executionScheduleSetting.setValue(executionScheduleSettingValue);
        return executionScheduleSetting;
    }

    /**
     * Test the invocation of the putSettingByUuidAndName API.
     *
     * @throws Exception
     */
    @Test
    public void testPutSettingByUuidAndName() throws Exception {
        final String managerName = "emailmanager";
        final String settingSpecName = "smtpPort";
        final String settingValue = "25";

        final SettingApiDTO<String> settingInput = new SettingApiDTO<>();
        settingInput.setValue(settingValue);

        final Setting setting = Setting.newBuilder()
            .setSettingSpecName(settingSpecName)
            .setStringSettingValue(StringSettingValue.newBuilder()
                    .setValue(settingValue))
            .build();
        final SettingApiDTO<String> mappedDto = new SettingApiDTO<>();
        final SettingApiDTOPossibilities possibilities = mock(SettingApiDTOPossibilities.class);
        when(possibilities.getGlobalSetting()).thenReturn(Optional.of(mappedDto));
        when(settingsMapper.toSettingApiDto(setting)).thenReturn(possibilities);

        when(settingRpcServiceSpy.getGlobalSetting(any())).thenReturn(
            GetGlobalSettingResponse.newBuilder().setSetting(Setting.newBuilder()
                .setSettingSpecName(settingSpecName)
                .setStringSettingValue(StringSettingValue.newBuilder()
                        .setValue(settingValue)
                        .build()))
                .build());

        when (settingRpcServiceSpy.getSettingSpec(SingleSettingSpecRequest.newBuilder()
                .setSettingSpecName(settingSpecName)
                .build())).thenReturn(
                        SettingSpec.newBuilder()
                                .setNumericSettingValueType(NumericSettingValueType.newBuilder())
                                .build());

        settingsService.putSettingByUuidAndName(managerName, settingSpecName, settingInput);

        verify(settingRpcServiceSpy).getSettingSpec(SingleSettingSpecRequest.newBuilder()
                .setSettingSpecName(settingSpecName)
                .build());
        verify(settingRpcServiceSpy).updateGlobalSetting(UpdateGlobalSettingRequest.newBuilder()
            .addSetting(Setting.newBuilder().setSettingSpecName(settingSpecName)
                .setNumericSettingValue(NumericSettingValue.newBuilder()
                    .setValue(Float.parseFloat(settingValue))))
                .build());
    }

    @Test
    public void testPutSettingByUuidAndNameWithNumericValueException() throws Exception {
        String managerName = "emailmanager";
        String settingSpecName = "smtpPort";
        String settingValue = "abc";
        boolean exceptionThrown = false;

        SettingApiDTO<String> settingInput = new SettingApiDTO<>();
        settingInput.setValue(settingValue);

        when(settingRpcServiceSpy.getGlobalSetting(any())).thenReturn(
            GetGlobalSettingResponse.newBuilder().setSetting(Setting.newBuilder()
                .setSettingSpecName(settingSpecName)
                .setStringSettingValue(StringSettingValue.newBuilder()
                        .setValue(settingValue)
                        .build()))
                .build());

        when (settingRpcServiceSpy.getSettingSpec(SingleSettingSpecRequest.newBuilder()
                .setSettingSpecName(settingSpecName)
                .build())).thenReturn(
                SettingSpec.newBuilder()
                        .setNumericSettingValueType(NumericSettingValueType.newBuilder())
                        .build());

        try {
            settingsService.putSettingByUuidAndName(managerName, settingSpecName, settingInput);
        } catch (Exception e) {
            assertTrue(e instanceof IllegalArgumentException);
            exceptionThrown = true;
        }

        assertEquals(true, exceptionThrown);
    }

    @Test
    public void testPutSettingByUuidAndNameWithBooleanValueException() throws Exception {
        String managerName = "emailmanager";
        String settingSpecName = "booleanSetting";
        String settingValue = "abc";
        boolean exceptionThrown = false;

        SettingApiDTO<String> settingInput = new SettingApiDTO<>();
        settingInput.setValue(settingValue);

        when(settingRpcServiceSpy.getGlobalSetting(any())).thenReturn(
            GetGlobalSettingResponse.newBuilder().setSetting(Setting.newBuilder()
                .setSettingSpecName(settingSpecName)
                .setStringSettingValue(StringSettingValue.newBuilder()
                        .setValue(settingValue)
                        .build()))
                .build());

        when (settingRpcServiceSpy.getSettingSpec(SingleSettingSpecRequest.newBuilder()
                .setSettingSpecName(settingSpecName)
                .build())).thenReturn(
                        SettingSpec.newBuilder()
                                .setBooleanSettingValueType(BooleanSettingValueType.newBuilder())
                                .build());

        try {
            settingsService.putSettingByUuidAndName(managerName, settingSpecName, settingInput);
        } catch (Exception e) {
            assertTrue(e instanceof IllegalArgumentException);
            e.printStackTrace();
            exceptionThrown = true;
        }

        assertEquals(true, exceptionThrown);
    }
}<|MERGE_RESOLUTION|>--- conflicted
+++ resolved
@@ -67,10 +67,7 @@
 import com.vmturbo.common.protobuf.stats.StatsHistoryServiceGrpc.StatsHistoryServiceBlockingStub;
 import com.vmturbo.common.protobuf.stats.StatsMoles.StatsHistoryServiceMole;
 import com.vmturbo.components.api.test.GrpcTestServer;
-<<<<<<< HEAD
-=======
 import com.vmturbo.components.common.setting.ActionSettingSpecs;
->>>>>>> 71c68051
 import com.vmturbo.components.common.setting.EntitySettingSpecs;
 import com.vmturbo.platform.common.dto.CommonDTO.EntityDTO.EntityType;
 
@@ -347,12 +344,8 @@
     public void testSettingsServiceHidesCertainSettings() throws Exception {
         final SettingsService settingServiceHidesCertainSettings =
                 spy(new SettingsService(settingServiceStub, statsServiceClient, settingsMapper,
-<<<<<<< HEAD
-                        settingsManagerMapping, settingsPoliciesService, true));
-=======
                         settingsManagerMapping, settingsPoliciesService,
                         true, true));
->>>>>>> 71c68051
         final SettingApiDTO<String> actionModeSetting = createActionModeSetting();
         final SettingApiDTO<String> executionScheduleSetting = createExecutionScheduleSetting();
 
@@ -372,13 +365,9 @@
                 Optional.of(automationSettingsManager));
         when(settingRpcServiceSpy.searchSettingSpecs(any())).thenReturn(
                 Arrays.asList(EntitySettingSpecs.ResizeVcpuUpInBetweenThresholds.getSettingSpec(),
-<<<<<<< HEAD
-                        EntitySettingSpecs.ResizeVcpuUpInBetweenThresholdsExecutionSchedule.getSettingSpec()));
-=======
                     ActionSettingSpecs.getSettingSpec(
                         ActionSettingSpecs.getExecutionScheduleSettingFromActionModeSetting(
                             EntitySettingSpecs.ResizeVcpuUpInBetweenThresholds))));
->>>>>>> 71c68051
 
         final List<? extends SettingApiDTO<?>> filteredSettings =
                 settingServiceHidesCertainSettings.getSettingsByUuid(managerName);
@@ -425,13 +414,9 @@
                 Optional.of(automationSettingsManager));
         when(settingRpcServiceSpy.searchSettingSpecs(any())).thenReturn(
                 Arrays.asList(EntitySettingSpecs.ResizeVcpuUpInBetweenThresholds.getSettingSpec(),
-<<<<<<< HEAD
-                        EntitySettingSpecs.ResizeVcpuUpInBetweenThresholdsExecutionSchedule.getSettingSpec()));
-=======
                     ActionSettingSpecs.getSettingSpec(
                         ActionSettingSpecs.getExecutionScheduleSettingFromActionModeSetting(
                             EntitySettingSpecs.ResizeVcpuUpInBetweenThresholds))));
->>>>>>> 71c68051
 
         final List<? extends SettingApiDTO<?>> allSettings =
                 settingsService.getSettingsByUuid(managerName);
@@ -450,13 +435,9 @@
                 eq(managerName), any());
         assertThat(specCaptor.getValue(), containsInAnyOrder(
                 EntitySettingSpecs.ResizeVcpuUpInBetweenThresholds.getSettingSpec(),
-<<<<<<< HEAD
-                EntitySettingSpecs.ResizeVcpuUpInBetweenThresholdsExecutionSchedule.getSettingSpec()));
-=======
                 ActionSettingSpecs.getSettingSpec(
                     ActionSettingSpecs.getExecutionScheduleSettingFromActionModeSetting(
                         EntitySettingSpecs.ResizeVcpuUpInBetweenThresholds))));
->>>>>>> 71c68051
     }
 
     private static SettingsManagerApiDTO createAutomationManages(List<SettingApiDTO<?>> settings) {
@@ -479,12 +460,8 @@
 
     private static SettingApiDTO<String> createExecutionScheduleSetting() {
         final String executionScheduleSettingName =
-<<<<<<< HEAD
-                EntitySettingSpecs.ResizeVcpuUpInBetweenThresholdsExecutionSchedule.getSettingName();
-=======
                 ActionSettingSpecs.getExecutionScheduleSettingFromActionModeSetting(
                     EntitySettingSpecs.ResizeVcpuUpInBetweenThresholds);
->>>>>>> 71c68051
         final String executionScheduleSettingValue = "124";
         final SettingApiDTO<String> executionScheduleSetting = new SettingApiDTO<>();
         executionScheduleSetting.setUuid(executionScheduleSettingName);
