--- conflicted
+++ resolved
@@ -567,18 +567,11 @@
         clusterStatsResponse.add(ClusterStatsResponse.newBuilder().setSnapshotsChunk(EntityStatsChunk.newBuilder()
             .addSnapshots(EntityStats.newBuilder()
                                             .setOid(clusterId3)
-<<<<<<< HEAD
                                             .addStatSnapshots(STAT_SNAPSHOT))
                         .setPaginationResponse(PaginationResponse.newBuilder()
                                                     .setTotalRecordCount(3))
                         .build();
         when(statsMapper.newPeriodStatsFilter(periodApiInputDTO, true)).thenReturn(statsFilter);
-=======
-                                            .addStatSnapshots(STAT_SNAPSHOT).build()).build()).build());
-        clusterStatsResponse.add(ClusterStatsResponse.newBuilder().setPaginationResponse(PaginationResponse.newBuilder()
-                                                    .setTotalRecordCount(3)).build());
-        when(statsMapper.newPeriodStatsFilter(periodApiInputDTO)).thenReturn(statsFilter);
->>>>>>> 24f4b781
         final StatSnapshotApiDTO statSnapshotApiDTO = new StatSnapshotApiDTO();
         statSnapshotApiDTO.setClassName(StringConstants.CLUSTER);
         when(statsMapper.toStatSnapshotApiDTO(STAT_SNAPSHOT)).thenReturn(statSnapshotApiDTO);
