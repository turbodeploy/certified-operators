--- conflicted
+++ resolved
@@ -411,8 +411,6 @@
         stats = executor.getAggregateStats(scope, period);
         assertTrue(stats.get(0).getStatistics().stream()
             .anyMatch(stat -> COOLING.equalsIgnoreCase(stat.getName())));
-<<<<<<< HEAD
-=======
 
         //check for group, always show cooling and power when groups contains Chassis.
         when(groupInfo.getEntityTypes()).thenReturn(Sets.newHashSet(ApiEntityType.CHASSIS));
@@ -420,7 +418,6 @@
         stats = executor.getAggregateStats(scope, period);
         assertTrue(stats.get(0).getStatistics().stream()
                 .anyMatch(stat -> COOLING.equalsIgnoreCase(stat.getName())));
->>>>>>> 71c68051
 
         /*
          * Scope is an entity
@@ -476,7 +473,6 @@
         // Create a list of targets.
         List<ThinTargetInfo> thinTargetInfos = Lists.newArrayList(
                 ImmutableThinTargetInfo.builder().oid(1L).displayName("target1").isHidden(false).probeInfo(
-<<<<<<< HEAD
                         ImmutableThinProbeInfo.builder().oid(3L).type("probe1").category("HYPERCONVERGED")
                                 .uiCategory("hyper converged").build()).build(),
                 ImmutableThinTargetInfo.builder().oid(2L).displayName("target2").isHidden(false).probeInfo(
@@ -484,14 +480,7 @@
                                 .uiCategory("hypervisor").build()).build(),
                 ImmutableThinTargetInfo.builder().oid(5L).displayName("target3").isHidden(false).probeInfo(
                 ImmutableThinProbeInfo.builder().oid(7L).type("probe3").category("Fabric")
-                        .uiCategory("fabric").build()).build());
-=======
-                        ImmutableThinProbeInfo.builder().oid(3L).type("probe1").category("HYPERCONVERGED").build()).build(),
-                ImmutableThinTargetInfo.builder().oid(2L).displayName("target2").isHidden(false).probeInfo(
-                        ImmutableThinProbeInfo.builder().oid(4L).type("probe2").category("HYPERVISOR").build()).build(),
-                ImmutableThinTargetInfo.builder().oid(5L).displayName("target3").isHidden(false).probeInfo(
-                ImmutableThinProbeInfo.builder().oid(7L).type("probe3").category("Fabric").build()).build());
->>>>>>> 71c68051
+                                .uiCategory("fabric").build()).build());
         when(statsQueryContext.getTargets()).thenReturn(thinTargetInfos);
 
         /*
