--- conflicted
+++ resolved
@@ -28,8 +28,6 @@
             {"inputType": "*", "elements": "Region:displayName:AGGREGATES:VirtualMachine", "filterCategory": "entity", "filterType": "vmsByRegionName"},
             {"inputType": "s", "elements": "discoveredBy:cloudProvider", "filterCategory": "property", "filterType": "vmsByCloudProvider", "loadOptions": true},
             {"inputType": "*", "elements": "discoveredBy:k8sCluster", "filterCategory": "property", "filterType": "vmsByK8sCluster"}
-<<<<<<< HEAD
-=======
         ]
     },
 
@@ -51,7 +49,6 @@
         "criteria": [
             {"inputType": "*", "elements": "displayName", "filterCategory": "property", "filterType": "databaseServerTiersByName"},
             {"inputType": "#", "elements": "commoditySoldList[type=VMem,capacity]", "filterCategory": "property", "filterType": "databaseServerTiersByVMem"}
->>>>>>> 71c68051
         ]
     },
 
@@ -99,13 +96,10 @@
             {"inputType": "*", "elements": "displayName", "filterCategory": "property", "filterType": "containersByName"},
             {"inputType": "*", "elements": "ContainerPod:displayName:PRODUCES", "filterCategory": "entity", "filterType": "containersByPodName"},
             {"inputType": "*", "elements": "Namespace:displayName:PRODUCES:WorkloadController:PRODUCES:ContainerPod:PRODUCES", "filterCategory": "entity", "filterType": "containersByNamespace"},
-<<<<<<< HEAD
             {"inputType": "*", "elements": "ApplicationComponent:displayName:CONSUMES", "filterCategory": "entity", "filterType": "containersByApplicationComponent"},
             {"inputType": "*", "elements": "BusinessApplication:displayName:CONSUMES", "filterCategory": "entity", "filterType": "containersByBusinessApplication"},
             {"inputType": "*", "elements": "BusinessTransaction:displayName:CONSUMES", "filterCategory": "entity", "filterType": "containersByBusinessTransaction"},
             {"inputType": "*", "elements": "Service:displayName:CONSUMES", "filterCategory": "entity", "filterType": "containersByService"},
-=======
->>>>>>> 71c68051
             {"inputType": "s|*", "elements": "WorkloadController:workloadControllerInfoRepoDTO.controllerType:PRODUCES:ContainerPod:PRODUCES", "filterCategory": "entity", "filterType": "containersByControllerKind", "loadOptions": true},
             {"inputType": "*", "elements": "discoveredBy:k8sCluster", "filterCategory": "property", "filterType": "containersByK8sCluster"}
         ]
