{
    "VirtualMachine" : {
        "criteria" : [
            {"inputType": "*", "elements": "displayName", "filterCategory": "property", "filterType": "vmsByName"},
            {"inputType": "*", "elements": "PhysicalMachine:displayName:PRODUCES:1", "filterCategory": "entity", "filterType": "vmsByPMName"},
            {"inputType": "*", "elements": "VirtualDataCenter:displayName:PRODUCES:1", "filterCategory": "entity", "filterType": "vmsByVDC"},
            {"inputType": "*", "elements": "VirtualDataCenter:displayName:PRODUCES", "filterCategory": "entity", "filterType": "vmsByDCnested"},
            {"inputType": "*", "elements": "DiskArray:displayName:PRODUCES:Storage:PRODUCES:1", "filterCategory": "entity", "filterType": "vmsByDiskArrayName"},
            {"inputType": "*", "elements": "Storage:displayName:PRODUCES:1", "filterCategory": "entity", "filterType": "vmsByStorage"},
            {"inputType": "*", "elements": "ApplicationComponent:displayName:CONSUMES", "filterCategory": "entity", "filterType": "vmsByApplicationComponent"},
            {"inputType": "*", "elements": "BusinessApplication:displayName:CONSUMES", "filterCategory": "entity", "filterType": "vmsByBusinessApplication"},
            {"inputType": "*", "elements": "BusinessTransaction:displayName:CONSUMES", "filterCategory": "entity", "filterType": "vmsByBusinessTransaction"},
            {"inputType": "*", "elements": "Service:displayName:CONSUMES", "filterCategory": "entity", "filterType": "vmsByService"},
            {"inputType": "*", "elements": "PhysicalMachine:MemberOf:Cluster:displayName:PRODUCES:VirtualMachine", "filterCategory": "entity", "filterType": "vmsByClusterName"},
            {"inputType": "*", "elements": "DataCenter:displayName:PRODUCES", "filterCategory": "entity", "filterType": "vmsByDC"},
            {"inputType": "s", "elements": "state", "filterCategory": "property", "filterType": "vmsByState", "loadOptions": true},
            {"inputType": "s|*", "elements": "tags", "filterCategory": "property", "filterType": "vmsByTag", "loadOptions": true},
            {"inputType": "s", "elements": "ephemeral", "filterCategory": "property", "filterType": "vmsConnectedToEphemeralStorage"},
            {"inputType": "s", "elements": "encrypted", "filterCategory": "property", "filterType": "vmsConnectedToEncryptedVolume"},
            {"inputType": "*", "elements": "virtualMachineInfoRepoDTO.guestOsType", "filterCategory": "property", "filterType": "vmsByGuestName"},
            {"inputType": "#", "elements": "virtualMachineInfoRepoDTO.numCpus", "filterCategory": "property", "filterType": "vmsByNumCPUs"},
            {"inputType": "s", "elements": "BusinessAccount:oid:OWNS:1", "filterCategory": "entity", "filterType": "vmsByBusinessAccountUuid", "loadOptions": true},
            {"inputType": "#", "elements": "commoditySoldList[type=VMem,capacity]", "filterCategory": "property", "filterType": "vmsByMem"},
            {"inputType": "*", "elements": "LogicalPool:displayName:PRODUCES:Storage:PRODUCES:1", "filterCategory": "entity", "filterType": "vmsByLogicalPoolName"},
            {"inputType": "*", "elements": "networks", "filterCategory": "property", "filterType": "vmsByNetwork"},
            {"inputType": "s|*", "elements": "MemberOf:ResourceGroup:displayName", "filterCategory": "entity", "filterType": "vmsByResourceGroupName", "loadOptions": true},
            {"inputType": "*", "elements": "AvailabilityZone:displayName:AGGREGATES:VirtualMachine", "filterCategory": "entity", "filterType": "vmsByAvailabilityZoneName"},
            {"inputType": "*", "elements": "Region:displayName:AGGREGATES:VirtualMachine", "filterCategory": "entity", "filterType": "vmsByRegionName"}
        ]
    },

    "VirtualDataCenter" : {
        "criteria" : [
            {"inputType": "*", "elements": "displayName", "filterCategory": "property", "filterType": "vdcsByName"},
            {"inputType": "s|*", "elements": "tags", "filterCategory": "property", "filterType": "vdcsByTag", "loadOptions": true}
        ]
    },

    "PhysicalMachine" : {
        "criteria" : [
            {"inputType": "*", "elements": "displayName", "filterCategory": "property", "filterType": "pmsByName"},
            {"inputType": "*", "elements": "MemberOf:Cluster:displayName", "filterCategory": "entity", "filterType": "pmsByClusterName"},
            {"inputType": "*", "elements": "DataCenter:displayName:PRODUCES", "filterCategory": "entity", "filterType": "pmsByDC"},
            {"inputType": "s", "elements": "state", "filterCategory": "property", "filterType": "pmsByState", "loadOptions": true},
            {"inputType": "s|*", "elements": "tags", "filterCategory": "property", "filterType": "pmsByTag", "loadOptions": true},
            {"inputType": "*", "elements": "Storage:displayName:PRODUCES:1", "filterCategory": "entity", "filterType": "pmsByStorage"},
            {"inputType": "*", "elements": "Switch:displayName:PRODUCES:1", "filterCategory": "entity", "filterType": "pmsBySwitch"},
            {"inputType": "#", "elements": "commoditySoldList[type=Mem,capacity]", "filterCategory": "property", "filterType": "pmsByMem"},
            {"inputType": "#", "elements": "PRODUCES:1:VirtualMachine", "filterCategory": "property", "filterType": "pmsByNumVms"},
            {"inputType": "#", "elements": "physicalMachineInfoRepoDTO.numCpus", "filterCategory": "property", "filterType": "pmsByNumCPUs"},
            {"inputType": "*", "elements": "physicalMachineInfoRepoDTO.vendor", "filterCategory": "property", "filterType": "pmsByVendorName"},
            {"inputType": "*", "elements": "physicalMachineInfoRepoDTO.cpuModel", "filterCategory": "property", "filterType": "pmsByCPUModel"},
            {"inputType": "*", "elements": "physicalMachineInfoRepoDTO.model", "filterCategory": "property", "filterType": "pmsByModel"},
            {"inputType": "*", "elements": "physicalMachineInfoRepoDTO.timezone", "filterCategory": "property", "filterType": "pmsByTimezone"}
        ]
    },

    "Storage" : {
        "criteria": [
            {"inputType": "*", "elements": "displayName", "filterCategory": "property", "filterType": "storageByName"},
            {"inputType": "*", "elements": "VirtualMachine:displayName:CONSUMES:1", "filterCategory": "entity", "filterType": "storageByVMs"},
            {"inputType": "*", "elements": "PhysicalMachine:MemberOf:Cluster:displayName:CONSUMES:Storage", "filterCategory": "entity", "filterType": "storageByPMCluster"},
            {"inputType": "*", "elements": "MemberOf:StorageCluster:displayName", "filterCategory": "entity", "filterType": "storageByStorageCluster"},
            {"inputType": "s", "elements": "state", "filterCategory": "property", "filterType": "storageByState", "loadOptions": true},
            {"inputType": "s|*", "elements": "tags", "filterCategory": "property", "filterType": "storageByTag", "loadOptions": true},
            {"inputType": "*", "elements": "DataCenter:displayName:PRODUCES:1:PhysicalMachine:CONSUMES:1", "filterCategory": "entity", "filterType": "storageByDC"},
            {"inputType": "*", "elements": "storageInfoRepoDTO.local", "filterCategory": "property", "filterType": "storageWithLocalSupport"}
        ]
    },

    "Container" : {
        "criteria" : [
            {"inputType": "*", "elements": "displayName", "filterCategory": "property", "filterType": "containersByName"},
            {"inputType": "*", "elements": "HostedBy:displayName", "filterCategory": "entity", "filterType": "containersByPodName"},
            {"inputType": "*", "elements": "ApplicationComponent:displayName:CONSUMES", "filterCategory": "entity", "filterType": "containersByApplicationComponent"},
            {"inputType": "*", "elements": "BusinessApplication:displayName:CONSUMES", "filterCategory": "entity", "filterType": "containersByBusinessApplication"},
            {"inputType": "*", "elements": "BusinessTransaction:displayName:CONSUMES", "filterCategory": "entity", "filterType": "containersByBusinessTransaction"},
            {"inputType": "*", "elements": "Service:displayName:CONSUMES", "filterCategory": "entity", "filterType": "containersByService"}
        ]
    },

    "ContainerPod" : {
        "criteria" : [
            {"inputType": "*", "elements": "displayName", "filterCategory": "property", "filterType": "containerpodsByName"},
            {"inputType": "*", "elements": "HostedBy:displayName", "filterCategory": "entity", "filterType": "containerpodsByVMName"}
        ]
    },

    "Application" : {
        "criteria" : [{"inputType": "*", "elements": "displayName", "filterCategory": "property", "filterType": "appsByName"}]
    },

    "ApplicationServer" : {
        "criteria" : [{"inputType": "*", "elements": "displayName", "filterCategory": "property", "filterType": "appSrvsByName"}]
    },

    "ApplicationComponent" : {
        "criteria" : [
            {"inputType": "*", "elements": "displayName", "filterCategory": "property", "filterType": "appCompsByName"},
            {"inputType": "*", "elements": "BusinessApplication:displayName:CONSUMES", "filterCategory": "entity", "filterType": "applicationComponentByBusinessApplication"},
            {"inputType": "*", "elements": "BusinessTransaction:displayName:CONSUMES", "filterCategory": "entity", "filterType": "applicationComponentByBusinessTransaction"},
            {"inputType": "*", "elements": "Service:displayName:CONSUMES", "filterCategory": "entity", "filterType": "applicationComponentByService"}
        ]
    },

    "BusinessApplication" : {
        "criteria" : [{"inputType": "*", "elements": "displayName", "filterCategory": "property", "filterType": "busAppsByName"},
                      {"inputType": "s", "elements": "UserDefinedEntity", "filterCategory": "property", "filterType": "businessApplicationByUserDefinedEntity"}
        ]
    },

    "BusinessTransaction" : {
        "criteria" : [
            {"inputType": "*", "elements": "displayName", "filterCategory": "property", "filterType": "busTransByName"},
            {"inputType": "*", "elements": "BusinessApplication:displayName:CONSUMES", "filterCategory": "entity", "filterType": "businessTransactionByBusinessApplication"},
            {"inputType": "s", "elements": "UserDefinedEntity", "filterCategory": "property", "filterType": "businessTransactionByUserDefinedEntity"}
        ]
    },

    "Service" : {
        "criteria" : [
            {"inputType": "*", "elements": "displayName", "filterCategory": "property", "filterType": "servicesByName"},
            {"inputType": "*", "elements": "BusinessApplication:displayName:CONSUMES", "filterCategory": "entity", "filterType": "serviceByBusinessApplication"},
            {"inputType": "*", "elements": "BusinessTransaction:displayName:CONSUMES", "filterCategory": "entity", "filterType": "serviceByBusinessTransaction"},
            {"inputType": "s", "elements": "UserDefinedEntity", "filterCategory": "property", "filterType": "serviceByUserDefinedEntity"}
        ]
    },

    "Database" : {
        "criteria" : [
            {"inputType": "*", "elements": "displayName", "filterCategory": "property", "filterType": "databaseByName"},
            {"inputType": "s|*", "elements": "tags", "filterCategory": "property", "filterType": "databaseByTag", "loadOptions": true},
            {"inputType": "s", "elements": "BusinessAccount:oid:OWNS:1", "filterCategory": "entity", "filterType": "databaseByBusinessAccountUuid", "loadOptions": true},
<<<<<<< HEAD
            {"inputType": "s", "elements": "MemberOf:ResourceGroup:uuid", "filterCategory": "entity", "filterType": "databaseByResourceGroupUuid", "loadOptions": true},
            {"inputType": "*", "elements": "ApplicationComponent:displayName:CONSUMES", "filterCategory": "entity", "filterType": "databaseByApplicationComponent"},
            {"inputType": "*", "elements": "BusinessApplication:displayName:CONSUMES", "filterCategory": "entity", "filterType": "databaseByBusinessApplication"},
            {"inputType": "*", "elements": "BusinessTransaction:displayName:CONSUMES", "filterCategory": "entity", "filterType": "databaseByBusinessTransaction"},
            {"inputType": "*", "elements": "Service:displayName:CONSUMES", "filterCategory": "entity", "filterType": "databaseByService"}
=======
            {"inputType": "s|*", "elements": "MemberOf:ResourceGroup:displayName", "filterCategory": "entity", "filterType": "databaseByResourceGroupName", "loadOptions": true}
>>>>>>> d1d5e0cf
        ]
    },

    "DatabaseServer" : {
        "criteria" : [
            {"inputType": "*", "elements": "displayName", "filterCategory": "property", "filterType": "databaseServerByName"},
            {"inputType": "s|*", "elements": "tags", "filterCategory": "property", "filterType": "databaseServerByTag", "loadOptions": true},
            {"inputType": "s", "elements": "BusinessAccount:oid:OWNS:1", "filterCategory": "entity", "filterType": "databaseServerByBusinessAccountUuid", "loadOptions": true},
<<<<<<< HEAD
            {"inputType": "s", "elements": "MemberOf:ResourceGroup:uuid", "filterCategory": "entity", "filterType": "databaseServerByResourceGroupUuid", "loadOptions": true},
            {"inputType": "*", "elements": "ApplicationComponent:displayName:CONSUMES", "filterCategory": "entity", "filterType": "databaseServerByApplicationComponent"},
            {"inputType": "*", "elements": "BusinessApplication:displayName:CONSUMES", "filterCategory": "entity", "filterType": "databaseServerByBusinessApplication"},
            {"inputType": "*", "elements": "BusinessTransaction:displayName:CONSUMES", "filterCategory": "entity", "filterType": "databaseServerByBusinessTransaction"},
            {"inputType": "*", "elements": "Service:displayName:CONSUMES", "filterCategory": "entity", "filterType": "databaseServerByService"}
=======
            {"inputType": "s|*", "elements": "MemberOf:ResourceGroup:displayName", "filterCategory": "entity", "filterType": "databaseServerByResourceGroupName", "loadOptions": true}
>>>>>>> d1d5e0cf
        ]
    },

    "DataCenter": {
        "criteria": [
            {"inputType": "*", "elements": "displayName", "filterCategory": "property", "filterType": "datacentersByName"},
            {"inputType": "s|*", "elements": "tags", "filterCategory": "property", "filterType": "datacentersByTag", "loadOptions": true}
        ]
    },

    "Cluster" : {
        "criteria" : [
          {"inputType": "*", "elements": "Cluster:displayName", "filterCategory": "property", "filterType": "clustersByName"},
          {"inputType": "s|*", "elements": "ConsistsOf:PhysicalMachine:MemberOf:Cluster:tags", "filterCategory": "property", "filterType": "clustersByTag", "loadOptions": true}
        ]
    },

    "Group" : {
        "criteria" : [{"inputType": "*", "elements": "Group:displayName", "filterCategory": "property", "filterType": "groupsByName"}]
    },

    "StorageCluster" : {
        "criteria" : [
          {"inputType": "*", "elements": "StorageCluster:displayName", "filterCategory": "property", "filterType": "storageClustersByName"}
        ]
    },

    "VirtualMachineCluster" : {
        "criteria" : [
          {"inputType": "*", "elements": "VirtualMachineCluster:displayName", "filterCategory": "property", "filterType": "virtualMachineClustersByName"}
        ]
    },

    "ResourceGroup" : {
        "criteria" : [
            {"inputType": "*", "elements": "displayName", "filterCategory": "property", "filterType": "resourceGroupByName"},
            {"inputType": "s|*", "elements": "tags", "filterCategory": "property", "filterType": "resourceGroupByTag", "loadOptions": true},
            {"inputType": "s", "elements": "BusinessAccount:oid", "filterCategory": "entity", "filterType": "resourceGroupByBusinessAccountUuid", "loadOptions": true}
        ]
    },

    "DiskArray" : {
        "criteria" : [
          {"inputType": "*", "elements": "displayName", "filterCategory": "property", "filterType": "diskarrayByName"}
        ]
    },

    "StorageController" : {
        "criteria" : [
            {"inputType": "*", "elements": "displayName", "filterCategory": "property", "filterType": "storagecontrollerByName"}
        ]
    },

    "Switch" : {
        "criteria" : [
          {"inputType": "*", "elements": "displayName", "filterCategory": "property", "filterType": "switchByName"}
        ]
    },

    "VirtualVolume" : {
      "criteria" : [
        {"inputType": "*", "elements": "displayName", "filterCategory": "property", "filterType": "virtualVolumeByName"},
        {"inputType": "*", "elements": "Storage:storageInfoRepoDTO.local:CONNECTED_FROM:1", "filterCategory": "property", "filterType": "virtualVolumeWithLocalSupport"},
        {"inputType": "s|*", "elements": "tags", "filterCategory": "property", "filterType": "volumeByTag", "loadOptions": true},
        {"inputType": "s", "elements": "BusinessAccount:oid:OWNS:1", "filterCategory": "entity", "filterType": "volumeByAccount", "loadOptions": true},
        {"inputType": "*", "elements": "VirtualMachine:displayName:CONNECTED_TO:1", "filterCategory": "entity", "filterType": "volumeByConnectedVm"},
        {"inputType": "s", "elements": "virtualVolumeInfoRepoDTO.attachmentState", "filterCategory": "property", "filterType": "volumeByAttachmentState", "loadOptions": true},
        {"inputType": "s", "elements": "StorageTier:oid:CONNECTED_FROM:1", "filterCategory": "entity", "filterType": "volumeByTier", "loadOptions": true},
        {"inputType": "s", "elements": "Region:oid:AGGREGATES:VirtualVolume", "filterCategory": "entity", "filterType": "volumeByRegion", "loadOptions": true},
        {"inputType": "s", "elements": "discoveredBy:cloudProvider", "filterCategory": "property", "filterType": "volumeByCloudProvider", "loadOptions": true},
        {"inputType": "*", "elements": "vendorId", "filterCategory": "property", "filterType": "volumeById"},
        {"inputType": "s|*", "elements": "MemberOf:ResourceGroup:displayName", "filterCategory": "entity", "filterType": "volumeByResourceGroupName", "loadOptions": true}
      ]
    },

    "StorageTier" : {
      "criteria" : [
        {"inputType": "*", "elements": "displayName", "filterCategory": "property", "filterType": "storageTierByName"}
      ]
    },
    "Network": {
        "criteria": [
            {
                "inputType": "*",
                "elements": "displayName",
                "filterCategory": "property",
                "filterType": "netsByName"
            }
        ]
    },

    "BusinessAccount" : {
        "criteria" : [
            {"inputType": "*", "elements": "displayName", "filterCategory": "property", "filterType": "businessAccountByName"},
            {"inputType": "s", "elements": "BusinessAccount:oid", "filterCategory": "entity", "filterType": "businessAccountByUuid", "loadOptions": true},
            {"inputType": "s", "elements": "discoveredBy:cloudProvider", "filterCategory": "property", "filterType": "businessAccountCloudProvider", "loadOptions": true},
            {"inputType": "*", "elements": "discoveredBy:displayName", "filterCategory": "property", "filterType": "businessAccountTargetName"},
            {"inputType": "s", "elements": "discoveredBy:validationStatus", "filterCategory": "property", "filterType": "businessAccountValidationStatus", "loadOptions": true},
            {"inputType": "s", "elements": "OwnerOf:ResourceGroup:uuid", "filterCategory": "entity", "filterType": "businessAccountByResourceGroup", "loadOptions": true},
            {"inputType": "s", "elements": "MemberOf:BillingFamily:uuid", "filterCategory": "entity", "filterType": "subBusinessAccountOfUuid", "loadOptions": true}
        ]
    },

    "BillingFamily" : {
      "criteria" : [
        {"inputType": "*", "elements": "displayName", "filterCategory": "property", "filterType": "billingFamilyByName"}
      ]
    },

    "Region" : {
      "criteria" : [
        {"inputType": "*", "elements": "displayName", "filterCategory": "property", "filterType": "regsByName"}
      ]
    },

    "AvailabilityZone" : {
      "criteria" : [
        {"inputType": "*", "elements": "displayName", "filterCategory": "property", "filterType": "zonsByName"}
      ]
<<<<<<< HEAD
=======
    },

    "LoadBalancer" : {
      "criteria" : [
        {"inputType": "*", "elements": "displayName", "filterCategory": "property", "filterType": "lbsByName"}
      ]
    },

    "DesktopPool" : {
      "criteria" : [
        {"inputType": "*", "elements": "displayName", "filterCategory": "property", "filterType": "desktopPoolByName"}
      ]
    },

    "BusinessUser" : {
      "criteria" : [
        {"inputType": "*", "elements": "displayName", "filterCategory": "property", "filterType": "businessUserByName"}
      ]
    },

    "ViewPod" : {
      "criteria" : [
        {"inputType": "*", "elements": "displayName", "filterCategory": "property", "filterType": "viewPodByName"}
      ]
>>>>>>> d1d5e0cf
    }
}<|MERGE_RESOLUTION|>--- conflicted
+++ resolved
@@ -131,15 +131,11 @@
             {"inputType": "*", "elements": "displayName", "filterCategory": "property", "filterType": "databaseByName"},
             {"inputType": "s|*", "elements": "tags", "filterCategory": "property", "filterType": "databaseByTag", "loadOptions": true},
             {"inputType": "s", "elements": "BusinessAccount:oid:OWNS:1", "filterCategory": "entity", "filterType": "databaseByBusinessAccountUuid", "loadOptions": true},
-<<<<<<< HEAD
-            {"inputType": "s", "elements": "MemberOf:ResourceGroup:uuid", "filterCategory": "entity", "filterType": "databaseByResourceGroupUuid", "loadOptions": true},
+            {"inputType": "s|*", "elements": "MemberOf:ResourceGroup:displayName", "filterCategory": "entity", "filterType": "databaseByResourceGroupName", "loadOptions": true},
             {"inputType": "*", "elements": "ApplicationComponent:displayName:CONSUMES", "filterCategory": "entity", "filterType": "databaseByApplicationComponent"},
             {"inputType": "*", "elements": "BusinessApplication:displayName:CONSUMES", "filterCategory": "entity", "filterType": "databaseByBusinessApplication"},
             {"inputType": "*", "elements": "BusinessTransaction:displayName:CONSUMES", "filterCategory": "entity", "filterType": "databaseByBusinessTransaction"},
             {"inputType": "*", "elements": "Service:displayName:CONSUMES", "filterCategory": "entity", "filterType": "databaseByService"}
-=======
-            {"inputType": "s|*", "elements": "MemberOf:ResourceGroup:displayName", "filterCategory": "entity", "filterType": "databaseByResourceGroupName", "loadOptions": true}
->>>>>>> d1d5e0cf
         ]
     },
 
@@ -148,15 +144,11 @@
             {"inputType": "*", "elements": "displayName", "filterCategory": "property", "filterType": "databaseServerByName"},
             {"inputType": "s|*", "elements": "tags", "filterCategory": "property", "filterType": "databaseServerByTag", "loadOptions": true},
             {"inputType": "s", "elements": "BusinessAccount:oid:OWNS:1", "filterCategory": "entity", "filterType": "databaseServerByBusinessAccountUuid", "loadOptions": true},
-<<<<<<< HEAD
-            {"inputType": "s", "elements": "MemberOf:ResourceGroup:uuid", "filterCategory": "entity", "filterType": "databaseServerByResourceGroupUuid", "loadOptions": true},
+            {"inputType": "s|*", "elements": "MemberOf:ResourceGroup:displayName", "filterCategory": "entity", "filterType": "databaseServerByResourceGroupName", "loadOptions": true},
             {"inputType": "*", "elements": "ApplicationComponent:displayName:CONSUMES", "filterCategory": "entity", "filterType": "databaseServerByApplicationComponent"},
             {"inputType": "*", "elements": "BusinessApplication:displayName:CONSUMES", "filterCategory": "entity", "filterType": "databaseServerByBusinessApplication"},
             {"inputType": "*", "elements": "BusinessTransaction:displayName:CONSUMES", "filterCategory": "entity", "filterType": "databaseServerByBusinessTransaction"},
             {"inputType": "*", "elements": "Service:displayName:CONSUMES", "filterCategory": "entity", "filterType": "databaseServerByService"}
-=======
-            {"inputType": "s|*", "elements": "MemberOf:ResourceGroup:displayName", "filterCategory": "entity", "filterType": "databaseServerByResourceGroupName", "loadOptions": true}
->>>>>>> d1d5e0cf
         ]
     },
 
@@ -276,14 +268,6 @@
       "criteria" : [
         {"inputType": "*", "elements": "displayName", "filterCategory": "property", "filterType": "zonsByName"}
       ]
-<<<<<<< HEAD
-=======
-    },
-
-    "LoadBalancer" : {
-      "criteria" : [
-        {"inputType": "*", "elements": "displayName", "filterCategory": "property", "filterType": "lbsByName"}
-      ]
     },
 
     "DesktopPool" : {
@@ -302,6 +286,5 @@
       "criteria" : [
         {"inputType": "*", "elements": "displayName", "filterCategory": "property", "filterType": "viewPodByName"}
       ]
->>>>>>> d1d5e0cf
     }
 }