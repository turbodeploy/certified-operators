--- conflicted
+++ resolved
@@ -167,11 +167,8 @@
         "resizeTargetUtilizationImageStorage",
         "resizeTargetUtilizationVcpu",
         "resizeTargetUtilizationVmem",
-<<<<<<< HEAD
         "resizeTargetUtilizationIopsAndThroughput",
-=======
         "resizeTargetUtilizationIops",
->>>>>>> 75a57f07
         "resizeVcpuMinThreshold",
         "resizeVcpuMaxThreshold",
         "resizeVmemMinThreshold",
