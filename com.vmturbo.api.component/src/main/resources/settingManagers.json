// This file contains mappings to help XL fake the existence
// of Setting Managers that manage categories of settings in OpsMgr.
//
// See the comments on SettingsMapper#SettingManagerMapping for more
// information.
//
// TODO (roman, Nov 27 2018): It may be a good idea to move this into code. See: OM-27688
{
  "managersByUuid": {
    // temporary hack since UI requires at least one 'actionscriptmanager to process any
    // controlmanager entries, i.e. workflows.
    // TODO: fix is OM-38669
    "actionscriptmanager": {
      "displayName": "Action Script Settings",
      "defaultCategory": "Automation",
      "settings": [
        "provisionActionScript",
        "moveActionScript"
      ]
    },
    "automationmanager": {
      "displayName": "Action Mode Settings",
      "defaultCategory": "Automation",
      "settings": [
        "move",
        "businessUserMove",
        "storageMove",
        "suspend",
        "suspendIsDisabled",
        "delete",
        "resize",
        "provision",
        "activate",
        "reconfigure",
        "resizeVcpuUpInBetweenThresholds",
        "resizeVcpuDownInBetweenThresholds",
        "resizeVcpuAboveMaxThreshold",
        "resizeVcpuBelowMinThreshold",
        "resizeVmemUpInBetweenThresholds",
        "resizeVmemDownInBetweenThresholds",
        "resizeVmemAboveMaxThreshold",
        "resizeVmemBelowMinThreshold",
        "enforceNonDisruptive",
        "useHypervisorMetricsForResizing",
        "disableAllActions",
        "shopTogether",
<<<<<<< HEAD
        "resizeUpHeap",
        "resizeDownHeap",
        "scalingPolicy",
        "resizeUpDBMem",
        "resizeDownDBMem"
=======
        "moveExecutionSchedule",
        "businessUserMoveExecutionSchedule",
        "storageMoveExecutionSchedule",
        "resizeExecutionSchedule",
        "resizeVcpuUpInBetweenThresholdsExecutionSchedule",
        "resizeVcpuDownInBetweenThresholdsExecutionSchedule",
        "resizeVcpuAboveMaxThresholdExecutionSchedule",
        "resizeVcpuBelowMinThresholdExecutionSchedule",
        "resizeVmemUpInBetweenThresholdsExecutionSchedule",
        "resizeVmemDownInBetweenThresholdsExecutionSchedule",
        "resizeVmemAboveMaxThresholdExecutionSchedule",
        "resizeVmemBelowMinThresholdExecutionSchedule",
        "suspendExecutionSchedule",
        "suspendIsDisabledExecutionSchedule",
        "deleteExecutionSchedule",
        "provisionExecutionSchedule",
        "reconfigureExecutionSchedule",
        "activateExecutionSchedule"
>>>>>>> e7d88ac4
      ],
      // Automation settings are pretty specific in the API/UI,
      // and the design is not finalized. So we put them in
      // a different place :)
      "planSettingInfo": {
        "supportedSettingDefaults" : {
          "VirtualMachine" : {
            "resize": "AUTOMATIC",
            "provision": "AUTOMATIC",
            "suspend": "AUTOMATIC"
          },
          "PhysicalMachine" : {
            "provision" : "AUTOMATIC",
            "suspend": "AUTOMATIC"
          },
          "Storage" : {
            "provision" : "AUTOMATIC",
            "suspend" : "DISABLED"
          },
          "ContainerPod" : {
            "provision" : "AUTOMATIC",
            "suspend" : "DISABLED"
          },
          "Container" : {
            "resize": "AUTOMATIC"
          }
        }
      }
    },
    "controlmanager": {
      "displayName": "Action Workflow",
      "defaultCategory": "Automation",
      "settings": [
        "activateActionWorkflow",
        "moveActionWorkflow",
        "moveActionWorkflowWithNativeAsDefault",
        "provisionActionWorkflow",
        "resizeActionWorkflow",
        "suspendActionWorkflow",
        "deleteActionWorkflow",
        "preActivateActionWorkflow",
        "preMoveActionWorkflow",
        "preProvisionActionWorkflow",
        "preResizeActionWorkflow",
        "preSuspendActionWorkflow",
        "preDeleteActionWorkflow",
        "postActivateActionWorkflow",
        "postMoveActionWorkflow",
        "postProvisionActionWorkflow",
        "postResizeActionWorkflow",
        "postSuspendActionWorkflow",
        "postDeleteActionWorkflow"
      ]
    },
    "marketsettingsmanager": {
      "displayName": "Operational Constraints",
      "defaultCategory": "Analysis",
      // The following market setting is removed from the settings list below,
      // as it is an internal setting that should not be exposed by API:
      // "vcpuRequestUtilization" OM-51575
      "settings": [
        "cpuUtilization",
        "memoryUtilization",
        "dbmemUtilization",
        "ioThroughput",
        "netThroughput",
        "swappingUtilization",
        "readyQueueUtilization",
        "storageAmountUtilization",
        "iopsUtilization",
        "latencyUtilization",
        "cpuOverprovisionedPercentage",
        "memoryOverprovisionedPercentage",
        "utilTarget",
        "targetBand",
        "usedIncrement_VCPU",
        "usedIncrement_VMEM",
        "usedIncrement_Container_VCPU",
        "usedIncrement_Container_VMEM",
        "usedIncrement_VStorage",
        "usedIncrement_StAmt",
        "excludedTemplatesOids",
        "responseTimeCapacity",
        "autoSetResponseTimeCapacity",
        "slaCapacity",
        "transactionsCapacity",
        "autoSetTransactionsCapacity",
        "heapUtilization",
        "collectionTimeUtilization",
        "RATE_OF_RESIZE",
        "percentileAggressivenessBusinessUser",
        "percentileAggressivenessVirtualMachine",
        "minObservationPeriodVirtualMachine",
        "maxObservationPeriodBusinessUser",
        "maxObservationPeriodVirtualMachine",
        "maxObservationPeriodDesktopPool",
        "maxVMGrowthObservationPeriod",
        "resizeTargetUtilizationNetThroughput",
        "resizeTargetUtilizationIoThroughput",
        "resizeTargetUtilizationImageCPU",
        "resizeTargetUtilizationImageMem",
        "resizeTargetUtilizationImageStorage",
        "resizeTargetUtilizationVcpu",
        "resizeTargetUtilizationVmem",
        "resizeVcpuMinThreshold",
        "resizeVcpuMaxThreshold",
        "resizeVmemMinThreshold",
        "resizeVmemMaxThreshold",
        "consistentResizing",
        "ignoreNvmePreRequisite",
        "instanceStoreAwareScaling",
        "poolCpuUtilizationThreshold",
        "poolMemoryUtilizationThreshold",
        "poolStorageUtilizationThreshold",
        "viewPodActiveSessionCapacity",
        "dailyObservationWindowDesktopPool",
        "appHeapScalingIncrement",
        "dbMemScalingIncrement",
        "resizeVStorage"
      ]
    },
    "storagesettingsmanager": {
      "displayName": "Storage Settings",
      "defaultCategory": "Analysis",
      "settings": [
        "storageOverprovisionedPercentage",
        "latencyCapacity",
        "iopsCapacity",
        "diskCapacitySsd",
        "diskCapacity7200",
        "diskCapacity10k",
        "diskCapacity15k",
        "diskCapacityVSeries",
        "ignoreDirectories",
        "ignoreFiles"
      ]
    },
    "hcisettingsmanager": {
      "displayName": "Hypercongerged Infrastructure Settings",
      "defaultCategory": "Analysis",
      "settings": [
        "hciCompressionRatio",
        "hciUseCompression",
        "hciSlackSpacePercentage",
        "hciHostCapacityReservation",
        "hciHostIopsCapacity"
      ]
    },
    "persistencemanager" : {
      "displayName": "Data Retention Settings",
      "settings": [
      "numRetainedHours",
      "numRetainedDays",
      "numRetainedMonths",
      "auditLogRetentionDays",
      "reportRetentionDays",
      "planRetentionDays"
      ]
    },
    "emailmanager": {
      "displayName": "Email Settings",
      "defaultCategory": "Email",
      "settings": [
        "smtpServer",
        "smtpPort",
        "fromAddress",
        "VMContent",
        "PMContent",
        "StContent",
        "smtpUsername",
        "smtpPassword",
        "smtpEncryption"
      ]
    },
    "capacityplandatamanager": {
      "displayName": "Cluster Capacity",
      "defaultCategory": "Workload",
      "settings": [
        "templateName"
      ]
    },
    "clusterHeadroomConfig": {
      "displayName": "Cluster Headroom Configuration",
      "defaultCategory": "Workload",
      "settings": [
        "maxConcurrentPlanInstances",
        "maxPlanInstancesPerPlan"
      ]
    },
    "reservedinstancemanager": {
      "displayName": "",
      "defaultCategory": "RI Purchase Profile",
      "settings": [
        "ri.purchase",
        "ri.aws.preferredOfferingClass",
        "ri.aws.preferredTerm",
        "ri.aws.preferredPaymentOption",
        "ri.azure.preferredOfferingClass",
        "ri.azure.preferredTerm",
        "ri.azure.preferredPaymentOption",
        "recurrencePattern",
        "preferredCurrentWeight",
        "preferredCoverage",
        "riCoverageOverride",
        "ri.demandType"
      ]
    },
    "osmigrationmanager": {
      "displayName": "OS Migration Manager",
      "settings": [
        "selectedMigrationProfileOption",
        "matchToSource",
        "showMatchSourceToTargetOsOption",
        "showByolOption",
        "showCustomOsOption",
        "linuxTargetOs",
        "rhelTargetOs",
        "slesTargetOs",
        "windowsTargetOs",
        "linuxByol",
        "rhelByol",
        "slesByol",
        "windowsByol"
      ]
    }
  }
}<|MERGE_RESOLUTION|>--- conflicted
+++ resolved
@@ -44,13 +44,6 @@
         "useHypervisorMetricsForResizing",
         "disableAllActions",
         "shopTogether",
-<<<<<<< HEAD
-        "resizeUpHeap",
-        "resizeDownHeap",
-        "scalingPolicy",
-        "resizeUpDBMem",
-        "resizeDownDBMem"
-=======
         "moveExecutionSchedule",
         "businessUserMoveExecutionSchedule",
         "storageMoveExecutionSchedule",
@@ -69,7 +62,12 @@
         "provisionExecutionSchedule",
         "reconfigureExecutionSchedule",
         "activateExecutionSchedule"
->>>>>>> e7d88ac4
+        "shopTogether",
+        "resizeUpHeap",
+        "resizeDownHeap",
+        "scalingPolicy",
+        "resizeUpDBMem",
+        "resizeDownDBMem"
       ],
       // Automation settings are pretty specific in the API/UI,
       // and the design is not finalized. So we put them in
