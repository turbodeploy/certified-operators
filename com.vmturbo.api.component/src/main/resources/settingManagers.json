--- conflicted
+++ resolved
@@ -167,11 +167,8 @@
         "percentileAggressivenessBusinessUser",
         "percentileAggressivenessContainerSpec",
         "percentileAggressivenessVirtualMachine",
-<<<<<<< HEAD
+        "percentileAggressivenessVirtualVolume",
         "percentileAggressivenessDatabase",
-=======
-        "percentileAggressivenessVirtualVolume",
->>>>>>> f75efa5a
         "minObservationPeriodVirtualMachine",
         "minObservationPeriodVirtualVolume",
         "minObservationPeriodContainerSpec",
@@ -206,11 +203,8 @@
         "appHeapScalingIncrement",
         "dbMemScalingIncrement",
         "resizeVStorage",
-<<<<<<< HEAD
+        "preferSavingsOverReversibility"
         "dtuUtilization"
-=======
-        "preferSavingsOverReversibility"
->>>>>>> f75efa5a
       ]
     },
     "storagesettingsmanager": {
