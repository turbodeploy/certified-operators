--- conflicted
+++ resolved
@@ -41,18 +41,14 @@
         "resizeVmemAboveMaxThreshold",
         "resizeVmemBelowMinThreshold",
         "enforceNonDisruptive",
-<<<<<<< HEAD
+        "useHypervisorMetricsForResizing",
         "disableAllActions",
+        "shopTogether",
         "resizeUpHeap",
         "resizeDownHeap",
         "scalingPolicy",
         "resizeUpDBMem",
         "resizeDownDBMem"
-=======
-        "useHypervisorMetricsForResizing",
-        "disableAllActions",
-        "shopTogether"
->>>>>>> 8e53fbf4
       ],
       // Automation settings are pretty specific in the API/UI,
       // and the design is not finalized. So we put them in
