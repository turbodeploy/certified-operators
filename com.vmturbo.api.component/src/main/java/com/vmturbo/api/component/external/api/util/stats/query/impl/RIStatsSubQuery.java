--- conflicted
+++ resolved
@@ -97,27 +97,18 @@
     @Nonnull
     @Override
     public List<StatSnapshotApiDTO> getAggregateStats(@Nonnull final Set<StatApiInputDTO> stats,
-<<<<<<< HEAD
-            @Nonnull final StatsQueryContext context) throws OperationFailedException {
-=======
             @Nonnull final StatsQueryContext context)
             throws OperationFailedException, InterruptedException {
->>>>>>> cf81ef1e
         final List<StatSnapshotApiDTO> snapshots = new ArrayList<>();
 
         if (StatsUtils.isValidScopeForRIBoughtQuery(context.getInputScope())) {
             if (containsStat(StringConstants.NUM_RI, stats)) {
-<<<<<<< HEAD
-                snapshots.addAll(convertNumRIStatsMapToStatSnapshotApiDTO(
-                        getRIBoughtCountByTierName(createRIBoughtCountRequest(context))));
-=======
                 try {
                     snapshots.addAll(convertNumRIStatsMapToStatSnapshotApiDTO(
                             getRIBoughtCountByTierName(createRIBoughtCountRequest(context))));
                 } catch (ConversionException e) {
                     throw new OperationFailedException(e.getMessage(), e);
                 }
->>>>>>> cf81ef1e
             }
 
             if (containsStat(StringConstants.RI_COST, stats)) {
@@ -256,12 +247,8 @@
     }
 
     private Map<String, Long> getRIBoughtCountByTierName(
-<<<<<<< HEAD
-            final GetReservedInstanceBoughtCountRequest countRequest) {
-=======
             final GetReservedInstanceBoughtCountRequest countRequest)
             throws ConversionException, InterruptedException {
->>>>>>> cf81ef1e
         final Map<Long, Long> riBoughtCountsByTierId =
                 riBoughtService.getReservedInstanceBoughtCountByTemplateType(countRequest)
                         .getReservedInstanceCountMapMap();
