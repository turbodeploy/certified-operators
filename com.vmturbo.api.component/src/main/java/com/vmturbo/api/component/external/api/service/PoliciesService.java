package com.vmturbo.api.component.external.api.service;

import java.util.HashMap;
import java.util.Map;
import java.util.Objects;
import java.util.Set;

import org.apache.logging.log4j.LogManager;
import org.apache.logging.log4j.Logger;
import org.springframework.validation.Errors;

import com.vmturbo.api.component.external.api.mapper.PolicyMapper;
import com.vmturbo.api.component.external.api.util.ApiUtils;
import com.vmturbo.api.dto.policy.PolicyApiDTO;
import com.vmturbo.api.exceptions.UnknownObjectException;
<<<<<<< HEAD
=======
import com.vmturbo.api.exceptions.ConversionException;
>>>>>>> cf81ef1e
import com.vmturbo.api.serviceinterfaces.IPoliciesService;
import com.vmturbo.common.protobuf.GroupProtoUtil;
import com.vmturbo.common.protobuf.group.GroupDTO.GetGroupsRequest;
import com.vmturbo.common.protobuf.group.GroupDTO.GroupFilter;
import com.vmturbo.common.protobuf.group.GroupDTO.Grouping;
import com.vmturbo.common.protobuf.group.GroupServiceGrpc.GroupServiceBlockingStub;
import com.vmturbo.common.protobuf.group.PolicyDTO;
import com.vmturbo.common.protobuf.group.PolicyServiceGrpc.PolicyServiceBlockingStub;

/**
 * Service implementation of Policies.
 **/
public class PoliciesService implements IPoliciesService {
    private static final Logger LOG = LogManager.getLogger();

    private final PolicyServiceBlockingStub policyService;

    private final PolicyMapper policyMapper;

    private final GroupServiceBlockingStub groupService;

    public PoliciesService(final PolicyServiceBlockingStub policyService,
                           final GroupServiceBlockingStub groupService,
                           final PolicyMapper policyMapper) {
        this.policyService = Objects.requireNonNull(policyService);
        this.groupService = Objects.requireNonNull(groupService);
        this.policyMapper = Objects.requireNonNull(policyMapper);
    }

    @Override
    public PolicyApiDTO getPolicies() throws Exception {
        throw ApiUtils.notImplementedInXL();
    }

    @Override
<<<<<<< HEAD
    public PolicyApiDTO getPolicyByUuid(String uuid) throws UnknownObjectException {
=======
    public PolicyApiDTO getPolicyByUuid(String uuid)
            throws UnknownObjectException, ConversionException, InterruptedException {
>>>>>>> cf81ef1e
        try {
            final PolicyDTO.PolicyRequest request = PolicyDTO.PolicyRequest.newBuilder()
                    .setPolicyId(Long.valueOf(uuid))
                    .build();

            final PolicyDTO.PolicyResponse response = policyService.getPolicy(request);
            if (!response.hasPolicy()) {
                throw new UnknownObjectException("No policy found with id: " + uuid);
            }
            final PolicyDTO.Policy policy = response.getPolicy();
            return toPolicyApiDTO(policy);
        } catch (RuntimeException e) {
            LOG.error("Cannot get policy with id " + uuid, e);
            // rethrow
            throw  e;
        }
    }

    /**
     * Convert a {@link PolicyDTO.Policy} to a {@link PolicyApiDTO}.
     *
     * @param policy a server representation of a policy.
     * @return the UI representation of the policy.
     * @throws ConversionException if error faced converting objects to API DTOs
     * @throws InterruptedException if current thread has been interrupted
     */
    public PolicyApiDTO toPolicyApiDTO(PolicyDTO.Policy policy)
            throws ConversionException, InterruptedException {
        final Set<Long> groupingIDS = GroupProtoUtil.getPolicyGroupIds(policy);
        final Map<Long, Grouping> involvedGroups = new HashMap<>(groupingIDS.size());
        if (!groupingIDS.isEmpty()) {
            groupService.getGroups(GetGroupsRequest.newBuilder()
                    .setGroupFilter(
                            GroupFilter.newBuilder().addAllId(groupingIDS).setIncludeHidden(true))
                    .build()).forEachRemaining(group -> involvedGroups.put(group.getId(), group));
        }

        return policyMapper.policyToApiDto(policy, involvedGroups);
    }

    @Override
    public void validateInput(Object o, Errors errors) {
        // TODO Will perform validation later.
        return;
    }

    /**
     * Convert a {@link @link PolicyApiDTO} used by the API component to a
     * {@link com.vmturbo.common.protobuf.group.PolicyDTO.Policy} used by the group component.
     *
     * @param dto The policy API DTO to convert.
     * @return The converted policy.
     */
    public PolicyDTO.Policy toPolicy(PolicyApiDTO dto) {
        return policyMapper.policyApiDtoToProto(dto);
    }
}<|MERGE_RESOLUTION|>--- conflicted
+++ resolved
@@ -13,10 +13,7 @@
 import com.vmturbo.api.component.external.api.util.ApiUtils;
 import com.vmturbo.api.dto.policy.PolicyApiDTO;
 import com.vmturbo.api.exceptions.UnknownObjectException;
-<<<<<<< HEAD
-=======
 import com.vmturbo.api.exceptions.ConversionException;
->>>>>>> cf81ef1e
 import com.vmturbo.api.serviceinterfaces.IPoliciesService;
 import com.vmturbo.common.protobuf.GroupProtoUtil;
 import com.vmturbo.common.protobuf.group.GroupDTO.GetGroupsRequest;
@@ -52,12 +49,8 @@
     }
 
     @Override
-<<<<<<< HEAD
-    public PolicyApiDTO getPolicyByUuid(String uuid) throws UnknownObjectException {
-=======
     public PolicyApiDTO getPolicyByUuid(String uuid)
             throws UnknownObjectException, ConversionException, InterruptedException {
->>>>>>> cf81ef1e
         try {
             final PolicyDTO.PolicyRequest request = PolicyDTO.PolicyRequest.newBuilder()
                     .setPolicyId(Long.valueOf(uuid))
