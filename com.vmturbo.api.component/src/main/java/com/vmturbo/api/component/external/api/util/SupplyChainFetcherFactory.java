--- conflicted
+++ resolved
@@ -97,48 +97,12 @@
      * such as region, zone, and business account to aggregated entities whose
      * type belongs in this set.
      */
-<<<<<<< HEAD
-    private static final Set<UIEntityType> SCOPE_EXPANSION_TYPES_FOR_CLOUD = ImmutableSet.of(
-        UIEntityType.APPLICATION,
-        UIEntityType.APPLICATION_SERVER,
-        UIEntityType.APPLICATION_COMPONENT,
-        UIEntityType.BUSINESS_APPLICATION,
-        UIEntityType.BUSINESS_TRANSACTION,
-        UIEntityType.CONTAINER,
-        UIEntityType.CONTAINER_POD,
-        UIEntityType.DATABASE,
-        UIEntityType.DATABASE_SERVER,
-        UIEntityType.DATABASE_SERVER_TIER,
-        UIEntityType.DATABASE_TIER,
-        UIEntityType.LOAD_BALANCER,
-        UIEntityType.SERVICE,
-        UIEntityType.STORAGE,
-        UIEntityType.VIRTUAL_MACHINE,
-        UIEntityType.VIRTUAL_VOLUME);
-
-    private static final Set<UIEntityType> SCOPE_EXPANSION_TYPES_FOR_RISK = ImmutableSet.of(
-        UIEntityType.SERVICE,
-        UIEntityType.APPLICATION,
-        UIEntityType.APPLICATION_SERVER,
-        UIEntityType.APPLICATION_COMPONENT,
-        UIEntityType.DATABASE,
-        UIEntityType.DATABASE_SERVER,
-        UIEntityType.DATABASE_SERVER_TIER,
-        UIEntityType.DATABASE_TIER,
-        UIEntityType.CONTAINER,
-        UIEntityType.CONTAINER_POD,
-        UIEntityType.VIRTUAL_MACHINE,
-        UIEntityType.VIRTUAL_VOLUME,
-        UIEntityType.PHYSICAL_MACHINE,
-        UIEntityType.SERVICE,
-        UIEntityType.STORAGE
-    );
-
-=======
     private static final Set<ApiEntityType> SCOPE_EXPANSION_TYPES_FOR_CLOUD = ImmutableSet.of(
         ApiEntityType.APPLICATION,
         ApiEntityType.APPLICATION_SERVER,
+        ApiEntityType.APPLICATION_COMPONENT,
         ApiEntityType.BUSINESS_APPLICATION,
+        ApiEntityType.BUSINESS_TRANSACTION,
         ApiEntityType.CONTAINER,
         ApiEntityType.CONTAINER_POD,
         ApiEntityType.DATABASE,
@@ -146,11 +110,29 @@
         ApiEntityType.DATABASE_SERVER_TIER,
         ApiEntityType.DATABASE_TIER,
         ApiEntityType.LOAD_BALANCER,
+        ApiEntityType.SERVICE,
         ApiEntityType.STORAGE,
-        ApiEntityType.VIRTUAL_APPLICATION,
         ApiEntityType.VIRTUAL_MACHINE,
         ApiEntityType.VIRTUAL_VOLUME);
->>>>>>> ef901554
+
+    private static final Set<ApiEntityType> SCOPE_EXPANSION_TYPES_FOR_RISK = ImmutableSet.of(
+        ApiEntityType.SERVICE,
+        ApiEntityType.APPLICATION,
+        ApiEntityType.APPLICATION_SERVER,
+        ApiEntityType.APPLICATION_COMPONENT,
+        ApiEntityType.DATABASE,
+        ApiEntityType.DATABASE_SERVER,
+        ApiEntityType.DATABASE_SERVER_TIER,
+        ApiEntityType.DATABASE_TIER,
+        ApiEntityType.CONTAINER,
+        ApiEntityType.CONTAINER_POD,
+        ApiEntityType.VIRTUAL_MACHINE,
+        ApiEntityType.VIRTUAL_VOLUME,
+        ApiEntityType.PHYSICAL_MACHINE,
+        ApiEntityType.SERVICE,
+        ApiEntityType.STORAGE
+    );
+
     /**
      * This maps aggregator entity types (such as region or datacenter), to
      * the set of types of the entities that we will get after their expansion.
@@ -295,13 +277,8 @@
             return Collections.emptySet();
         }
 
-<<<<<<< HEAD
         final Set<String> entityTypeString = expandingMap.keySet().stream()
-            .map(UIEntityType::apiStr)
-=======
-        final Set<String> entityTypeString = ENTITY_TYPES_TO_EXPAND.keySet().stream()
             .map(ApiEntityType::apiStr)
->>>>>>> ef901554
             .collect(Collectors.toSet());
         final Set<Long> expandedEntityOids = Sets.newHashSet();
         // get all service entities which need to expand.
@@ -320,12 +297,11 @@
                 // if expandServiceEntityMap contains oid, it means current oid entity needs to expand.
                 if (expandServiceEntities.containsKey(oidToExpand)) {
                     final MinimalEntity expandEntity = expandServiceEntities.get(oidToExpand);
-<<<<<<< HEAD
-                    Set<UIEntityType> uiEntityTypes = expandingMap.getOrDefault(UIEntityType.fromType(
+                    Set<ApiEntityType> uiEntityTypes = expandingMap.getOrDefault(ApiEntityType.fromType(
                         expandEntity.getEntityType()), new HashSet<>());
                     if (uiEntityTypes != null && !uiEntityTypes.isEmpty()) {
                         final List<String> relatedEntityTypes =
-                            expandingMap.get(UIEntityType.fromType(expandEntity.getEntityType()))
+                            expandingMap.get(ApiEntityType.fromType(expandEntity.getEntityType()))
                                 .stream()
                                 .map(UIEntityType::apiStr)
                                 .collect(Collectors.toList());
@@ -341,21 +317,6 @@
                         } else {
                             logger.warn("RelatedEntityType {} not found in supply chain for {}; " +
                                 "the entity is discarded", relatedEntityTypes, expandEntity.getOid());
-=======
-                    final List<String> relatedEntityTypes =
-                        ENTITY_TYPES_TO_EXPAND.get(ApiEntityType.fromType(expandEntity.getEntityType()))
-                            .stream()
-                            .map(ApiEntityType::apiStr)
-                            .collect(Collectors.toList());
-                    // fetch the supply chain map:  entity type -> SupplyChainNode
-                    Map<String, SupplyChainNode> supplyChainMap = newNodeFetcher()
-                        .entityTypes(relatedEntityTypes)
-                        .addSeedUuid(Long.toString(expandEntity.getOid()))
-                        .fetch();
-                    if (!supplyChainMap.isEmpty()) {
-                        for (SupplyChainNode relatedEntities : supplyChainMap.values()) {
-                            expandedEntityOids.addAll(RepositoryDTOUtil.getAllMemberOids(relatedEntities));
->>>>>>> ef901554
                         }
                     }
                 } else {
