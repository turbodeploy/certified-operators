package com.vmturbo.api.component.external.api.util;

import java.util.Collection;
import java.util.Collections;
import java.util.HashMap;
import java.util.HashSet;
import java.util.List;
import java.util.Map;
import java.util.Map.Entry;
import java.util.Objects;
import java.util.Optional;
import java.util.Set;
import java.util.concurrent.ExecutionException;
import java.util.concurrent.TimeoutException;
import java.util.function.Function;
import java.util.stream.Collectors;
import java.util.stream.Stream;
import java.util.stream.StreamSupport;

import javax.annotation.Nonnull;
import javax.annotation.Nullable;

import com.google.common.annotations.VisibleForTesting;
import com.google.common.base.MoreObjects;
import com.google.common.base.Preconditions;
<<<<<<< HEAD
import com.google.common.collect.ImmutableMap;
import com.google.common.collect.ImmutableSet;
=======
>>>>>>> 8e53fbf4
import com.google.common.collect.Sets;

import org.apache.commons.collections4.CollectionUtils;
import org.apache.logging.log4j.LogManager;
import org.apache.logging.log4j.Logger;

import io.grpc.Status;
import io.grpc.Status.Code;
import io.grpc.StatusRuntimeException;

import org.apache.commons.collections4.CollectionUtils;
import org.apache.logging.log4j.LogManager;
import org.apache.logging.log4j.Logger;

import com.vmturbo.api.component.communication.RepositoryApi;
import com.vmturbo.api.component.external.api.mapper.EnvironmentTypeMapper;
import com.vmturbo.api.component.external.api.mapper.UuidMapper;
import com.vmturbo.api.component.external.api.mapper.aspect.EntityAspectMapper;
import com.vmturbo.api.dto.entity.ServiceEntityApiDTO;
import com.vmturbo.api.dto.supplychain.SupplychainApiDTO;
import com.vmturbo.api.dto.supplychain.SupplychainEntryDTO;
import com.vmturbo.api.enums.EntityDetailType;
import com.vmturbo.api.exceptions.ConversionException;
import com.vmturbo.api.exceptions.OperationFailedException;
import com.vmturbo.common.protobuf.GroupProtoUtil;
import com.vmturbo.common.protobuf.RepositoryDTOUtil;
import com.vmturbo.common.protobuf.action.ActionDTO.Severity;
import com.vmturbo.common.protobuf.action.ActionDTOUtil;
import com.vmturbo.common.protobuf.action.EntitySeverityDTO.EntitySeveritiesResponse;
import com.vmturbo.common.protobuf.action.EntitySeverityDTO.EntitySeveritiesResponse.TypeCase;
import com.vmturbo.common.protobuf.action.EntitySeverityDTO.MultiEntityRequest;
import com.vmturbo.common.protobuf.action.EntitySeverityDTO.SeverityCountsResponse;
import com.vmturbo.common.protobuf.action.EntitySeverityServiceGrpc;
import com.vmturbo.common.protobuf.action.EntitySeverityServiceGrpc.EntitySeverityServiceBlockingStub;
import com.vmturbo.common.protobuf.common.EnvironmentTypeEnum;
import com.vmturbo.common.protobuf.common.EnvironmentTypeEnum.EnvironmentType;
import com.vmturbo.common.protobuf.cost.Cost.CloudCostStatsQuery;
import com.vmturbo.common.protobuf.cost.Cost.EntityFilter;
import com.vmturbo.common.protobuf.cost.Cost.GetCloudCostStatsRequest;
import com.vmturbo.common.protobuf.cost.Cost.GetCloudCostStatsResponse;
import com.vmturbo.common.protobuf.cost.CostServiceGrpc.CostServiceBlockingStub;
import com.vmturbo.common.protobuf.group.GroupDTO;
import com.vmturbo.common.protobuf.group.GroupDTO.Grouping;
import com.vmturbo.common.protobuf.repository.SupplyChainProto.GetSupplyChainRequest;
import com.vmturbo.common.protobuf.repository.SupplyChainProto.GetSupplyChainResponse;
import com.vmturbo.common.protobuf.repository.SupplyChainProto.GetSupplyChainStatsRequest;
import com.vmturbo.common.protobuf.repository.SupplyChainProto.SupplyChain;
import com.vmturbo.common.protobuf.repository.SupplyChainProto.SupplyChainGroupBy;
import com.vmturbo.common.protobuf.repository.SupplyChainProto.SupplyChainNode;
import com.vmturbo.common.protobuf.repository.SupplyChainProto.SupplyChainNode.MemberList;
import com.vmturbo.common.protobuf.repository.SupplyChainProto.SupplyChainScope;
import com.vmturbo.common.protobuf.repository.SupplyChainProto.SupplyChainStat;
import com.vmturbo.common.protobuf.repository.SupplyChainServiceGrpc.SupplyChainServiceBlockingStub;
import com.vmturbo.common.protobuf.search.Search.SearchFilter;
import com.vmturbo.common.protobuf.search.SearchProtoUtil;
import com.vmturbo.common.protobuf.topology.ApiEntityType;
import com.vmturbo.common.protobuf.topology.EnvironmentTypeUtil;
import com.vmturbo.common.protobuf.topology.TopologyDTO.EntityState;
import com.vmturbo.common.protobuf.topology.TopologyDTO.PartialEntity.MinimalEntity;
import com.vmturbo.common.protobuf.topology.UIEntityState;
import com.vmturbo.common.protobuf.utils.StringConstants;
import com.vmturbo.commons.Pair;
import com.vmturbo.group.api.GroupAndMembers;
import com.vmturbo.platform.common.dto.CommonDTO;

/**
 * A factory class for various {@link SupplychainFetcher}s.
 */
public class SupplyChainFetcherFactory {
<<<<<<< HEAD
    /**
     * Sometimes we need to expand aggregators to some of their aggregated
     * entities. In the case of cloud, we need to be able to expand aggregators
     * such as region, zone, and business account to aggregated entities whose
     * type belongs in this set.
     */
    private static final Set<ApiEntityType> SCOPE_EXPANSION_TYPES_FOR_CLOUD = ImmutableSet.of(
        ApiEntityType.APPLICATION,
        ApiEntityType.APPLICATION_SERVER,
        ApiEntityType.APPLICATION_COMPONENT,
        ApiEntityType.BUSINESS_APPLICATION,
        ApiEntityType.BUSINESS_TRANSACTION,
        ApiEntityType.CONTAINER,
        ApiEntityType.CONTAINER_POD,
        ApiEntityType.DATABASE,
        ApiEntityType.DATABASE_SERVER,
        ApiEntityType.DATABASE_SERVER_TIER,
        ApiEntityType.DATABASE_TIER,
        ApiEntityType.LOAD_BALANCER,
        ApiEntityType.SERVICE,
        ApiEntityType.STORAGE,
        ApiEntityType.VIRTUAL_MACHINE,
        ApiEntityType.VIRTUAL_VOLUME);

    private static final Set<ApiEntityType> SCOPE_EXPANSION_TYPES_FOR_RISK = ImmutableSet.of(
        ApiEntityType.SERVICE,
        ApiEntityType.APPLICATION,
        ApiEntityType.APPLICATION_SERVER,
        ApiEntityType.APPLICATION_COMPONENT,
        ApiEntityType.DATABASE,
        ApiEntityType.DATABASE_SERVER,
        ApiEntityType.DATABASE_SERVER_TIER,
        ApiEntityType.DATABASE_TIER,
        ApiEntityType.CONTAINER,
        ApiEntityType.CONTAINER_POD,
        ApiEntityType.VIRTUAL_MACHINE,
        ApiEntityType.VIRTUAL_VOLUME,
        ApiEntityType.PHYSICAL_MACHINE,
        ApiEntityType.SERVICE,
        ApiEntityType.STORAGE
    );

    /**
     * This maps aggregator entity types (such as region or datacenter), to
     * the set of types of the entities that we will get after their expansion.
     * For example, when we expand datacenters, we want to fetch all aggregated
     * PMs. When we expand VDCs, we want to fetch all related VMs. When we
     * expand cloud aggregators, we want to get entities of all the types in
     * {@link #SCOPE_EXPANSION_TYPES_FOR_CLOUD}.
     */
    private static final Map<ApiEntityType, Set<ApiEntityType>> ENTITY_TYPES_TO_EXPAND = ImmutableMap.of(
        ApiEntityType.DATACENTER, Collections.singleton(ApiEntityType.PHYSICAL_MACHINE),
        ApiEntityType.REGION, SCOPE_EXPANSION_TYPES_FOR_CLOUD,
        ApiEntityType.BUSINESS_ACCOUNT, SCOPE_EXPANSION_TYPES_FOR_CLOUD,
        ApiEntityType.AVAILABILITY_ZONE, SCOPE_EXPANSION_TYPES_FOR_CLOUD,
        ApiEntityType.VIRTUAL_DATACENTER, Collections.singleton(ApiEntityType.VIRTUAL_MACHINE));
=======
>>>>>>> 8e53fbf4

    private static final Map<ApiEntityType, Set<ApiEntityType>> ENTITY_TYPES_TO_EXPAND_FOR_ACTION_PROPAGATION =
        ImmutableMap.of(
            ApiEntityType.BUSINESS_APPLICATION, Sets.union(SCOPE_EXPANSION_TYPES_FOR_RISK,
                ImmutableSet.of(ApiEntityType.BUSINESS_APPLICATION, ApiEntityType.BUSINESS_TRANSACTION)),
            ApiEntityType.BUSINESS_TRANSACTION, Sets.union(SCOPE_EXPANSION_TYPES_FOR_RISK,
                Collections.singleton(ApiEntityType.BUSINESS_TRANSACTION)),
            ApiEntityType.SERVICE, SCOPE_EXPANSION_TYPES_FOR_RISK);

    private static final Logger logger = LogManager.getLogger();

    private final SupplyChainServiceBlockingStub supplyChainRpcService;

    private final EntitySeverityServiceBlockingStub severityRpcService;

    private final CostServiceBlockingStub costServiceBlockingStub;

    private final RepositoryApi repositoryApi;

    private final GroupExpander groupExpander;

    private final long realtimeTopologyContextId;

    //Mapper for getting aspects for entity or group
    private final EntityAspectMapper entityAspectMapper;

    public SupplyChainFetcherFactory(@Nonnull final SupplyChainServiceBlockingStub supplyChainService,
            @Nonnull final EntitySeverityServiceBlockingStub entitySeverityServiceBlockingStub,
            @Nonnull final RepositoryApi repositoryApi,
            @Nonnull final GroupExpander groupExpander,
            @Nonnull final EntityAspectMapper entityAspectMapper,
            CostServiceBlockingStub costServiceBlockingStub, final long realtimeTopologyContextId) {
        this.supplyChainRpcService = supplyChainService;
        this.severityRpcService = entitySeverityServiceBlockingStub;
        this.repositoryApi = repositoryApi;
        this.entityAspectMapper = entityAspectMapper;
        this.groupExpander = groupExpander;
        this.costServiceBlockingStub = costServiceBlockingStub;
        this.realtimeTopologyContextId = realtimeTopologyContextId;
    }

    /**
     * Create a new {@link SupplyChainNodeFetcherBuilder} to retrieve raw {@link SupplyChainNode}s
     * matching various criteria. Users of this method can customize the builder and then call
     * {@link SupplyChainNodeFetcherBuilder#fetch()} to synchronously get the data.
     *
     * @return The {@link SupplyChainNodeFetcherBuilder}.
     */
    @Nonnull
    public SupplyChainNodeFetcherBuilder newNodeFetcher() {
        return new SupplyChainNodeFetcherBuilder();
    }

    /**
     * Create a new {@link SupplychainApiDTOFetcherBuilder} to retrieve a {@link SupplychainApiDTO}
     * containing the supply chain matching various criteria. Users of this method can customize
     * the builder and then call {@link SupplychainApiDTOFetcherBuilder#fetch()} to synchronously
     * get the data.
     *
     * @return The {@link SupplychainApiDTOFetcherBuilder}.
     */
    @Nonnull
    public SupplychainApiDTOFetcherBuilder newApiDtoFetcher() {
        return new SupplychainApiDTOFetcherBuilder();
    }

    /**
     * Utility method to expand a seed into the set of all ids in its supply scope.
     *
     * @param entityUuids ids of entities in the seed.
     * @param relatedEntityTypes entity types of entities to fetch (if empty, fetch all entities).
     * @return the ids of the supply chain requested.
     * @throws OperationFailedException operation failed.
     */
    public Set<Long> expandScope(@Nonnull Set<Long> entityUuids, @Nonnull List<String> relatedEntityTypes)
            throws OperationFailedException {
        return
            newNodeFetcher()
                .addSeedUuids(
                    entityUuids.stream().map(Object::toString).collect(Collectors.toList()))
                .entityTypes(relatedEntityTypes)
                .fetchEntityIds();
    }

    /**
<<<<<<< HEAD
     * Calls the expand aggregate function with {@link #ENTITY_TYPES_TO_EXPAND}.
     *
     * @param entityOidsToExpand the input set of ServiceEntity oids
     * @return the input set with oids of aggregating entities substituted by their expansions.
     */
    public Set<Long> expandAggregatedEntities(Collection<Long> entityOidsToExpand) {
        return expandAggregatedEntities(entityOidsToExpand, ENTITY_TYPES_TO_EXPAND);
    }

    /**
     * Calls the expand aggregate function with both {@link #ENTITY_TYPES_TO_EXPAND_FOR_ACTION_PROPAGATION}
     * and {@link #ENTITY_TYPES_TO_EXPAND}.
     *
     * @param entityOidsToExpand the input set of ServiceEntity oids
     * @return the input set with oids of aggregating entities substituted by their expansions.
     */
    public Set<Long> expandAggregatingAndActionPropagatingEntities(Collection<Long> entityOidsToExpand) {
        Map<ApiEntityType, Set<ApiEntityType>> mergeEntityMap = new HashMap<>();
        mergeEntityMap.putAll(ENTITY_TYPES_TO_EXPAND);
        mergeEntityMap.putAll(ENTITY_TYPES_TO_EXPAND_FOR_ACTION_PROPAGATION);
        return expandAggregatedEntities(entityOidsToExpand, mergeEntityMap);
    }

    /**
     * Expand aggregator entities according to the a given entity map.
     *
     * <p>The method takes a set of entity oids. It expands each entity whose type
     * is in the key set of the given map to the aggregated entities
=======
     * Expand aggregator entities according to the map {@link ApiEntityType#ENTITY_TYPES_TO_EXPAND}.
     *
     * <p>The method takes a set of entity oids. It expands each entity whose type
     * is in the key set of {@link ApiEntityType#ENTITY_TYPES_TO_EXPAND} to the aggregated entities
>>>>>>> 8e53fbf4
     * of the corresponding type. It will leave all other entities unchanged. For
     * example, if the input set of oids contains the oids of a datacenter and a VM,
     * and the map contains logic for their expansion then the result will contain the oids of the
     * VM and all the PMs aggregated by the datacenter.</p>
     *
     * @param entityOidsToExpand the input set of ServiceEntity oids
     * @param expandingMap an expansion map that shown the expansion logic
     * @return the input set with oids of aggregating entities substituted by their expansions
     */
    private Set<Long> expandAggregatedEntities(Collection<Long> entityOidsToExpand,
                                              Map<ApiEntityType, Set<ApiEntityType>>  expandingMap) {
        // Early return if the input is empty, to prevent making
        // the initial RPC call.
        if (entityOidsToExpand.isEmpty()) {
            return Collections.emptySet();
        }

<<<<<<< HEAD
        final Set<String> entityTypeString = expandingMap.keySet().stream()
=======
        final Set<String> entityTypeString = ApiEntityType.ENTITY_TYPES_TO_EXPAND.keySet().stream()
>>>>>>> 8e53fbf4
            .map(ApiEntityType::apiStr)
            .collect(Collectors.toSet());
        final Set<Long> expandedEntityOids = Sets.newHashSet();
        // get all service entities which need to expand.
        final Map<Long, MinimalEntity> expandServiceEntities = repositoryApi.newSearchRequest(
            SearchProtoUtil.makeSearchParameters(SearchProtoUtil.idFilter(entityOidsToExpand))
                .addSearchFilter(SearchFilter.newBuilder()
                    .setPropertyFilter(SearchProtoUtil.entityTypeFilter(entityTypeString))
                    .build())
                .build())
            .getMinimalEntities()
            .collect(Collectors.toMap(MinimalEntity::getOid, Function.identity()));

        // go through each entity and check if it needs to expand.
        for (Long oidToExpand : entityOidsToExpand) {
            try {
                // if expandServiceEntityMap contains oid, it means current oid entity needs to expand.
                if (expandServiceEntities.containsKey(oidToExpand)) {
                    final MinimalEntity expandEntity = expandServiceEntities.get(oidToExpand);
<<<<<<< HEAD
                    Set<ApiEntityType> uiEntityTypes = expandingMap.getOrDefault(ApiEntityType.fromType(
                        expandEntity.getEntityType()), new HashSet<>());
                    if (uiEntityTypes != null && !uiEntityTypes.isEmpty()) {
                        final List<String> relatedEntityTypes =
                            expandingMap.get(ApiEntityType.fromType(expandEntity.getEntityType()))
                                .stream()
                                .map(ApiEntityType::apiStr)
                                .collect(Collectors.toList());
                        // fetch the supply chain map:  entity type -> SupplyChainNode
                        Map<String, SupplyChainNode> supplyChainMap = newNodeFetcher()
                            .entityTypes(relatedEntityTypes)
                            .addSeedUuid(Long.toString(expandEntity.getOid()))
                            .fetch();
                        if (!supplyChainMap.isEmpty()) {
                            for (SupplyChainNode relatedEntities : supplyChainMap.values()) {
                                expandedEntityOids.addAll(RepositoryDTOUtil.getAllMemberOids(relatedEntities));
                            }
                        } else {
                            logger.warn("RelatedEntityType {} not found in supply chain for {}; " +
                                "the entity is discarded", relatedEntityTypes, expandEntity.getOid());
=======
                    final List<String> relatedEntityTypes =
                        ApiEntityType.ENTITY_TYPES_TO_EXPAND.get(ApiEntityType.fromType(expandEntity.getEntityType()))
                            .stream()
                            .map(ApiEntityType::apiStr)
                            .collect(Collectors.toList());
                    // fetch the supply chain map:  entity type -> SupplyChainNode
                    Map<String, SupplyChainNode> supplyChainMap = newNodeFetcher()
                        .entityTypes(relatedEntityTypes)
                        .addSeedUuid(Long.toString(expandEntity.getOid()))
                        .fetch();
                    if (!supplyChainMap.isEmpty()) {
                        for (SupplyChainNode relatedEntities : supplyChainMap.values()) {
                            expandedEntityOids.addAll(RepositoryDTOUtil.getAllMemberOids(relatedEntities));
>>>>>>> 8e53fbf4
                        }
                    }
                } else {
                    expandedEntityOids.add(oidToExpand);
                }
            } catch (OperationFailedException e) {
                logger.warn("Error fetching supplychain for {}: ", oidToExpand, e.getMessage());
                // include the OID unexpanded
                expandedEntityOids.add(oidToExpand);
            }
        }
        return expandedEntityOids;
    }

    /**
     * A builder for a {@link SupplychainNodeFetcher} that returns the raw
     * {@link SupplyChainNode}s, arranged by entity type.
     */
    public class SupplyChainNodeFetcherBuilder extends
            SupplyChainFetcherBuilder<SupplyChainNodeFetcherBuilder, Map<String, SupplyChainNode>> {

        @Override
        public Map<String, SupplyChainNode> fetch() throws OperationFailedException {
            try {
                return new SupplychainNodeFetcher(
                        topologyContextId,
                        seedUuids,
                        entityTypes,
                        environmentType,
                        supplyChainRpcService,
                        groupExpander,
                        enforceUserScope,
                        repositoryApi).fetch();
            } catch (InterruptedException | ExecutionException | TimeoutException | ConversionException e) {
                throw new OperationFailedException("Failed to fetch supply chain! Error: "
                        + e.getMessage());
            }
        }

        @Override
        public Set<Long> fetchEntityIds() throws OperationFailedException {
            try {
                return
                    new SupplychainNodeFetcher(
                            topologyContextId, seedUuids, entityTypes, environmentType,
                            supplyChainRpcService, groupExpander, enforceUserScope, repositoryApi)
                        .fetchEntityIds();
            } catch (InterruptedException|ExecutionException|TimeoutException e) {
                throw new OperationFailedException("Failed to fetch supply chain! Error: "
                        + e.getMessage());
            }
        }

        @Override
        @Nonnull
        public List<SupplyChainStat> fetchStats(@Nonnull final List<SupplyChainGroupBy> groupBy)
            throws OperationFailedException {
            try {
                return new SupplychainNodeFetcher(
                    topologyContextId, seedUuids, entityTypes, environmentType,
                    supplyChainRpcService, groupExpander, enforceUserScope, repositoryApi)
                    .fetchStats(groupBy);
            } catch (StatusRuntimeException e) {
                throw new OperationFailedException("Failed to fetch supply chain stats! Error: " +
                    e.getMessage());
            }
        }
    }

    /**
     * A builder for a {@link SupplychainApiDTOFetcher} that returns a
     * {@link SupplychainApiDTO} representing the supply chain.
     */
    public class SupplychainApiDTOFetcherBuilder extends SupplyChainFetcherBuilder<SupplychainApiDTOFetcherBuilder, SupplychainApiDTO> {
        protected EntityDetailType entityDetailType;
        protected Collection<String> aspectsToInclude;
        protected Boolean includeHealthSummary = false;
        protected EntityAspectMapper entityAspectMapper = null;

        /**
         * Specify the level of service entity detail to include in the result
         * - default is no detail.
         *
         * NOTE:  this setting is not currently supported in XL.
         *
         * @param entityDetailType what level of detail to include in the supplychain result
         * @return the flow-style OperationBuilder for this SupplyChainFetcher
         */
        @Nonnull
        public SupplychainApiDTOFetcherBuilder entityDetailType(
            @Nullable final EntityDetailType entityDetailType) {
            this.entityDetailType = entityDetailType;
            return this;
        }

        /**
         * Specify a list of aspects to include in the result.
         *
         * <p>Only applies if entityDetailType is set to 'aspects'. Defaults to including all
         * aspects, if null or not set.</p>
         *
         * @param aspectsToInclude the aspects to include, or null to include all aspects
         * @return the flow-style OperationBuilder for this SupplyChainFetcher
         */
        @Nonnull
        public SupplychainApiDTOFetcherBuilder aspectsToInclude(
            @Nullable final Collection<String> aspectsToInclude) {
            this.aspectsToInclude = aspectsToInclude;
            return this;
        }

        /**
         * Assign an {@link EntityAspectMapper} to map aspects to supply chain SEs.
         *
         * @param entityAspectMapper an {@link EntityAspectMapper} to use for assigning aspects to supply chain SEs
         * @return the flow-style OperationBuilder for this SupplyChainFetcher
         */
        @Nonnull
        public SupplychainApiDTOFetcherBuilder entityAspectMapper(
                @Nullable final EntityAspectMapper entityAspectMapper) {
            this.entityAspectMapper = entityAspectMapper;
            return this;
        }

        /**
         * Should the 'health summary' be populated in the result - default is no.
         *
         * If the 'health summary' is not included, then return the full details of
         * all the ServiceEntities in the supplychain.
         *
         * @param includeHealthSummary should the healthSummary be included in the supplychain result
         * @return the flow-style OperationBuilder for this SupplyChainFetcher
         */
        @Nonnull
        public SupplychainApiDTOFetcherBuilder includeHealthSummary(
                final boolean includeHealthSummary) {
            this.includeHealthSummary = includeHealthSummary;
            return this;
        }

        @Override
        @Nonnull
        public SupplychainApiDTO fetch() throws OperationFailedException, InterruptedException {
            try {
                final SupplychainApiDTO dto = new SupplychainApiDTOFetcher(topologyContextId,
                    seedUuids, entityTypes, environmentType, entityDetailType, aspectsToInclude,
                    includeHealthSummary, supplyChainRpcService, severityRpcService, repositoryApi,
                    groupExpander, entityAspectMapper, enforceUserScope, costServiceBlockingStub)
                    .fetch();
                return dto;
            } catch (ExecutionException | TimeoutException | ConversionException e) {
                throw new OperationFailedException("Failed to fetch supply chain! Error: "
                        + e.getMessage());
            }
        }

        @Override
        @Nonnull
        public Set<Long> fetchEntityIds() throws OperationFailedException, InterruptedException {
            try {
                return
                    new SupplychainApiDTOFetcher(
                        topologyContextId, seedUuids, entityTypes, environmentType,
                        entityDetailType, aspectsToInclude, includeHealthSummary,
                        supplyChainRpcService, severityRpcService, repositoryApi, groupExpander,
                        entityAspectMapper, enforceUserScope, costServiceBlockingStub)
                        .fetchEntityIds();
            } catch (ExecutionException | TimeoutException e) {
                throw new OperationFailedException("Failed to fetch supply chain! Error: "
                        + e.getMessage());
            }
        }

        @Override
        @Nonnull
        public List<SupplyChainStat> fetchStats(@Nonnull final List<SupplyChainGroupBy> groupBy)
            throws OperationFailedException {
            try {
                return new SupplychainApiDTOFetcher(
                    topologyContextId, seedUuids, entityTypes, environmentType,
                    entityDetailType, aspectsToInclude, includeHealthSummary, supplyChainRpcService,
                    severityRpcService, repositoryApi, groupExpander, entityAspectMapper,
                        enforceUserScope, costServiceBlockingStub)
                        .fetchStats(groupBy);
            } catch (StatusRuntimeException e) {
                throw new OperationFailedException("Failed to fetch supply chain stats! Error: " +
                    e.getMessage());
            }
        }
    }

    /**
     * A builder class to simplify creating a {@link SupplychainFetcher}.
     *
     * None of the parameters are required.
     *
     * @param <B> The builder subtype, used to allow method chaining with common setter methods.
     * @param <T> The return type of the {@link SupplychainFetcher} the builder builds.
     *            For now, the builder doesn't actually return the operation itself, but returns
     *            the result of running the operation. In the future, if we want to allow running
     *            the operation asynchronously while the calling code does other things we should
     *            return the operation itself, and this parameter would be different.
     */
    @VisibleForTesting
    public abstract class SupplyChainFetcherBuilder<B extends SupplyChainFetcherBuilder<B, T>, T> {

        // all fields are optional; see the setter for each field for a description
        protected long topologyContextId = realtimeTopologyContextId;

        protected final Set<String> seedUuids = Sets.newHashSet();

        protected final Set<String> entityTypes = Sets.newHashSet();

        protected boolean enforceUserScope = true;

        protected Optional<EnvironmentTypeEnum.EnvironmentType> environmentType = Optional.empty();

        /**
         * Synchronously fetch the supply chain with the parameters specified in the builder.
         *
         * @return The return type of the {@link SupplychainFetcher} being built.
         * @throws OperationFailedException If any of the calls/processing required for the fetch
         *                                  operation fail.
         * @throws InterruptedException If the thread is interrupted while waiting for the operation.
         */
        public abstract T fetch() throws OperationFailedException, InterruptedException;

        /**
         * Synchronously fetch the supply chain with the parameters specified in the builder
         * and return the ids of all the contained entities
         *
         * @return The set of ids of all contained entities.
         * @throws OperationFailedException If any of the calls/processing required for the fetch
         *                                  operation fail.
         * @throws InterruptedException If the thread is interrupted while waiting for the operation.
         */
        public abstract Set<Long> fetchEntityIds() throws OperationFailedException, InterruptedException;

        /**
         * The seed UUID to start the supply chain generation from; may be SE, Group, Cluster.
         * The default is the entire topology.
         *
         * @param seedUuid a single UUID to serve as the seed for the supplychain generation
         * @return the flow-style OperationBuilder for this SupplyChainFetcher
         */
        @SuppressWarnings("SameParameterValue")
        public B addSeedUuid(@Nonnull final String seedUuid) {
            seedUuids.add(seedUuid);
            return (B)this;
        }

        /**
         * The seed UUIDs to start the supply chain generation from; may be SE, Group, Cluster.
         * The default is the entire topology.
         *
         * @param uuids a list of uuids, each of which will be the seed of a supplychain; the result
         *              is the union of the supplychains from each seed
         * @return the flow-style OperationBuilder for this SupplyChainFetcher
         */
        public B addSeedUuids(@Nullable Collection<String> uuids) {
            if (uuids != null) {
                this.seedUuids.addAll(uuids);
            }
            return (B)this;
        }

        public B addSeedOids(@Nullable Collection<Long> oids) {
            if (oids != null) {
                oids.forEach(oid -> this.seedUuids.add(Long.toString(oid)));
            }
            return (B)this;
        }

        /**
         * the topologyContext in which to perform the supplychain lookup - default is the Live Topology
         * @param topologyContextId the topologyContextId on which the supplychain operations should
         *                          be performed - default is the Live Topology
         * @return the flow-style OperationBuilder for this SupplyChainFetcher
         */
        public B topologyContextId(long topologyContextId) {
            this.topologyContextId = topologyContextId;
            return (B)this;
        }

        /**
         * A list of service entity types to include in the answer - default is all entity types.
         * 'null' or the empty list indicates no filtering; all entity types will be included.
         *
         * @param entityTypes a list of the entity types to be included in the result
         * @return the flow-style OperationBuilder for this SupplyChainFetcher
         */
        public B entityTypes(@Nullable List<String> entityTypes) {
            if (entityTypes != null) {
                entityTypes.stream()
                    .flatMap(type -> {
                        if (type.equals(StringConstants.WORKLOAD)) {
                            // The "Workload" type is UI-only, and represents a collection of
                            // entity types that count as a workload in our system. Expand the
                            // magic type into the real types it represents.
                            return ApiEntityType.WORKLOAD_ENTITY_TYPES.stream()
                                .map(ApiEntityType::apiStr);
                        } else {
                            return Stream.of(type);
                        }
                    })
                    .forEach(this.entityTypes::add);
            }
            return (B)this;
        }

        /**
         * Limit the response to service entities in this environment e.g. ON_PREM, CLOUD, HYBRID
         * - default is all environments.
         *
         * @param environmentType what environment to limit the responses to
         * @return the flow-style OperationBuilder for this SupplyChainFetcher
         */
        @Nonnull
        public B apiEnvironmentType(@Nullable final com.vmturbo.api.enums.EnvironmentType environmentType) {
            if (environmentType != null) {
                this.environmentType = Optional.of(EnvironmentTypeMapper.fromApiToXL(environmentType));
            }
            return (B)this;
        }

        @Nonnull
        public B environmentType(@Nullable final EnvironmentType environmentType) {
            this.environmentType = Optional.ofNullable(environmentType);
            return (B)this;
        }

        /**
         * Whether the results should be confined to the user access scope or not. If true (default)
         * and the requesting user has an access scope assigned, hen the supply chain will only
         * contain entities that are part of the user's entity access scope. If false, then all
         * entities in the supply chain will be returned.
         *
         * @param enforceUserScope
         * @return
         */
        @Nonnull
        public B enforceUserScope(final boolean enforceUserScope) {
            this.enforceUserScope = enforceUserScope;
            return (B)this;
        }

        @Nonnull
        public abstract List<SupplyChainStat> fetchStats(@Nonnull List<SupplyChainGroupBy> groupBy)
            throws OperationFailedException;
    }

    /**
     * Internal Class to handle a single SupplyChain fetch operation. Processes the {@link SupplyChain}
     * returned from the supply chain RPC service, and hands the nodes off to sub-classes for
     * processing.
     */
    private abstract static class SupplychainFetcher<T> {

        protected final Logger logger = LogManager.getLogger(getClass());

        private final long topologyContextId;

        protected final Set<String> seedUuids;

        private final Set<String> entityTypes;

        private final Optional<EnvironmentTypeEnum.EnvironmentType> environmentType;

        private final SupplyChainServiceBlockingStub supplyChainRpcService;

        private final GroupExpander groupExpander;

        protected final boolean enforceUserScope;

        private final RepositoryApi repositoryApi;

        private SupplychainFetcher(final long topologyContextId,
                                   @Nullable final Set<String> seedUuids,
                                   @Nullable final Set<String> entityTypes,
                                   @Nonnull final Optional<EnvironmentTypeEnum.EnvironmentType> environmentType,
                                   @Nonnull SupplyChainServiceBlockingStub supplyChainRpcService,
                                   @Nonnull GroupExpander groupExpander,
                                   final boolean enforceUserScope,
                                   @Nonnull final RepositoryApi repositoryApi) {
            this.topologyContextId = topologyContextId;
            this.seedUuids = seedUuids;
            this.entityTypes = entityTypes;
            this.environmentType = environmentType;
            this.supplyChainRpcService = supplyChainRpcService;
            this.groupExpander = groupExpander;
            this.enforceUserScope = enforceUserScope;
            this.repositoryApi = repositoryApi;
        }

        public abstract T processSupplyChain(List<SupplyChainNode> supplyChainNodes)
                throws InterruptedException, ConversionException;

        public final T fetch() throws InterruptedException, ExecutionException, TimeoutException,
                ConversionException {
            return processSupplyChain(fetchSupplyChainNodes());
        }

        /**
         * Fetch the requested supply chain using {@link #fetch()} and then return the ids
         * of all the entities in the supply chain.
         *
         * @return the set of ids of all the entities in the supply chain.s
         * @throws InterruptedException
         * @throws ExecutionException
         * @throws TimeoutException
         */
        public final Set<Long> fetchEntityIds()
                throws InterruptedException, ExecutionException, TimeoutException {
            return
                fetchSupplyChainNodes().stream()
                    .map(SupplyChainNode::getMembersByStateMap)
                    .map(Map::values)
                    .flatMap(memberList ->
                        memberList.stream().map(MemberList::getMemberOidsList).flatMap(List::stream))
                    .collect(Collectors.toSet());
        }

        private Optional<SupplyChainScope> createSupplyChainScope() {
            SupplyChainScope.Builder scopeBuilder = SupplyChainScope.newBuilder();
            // if list of seed uuids has limited scope,then expand it; if global scope, don't expand
            if (UuidMapper.hasLimitedScope(seedUuids)) {

                // expand any groups in the input list of seeds
                Set<String> expandedUuids = groupExpander.expandUuids(seedUuids).stream()
                    .map(l -> Long.toString(l))
                    .collect(Collectors.toSet());
                // empty expanded list?  If so, return immediately
                if (expandedUuids.isEmpty()) {
                    return Optional.empty();
                }
                // otherwise add the expanded list of seed uuids to the request
                scopeBuilder.addAllStartingEntityOid(expandedUuids.stream()
                    .map(Long::valueOf)
                    .collect(Collectors.toList()));
            }

            // If entityTypes is specified, include that in the request
            if (CollectionUtils.isNotEmpty(entityTypes)) {
                scopeBuilder.addAllEntityTypesToInclude(entityTypes);
            }

            environmentType.ifPresent(scopeBuilder::setEnvironmentType);
            return Optional.of(scopeBuilder.build());
        }

        final List<SupplyChainStat> fetchStats(@Nonnull final List<SupplyChainGroupBy> groupBy) {
            Optional<SupplyChainScope> scope = createSupplyChainScope();
            if (scope.isPresent()) {
                return supplyChainRpcService.getSupplyChainStats(GetSupplyChainStatsRequest.newBuilder()
                        .setScope(scope.get())
                        .addAllGroupBy(groupBy)
                        .build())
                    .getStatsList();
            } else {
                return Collections.emptyList();
            }
        }

        /**
         * Fetch the requested supply chain in a blocking fashion, waiting at most the duration
         * of the timeout.
         *
         * @return The {@link SupplychainApiDTO} populated with the supply chain search results.
         */
        final List<SupplyChainNode> fetchSupplyChainNodes()
                throws InterruptedException, ExecutionException, TimeoutException {
            if (UuidMapper.hasLimitedScope(seedUuids) &&
                seedUuids.size() == 1) {
                final String groupUuid = seedUuids.iterator().next();
                final Optional<GroupAndMembers> groupWithMembers =
                    groupExpander.getGroupWithMembers(groupUuid);

                if (groupWithMembers.isPresent()) {
                    final Grouping group = groupWithMembers.get().group();

                    // If the scope is RG or group of RG build supply chain
                    // such that it only has only RG entities and regions
                    if (isResourceGroupOrGroupOfResourceGroup(group)) {
                        return createSupplyChainForResourceGroup(groupWithMembers.get());
                    }

                    // START Mad(ish) Hax.
                    // Handle a very particular special case where we are asking for the supply chain
                    // of a group, restricted to the entity type of the group (e.g. give me the supply
                    // chain of Group 1 of PhysicalMachines, containing only PhysicalMachine nodes).
                    // The request is, essentially, asking for the members of the group, so we don't need
                    // to do any supply chain queries.
                    //
                    // The reason this even happens is because some information (e.g. grouped severities
                    // for supply chain stats, or aspects for entities) is only available via the
                    // supply chain API. In the long term there should be a better API to retrieve this
                    // (e.g. some sort of "entity counts" API for grouped severities,
                    //       and/or options on the /search API for aspects)
                    if (CollectionUtils.size(entityTypes) > 0) {
                        final List<String> groupTypes = GroupProtoUtil
                            .getEntityTypes(group)
                            .stream()
                            .map(ApiEntityType::apiStr)
                            .collect(Collectors.toList());

                        if (groupTypes.containsAll(entityTypes)) {
                            if (groupWithMembers.get().entities().isEmpty()) {
                                return Collections.emptyList();
                            }

                            final Map<ApiEntityType, Set<Long>> typeToMembers =
                                groupExpander.expandUuidToTypeToEntitiesMap(group.getId());

                            return entityTypes
                                .stream()
                                .map(type -> createSupplyChainNode(type,
                                    typeToMembers.get(ApiEntityType.fromString(type)),
                                    group, null, null))
                                .filter(Optional::isPresent)
                                .map(Optional::get)
                                .collect(Collectors.toList());
                        }
                        // END Mad(ish) Hax.
                    }
                }
            }

            Optional<SupplyChainScope> scope = createSupplyChainScope();
            if (!scope.isPresent()) {
                return Collections.emptyList();
            }

            final GetSupplyChainRequest request = GetSupplyChainRequest.newBuilder()
                .setScope(scope.get())
                .build();

            final GetSupplyChainResponse response = supplyChainRpcService.getSupplyChain(request);
            if (!response.getSupplyChain().getMissingStartingEntitiesList().isEmpty()) {
                logger.warn("{} of {} seed entities were not found for the supply chain: {}.",
                    response.getSupplyChain().getMissingStartingEntitiesCount(),
                    CollectionUtils.size(seedUuids),
                    response.getSupplyChain().getMissingStartingEntitiesList());
            }
            return response.getSupplyChain().getSupplyChainNodesList();
        }

        /**
         * Gets a group and check if it is a resource group or group of resource group.
         * @param group the input group.
         * @return true if this a resource group or groups of resource groups.
         */
        private boolean isResourceGroupOrGroupOfResourceGroup(Grouping group) {
            final GroupDTO.GroupDefinition definition = group.getDefinition();

            // If group is static
            if (definition.hasStaticGroupMembers()) {
                if (definition.getType() == CommonDTO.GroupDTO.GroupType.RESOURCE) {
                    return true;
                }

                final GroupDTO.StaticMembers statMembers = definition.getStaticGroupMembers();

                return statMembers.getMembersByTypeCount() == 1
                        && statMembers.getMembersByType(0).getType().hasGroup()
                        && statMembers.getMembersByType(0)
                    .getType().getGroup() == CommonDTO.GroupDTO.GroupType.RESOURCE;
            }

            // If the group is dynamic nested group
            if (definition.hasGroupFilters()) {
                return definition.getGroupFilters().getGroupFilterCount() == 1
                    && definition.getGroupFilters().getGroupFilter(0).getGroupType()
                            == CommonDTO.GroupDTO.GroupType.RESOURCE;
            }

            return false;
        }

        /**
         * Gets a resource group or group of resource groups and build
         * a supply chain for it only including entities insides resource groups
         * and underlying regions.
         *
         * @param groupAndMembers the input group.
         * @return the list of supply chain nodes.
         */
        private List<SupplyChainNode> createSupplyChainForResourceGroup(
            GroupAndMembers groupAndMembers) {
            final Set<Long> entities = new HashSet<>(groupAndMembers.entities());
            final Map<ApiEntityType, Set<String>> connectionsProvider = new HashMap<>();
            final Map<ApiEntityType, Set<String>> connectionsConsumer = new HashMap<>();
            final Map<ApiEntityType, Set<Long>> entitiesMap = new HashMap<>();
            final boolean limitedTypes = CollectionUtils.isNotEmpty(entityTypes);

            repositoryApi.entitiesRequest(entities).getFullEntities()
                .forEach(entity -> {
                    final ApiEntityType firstEntityType =
                        ApiEntityType.fromType(entity.getEntityType());
                    final boolean entityInScope =
                        !limitedTypes || entityTypes.contains(firstEntityType.apiStr());

                    if (entityInScope) {
                        entitiesMap.computeIfAbsent(ApiEntityType.fromType(entity.getEntityType()),
                            t -> new HashSet<>()).add(entity.getOid());
                    }

                    // initialize providers with the set of provider of
                    // entity commodities
                    Set<Pair<Long, ApiEntityType>> providers =
                        entity.getCommoditiesBoughtFromProvidersList().stream()
                        .filter(c -> c.hasProviderEntityType() && c.hasProviderId())
                        .map(c -> new Pair<>(c.getProviderId(),
                            ApiEntityType.fromType(c.getProviderEntityType())))
                        .collect(Collectors.toSet());

                    // add those entities that are entities connected to
                    // to the list of providers.
                    entity.getConnectedEntityListList()
                        .forEach(ce -> providers.add(new Pair<>(ce.getConnectedEntityId(),
                            ApiEntityType.fromType(ce.getConnectedEntityType()))));

                    // create a required relations for each provider
                    providers
                        .forEach(p -> {
                            // If the type is not part of requested entity continue
                            if (limitedTypes && !entityTypes.contains(p.second.apiStr())) {
                                return;
                            }

                            final boolean isRegion = (ApiEntityType.REGION == p.second);
                            // If it is region add it to supply chain
                            if (isRegion) {
                                entitiesMap.computeIfAbsent(ApiEntityType.REGION,
                                    t -> new HashSet<>()).add(p.first);
                            }

                            // we only care about connection of current entity to those
                            // entities are part that are part of the resource group
                            // or those that are region
                            if ((entities.contains(p.first) || isRegion) && entityInScope) {
                                final ApiEntityType consumerType =
                                    ApiEntityType.fromType(entity.getEntityType());
                                final ApiEntityType providerType = p.second;
                                connectionsProvider
                                    .computeIfAbsent(consumerType, t -> new HashSet<>())
                                    .add(providerType.apiStr());
                                connectionsConsumer
                                    .computeIfAbsent(providerType, t -> new HashSet<>())
                                    .add(consumerType.apiStr());
                            }
                        });
                });

            return entitiesMap.entrySet()
                .stream()
                .map(e -> createSupplyChainNode(e.getKey().apiStr(), e.getValue(),
                    groupAndMembers.group(), connectionsProvider.get(e.getKey()),
                    connectionsConsumer.get(e.getKey())))
                .filter(Optional::isPresent)
                .map(Optional::get)
                .collect(Collectors.toList());
        }

        private Optional<SupplyChainNode> createSupplyChainNode(String type,
                                                                Set<Long> entities,
                                                                final Grouping group,
                                                                final Set<String> providerSet,
                                                                final Set<String> consumerSet
        ) {
            if (CollectionUtils.isEmpty(entities)) {
                return Optional.empty();
            }

            final Set<Long> filteredMembers;
            // if environment type is not specified, no need to filter
            if (environmentType.isPresent()) {
                // if global scope group, then check the environment directly,
                // no need to filter if it matches
                if (group.getDefinition().getOptimizationMetadata().getIsGlobalScope() &&
                    EnvironmentTypeUtil.match(environmentType.get(),
                                              group.getDefinition().getOptimizationMetadata()
                                                      .getEnvironmentType())) {
                    filteredMembers = entities;
                } else {
                    // normal cases, fetch all members and filter by environment type
                    filteredMembers = repositoryApi.entitiesRequest(entities)
                        .getMinimalEntities()
                        .filter(minimalEntity ->
                            EnvironmentTypeUtil.match(environmentType.get(),
                                                      minimalEntity.getEnvironmentType()))
                        .map(MinimalEntity::getOid)
                        .collect(Collectors.toSet());
                }
            } else {
                filteredMembers = entities;
            }
            final SupplyChainNode.Builder nodeBuilder = SupplyChainNode.newBuilder()
                .setEntityType(type)
                .putMembersByState(EntityState.POWERED_ON_VALUE,
                    MemberList.newBuilder()
                        .addAllMemberOids(filteredMembers)
                        .build());

            if (providerSet != null) {
                nodeBuilder.addAllConnectedProviderTypes(providerSet);
            }

            if (consumerSet != null) {
                nodeBuilder.addAllConnectedConsumerTypes(consumerSet);
            }

            return Optional.of(nodeBuilder.build());
        }

        protected long getTopologyContextId() {
            return topologyContextId;
        }

        @Override
        public String toString() {
            return MoreObjects.toStringHelper(this)
                    .add("topologyContextId", topologyContextId)
                    .add("seedUuids", seedUuids)
                    .add("entityTypes", entityTypes)
                    .add("environmentType", environmentType)
                    .toString();
        }

    }

    /**
     * A {@link SupplychainFetcher} that returns the {@link SupplyChainNode}s retrieved from
     * the repository, arranged by entity type.
     *
     * The main use case for this fetcher is if you just want the members of a particular set
     * of entity types in the supply chain of some scope. If you want any related information
     * it's worth considering {@link SupplychainApiDTOFetcher}.
     */
    private static class SupplychainNodeFetcher extends SupplychainFetcher<Map<String, SupplyChainNode>> {

        private SupplychainNodeFetcher(final long topologyContextId,
                                       @Nullable final Set<String> seedUuids,
                                       @Nullable final Set<String> entityTypes,
                                       @Nonnull final Optional<EnvironmentType> environmentType,
                                       @Nonnull final SupplyChainServiceBlockingStub supplyChainRpcService,
                                       @Nonnull final GroupExpander groupExpander,
                                       final boolean enforceUserScope,
                                       @Nonnull final RepositoryApi repositoryApi) {
            super(topologyContextId, seedUuids, entityTypes, environmentType,
                    supplyChainRpcService, groupExpander, enforceUserScope, repositoryApi);
        }

        @Override
        @Nonnull
        public Map<String, SupplyChainNode> processSupplyChain(
                @Nonnull final List<SupplyChainNode> supplyChainNodes) {
            return supplyChainNodes.stream()
                .collect(Collectors.toMap(SupplyChainNode::getEntityType, Function.identity()));
        }
    }

    /**
     * A {@link SupplychainFetcher} that returns a {@link SupplychainApiDTO} ready for API/UI
     * consumption.
     *
     * Also handles fetching the health status if required.
     *
     * If there are more than one seed UUID, then the supply chains from each are merged
     * by ServiceEntity. Note that the list of OIDs for each entity type are merged without
     * duplication. In order to avoid duplication, the OIDs from each supplychain are compiled
     * in the 'shadowOidMap' internally. This 'shadowOidMap' is also used to calculate the count
     * of entities of each type when populating the result {@link SupplychainApiDTO}.
     */
    private static class SupplychainApiDTOFetcher extends SupplychainFetcher<SupplychainApiDTO> {

        private final EntityDetailType entityDetailType;

        private final Collection<String> aspectsToInclude;

        private final EntitySeverityServiceBlockingStub severityRpcService;

        private final CostServiceBlockingStub costServiceBlockingStub;

        private final Boolean includeHealthSummary;

        private final RepositoryApi repositoryApi;

        private final EntityAspectMapper entityAspectMapper;

        private boolean actionOrchestratorAvailable;

        private SupplychainApiDTOFetcher(final long topologyContextId,
                                         @Nullable final Set<String> seedUuids,
                                         @Nullable final Set<String> entityTypes,
                                         @Nonnull final Optional<EnvironmentType> environmentType,
                                         @Nullable final EntityDetailType entityDetailType,
                                         @Nullable final Collection<String> aspectsToInclude,
                                         final boolean includeHealthSummary,
                                         @Nonnull final SupplyChainServiceBlockingStub supplyChainRpcService,
                                         @Nonnull final EntitySeverityServiceBlockingStub severityRpcService,
                                         @Nonnull final RepositoryApi repositoryApi,
                                         @Nonnull final GroupExpander groupExpander,
                                         @Nullable final EntityAspectMapper entityAspectMapper,
                                         final boolean enforceUserScope,
                                         @Nonnull final CostServiceBlockingStub costServiceBlockingStub) {
            super(topologyContextId, seedUuids, entityTypes, environmentType, supplyChainRpcService,
                    groupExpander, enforceUserScope, repositoryApi);
            this.entityDetailType = entityDetailType;
            this.aspectsToInclude = aspectsToInclude;
            this.includeHealthSummary = includeHealthSummary;
            this.severityRpcService = Objects.requireNonNull(severityRpcService);
            this.entityAspectMapper = entityAspectMapper;
            this.repositoryApi = Objects.requireNonNull(repositoryApi);
            this.costServiceBlockingStub = Objects.requireNonNull(costServiceBlockingStub);

            actionOrchestratorAvailable = true;
        }

        /**
         * Handle one supplychain response from the SupplyChain service. Tabulate the OIDs;
         * if requested, fetch the entity details from the Repository; also fetch the
         * Severity information.
         *
         * Use the option 'includeHealthSummary' during the result processing
         * to determine what sort of results to return - health information (from the
         * {@link EntitySeverityServiceGrpc}) vs. the individual ServiceEntities.
         *
         * @throws InterruptedException if thread has been interrupted
         * @throws ConversionException if errors faced during converting data to API DTOs
         */
        @Override
        public SupplychainApiDTO processSupplyChain(
                @Nonnull final List<SupplyChainNode> supplyChainNodes)
                throws InterruptedException, ConversionException {
            final SupplychainApiDTO resultApiDTO = new SupplychainApiDTO();
            resultApiDTO.setSeMap(new HashMap<>());

            for (SupplyChainNode supplyChainNode : supplyChainNodes) {
                final Set<Long> memberOidsList = RepositoryDTOUtil.getAllMemberOids(supplyChainNode);

                // fetch service entities, if requested
                final Map<String, ServiceEntityApiDTO> serviceEntityApiDTOS = new HashMap<>();
                // If we only have one member we need its name for the supplychain
                if (entityDetailType != null || memberOidsList.size() == 1) {
                    RepositoryApi.MultiEntityRequest request = repositoryApi.entitiesRequest(memberOidsList);
                    if (Objects.equals(entityDetailType, EntityDetailType.aspects)) {
                        request.useAspectMapper(entityAspectMapper, aspectsToInclude);
                    }
                    request.getSEList().forEach(e -> serviceEntityApiDTOS.put(e.getUuid(), e));
                }

                final Map<Severity, Long> severities = new HashMap<>();
                if (includeHealthSummary || entityDetailType != null) {
                    // fetch severities, either to include in a health summary or to decorate SE's
                    try {
                        logger.debug("Collecting severities for {}", supplyChainNode.getEntityType());

                        // If we have already determined the AO is unavailable, avoid lots of other calls to the AO that
                        // will likely almost certainly fail and delay the response to the client.
                        if (actionOrchestratorAvailable) {
                            final MultiEntityRequest severityRequest = MultiEntityRequest.newBuilder()
                                .setTopologyContextId(getTopologyContextId())
                                .addAllEntityIds(memberOidsList)
                                .build();
                            if (entityDetailType != null) {
                                fetchEntitySeverities(severityRequest, serviceEntityApiDTOS, severities);
                            } else {
                                fetchSeverityCounts(severityRequest, severities);
                            }
                        }
                    } catch (RuntimeException e) {
                        if (e instanceof StatusRuntimeException) {
                            // This is a gRPC StatusRuntimeException
                            Status status = ((StatusRuntimeException)e).getStatus();
                            logger.warn("Unable to fetch severities: {} caused by {}.",
                                    status.getDescription(), status.getCause());
                            if (status.getCode() == Code.UNAVAILABLE) {
                                actionOrchestratorAvailable = false;
                            }
                        } else {
                            logger.error("Error when fetching severities: ", e);
                        }
                    }
                }

                // add the results from this {@link SupplyChainNode} to the aggregate
                // {@link SupplychainApiDTO} result
                compileSupplyChainNode(supplyChainNode, severities, serviceEntityApiDTOS, resultApiDTO);
            }

            // set information about cost to supplyChain entities if it is required and possible
            populateCostPrice(resultApiDTO);

            return resultApiDTO;
        }

        /**
         * Inside this method get call to cost component for entities which support following rules:
         * 1. this is entity with Cloud entityType
         * 2. for this entityType should exist data in cost component
         * 3. requested full information(depends on EntityDetailType) about entities
         * @param apiDTO {@link SupplychainApiDTO}
         */
        private void populateCostPrice(SupplychainApiDTO apiDTO) {
            if (!(entityDetailType == EntityDetailType.aspects ||
                    entityDetailType == EntityDetailType.entity)) {
                return;
            }
            for (Entry<String, SupplychainEntryDTO> entry : apiDTO.getSeMap().entrySet()) {
                if (!ApiEntityType.ENTITY_TYPES_WITH_COST.contains(entry.getKey())) {
                    continue;
                }
                final Set<Long> entitiesIds = entry.getValue()
                        .getInstances()
                        .values()
                        .stream()
                        .filter(ent -> ent.getEnvironmentType() ==
                                com.vmturbo.api.enums.EnvironmentType.CLOUD)
                        .map(ent -> Long.valueOf(ent.getUuid()))
                        .collect(Collectors.toSet());
                if (!entitiesIds.isEmpty()) {
                    final GetCloudCostStatsResponse costStatsResponse =
                            costServiceBlockingStub.getCloudCostStats(
                                    GetCloudCostStatsRequest.newBuilder()
                                            .addCloudCostStatsQuery(CloudCostStatsQuery.newBuilder()
                                            .setEntityFilter(EntityFilter.newBuilder()
                                                    .addAllEntityId(entitiesIds)
                                                    .build()).build())
                                            .build());
                    final HashMap<Long, Float> costToEntity = new HashMap<>();
                    if (!costStatsResponse.getCloudStatRecordList().isEmpty()) {
                        costStatsResponse.getCloudStatRecordList()
                                .get(0)
                                .getStatRecordsList()
                                .forEach(el -> costToEntity.merge(el.getAssociatedEntityId(),
                                        el.getValues().getTotal(),
                                        (costComp1, costComp2) -> costComp1 + costComp2));
                    }
                    if (!costToEntity.isEmpty()) {
                        entry.getValue().getInstances().forEach((s, serviceEntityApiDTO) -> {
                            final Float costPrice = costToEntity.getOrDefault(Long.valueOf(s), 0F);
                            serviceEntityApiDTO.setCostPrice(costPrice);
                        });
                    }
                }
            }
        }

        private void fetchSeverityCounts(@Nonnull final MultiEntityRequest severityCountRequest,
                                         @Nonnull final Map<Severity, Long> severities) {
            Preconditions.checkArgument(includeHealthSummary);

            final SeverityCountsResponse response =
                severityRpcService.getSeverityCounts(severityCountRequest);
            response.getCountsList().forEach(severityCount -> {
                final Severity severity = severityCount.getSeverity();
                final long currentCount = severities.getOrDefault(severity, 0L);
                severities.put(severity, currentCount + severityCount.getEntityCount());
            });

            final long currentNormalCount = severities.getOrDefault(Severity.NORMAL, 0L);
            severities.put(Severity.NORMAL,
                currentNormalCount + response.getUnknownEntityCount());
        }

        private void fetchEntitySeverities(@Nonnull final MultiEntityRequest entitySeverityRequest,
                                           @Nonnull final Map<String, ServiceEntityApiDTO> serviceEntityApiDTOS,
                                           @Nonnull final Map<Severity, Long> severities) {
            Objects.requireNonNull(entityDetailType);
            Iterable<EntitySeveritiesResponse> response = () ->
                severityRpcService.getEntitySeverities(entitySeverityRequest);
            StreamSupport.stream(response.spliterator(), false)
                .forEach(chunk -> {
                    if (chunk.getTypeCase() == TypeCase.ENTITY_SEVERITY) {
                        chunk.getEntitySeverity().getEntitySeverityList().stream().forEach(entitySeverity -> {
                            // If no severity is provided by the AO, default to normal
                            Severity effectiveSeverity = entitySeverity.hasSeverity()
                                ? entitySeverity.getSeverity()
                                : Severity.NORMAL;
                            // if the SE is being collected, update the severity
                            final String oidString = Long.toString(entitySeverity.getEntityId());
                            if (serviceEntityApiDTOS.containsKey(oidString)) {
                                serviceEntityApiDTOS
                                    // fetch the ServiceEntityApiDTO for this ID
                                    .get(oidString)
                                    // update the severity
                                    .setSeverity(effectiveSeverity.name());
                            }

                            // if healthSummary is being created, increment the count
                            if (includeHealthSummary) {
                                severities.put(entitySeverity.getSeverity(), severities
                                    .getOrDefault(entitySeverity.getSeverity(), 0L) + 1L);
                            }
                        });
                    }
                });
        }

        /**
         * Compile the supply chain node and its associated severities into the {@link SupplychainApiDTO}
         * to be built by the fetcher.
         *
         @param node The {@link SupplyChainNode} to be compiled in.
          * @param severityMap A map showing how many entities in the node map to various kinds of severities.
         *@param serviceEntityApiDTOS if requested (see includeHealthSummary) them map from OID to
         *                             {@link ServiceEntityApiDTO} to return
         */
        private synchronized void compileSupplyChainNode(
                @Nonnull final SupplyChainNode node,
                @Nonnull final Map<Severity, Long> severityMap,
                @Nonnull final Map<String, ServiceEntityApiDTO> serviceEntityApiDTOS,
                @Nonnull final SupplychainApiDTO resultApiDTO) {
            logger.debug("Compiling results for {}", node.getEntityType());

            // This is thread-safe because we're doing it in a synchronized method.
            resultApiDTO.getSeMap().computeIfAbsent(node.getEntityType(), entityType -> {
                // first SupplychainEntryDTO for this entity type; create one and just store the values
                final SupplychainEntryDTO supplyChainEntry = new SupplychainEntryDTO();
                supplyChainEntry.setConnectedConsumerTypes(new HashSet<>(node.getConnectedConsumerTypesList()));
                supplyChainEntry.setConnectedProviderTypes(new HashSet<>(node.getConnectedProviderTypesList()));
                supplyChainEntry.setDepth(node.getSupplyChainDepth());
                supplyChainEntry.setInstances(serviceEntityApiDTOS);

                // Set health summary if we were able to retrieve severities.
                final Map<String, Integer> healthSummary = severityMap.entrySet().stream()
                        .collect(Collectors.toMap(
                                entry -> ActionDTOUtil.getSeverityName(entry.getKey()),
                                entry -> entry.getValue().intValue()));
                supplyChainEntry.setHealthSummary(healthSummary);

                // Compile the entities count from the members-by-state map, since
                // the member OIDs field is deprecated.
                int entitiesCount = 0;
                final Map<String, Integer> stateSummary = new HashMap<>();
                for (final Entry<Integer, MemberList> entry : node.getMembersByStateMap().entrySet()) {
                    entitiesCount += entry.getValue().getMemberOidsCount();
                    final UIEntityState uiState =
                            UIEntityState.fromEntityState(EntityState.forNumber(entry.getKey()));
                    stateSummary.compute(uiState.apiStr(),
                        (k, existingValue) -> {
                            if (existingValue != null) {
                                logger.warn("Multiple states in supply chain node for entity type " +
                                        "{} map to API state {}", node.getEntityType(), k);
                                return existingValue + entry.getValue().getMemberOidsCount();
                            } else {
                                return entry.getValue().getMemberOidsCount();
                            }
                    });
                }
                supplyChainEntry.setStateSummary(stateSummary);
                supplyChainEntry.setEntitiesCount(entitiesCount);
                return supplyChainEntry;
            });
        }

        @Override
        public String toString() {
            return super.toString() + "\n" + MoreObjects.toStringHelper(this)
                    .add("entityDetailType", entityDetailType)
                    .add("includeHealthSummary", includeHealthSummary)
                    .add("actionOrchestratorAvailable", actionOrchestratorAvailable)
                    .toString();
        }
    }
}<|MERGE_RESOLUTION|>--- conflicted
+++ resolved
@@ -23,11 +23,8 @@
 import com.google.common.annotations.VisibleForTesting;
 import com.google.common.base.MoreObjects;
 import com.google.common.base.Preconditions;
-<<<<<<< HEAD
 import com.google.common.collect.ImmutableMap;
 import com.google.common.collect.ImmutableSet;
-=======
->>>>>>> 8e53fbf4
 import com.google.common.collect.Sets;
 
 import org.apache.commons.collections4.CollectionUtils;
@@ -97,65 +94,6 @@
  * A factory class for various {@link SupplychainFetcher}s.
  */
 public class SupplyChainFetcherFactory {
-<<<<<<< HEAD
-    /**
-     * Sometimes we need to expand aggregators to some of their aggregated
-     * entities. In the case of cloud, we need to be able to expand aggregators
-     * such as region, zone, and business account to aggregated entities whose
-     * type belongs in this set.
-     */
-    private static final Set<ApiEntityType> SCOPE_EXPANSION_TYPES_FOR_CLOUD = ImmutableSet.of(
-        ApiEntityType.APPLICATION,
-        ApiEntityType.APPLICATION_SERVER,
-        ApiEntityType.APPLICATION_COMPONENT,
-        ApiEntityType.BUSINESS_APPLICATION,
-        ApiEntityType.BUSINESS_TRANSACTION,
-        ApiEntityType.CONTAINER,
-        ApiEntityType.CONTAINER_POD,
-        ApiEntityType.DATABASE,
-        ApiEntityType.DATABASE_SERVER,
-        ApiEntityType.DATABASE_SERVER_TIER,
-        ApiEntityType.DATABASE_TIER,
-        ApiEntityType.LOAD_BALANCER,
-        ApiEntityType.SERVICE,
-        ApiEntityType.STORAGE,
-        ApiEntityType.VIRTUAL_MACHINE,
-        ApiEntityType.VIRTUAL_VOLUME);
-
-    private static final Set<ApiEntityType> SCOPE_EXPANSION_TYPES_FOR_RISK = ImmutableSet.of(
-        ApiEntityType.SERVICE,
-        ApiEntityType.APPLICATION,
-        ApiEntityType.APPLICATION_SERVER,
-        ApiEntityType.APPLICATION_COMPONENT,
-        ApiEntityType.DATABASE,
-        ApiEntityType.DATABASE_SERVER,
-        ApiEntityType.DATABASE_SERVER_TIER,
-        ApiEntityType.DATABASE_TIER,
-        ApiEntityType.CONTAINER,
-        ApiEntityType.CONTAINER_POD,
-        ApiEntityType.VIRTUAL_MACHINE,
-        ApiEntityType.VIRTUAL_VOLUME,
-        ApiEntityType.PHYSICAL_MACHINE,
-        ApiEntityType.SERVICE,
-        ApiEntityType.STORAGE
-    );
-
-    /**
-     * This maps aggregator entity types (such as region or datacenter), to
-     * the set of types of the entities that we will get after their expansion.
-     * For example, when we expand datacenters, we want to fetch all aggregated
-     * PMs. When we expand VDCs, we want to fetch all related VMs. When we
-     * expand cloud aggregators, we want to get entities of all the types in
-     * {@link #SCOPE_EXPANSION_TYPES_FOR_CLOUD}.
-     */
-    private static final Map<ApiEntityType, Set<ApiEntityType>> ENTITY_TYPES_TO_EXPAND = ImmutableMap.of(
-        ApiEntityType.DATACENTER, Collections.singleton(ApiEntityType.PHYSICAL_MACHINE),
-        ApiEntityType.REGION, SCOPE_EXPANSION_TYPES_FOR_CLOUD,
-        ApiEntityType.BUSINESS_ACCOUNT, SCOPE_EXPANSION_TYPES_FOR_CLOUD,
-        ApiEntityType.AVAILABILITY_ZONE, SCOPE_EXPANSION_TYPES_FOR_CLOUD,
-        ApiEntityType.VIRTUAL_DATACENTER, Collections.singleton(ApiEntityType.VIRTUAL_MACHINE));
-=======
->>>>>>> 8e53fbf4
 
     private static final Map<ApiEntityType, Set<ApiEntityType>> ENTITY_TYPES_TO_EXPAND_FOR_ACTION_PROPAGATION =
         ImmutableMap.of(
@@ -241,14 +179,13 @@
     }
 
     /**
-<<<<<<< HEAD
      * Calls the expand aggregate function with {@link #ENTITY_TYPES_TO_EXPAND}.
      *
      * @param entityOidsToExpand the input set of ServiceEntity oids
      * @return the input set with oids of aggregating entities substituted by their expansions.
      */
     public Set<Long> expandAggregatedEntities(Collection<Long> entityOidsToExpand) {
-        return expandAggregatedEntities(entityOidsToExpand, ENTITY_TYPES_TO_EXPAND);
+        return expandAggregatedEntities(entityOidsToExpand, ApiEntityType.ENTITY_TYPES_TO_EXPAND);
     }
 
     /**
@@ -260,7 +197,7 @@
      */
     public Set<Long> expandAggregatingAndActionPropagatingEntities(Collection<Long> entityOidsToExpand) {
         Map<ApiEntityType, Set<ApiEntityType>> mergeEntityMap = new HashMap<>();
-        mergeEntityMap.putAll(ENTITY_TYPES_TO_EXPAND);
+        mergeEntityMap.putAll(ApiEntityType.ENTITY_TYPES_TO_EXPAND);
         mergeEntityMap.putAll(ENTITY_TYPES_TO_EXPAND_FOR_ACTION_PROPAGATION);
         return expandAggregatedEntities(entityOidsToExpand, mergeEntityMap);
     }
@@ -269,35 +206,24 @@
      * Expand aggregator entities according to the a given entity map.
      *
      * <p>The method takes a set of entity oids. It expands each entity whose type
-     * is in the key set of the given map to the aggregated entities
-=======
-     * Expand aggregator entities according to the map {@link ApiEntityType#ENTITY_TYPES_TO_EXPAND}.
-     *
-     * <p>The method takes a set of entity oids. It expands each entity whose type
-     * is in the key set of {@link ApiEntityType#ENTITY_TYPES_TO_EXPAND} to the aggregated entities
->>>>>>> 8e53fbf4
+     * is in the key set of {@link #ENTITY_TYPES_TO_EXPAND} to the aggregated entities
      * of the corresponding type. It will leave all other entities unchanged. For
      * example, if the input set of oids contains the oids of a datacenter and a VM,
-     * and the map contains logic for their expansion then the result will contain the oids of the
-     * VM and all the PMs aggregated by the datacenter.</p>
+     * the result will contain the oids of the VM and all the PMs aggregated by
+     * the datacenter.</p>
      *
      * @param entityOidsToExpand the input set of ServiceEntity oids
-     * @param expandingMap an expansion map that shown the expansion logic
-     * @return the input set with oids of aggregating entities substituted by their expansions
+     * @return the input set with oids of aggregating entities substituted by their
+     *         expansions
      */
-    private Set<Long> expandAggregatedEntities(Collection<Long> entityOidsToExpand,
-                                              Map<ApiEntityType, Set<ApiEntityType>>  expandingMap) {
+    public Set<Long> expandAggregatedEntities(Collection<Long> entityOidsToExpand) {
         // Early return if the input is empty, to prevent making
         // the initial RPC call.
         if (entityOidsToExpand.isEmpty()) {
             return Collections.emptySet();
         }
 
-<<<<<<< HEAD
-        final Set<String> entityTypeString = expandingMap.keySet().stream()
-=======
         final Set<String> entityTypeString = ApiEntityType.ENTITY_TYPES_TO_EXPAND.keySet().stream()
->>>>>>> 8e53fbf4
             .map(ApiEntityType::apiStr)
             .collect(Collectors.toSet());
         final Set<Long> expandedEntityOids = Sets.newHashSet();
@@ -317,28 +243,6 @@
                 // if expandServiceEntityMap contains oid, it means current oid entity needs to expand.
                 if (expandServiceEntities.containsKey(oidToExpand)) {
                     final MinimalEntity expandEntity = expandServiceEntities.get(oidToExpand);
-<<<<<<< HEAD
-                    Set<ApiEntityType> uiEntityTypes = expandingMap.getOrDefault(ApiEntityType.fromType(
-                        expandEntity.getEntityType()), new HashSet<>());
-                    if (uiEntityTypes != null && !uiEntityTypes.isEmpty()) {
-                        final List<String> relatedEntityTypes =
-                            expandingMap.get(ApiEntityType.fromType(expandEntity.getEntityType()))
-                                .stream()
-                                .map(ApiEntityType::apiStr)
-                                .collect(Collectors.toList());
-                        // fetch the supply chain map:  entity type -> SupplyChainNode
-                        Map<String, SupplyChainNode> supplyChainMap = newNodeFetcher()
-                            .entityTypes(relatedEntityTypes)
-                            .addSeedUuid(Long.toString(expandEntity.getOid()))
-                            .fetch();
-                        if (!supplyChainMap.isEmpty()) {
-                            for (SupplyChainNode relatedEntities : supplyChainMap.values()) {
-                                expandedEntityOids.addAll(RepositoryDTOUtil.getAllMemberOids(relatedEntities));
-                            }
-                        } else {
-                            logger.warn("RelatedEntityType {} not found in supply chain for {}; " +
-                                "the entity is discarded", relatedEntityTypes, expandEntity.getOid());
-=======
                     final List<String> relatedEntityTypes =
                         ApiEntityType.ENTITY_TYPES_TO_EXPAND.get(ApiEntityType.fromType(expandEntity.getEntityType()))
                             .stream()
@@ -352,8 +256,10 @@
                     if (!supplyChainMap.isEmpty()) {
                         for (SupplyChainNode relatedEntities : supplyChainMap.values()) {
                             expandedEntityOids.addAll(RepositoryDTOUtil.getAllMemberOids(relatedEntities));
->>>>>>> 8e53fbf4
                         }
+                    } else {
+                        logger.warn("RelatedEntityType {} not found in supply chain for {}; " +
+                            "the entity is discarded", relatedEntityTypes, expandEntity.getOid());
                     }
                 } else {
                     expandedEntityOids.add(oidToExpand);
