--- conflicted
+++ resolved
@@ -593,11 +593,7 @@
 
     @Override
     public ResponseEntity<PolicyApiDTO> addPolicy(final String uuid,
-<<<<<<< HEAD
-            PolicyApiInputDTO policyApiInputDTO) throws UnknownObjectException {
-=======
             PolicyApiInputDTO policyApiInputDTO) throws UnknownObjectException, ConversionException, InterruptedException {
->>>>>>> cf81ef1e
         try {
             if (mergePolicyHandler.isPolicyNeedsHiddenGroup(policyApiInputDTO)) {
                 // Create a hidden group to support the merge policy for entities that are not groups.
