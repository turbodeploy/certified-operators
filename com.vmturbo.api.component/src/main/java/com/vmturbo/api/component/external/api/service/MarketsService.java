--- conflicted
+++ resolved
@@ -349,8 +349,6 @@
         final ApiId apiId = uuidMapper.fromUuid(uuid);
         if (apiId.isRealtimeMarket()) {
            return createRealtimeMarketApiDTO();
-<<<<<<< HEAD
-=======
         } else if (apiId.isPlan()) {
             licenseCheckClient.checkFeatureAvailable(LicenseFeature.PLANNER);
             OptionalPlanInstance response = planRpcService.getPlan(PlanId.newBuilder()
@@ -371,7 +369,6 @@
             }
 
             return planDto;
->>>>>>> 35bff7c3
         }
         if (!apiId.isPlan()) {
             throw new UnknownObjectException("The ID " + uuid
@@ -1068,8 +1065,6 @@
 
     @Override
     public List<ServiceEntityApiDTO> getUnplacedEntitiesByMarketUuid(String uuid) throws Exception {
-<<<<<<< HEAD
-=======
         // requires "planner" feature to access
         licenseCheckClient.checkFeatureAvailable(LicenseFeature.PLANNER);
 
@@ -1082,7 +1077,6 @@
             throw new UnknownObjectException(uuid);
         }
 
->>>>>>> 35bff7c3
         // Get the list of unplaced entities from the repository for this plan
         final PlanInstance plan = getPlanInstance(Long.parseLong(uuid));
         final Iterable<RetrieveTopologyResponse> response = () ->
