--- conflicted
+++ resolved
@@ -382,7 +382,6 @@
     }
 
     /**
-<<<<<<< HEAD
      * Converts an input API definition of an entity definition represented as a {@link GroupApiDTO} object to a
      * {@link GroupDefinition} object.
      *
@@ -416,13 +415,9 @@
     }
 
     /**
-     * Converts an internal representation of a group represented as a {@Grouping} object
-     * to API representation of the object.
-=======
      * Converts an internal representation of a group represented as a {@link Grouping} object
      * to API representation of the object. Resulting groups are guaranteed to be in the same
      * size and order as source {@code group}.
->>>>>>> 6bddcfab
      *
      * @param groups The internal representation of the object.
      * @param populateSeverity whether or not to populate severity of the group
