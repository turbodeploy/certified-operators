package com.vmturbo.api.component.external.api.mapper;

import static com.vmturbo.common.protobuf.GroupProtoUtil.WORKLOAD_ENTITY_TYPES;

import java.util.ArrayList;
import java.util.Collection;
import java.util.Collections;
import java.util.Comparator;
import java.util.EnumMap;
import java.util.EnumSet;
import java.util.HashMap;
import java.util.HashSet;
import java.util.Iterator;
import java.util.LinkedHashMap;
import java.util.List;
import java.util.Map;
import java.util.Objects;
import java.util.Optional;
import java.util.Set;
import java.util.concurrent.CompletableFuture;
import java.util.concurrent.ExecutionException;
import java.util.concurrent.Future;
import java.util.concurrent.TimeUnit;
import java.util.concurrent.TimeoutException;
import java.util.function.Predicate;
import java.util.stream.Collectors;

import javax.annotation.Nonnull;
import javax.annotation.Nullable;

import com.google.common.collect.BiMap;
import com.google.common.collect.ImmutableBiMap;
import com.google.common.collect.ImmutableMap;
import com.google.common.collect.ImmutableSet;
import com.google.common.collect.Sets;

import io.grpc.Status;
import io.grpc.Status.Code;
import io.grpc.StatusRuntimeException;

import org.apache.commons.collections4.CollectionUtils;
import org.apache.logging.log4j.LogManager;
import org.apache.logging.log4j.Logger;

import com.vmturbo.api.component.communication.FutureObserver;
import com.vmturbo.api.component.communication.RepositoryApi;
import com.vmturbo.api.component.communication.RepositoryApi.SearchRequest;
import com.vmturbo.api.component.external.api.util.BusinessAccountRetriever;
import com.vmturbo.api.component.external.api.util.GroupExpander;
import com.vmturbo.api.component.external.api.util.SupplyChainFetcherFactory;
import com.vmturbo.api.dto.BaseApiDTO;
import com.vmturbo.api.dto.businessunit.BusinessUnitApiDTO;
import com.vmturbo.api.dto.group.BillingFamilyApiDTO;
import com.vmturbo.api.dto.group.GroupApiDTO;
import com.vmturbo.api.dto.group.ResourceGroupApiDTO;
import com.vmturbo.api.enums.CloudType;
import com.vmturbo.api.enums.EnvironmentType;
import com.vmturbo.api.exceptions.ConversionException;
import com.vmturbo.api.exceptions.InvalidOperationException;
import com.vmturbo.api.exceptions.OperationFailedException;
import com.vmturbo.api.pagination.SearchOrderBy;
import com.vmturbo.api.pagination.SearchPaginationRequest;
import com.vmturbo.common.protobuf.GroupProtoUtil;
import com.vmturbo.common.protobuf.RepositoryDTOUtil;
import com.vmturbo.common.protobuf.common.EnvironmentTypeEnum;
import com.vmturbo.common.protobuf.cost.Cost;
import com.vmturbo.common.protobuf.cost.Cost.CloudCostStatRecord;
import com.vmturbo.common.protobuf.cost.Cost.CloudCostStatRecord.StatRecord;
import com.vmturbo.common.protobuf.cost.Cost.CloudCostStatsQuery;
import com.vmturbo.common.protobuf.cost.Cost.CostCategory;
import com.vmturbo.common.protobuf.cost.Cost.GetCloudCostStatsRequest;
import com.vmturbo.common.protobuf.cost.Cost.GetCloudCostStatsResponse;
<<<<<<< HEAD
import com.vmturbo.common.protobuf.cost.CostServiceGrpc.CostServiceBlockingStub;
import com.vmturbo.common.protobuf.group.GroupDTO.EntityDefinitionData;
=======
import com.vmturbo.common.protobuf.cost.CostServiceGrpc.CostServiceStub;
>>>>>>> cf81ef1e
import com.vmturbo.common.protobuf.group.GroupDTO.GroupDefinition;
import com.vmturbo.common.protobuf.group.GroupDTO.GroupDefinition.EntityFilters;
import com.vmturbo.common.protobuf.group.GroupDTO.GroupDefinition.EntityFilters.EntityFilter;
import com.vmturbo.common.protobuf.group.GroupDTO.GroupDefinition.GroupFilters;
import com.vmturbo.common.protobuf.group.GroupDTO.GroupDefinition.OptimizationMetadata;
import com.vmturbo.common.protobuf.group.GroupDTO.GroupFilter;
import com.vmturbo.common.protobuf.group.GroupDTO.Grouping;
import com.vmturbo.common.protobuf.group.GroupDTO.MemberType;
import com.vmturbo.common.protobuf.group.GroupDTO.SearchParametersCollection;
import com.vmturbo.common.protobuf.group.GroupDTO.StaticMembers;
import com.vmturbo.common.protobuf.group.GroupDTO.StaticMembers.StaticMembersByType;
import com.vmturbo.common.protobuf.repository.SupplyChainProto.SupplyChainNode;
import com.vmturbo.common.protobuf.search.Search.PropertyFilter;
import com.vmturbo.common.protobuf.search.Search.SearchParameters;
import com.vmturbo.common.protobuf.search.SearchProtoUtil;
import com.vmturbo.common.protobuf.topology.TopologyDTO.PartialEntity.MinimalEntity;
import com.vmturbo.common.protobuf.topology.UIEntityState;
import com.vmturbo.common.protobuf.topology.UIEntityType;
import com.vmturbo.components.common.utils.StringConstants;
import com.vmturbo.group.api.GroupAndMembers;
import com.vmturbo.platform.common.dto.CommonDTO.EntityDTO.EntityType;
import com.vmturbo.platform.common.dto.CommonDTO.GroupDTO.GroupType;
import com.vmturbo.platform.sdk.common.util.SDKProbeType;
import com.vmturbo.topology.processor.api.util.ThinTargetCache;
import com.vmturbo.topology.processor.api.util.ThinTargetCache.ThinProbeInfo;
import com.vmturbo.topology.processor.api.util.ThinTargetCache.ThinTargetInfo;

/**
 * Maps groups between their API DTO representation and their protobuf representation.
 */
public class GroupMapper {
    private static final Logger logger = LogManager.getLogger();
    private static final long REQUEST_TIMEOUT_SEC = 5 * 60;

    /**
     * The set of probe types whose environment type should be treated as CLOUD. This is different
     * from the target category "CLOUD MANAGEMENT". This is also defined in classic in
     * DiscoveryConfigService#cloudTargetTypes.
     */
    public static final Set<String> CLOUD_ENVIRONMENT_PROBE_TYPES = ImmutableSet.of(
            SDKProbeType.AWS.getProbeType(), SDKProbeType.AZURE.getProbeType(), SDKProbeType.AZURE_EA.getProbeType(),
            SDKProbeType.AZURE_SERVICE_PRINCIPAL.getProbeType());


    /**
     * This bimap maps from the class name that use in API level for groups to the
     * group type that we use internally to represent that group.
     */
    public static final BiMap<String, GroupType> API_GROUP_TYPE_TO_GROUP_TYPE =
        ImmutableBiMap.<String, GroupType>builder()
            .put(StringConstants.GROUP, GroupType.REGULAR)
            .put(StringConstants.CLUSTER, GroupType.COMPUTE_HOST_CLUSTER)
            .put(StringConstants.STORAGE_CLUSTER, GroupType.STORAGE_CLUSTER)
            .put(StringConstants.VIRTUAL_MACHINE_CLUSTER, GroupType.COMPUTE_VIRTUAL_MACHINE_CLUSTER)
            .put(StringConstants.RESOURCE_GROUP, GroupType.RESOURCE)
            .put(StringConstants.BILLING_FAMILY, GroupType.BILLING_FAMILY)
            .build();

    /**
     * This maps className used by external API to default filter type.
     */
    public static final Map<String, String> API_GROUP_TYPE_TO_FILTER_GROUP_TYPE =
        ImmutableMap.<String, String>builder()
            .put(StringConstants.GROUP, GroupFilterMapper.GROUPS_FILTER_TYPE)
            .put(StringConstants.CLUSTER, GroupFilterMapper.CLUSTERS_FILTER_TYPE)
            .put(StringConstants.STORAGE_CLUSTER, GroupFilterMapper.STORAGE_CLUSTERS_FILTER_TYPE)
            .put(StringConstants.VIRTUAL_MACHINE_CLUSTER, GroupFilterMapper.VIRTUALMACHINE_CLUSTERS_FILTER_TYPE)
            .put(StringConstants.RESOURCE_GROUP, GroupFilterMapper.RESOURCE_GROUP_BY_NAME_FILTER_TYPE)
            .put(StringConstants.BILLING_FAMILY, GroupFilterMapper.BILLING_FAMILY_FILTER_TYPE)
            .build();

    /**
     * This maps className used by external API to default filter type.
     */
    public static final Map<String, EntityType> GROUP_API_TYPE_TO_COMMON_ENTITY_TYPE =
        ImmutableMap.<String, EntityType>builder()
            .put(StringConstants.BUSINESS_TRANSACTION, EntityType.BUSINESS_TRANSACTION)
            .put(StringConstants.SERVICE, EntityType.SERVICE)
            .put(StringConstants.BUSINESS_APPLICATION, EntityType.BUSINESS_APPLICATION)
            .put(StringConstants.APPLICATION_COMPONENT, EntityType.APPLICATION_COMPONENT)
            .build();

    /**
     * The API "class types" (as returned by {@link BaseApiDTO#getClassName()}
     * which indicate that the {@link BaseApiDTO} in question is a group.
     */
    public static final Set<String> GROUP_CLASSES = API_GROUP_TYPE_TO_GROUP_TYPE.keySet();

    private final SupplyChainFetcherFactory supplyChainFetcherFactory;

    private final RepositoryApi repositoryApi;

    private final GroupExpander groupExpander;

    private final EntityFilterMapper entityFilterMapper;

    private final GroupFilterMapper groupFilterMapper;

    private final SeverityPopulator severityPopulator;

    private final BusinessAccountRetriever businessAccountRetriever;

    private final CostServiceStub costServiceStub;

    private final long realtimeTopologyContextId;

    private final ThinTargetCache thinTargetCache;

    private final CloudTypeMapper cloudTypeMapper;

    private final Map<SearchOrderBy, PaginatorSupplier> paginators;
    private final PaginatorSupplier defaultPaginator;

    /**
     * Creates an instance of GroupMapper using all the provided dependencies.
     *  @param supplyChainFetcherFactory for getting supply chain info.
     * @param groupExpander for getting members of groups.
     * @param repositoryApi for communicating with the api.
     * @param entityFilterMapper for converting between internal and api filter representation.
     * @param groupFilterMapper for converting between internal and api filter representation.
     * @param severityPopulator for get severity information.
     * @param businessAccountRetriever for getting business account information for billing families.
     * @param costServiceStub for getting information about costs.
     * @param realtimeTopologyContextId the topology context id, used for getting severity.
     * @param thinTargetCache for retrieving targets without making a gRPC call.
     * @param cloudTypeMapper for getting information about cloud mappers.
     */
    public GroupMapper(@Nonnull final SupplyChainFetcherFactory supplyChainFetcherFactory,
                       @Nonnull final GroupExpander groupExpander,
                       @Nonnull final RepositoryApi repositoryApi,
                       @Nonnull final EntityFilterMapper entityFilterMapper,
                       @Nonnull final GroupFilterMapper groupFilterMapper,
                       @Nonnull final SeverityPopulator severityPopulator,
                       @Nonnull final BusinessAccountRetriever businessAccountRetriever,
                       @Nonnull final CostServiceStub costServiceStub,
                       long realtimeTopologyContextId, ThinTargetCache thinTargetCache, CloudTypeMapper cloudTypeMapper) {
        this.supplyChainFetcherFactory = Objects.requireNonNull(supplyChainFetcherFactory);
        this.groupExpander = Objects.requireNonNull(groupExpander);
        this.repositoryApi = Objects.requireNonNull(repositoryApi);
        this.entityFilterMapper = entityFilterMapper;
        this.groupFilterMapper = groupFilterMapper;
        this.severityPopulator = Objects.requireNonNull(severityPopulator);
        this.businessAccountRetriever = Objects.requireNonNull(businessAccountRetriever);
        this.costServiceStub = Objects.requireNonNull(costServiceStub);
        this.realtimeTopologyContextId = realtimeTopologyContextId;
        this.thinTargetCache = thinTargetCache;
        this.cloudTypeMapper = cloudTypeMapper;
        final Map<SearchOrderBy, PaginatorSupplier> paginators = new EnumMap<>(SearchOrderBy.class);
        paginators.put(SearchOrderBy.COST, PaginatorCost::new);
        paginators.put(SearchOrderBy.SEVERITY, PaginatorSeverity::new);
        this.paginators = Collections.unmodifiableMap(paginators);
        this.defaultPaginator = PaginatorName::new;
    }

    /**
     * Converts an input API definition of a group represented as a {@link GroupApiDTO} object to a
     * {@link GroupDefinition} object.
     *
     * @param groupDto input API representation of a group object.
     * @return input object converted to a {@link GroupDefinition} object.
     * @throws ConversionException if the conversion fails.
     */
    public GroupDefinition toGroupDefinition(@Nonnull final GroupApiDTO groupDto) throws ConversionException {
        GroupDefinition.Builder groupBuilder = GroupDefinition.newBuilder()
                        .setDisplayName(groupDto.getDisplayName())
                        .setType(GroupType.REGULAR)
                        .setIsTemporary(Boolean.TRUE.equals(groupDto.getTemporary()));

        final GroupType nestedMemberGroupType = API_GROUP_TYPE_TO_GROUP_TYPE.get(groupDto.getGroupType());

        if (groupDto.getIsStatic()) {
            // for the case static group and static group of groups

            final Set<Long> memberUuids = getGroupMembersAsLong(groupDto);

            if (groupBuilder.getIsTemporary()
                            && !CollectionUtils.isEmpty(groupDto.getScope())) {
                final boolean isGlobalScope = groupDto.getScope().size() == 1 &&
                                groupDto.getScope().get(0).equals(UuidMapper.UI_REAL_TIME_MARKET_STR);
                final EnvironmentType uiEnvType = getEnvironmentTypeForTempGroup(groupDto.getEnvironmentType());

                final OptimizationMetadata.Builder optimizationMetaData = OptimizationMetadata
                                .newBuilder()
                                .setIsGlobalScope(isGlobalScope);

                if (uiEnvType != null && uiEnvType != EnvironmentType.HYBRID) {
                    optimizationMetaData.setEnvironmentType(uiEnvType == EnvironmentType.CLOUD ?
                        EnvironmentTypeEnum.EnvironmentType.CLOUD : EnvironmentTypeEnum.EnvironmentType.ON_PREM);
                }
                groupBuilder.setOptimizationMetadata(optimizationMetaData);
            }

            groupBuilder.setStaticGroupMembers(getStaticGroupMembers(nestedMemberGroupType,
                            groupDto, memberUuids));

        } else if (nestedMemberGroupType == null) {
            // this means this is dynamic group of entities
            final List<SearchParameters> searchParameters = entityFilterMapper
                            .convertToSearchParameters(groupDto.getCriteriaList(),
                                            groupDto.getGroupType(), null);

            groupBuilder.setEntityFilters(EntityFilters.newBuilder()
                .addEntityFilter(EntityFilter.newBuilder()
                    .setEntityType(UIEntityType.fromString(groupDto.getGroupType()).typeNumber())
                    .setSearchParametersCollection(SearchParametersCollection.newBuilder()
                        .addAllSearchParameters(searchParameters)))
            );
        } else {
            // this means this a dynamic group of groups
            final GroupFilter groupFilter;
            try {
                groupFilter = groupFilterMapper.apiFilterToGroupFilter(nestedMemberGroupType,
                        groupDto.getCriteriaList());
            } catch (OperationFailedException e) {
                throw new ConversionException(
                        "Failed to apply filter criteria list for group " + groupDto.getUuid(), e);
            }
            groupBuilder.setGroupFilters(GroupFilters.newBuilder().addGroupFilter(groupFilter));
        }

        return groupBuilder.build();
    }

    @Nullable
    private EntityEnvironment getApplianceEnvironment() {
        final Set<Optional<CloudType>> cloudType = thinTargetCache.getAllTargets()
                .stream()
                .map(ThinTargetInfo::probeInfo)
                .map(probe -> cloudTypeMapper.fromTargetType(probe.type()))
                .collect(Collectors.toSet());
        if (cloudType.isEmpty() || cloudType.equals(Collections.singleton(Optional.empty()))) {
            return new EntityEnvironment(EnvironmentType.ONPREM, CloudType.UNKNOWN);
        } else if (cloudType.size() == 1) {
            return new EntityEnvironment(EnvironmentType.CLOUD, cloudType.iterator().next().get());
        } else {
            return null;
        }
    }

    /**
     * Return the environment type and the cloud type for a given group.
     * @param groupAndMembers - the parsed groupAndMembers object for a given group.
     * @param entities map of all the entities (this map contains members of a group, not
     *         vice versa).
     * @return the EnvCloudMapper:
     * EnvironmentType:
     *  - CLOUD if all group members are CLOUD entities or it is empty cloud group or regular
     *          group with cloud group members
     *  - ON_PREM if all group members are ON_PREM entities
     *  - HYBRID if the group contains members both CLOUD entities and ON_PREM entities.
     *  CloudType:
     *  - AWS if all group members are AWS entities
     *  - AZURE if all group members are AZURE entities
     *  - HYBRID if the group contains members both AWS entities and AZURE entities.
     *  - UNKNOWN if the group type cannot be determined
     */
    private EntityEnvironment getEnvironmentAndCloudTypeForGroup(
            @Nonnull final GroupAndMembers groupAndMembers,
            @Nonnull Map<Long, MinimalEntity> entities) {
        // parse the entities members of groupDto
        final Set<CloudType> cloudTypes = EnumSet.noneOf(CloudType.class);
        EnvironmentTypeEnum.EnvironmentType envType = null;
        final Set<Long> targetSet = new HashSet<>(groupAndMembers.entities());
        if (!targetSet.isEmpty()) {
            for (MinimalEntity entity : groupAndMembers.entities()
                    .stream()
                    .map(entities::get)
                    .filter(Objects::nonNull)
                    .collect(Collectors.toList())) {
                if (envType != entity.getEnvironmentType()) {
                    envType = (envType == null) ? entity.getEnvironmentType() : EnvironmentTypeEnum.EnvironmentType.HYBRID;
                }
                // Trying to determine the cloud type
                if (entity.getDiscoveringTargetIdsCount() > 0 && !envType.equals(EnvironmentTypeEnum.EnvironmentType.ON_PREM)) {
                    // If entity is discovered by several targets iterate over
                    // loop before finding target with cloud type
                    for (Long targetId : entity.getDiscoveringTargetIdsList()) {
                        Optional<ThinTargetCache.ThinTargetInfo> thinInfo = thinTargetCache.getTargetInfo(targetId);
                        if (thinInfo.isPresent() && (!thinInfo.get().isHidden())) {
                            ThinTargetCache.ThinTargetInfo getProbeInfo = thinInfo.get();
                            Optional<CloudType> cloudType = cloudTypeMapper.fromTargetType(getProbeInfo.probeInfo().type());
                            // Multiple targets might have stitched to the cloud entity. For instance,
                            // in OM-54171, AppD stitched to a cloud VM, causing an NPE.
                            if (cloudType.isPresent()) {
                                cloudTypes.add(cloudType.get());
                                break;
                            }
                        }
                    }
                    // Once we get more than one cloudType, we know that cloudType is HYBRID.
                    // Also check that environmentType is already Hybrid.
                    // If two conditions is true we can break loop through the entities in other case continue iterating in
                    // order to not to miss entities with environmentType different from current envType.
                    if (cloudTypes.size() > 1 && envType == EnvironmentTypeEnum.EnvironmentType.HYBRID) {
                        break;
                    }
                }
            }
        } else {
            final GroupType groupType = groupAndMembers.group().getDefinition().getType();
            final List<MemberType> expectedTypes = groupAndMembers.group().getExpectedTypesList();
            // case for empty cloud groups or regular groups with cloud groups
            if (groupType == GroupType.RESOURCE || groupType == GroupType.BILLING_FAMILY ||
                    expectedTypes.contains(
                            MemberType.newBuilder().setGroup(GroupType.RESOURCE).build()) ||
                    expectedTypes.contains(
                            MemberType.newBuilder().setGroup(GroupType.BILLING_FAMILY).build())) {
                envType = EnvironmentTypeEnum.EnvironmentType.CLOUD;
            }
        }

        final EnvironmentType environmentType = EnvironmentTypeMapper.fromXLToApi(envType != null ? envType
                : EnvironmentTypeEnum.EnvironmentType.ON_PREM ).orElse(EnvironmentType.ONPREM);

        final CloudType cloudType;
        if (cloudTypes.size() == 1) {
            cloudType = cloudTypes.iterator().next();
        } else if (cloudTypes.size() > 1) {
            cloudType = CloudType.HYBRID;
        } else {
            cloudType = CloudType.UNKNOWN;
        }

        return new EntityEnvironment(environmentType, cloudType);
    }

    /**
     * Converts an input API definition of an entity definition represented as a {@link GroupApiDTO} object to a
     * {@link GroupDefinition} object.
     *
     * @param groupDto input API representation of an entity definition.
     * @return input object converted to a {@link GroupDefinition} object.
     * @throws OperationFailedException if the conversion fails.
     */
    public GroupDefinition toEntityDefinition(@Nonnull final GroupApiDTO groupDto) throws OperationFailedException {
        GroupDefinition.Builder groupBuilder = GroupDefinition.newBuilder()
            .setDisplayName(groupDto.getDisplayName())
            .setType(GroupType.ENTITY_DEFINITION)
            .setEntityDefinitionData(EntityDefinitionData.newBuilder()
                .setDefinedEntityType(GROUP_API_TYPE_TO_COMMON_ENTITY_TYPE.get(groupDto.getGroupType())).build());
        if (groupDto.getIsStatic()) {
            // for the case static entity definition
            final Set<Long> memberUuids = getGroupMembersAsLong(groupDto);
            groupBuilder.setStaticGroupMembers(getStaticGroupMembers(null,
                groupDto, memberUuids));
        } else {
            final List<SearchParameters> searchParameters = entityFilterMapper
                .convertToSearchParameters(groupDto.getCriteriaList(),
                    groupDto.getGroupType(), null);
            groupBuilder.setEntityFilters(EntityFilters.newBuilder()
                .addEntityFilter(EntityFilter.newBuilder()
                    .setEntityType(UIEntityType.fromString(groupDto.getGroupType()).typeNumber())
                    .setSearchParametersCollection(SearchParametersCollection.newBuilder()
                        .addAllSearchParameters(searchParameters)))
            );
        }
        return groupBuilder.build();
    }

    /**
     * Converts an internal representation of a group represented as a {@link Grouping} object
     * to API representation of the object. Resulting groups are guaranteed to be in the same
     * size and order as source {@code group}.
     *
     * @param groups The internal representation of the object.
     * @param populateSeverity whether or not to populate severity of the group
     * @return the converted object.
     * @throws ConversionException if error faced converting objects to API DTOs
     * @throws InterruptedException if current thread has been interrupted
     */
    @Nonnull
    public Map<Long, GroupApiDTO> groupsToGroupApiDto(@Nonnull final List<Grouping> groups,
            boolean populateSeverity) throws ConversionException, InterruptedException {
        final List<GroupAndMembers> groupsAndMembers =
                groups.stream().map(groupExpander::getMembersForGroup).collect(Collectors.toList());
        final List<GroupApiDTO> apiGroups;
        try {
            apiGroups = toGroupApiDto(groupsAndMembers, populateSeverity, null, null);
        } catch (InvalidOperationException e) {
            throw new ConversionException("Failed to convert groups " +
                    groups.stream().map(Grouping::getId).collect(Collectors.toList()) + ": " +
                    e.getLocalizedMessage(), e);
        }
        final Map<Long, GroupApiDTO> result = new LinkedHashMap<>(groups.size());
        final Iterator<Grouping> iterator = groups.iterator();
        for (GroupApiDTO apiGroup : apiGroups) {
            result.put(iterator.next().getId(), apiGroup);
        }
        return result;
    }

    @Nonnull
    private PaginatorSupplier getPaginator(@Nullable SearchPaginationRequest paginationRequest) {
        if (paginationRequest != null) {
            final PaginatorSupplier paginator = paginators.get(paginationRequest.getOrderBy());
            if (paginator != null) {
                return paginator;
            }
        }
        return defaultPaginator;
    }

    /**
     * Converts groups and members to API objects.
     *
     * @param groupsAndMembers source groups to convert
     * @param populateSeverity whether to calculate and set severity values.
     * @param paginationRequest pagination request, if any
     * @param requestedEnvironment requested environment type, if any
     * @return resulting groups. Positions in the resulting list are guaranteed to match positions
     *         in the source list
     * @throws ConversionException if error faced converting objects to API DTOs
     * @throws InterruptedException if current thread has been interrupted
     * @throws InvalidOperationException if pagination request is invalid
     */
    @Nonnull
    public List<GroupApiDTO> toGroupApiDto(@Nonnull List<GroupAndMembers> groupsAndMembers,
            boolean populateSeverity, @Nullable SearchPaginationRequest paginationRequest,
            @Nullable EnvironmentType requestedEnvironment)
            throws ConversionException, InterruptedException, InvalidOperationException {
        final PaginatorSupplier paginatorSupplier = getPaginator(paginationRequest);
        final List<GroupAndMembers> groupsPage;
        final GroupConversionContext context;
        try {
            final AbstractPaginator paginator =
                    paginatorSupplier.createPaginator(groupsAndMembers, paginationRequest,
                            requestedEnvironment);
            if (paginator.isEmptyResult()) {
                return Collections.emptyList();
            }
            groupsPage = paginator.getGroupsPage();
            context = paginator.createContext();
        } catch (ExecutionException | TimeoutException e) {
            throw new ConversionException("Failed to convert groups " +
                    groupsAndMembers.stream().map(GroupAndMembers::group).map(Grouping::getId), e);
        }
        final List<GroupApiDTO> result = new ArrayList<>(groupsAndMembers.size());
        for (GroupAndMembers group : groupsPage) {
            result.add(toGroupApiDto(group, context, populateSeverity));
        }
        return Collections.unmodifiableList(result);
    }

    @Nonnull
    private Future<Map<Long, MinimalEntity>> getEntities(@Nonnull Set<Long> members) {
        final MembersMapObserver observer = new MembersMapObserver();
        repositoryApi.entitiesRequest(members).getMinimalEntities(observer);
        return observer.getFuture();
    }

    /**
     * Converts from {@link GroupAndMembers} to {@link GroupApiDTO}.
     *
     * @param groupAndMembers The {@link GroupAndMembers} object (get it from {@link GroupExpander})
     *                        describing the XL group and its members.
     * @param conversionContext group conversion context
     * @param populateSeverity whether or not to populate severity of the group
     * @return The {@link GroupApiDTO} object.
     * @throws ConversionException if error faced converting objects to API DTOs
     * @throws InterruptedException if current thread has been interrupted
     */
    @Nonnull
    private GroupApiDTO toGroupApiDto(@Nonnull final GroupAndMembers groupAndMembers,
            @Nonnull GroupConversionContext conversionContext, boolean populateSeverity)
            throws ConversionException, InterruptedException {

        final EntityEnvironment envCloudType = conversionContext.getEntityEnvironment()
                .orElseGet(() -> getEnvironmentAndCloudTypeForGroup(groupAndMembers,
                        conversionContext.getEntities()));
        final GroupApiDTO outputDTO;
        final Grouping group = groupAndMembers.group();
        outputDTO = convertToGroupApiDto(groupAndMembers, conversionContext);

        outputDTO.setDisplayName(group.getDefinition().getDisplayName());
        outputDTO.setUuid(Long.toString(group.getId()));

        outputDTO.setEnvironmentType(getEnvironmentTypeForTempGroup(envCloudType.getEnvironmentType()));
        outputDTO.setEntitiesCount(groupAndMembers.entities().size());
        outputDTO.setActiveEntitiesCount(
                getActiveEntitiesCount(groupAndMembers, conversionContext.getActiveEntities()));

        final Float cost = conversionContext.getGroupCosts().get(groupAndMembers.group().getId());
        if (cost != null) {
            outputDTO.setCostPrice(cost);
        }
        // only populate severity if required and if the group is not empty, since it's expensive
        if (populateSeverity && !groupAndMembers.entities().isEmpty()) {
            outputDTO.setSeverity(conversionContext.getSeverityMap()
                    .calculateSeverity(groupAndMembers.entities())
                    .name());
        }
        outputDTO.setCloudType(envCloudType.getCloudType());
        return outputDTO;
    }

    private int getMembersCount(GroupAndMembers groupAndMembers) {
        if (groupAndMembers.group().getDefinition().getType() == GroupType.RESOURCE) {
            return groupAndMembers.group()
                .getDefinition()
                .getStaticGroupMembers()
                .getMembersByTypeList()
                .stream()
                .filter(membersByType -> membersByType.getType().hasEntity()
                    && WORKLOAD_ENTITY_TYPES.contains(
                        UIEntityType.fromType(membersByType.getType().getEntity())))
                .map(StaticMembersByType::getMembersCount)
                .mapToInt(Integer::intValue)
                .sum();

        } else {
            return groupAndMembers.members().size();
        }
    }

    /**
     * Returns a map from BusinessAccount OID -> BusinessAccount name.
     *
     * @param groupsAndMembers groups to query onwers for
     * @return map future
     */
    @Nonnull
    private Future<Map<Long, MinimalEntity>> getOwners(
            @Nonnull Collection<GroupAndMembers> groupsAndMembers) {
        final Set<Long> ownerIds = groupsAndMembers.stream()
                .map(GroupAndMembers::group)
                .map(Grouping::getDefinition)
                .filter(def -> def.getType() == GroupType.RESOURCE)
                .filter(GroupDefinition::hasOwner)
                .map(GroupDefinition::getOwner)
                .collect(Collectors.toSet());
        if (ownerIds.isEmpty()) {
            return CompletableFuture.completedFuture(Collections.emptyMap());
        }
        final MembersMapObserver observer = new MembersMapObserver();
        repositoryApi.entitiesRequest(ownerIds).getMinimalEntities(observer);
        return observer.getFuture();
    }

    /**
     * Converts an internal representation of a group represented as a {@link Grouping} object
     * to API representation of the object.
     *
     * @param groupAndMembers The internal representation of the object.
     * @param conversionContext group conversion context
     * @return the converted object with some of the details filled in.
     * @throws ConversionException if error faced converting objects to API DTOs
     * @throws InterruptedException if current thread has been interrupted
     */
    private GroupApiDTO convertToGroupApiDto(@Nonnull final GroupAndMembers groupAndMembers,
            @Nonnull GroupConversionContext conversionContext)
            throws ConversionException, InterruptedException {
         final Grouping group = groupAndMembers.group();
         final GroupDefinition groupDefinition = group.getDefinition();
         final GroupApiDTO outputDTO;
         switch (groupDefinition.getType()) {
             case BILLING_FAMILY:
                outputDTO = extractBillingFamilyInfo(groupAndMembers);
                break;
             case RESOURCE:
                final ResourceGroupApiDTO resourceGroup = new ResourceGroupApiDTO();
                outputDTO = resourceGroup;
                 if (groupDefinition.hasOwner()) {
                    final String ownerName = conversionContext.getOwnerDisplayName()
                            .get(groupDefinition.getOwner());
                    if (ownerName != null) {
                        resourceGroup.setParentUuid(Long.toString(groupDefinition.getOwner()));
                        resourceGroup.setParentDisplayName(ownerName);
                    }
                 } else {
                     logger.error("The resource group '{}'({}) doesn't have owner",
                            groupDefinition.getDisplayName(), group.getId());
                 }
                 break;
             default:
                outputDTO = new GroupApiDTO();
         }
         outputDTO.setUuid(String.valueOf(group.getId()));

         outputDTO.setClassName(convertGroupTypeToApiType(groupDefinition.getType()));

         List<String> directMemberTypes = getDirectMemberTypes(groupDefinition);

         if (groupDefinition.getType() == GroupType.ENTITY_DEFINITION
                 && groupDefinition.getEntityDefinitionData().hasDefinedEntityType()) {
             outputDTO.setGroupType(UIEntityType.fromType(groupDefinition.getEntityDefinitionData()
                     .getDefinedEntityType().getNumber()).apiStr());
         } else if (!directMemberTypes.isEmpty()) {
             if (groupDefinition.getType() == GroupType.RESOURCE) {
                 outputDTO.setGroupType(StringConstants.WORKLOAD);
             } else {
                 outputDTO.setGroupType(String.join(",", directMemberTypes));
             }
         } else {
             outputDTO.setGroupType(UIEntityType.UNKNOWN.apiStr());
         }

         outputDTO.setMemberTypes(directMemberTypes);
         outputDTO.setEntityTypes(group.getExpectedTypesList()
                        .stream()
                        .filter(MemberType::hasEntity)
                        .map(MemberType::getEntity)
                        .map(UIEntityType::fromType)
                        .map(UIEntityType::apiStr)
                        .collect(Collectors.toList()));

         outputDTO.setIsStatic(groupDefinition.hasStaticGroupMembers());
         outputDTO.setTemporary(groupDefinition.getIsTemporary());

         switch (groupDefinition.getSelectionCriteriaCase()) {
             case STATIC_GROUP_MEMBERS:
                 outputDTO.setMemberUuidList(GroupProtoUtil
                                .getStaticMembers(group)
                                .stream()
                                .map(String::valueOf)
                                .collect(Collectors.toList()));
                 break;

             case ENTITY_FILTERS:
                 if (groupDefinition.getEntityFilters().getEntityFilterCount() == 0) {
                     logger.error("The dynamic group does not have any filters. Group {}",
                                    group);
                     break;
                 }
                 // currently api only supports homogeneous dynamic groups
                 if (groupDefinition.getEntityFilters().getEntityFilterCount() > 1) {
                     logger.error("API does not support heterogeneous dynamic groups. Group {}",
                                     group);
                 }

                 outputDTO.setCriteriaList(entityFilterMapper.convertToFilterApis(groupDefinition
                                .getEntityFilters()
                                .getEntityFilter(0)));
                 break;

             case GROUP_FILTERS:
                 if (groupDefinition.getGroupFilters().getGroupFilterCount() == 0) {
                     logger.error("The dynamic group of groups does not have any filters. Group {}",
                                    group);
                     break;
                 }
                 // currently api only supports homogeneous dynamic group of groups. It means
                 // it does not support a dynamic group of resource group and cluster
                 if (groupDefinition.getGroupFilters().getGroupFilterCount() > 1) {
                     logger.error("API does not support heterogeneous dynamic groups of groups. Group {}",
                                    group);
                 }

                 outputDTO.setCriteriaList(groupFilterMapper.groupFilterToApiFilters(groupDefinition
                                .getGroupFilters()
                                .getGroupFilter(0)));
                 break;
             default:
                 break;
         }

         // BillingFamily has custom code for determining the number of members. An undiscovered
         // account is not considered a member in classic.
         if (outputDTO.getMembersCount() == null) {
             outputDTO.setMembersCount(getMembersCount(groupAndMembers));
         }
         outputDTO.setMemberUuidList(groupAndMembers.members().stream()
             .map(oid -> Long.toString(oid))
             .collect(Collectors.toList()));

         return outputDTO;
    }

    private BillingFamilyApiDTO extractBillingFamilyInfo(GroupAndMembers groupAndMembers)
            throws ConversionException, InterruptedException {
        BillingFamilyApiDTO billingFamilyApiDTO = new BillingFamilyApiDTO();
        Set<Long> oidsToQuery = new HashSet<>(groupAndMembers.members());
        List<BusinessUnitApiDTO> businessUnitApiDTOList = new ArrayList<>();
        Map<String, String> uuidToDisplayNameMap = new HashMap<>();
        float cost = 0f;
        boolean hasCost = false;
        int discoveredAccounts = 0;

        for (BusinessUnitApiDTO businessUnit : businessAccountRetriever.getBusinessAccounts(oidsToQuery)) {
            Float businessUnitCost = businessUnit.getCostPrice();
            if (businessUnitCost != null) {
                hasCost = true;
                cost += businessUnitCost;
            }

            if (businessUnit.getCloudType() != null) {
                billingFamilyApiDTO.setCloudType(businessUnit.getCloudType());
            }

            String displayName = businessUnit.getDisplayName();
            uuidToDisplayNameMap.put(businessUnit.getUuid(), displayName);

            String accountId = businessUnit.getAccountId();
            if (businessUnit.isMaster()) {
                billingFamilyApiDTO.setMasterAccountUuid(businessUnit.getUuid());
            }

            businessUnitApiDTOList.add(businessUnit);

            // OM-53266: Member count should only consider accounts that are monitored by a probe.
            // Accounts that are only submitted as a member of a BillingFamily should not be counted.
            if (businessUnit.getAssociatedTargetId() != null) {
                discoveredAccounts++;
            }
        }

        if (hasCost) {
            billingFamilyApiDTO.setCostPrice(cost);
        }
        billingFamilyApiDTO.setUuidToNameMap(uuidToDisplayNameMap);
        billingFamilyApiDTO.setBusinessUnitApiDTOList(businessUnitApiDTOList);
        billingFamilyApiDTO.setMembersCount(discoveredAccounts);
        return billingFamilyApiDTO;
    }

    @Nonnull
    private Set<Long> getGroupMembersAsLong(GroupApiDTO groupDto) {
            if (groupDto.getMemberUuidList() == null) {
                return Collections.emptySet();
            } else {
                Set<Long> result = new HashSet<>();
                for (String uuid : groupDto.getMemberUuidList()) {
                    try {
                      //parse the uuids for the members
                      result.add(Long.parseLong(uuid));
                    } catch (NumberFormatException e) {
                        logger.error("Invalid group member uuid in the list of group `{}` members: `{}`. Only long values as uuid are accepted.",
                                        groupDto.getDisplayName(), String.join(",", groupDto.getMemberUuidList()));
                    }
                }
                return result;
            }
    }

    @Nonnull
    private StaticMembers getStaticGroupMembers(@Nullable final GroupType groupType,
            @Nonnull final GroupApiDTO groupDto, @Nonnull Set<Long> memberUuids)
            throws ConversionException {
        final MemberType memberType;
        if (groupType != null) {
            // if this is group of groups
            memberType = MemberType.newBuilder().setGroup(groupType).build();
        } else {
            // otherwise it is assumed this a group of entities
            memberType = MemberType.newBuilder().setEntity(
                            UIEntityType.fromString(groupDto.getGroupType()).typeNumber()
                        ).build();
        }

        final Set<Long> groupMembers;

        if (!CollectionUtils.isEmpty(groupDto.getScope())) {
            // Derive the members from the scope
            final Map<String, SupplyChainNode> supplyChainForScope;
            try {
                supplyChainForScope = supplyChainFetcherFactory.newNodeFetcher()
                        .addSeedUuids(groupDto.getScope())
                        .entityTypes(Collections.singletonList(groupDto.getGroupType()))
                        .apiEnvironmentType(groupDto.getEnvironmentType())
                        .fetch();
            } catch (OperationFailedException e) {
                throw new ConversionException(
                        "Failed to get static members for group " + groupDto.getUuid(), e);
            }
            final SupplyChainNode node = supplyChainForScope.get(groupDto.getGroupType());
            if (node == null) {
                throw new ConversionException("Group type: " + groupDto.getGroupType() +
                        " not found in supply chain for scopes: " + groupDto.getScope());
            }
            final Set<Long> entitiesInScope = RepositoryDTOUtil.getAllMemberOids(node);
            // Check if the user only wants a specific set of entities within the scope.
            if (!memberUuids.isEmpty()) {
                groupMembers = Sets.intersection(entitiesInScope, memberUuids);
            } else {
                groupMembers = entitiesInScope;
            }
        } else {
            groupMembers = memberUuids;
        }

        return StaticMembers
                .newBuilder()
                .addMembersByType(StaticMembersByType
                                .newBuilder()
                                .setType(memberType)
                                .addAllMembers(groupMembers)
                                )
                .build();
    }

    private List<String> getDirectMemberTypes(GroupDefinition groupDefinition) {

        switch (groupDefinition.getSelectionCriteriaCase()) {
            case STATIC_GROUP_MEMBERS:
                return groupDefinition
                                .getStaticGroupMembers()
                                .getMembersByTypeList()
                                .stream()
                                .map(StaticMembersByType::getType)
                                .map(GroupMapper::convertMemberTypeToApiType)
                                .filter(Objects::nonNull)
                                .distinct()
                                .collect(Collectors.toList());
            case ENTITY_FILTERS:
                if (groupDefinition.getEntityFilters().getEntityFilterCount() == 0) {
                    logger.error("The dynamic group does not have any filters. Group {}",
                                    groupDefinition);

                    return Collections.emptyList();
                }

                if (groupDefinition.getType() == GroupType.ENTITY_DEFINITION) {
                    return groupDefinition
                            .getEntityFilters()
                            .getEntityFilterList()
                            .stream()
                            .map(GroupProtoUtil::getEntityTypesFromEntityFilter)
                            .flatMap(Collection::stream)
                            .map(UIEntityType::apiStr)
                            .collect(Collectors.toList());
                } else {
                    return Collections.singletonList(UIEntityType.fromType(groupDefinition
                            .getEntityFilters()
                            .getEntityFilter(0)
                            .getEntityType())
                            .apiStr());
                }

            case GROUP_FILTERS:
                if (groupDefinition.getGroupFilters().getGroupFilterCount() == 0) {
                    logger.error("The dynamic group of groups does not have any filters. Group {}",
                                    groupDefinition);
                    return Collections.emptyList();
                }
                 // currently API only supports dynamic groups of single group type
                 return Collections.singletonList(API_GROUP_TYPE_TO_GROUP_TYPE.inverse().get(
                     groupDefinition
                                 .getGroupFilters()
                                 .getGroupFilterList()
                                 .get(0)
                                 .getGroupType()));

            default:
                return Collections.emptyList();
        }
    }

    @Nullable
    private static String convertMemberTypeToApiType(@Nonnull MemberType memberType) {
        switch (memberType.getTypeCase()) {
            case ENTITY:
                return UIEntityType.fromType(memberType.getEntity()).apiStr();
            case GROUP:
                return convertGroupTypeToApiType(memberType.getGroup());
            default:
                logger.error("The member type is `{}` is unknown to API.", memberType);
                return null;
        }
    }

    @Nonnull
    public static String convertGroupTypeToApiType(@Nonnull GroupType type) {
        return API_GROUP_TYPE_TO_GROUP_TYPE
                        .inverse().getOrDefault(type,
                                        type.name());
    }

    /**
     * Retunrs all the active entities from the specified OIDs.
     *
     * @param members oids to filter
     * @return a subset of {@code members} containing only active entities
     */
    @Nonnull
    private Future<Set<Long>> getActiveMembers(@Nonnull Set<Long> members) {
        if (members.isEmpty()) {
            return CompletableFuture.completedFuture(Collections.emptySet());
        }
        final PropertyFilter startingFilter = SearchProtoUtil.idFilter(members);
        final SearchRequest request = repositoryApi.newSearchRequest(
                SearchProtoUtil.makeSearchParameters(startingFilter)
                        .addSearchFilter(SearchProtoUtil.searchFilterProperty(
                                SearchProtoUtil.stateFilter(UIEntityState.ACTIVE)))
                        .build());
        return request.getOidsFuture();
    }

    /**
     * Get the number of active entities from a {@link GroupAndMembers}.
     *
     * @param groupAndMembers The {@link GroupAndMembers} object (get it from {@link GroupExpander})
     *                        describing the XL group and its members.
     * @param activeEntities active entities for the current context. They are entities from
     *          different group, so here we have to calculate actual count. Does not work for
     *          temprary groups
     * @return The number of active entities
     */
    private int getActiveEntitiesCount(@Nonnull final GroupAndMembers groupAndMembers,
            @Nonnull Set<Long> activeEntities) {
        // Set the active entities count.
        final Grouping group = groupAndMembers.group();
        // We need to find the number of active entities in the group. The best way to do that
        // is to do a search, and return only the counts. This minimizes the amount of
        // traffic across the network - although for large groups this is still a lot!
        final PropertyFilter startingFilter;
        if (group.getDefinition().getIsTemporary() &&
                group.getDefinition().hasOptimizationMetadata() &&
                group.getDefinition().getOptimizationMetadata().getIsGlobalScope()) {
            // In a global temp group we can just set the environment type.
            startingFilter = SearchProtoUtil.entityTypeFilter(group.getDefinition()
                    .getStaticGroupMembers()
                    .getMembersByType(0)
                    .getType()
                    .getEntity());
            try {
                return (int)repositoryApi.newSearchRequest(
                        SearchProtoUtil.makeSearchParameters(startingFilter)
                                .addSearchFilter(SearchProtoUtil.searchFilterProperty(
                                        SearchProtoUtil.stateFilter(UIEntityState.ACTIVE)))
                                .build()).count();
            } catch (StatusRuntimeException e) {
                logger.error("Search for active entities in group {} failed. Error: {}", group.getId(), e.getMessage());
                // As a fallback, assume every entity is active.
                return groupAndMembers.entities().size();
            }
        } else {
            final Set<Long> entities = new HashSet<>(groupAndMembers.entities());
            entities.retainAll(activeEntities);
            return entities.size();
        }
    }

    /**
     * Get the environment type for temporary group. If it's not created from HYBRID view in UI,
     * return the environment type passed from UI. If it's created from HYBRID view, we should also
     * check added targets, if no cloud targets, set it to ONPREM.
     * Note: We don't want to fetch all entities in this group and go through all of them to decide
     * the environment type like that in classic, since it's expensive for large groups. A better
     * solution will be done on develop.
     *
     * @param environmentTypeFromUI the EnvironmentType passed from UI
     * @return the {@link EnvironmentType} for the temporary group
     */
    private EnvironmentType getEnvironmentTypeForTempGroup(@Nonnull final EnvironmentType environmentTypeFromUI) {
        if (environmentTypeFromUI != EnvironmentType.HYBRID) {
            return environmentTypeFromUI;
        }
        final Set<ThinProbeInfo> addedProbeTypes = thinTargetCache.getAllTargets()
                .stream()
                .map(ThinTargetInfo::probeInfo)
                .collect(Collectors.toSet());
        final boolean hasCloudEnvironmentTarget = addedProbeTypes.stream()
                .anyMatch(probeInfo -> CLOUD_ENVIRONMENT_PROBE_TYPES.contains(probeInfo.type()));
        return hasCloudEnvironmentTarget ? EnvironmentType.HYBRID : EnvironmentType.ONPREM;
    }

    /**
     * Helper structure, holding all the data necessary for batch conversion of groups.
     */
    private static class GroupConversionContext {
        private final Set<Long> activeEntities;
        private final Map<Long, String> ownerDisplayName;
        private final Map<Long, MinimalEntity> entities;
        private final EntityEnvironment entityEnvironment;
        private final SeverityMap severityMap;
        private final Map<Long, Float> groupCosts;

        GroupConversionContext(@Nonnull Set<Long> activeEntities,
                @Nonnull Map<Long, String> ownerDisplayName,
                @Nullable Map<Long, MinimalEntity> entities,
                @Nullable EntityEnvironment entityEnvironment,
                @Nonnull SeverityMap severityMap,
                @Nonnull Map<Long, Float> groupCosts) {
            this.activeEntities = Objects.requireNonNull(activeEntities);
            this.ownerDisplayName = Objects.requireNonNull(ownerDisplayName);
            this.entities = entities;
            this.entityEnvironment = entityEnvironment;
            this.severityMap = Objects.requireNonNull(severityMap);
            this.groupCosts = Objects.requireNonNull(groupCosts);
        }

        /**
         * Returns a set of active entities OIDs.
         *
         * @return a set of OIDs
         */
        @Nonnull
        public Set<Long> getActiveEntities() {
            return activeEntities;
        }

        /**
         * Returns a map from owner OID -> owner display name.
         *
         * @return map of owner display names
         */
        @Nonnull
        public Map<Long, String> getOwnerDisplayName() {
            return ownerDisplayName;
        }

        /**
         * Returns a map of entities in this request.
         *
         * @return map of entities
         */
        @Nullable
        public Map<Long, MinimalEntity> getEntities() {
            return entities;
        }

        /**
         * Returns global entity environment. If this value is set, this means, that all the
         * entities in the environment have the same environment and cloud types. Either
         * this value or {@link #getEntities()} must be non-null.
         *
         * @return global entity environment
         */
        @Nonnull
        public Optional<EntityEnvironment> getEntityEnvironment() {
            return Optional.ofNullable(entityEnvironment);
        }

        /**
         * Severity map of all the entities in the request.
         *
         * @return severity map
         */
        @Nonnull
        public SeverityMap getSeverityMap() {
            return severityMap;
        }

        /**
         * Returns a map of group costs.
         *
         * @return map group OID -> cost (if any)
         */
        @Nonnull
        public Map<Long, Float> getGroupCosts() {
            return groupCosts;
        }
    }

    /**
     * Observer collecting minimal entities into a map from OID to entity.
     */
    private static class MembersMapObserver extends
            FutureObserver<MinimalEntity, Map<Long, MinimalEntity>> {
        private final Map<Long, MinimalEntity> result = new HashMap<>();

        @Nonnull
        @Override
        protected Map<Long, MinimalEntity> createResult() {
            return Collections.unmodifiableMap(result);
        }

        @Override
        public void onNext(MinimalEntity value) {
            result.put(value.getOid(), value);
        }
    }

    /**
     * Stream observer to collect groups cost information. It collects cost summarized by groups.
     */
    private class GroupsCostObserver extends
            FutureObserver<GetCloudCostStatsResponse, Map<Long, Float>> {
        private final Map<Long, Float> vmCosts = new HashMap<>();
        private final Collection<GroupAndMembers> groupsAndMembers;

        GroupsCostObserver(@Nonnull Collection<GroupAndMembers> groupsAndMembers) {
            this.groupsAndMembers = Objects.requireNonNull(groupsAndMembers);
        }

        @Nonnull
        @Override
        protected Map<Long, Float> createResult() {
            final Map<Long, Float> groupsCost = new HashMap<>(groupsAndMembers.size());
            for (GroupAndMembers groupAndMembers: groupsAndMembers) {
                final long oid = groupAndMembers.group().getId();
                boolean hasAnyCost = false;
                float cost = 0;
                for (Long member: groupAndMembers.entities()) {
                    Float nextCost = vmCosts.get(member);
                    if (nextCost != null) {
                        cost += nextCost;
                        hasAnyCost = true;
                    }
                }
                if (hasAnyCost) {
                    groupsCost.put(oid, cost);
                }
            }
            return Collections.unmodifiableMap(groupsCost);
        }

        @Override
        public void onNext(GetCloudCostStatsResponse cloudCostStatsResponse) {
            for (CloudCostStatRecord record : cloudCostStatsResponse.getCloudStatRecordList()) {
                for (StatRecord statRecord : record.getStatRecordsList()) {
                    // exclude cost with category STORAGE for VMs, because this cost is duplicate STORAGE cost for volumes
                    if (!(statRecord.getCategory() == CostCategory.STORAGE) &&
                            (statRecord.getAssociatedEntityId() ==
                                    EntityType.VIRTUAL_MACHINE_VALUE)) {
                        final long oid = statRecord.getAssociatedEntityId();
                        final float cost = statRecord.getValues().getTotal();
                        vmCosts.put(oid, vmCosts.getOrDefault(oid, 0F) + cost);
                    }
                }
            }
        }

        @Override
        public void onError(Throwable t) {
            if (Optional.of(Code.UNAVAILABLE).equals(getStatus(t).map(Status::getCode))) {
                // Any component may be down at any time. APIs like search should not fail
                // when the cost component is down. We must log a warning when this happens,
                // or else it will be difficult for someone to explain why search does not
                // have cost data.
                logger.warn("The cost component is not available. As a result, we will not fill in the response with cost details for groups");
                super.onCompleted();
            } else {
                // Cost component responded, so it's up an running. We need to make this
                // exception visible because there might be a bug in the cost component.
                super.onError(t);
            }
        }
    }

    private static int getSkipCount(@Nonnull SearchPaginationRequest paginationRequest)
            throws InvalidOperationException {
        final int skipCount;
        if (paginationRequest.getCursor().isPresent()) {
            try {
                skipCount = Integer.parseInt(paginationRequest.getCursor().get());
                if (skipCount < 0) {
                    throw new InvalidOperationException(
                            "Illegal cursor: " + skipCount + ". Must be be a positive integer");
                }
            } catch (InvalidOperationException e) {
                throw new InvalidOperationException("Cursor " + paginationRequest.getCursor() +
                        " is invalid. Should be a number.");
            }
        } else {
            skipCount = 0;
        }
        return skipCount;
    }

    @Nonnull
    private List<GroupAndMembers> applyPagination(@Nonnull List<GroupAndMembers> groups,
            @Nonnull Comparator<GroupAndMembers> comparator,
            @Nullable SearchPaginationRequest paginationRequest,
            @Nullable Predicate<GroupAndMembers> groupFilter) throws InvalidOperationException {
        if (paginationRequest == null && groupFilter == null) {
            return groups;
        }
        final int skipCount = paginationRequest == null ? 0 : getSkipCount(paginationRequest);
        final int limit = paginationRequest == null ? groups.size() : paginationRequest.getLimit();
        final List<GroupAndMembers> filteredGroups;
        if (groupFilter != null) {
            filteredGroups = groups.stream().filter(groupFilter).collect(Collectors.toList());
        } else {
            filteredGroups = groups;
        }
        final List<GroupAndMembers> groupsPage;
        if (paginationRequest != null) {
            final Comparator<GroupAndMembers> effectiveComparator =
                    paginationRequest.isAscending() ? comparator : Collections.reverseOrder(comparator);
            final List<GroupAndMembers> sortedGroups = new ArrayList<>(filteredGroups);
            sortedGroups.sort(effectiveComparator);
            groupsPage = sortedGroups.subList(getSkipCount(paginationRequest),
                    Math.min(limit + skipCount, groups.size()));
        } else {
            groupsPage = filteredGroups;
        }
        return groupsPage;
    }

    @Nonnull
    private Future<SeverityMap> fetchSeverityMap(@Nonnull Set<Long> members) {
        return severityPopulator.getSeverityMap(realtimeTopologyContextId, members);
    }

    @Nonnull
    private Future<Map<Long, Float>> fetchGroupCosts(
            @Nonnull Collection<GroupAndMembers> groupsAndMembers, @Nonnull Set<Long> members) {
        if (members.isEmpty()) {
            return CompletableFuture.completedFuture(Collections.emptyMap());
        }
        final GroupsCostObserver observer = new GroupsCostObserver(groupsAndMembers);
        final GetCloudCostStatsRequest request = GetCloudCostStatsRequest.newBuilder()
                .addCloudCostStatsQuery(CloudCostStatsQuery.newBuilder()
                        .setEntityFilter(
                                Cost.EntityFilter.newBuilder().addAllEntityId(members).build())
                        .build())
                .build();
        costServiceStub.getCloudCostStats(request, observer);
        return observer.getFuture();
    }

    /**
     * Abstract paginator holds default behaviour for various paginators.
     */
    private abstract class AbstractPaginator {

        private final EntityEnvironment globalEnvironment;
        private final Future<Map<Long, MinimalEntity>> allEntitiesFuture;
        private final EnvironmentType requestedEnvironmentType;
        private final Set<Long> allMembers;
        private final boolean emptyResult;

        protected AbstractPaginator(@Nonnull List<GroupAndMembers> groups,
                @Nullable EnvironmentType requestedEnvironmentType) {
            allMembers = Collections.unmodifiableSet(groups.stream()
                    .map(GroupAndMembers::entities)
                    .flatMap(Collection::stream)
                    .collect(Collectors.toSet()));
            globalEnvironment = getApplianceEnvironment();
            if ((requestedEnvironmentType == null) ||
                    (requestedEnvironmentType == EnvironmentType.HYBRID)) {
                // If no filtering by environment type is selected
                // of if hybrid environment is selected - we do not apply environment filters
                this.requestedEnvironmentType = null;
                this.allEntitiesFuture = null;
                this.emptyResult = false;
            } else if (globalEnvironment != null) {
                // If global environment is homogeneous we either return nothing or do not
                // apply filters
                this.emptyResult =
                        globalEnvironment.getEnvironmentType() != requestedEnvironmentType;
                this.requestedEnvironmentType = null;
                this.allEntitiesFuture = null;
            } else {
                // We still need to filter by environment type
                this.emptyResult = false;
                this.allEntitiesFuture = getEntities(allMembers);
                this.requestedEnvironmentType = requestedEnvironmentType;
            }
        }

        @Nullable
        protected final Predicate<GroupAndMembers> getFilter()
                throws ExecutionException, InterruptedException, TimeoutException {
            if (requestedEnvironmentType == null) {
                return null;
            }
            final Map<Long, MinimalEntity> allEntities =
                    allEntitiesFuture.get(REQUEST_TIMEOUT_SEC, TimeUnit.SECONDS);
            return group -> groupEnvironmentMatchesRequested(
                    getEnvironmentAndCloudTypeForGroup(group, allEntities).getEnvironmentType(),
                    requestedEnvironmentType);
        }

        private boolean groupEnvironmentMatchesRequested(@Nonnull EnvironmentType groupEnv,
                @Nullable EnvironmentType requestedEnvironmentType) {
            return groupEnv == EnvironmentType.HYBRID || groupEnv.equals(requestedEnvironmentType);
        }

        @Nonnull
        protected final Future<Map<Long, MinimalEntity>> getEntities(@Nonnull Set<Long> members) {
            if (allEntitiesFuture != null) {
                return allEntitiesFuture;
            } else {
                return GroupMapper.this.getEntities(members);
            }
        }

        public Set<Long> getAllMembers() {
            return allMembers;
        }

        @Nonnull
        public abstract List<GroupAndMembers> getGroupsPage();

        @Nonnull
        public GroupConversionContext createContext()
                throws InterruptedException, TimeoutException, ExecutionException {
            final List<GroupAndMembers> groupsAndMembers = getGroupsPage();
            final Set<Long> members = groupsAndMembers.stream()
                    .map(GroupAndMembers::entities)
                    .flatMap(Collection::stream)
                    .collect(Collectors.toSet());
            final EntityEnvironment entityEnvironment = getApplianceEnvironment();
            final Future<Set<Long>> activeEntities = getActiveMembers(members);
            final Future<Map<Long, MinimalEntity>> ownerEntities = getOwners(groupsAndMembers);
            final Future<Map<Long, MinimalEntity>> entities;
            if (entityEnvironment == null) {
                entities = getEntities(members);
            } else {
                entities = CompletableFuture.completedFuture(null);
            }
            final Future<SeverityMap> severityMap = getSeverityMap(members);
            final Future<Map<Long, Float>> groupCosts = getCosts(groupsAndMembers, members);

            final GroupConversionContext context;
            context = new GroupConversionContext(
                    activeEntities.get(REQUEST_TIMEOUT_SEC, TimeUnit.SECONDS),
                    ownerEntities.get(REQUEST_TIMEOUT_SEC, TimeUnit.SECONDS)
                            .entrySet()
                            .stream()
                            .collect(Collectors.toMap(Map.Entry::getKey,
                                    entry -> entry.getValue().getDisplayName())),
                    entities.get(REQUEST_TIMEOUT_SEC, TimeUnit.SECONDS), entityEnvironment,
                    severityMap.get(REQUEST_TIMEOUT_SEC, TimeUnit.SECONDS),
                    groupCosts.get(REQUEST_TIMEOUT_SEC, TimeUnit.SECONDS));
            return context;
        }

        @Nonnull
        protected Future<SeverityMap> getSeverityMap(@Nonnull Set<Long> members) {
            return fetchSeverityMap(members);
        }

        @Nonnull
        protected Future<Map<Long, Float>> getCosts(
                @Nonnull Collection<GroupAndMembers> groupsAndMembers,
                @Nonnull Set<Long> members) {
            return fetchGroupCosts(groupsAndMembers, members);
        }

        /**
         * Returns whether there will be no results in the groups request based on conflict between
         * requested parameters and global environment parameters.
         *
         * @return whether result is empty
         */
        public boolean isEmptyResult() {
            return emptyResult;
        }
    }

    /**
     * Parinator sorting groups by display name.
     */
    private class PaginatorName extends AbstractPaginator {
        private final List<GroupAndMembers> groupsPage;

        /**
         * Constructs display name sorting paginator.
         *
         * @param groups groups to paginate
         * @param paginationRequest pagination request. May be empty - it will mean that no
         *         pagination logic should be applied.
         * @param requestedEnvironmentType requested environment type
         * @throws InterruptedException if current thread interrupted during execution
         * @throws ExecutionException if any of async tasks faled
         * @throws TimeoutException if any of async tasks timed out
         * @throws InvalidOperationException if pagination requet is invalid
         */
        PaginatorName(@Nonnull List<GroupAndMembers> groups,
                @Nullable SearchPaginationRequest paginationRequest,
                @Nullable EnvironmentType requestedEnvironmentType)
                throws InterruptedException, ExecutionException, TimeoutException,
                InvalidOperationException {
            super(groups, requestedEnvironmentType);
            final Comparator<GroupAndMembers> comparator =
                    Comparator.comparing(group -> group.group().getDefinition().getDisplayName());
            this.groupsPage = applyPagination(groups, comparator, paginationRequest, getFilter());
        }

        @Nonnull
        @Override
        public List<GroupAndMembers> getGroupsPage() {
            return groupsPage;
        }
    }

    /**
     * Paginator implementation sorting groups by severity.
     */
    private class PaginatorSeverity extends AbstractPaginator {
        private final List<GroupAndMembers> groupsPage;
        private final Future<SeverityMap> severityMapFuture;

        /**
         * Constructs severity sorting paginator.
         *
         * @param groups groups to paginate
         * @param paginationRequest pagination request. May be empty - it will mean that no
         *         pagination logic should be applied.
         * @param requestedEnvironmentType requested environment type
         * @throws InterruptedException if current thread interrupted during execution
         * @throws ExecutionException if any of async tasks faled
         * @throws TimeoutException if any of async tasks timed out
         * @throws InvalidOperationException if pagination requet is invalid
         */
        PaginatorSeverity(@Nonnull List<GroupAndMembers> groups,
                @Nullable SearchPaginationRequest paginationRequest,
                @Nullable EnvironmentType requestedEnvironmentType)
                throws InterruptedException, ExecutionException, TimeoutException,
                InvalidOperationException {
            super(groups, requestedEnvironmentType);
            this.severityMapFuture = fetchSeverityMap(getAllMembers());
            final SeverityMap severityMap =
                    severityMapFuture.get(REQUEST_TIMEOUT_SEC, TimeUnit.SECONDS);
            final Map<Long, Integer> groupsSeverities = new HashMap<>(groups.size());
            for (GroupAndMembers group: groups) {
                final int severity;
                if (group.members().isEmpty()) {
                    severity = -1;
                } else {
                    severity = severityMap.calculateSeverity(group.entities()).getNumber();
                }
                groupsSeverities.put(group.group().getId(), severity);
            }
            final Comparator<GroupAndMembers> comparator =
                    Comparator.comparing(group -> groupsSeverities.get(group.group().getId()));
            this.groupsPage = applyPagination(groups, comparator, paginationRequest, getFilter());
        }

        @Nonnull
        @Override
        public List<GroupAndMembers> getGroupsPage() {
            return groupsPage;
        }

        @Nonnull
        @Override
        protected Future<SeverityMap> getSeverityMap(@Nonnull Set<Long> members) {
            return severityMapFuture;
        }
    }

    /**
     * Paginator used to sort groups by costs.
     */
    private class PaginatorCost extends AbstractPaginator {

        private final List<GroupAndMembers> groupsPage;
        private final Future<Map<Long, Float>> groupCostsFuture;

        /**
         * Constructs cost sorting paginator.
         *
         * @param groups groups to paginate
         * @param paginationRequest pagination request. May be empty - it will mean that no
         *         pagination logic should be applied.
         * @param requestedEnvironmentType requested environment type
         * @throws InterruptedException if current thread interrupted during execution
         * @throws ExecutionException if any of async tasks faled
         * @throws TimeoutException if any of async tasks timed out
         * @throws InvalidOperationException if pagination requet is invalid
         */
        PaginatorCost(@Nonnull List<GroupAndMembers> groups,
                @Nullable SearchPaginationRequest paginationRequest,
                @Nullable EnvironmentType requestedEnvironmentType)
                throws InvalidOperationException, InterruptedException, ExecutionException,
                TimeoutException {
            super(groups, requestedEnvironmentType);
            this.groupCostsFuture = fetchGroupCosts(groups, getAllMembers());
            final Map<Long, Float> groupCosts =
                    groupCostsFuture.get(REQUEST_TIMEOUT_SEC, TimeUnit.SECONDS);
            final Comparator<GroupAndMembers> comparator = Comparator.comparing(
                    group -> groupCosts.getOrDefault(group.group().getId(), 0F));
            groupsPage = applyPagination(groups, comparator, paginationRequest, getFilter());
        }

        @Nonnull
        @Override
        public List<GroupAndMembers> getGroupsPage() {
            return groupsPage;
        }

        @Nonnull
        @Override
        protected Future<Map<Long, Float>> getCosts(
                @Nonnull Collection<GroupAndMembers> groupsAndMembers,
                @Nonnull Set<Long> members) {
            return groupCostsFuture;
        }
    }

    /**
     * A function to create a paginator.
     */
    private interface PaginatorSupplier {
        @Nonnull
        AbstractPaginator createPaginator(@Nonnull List<GroupAndMembers> groups,
                @Nullable SearchPaginationRequest paginationRequest,
                @Nullable EnvironmentType environmentType)
                throws InvalidOperationException, InterruptedException, ExecutionException,
                TimeoutException;
    }

}<|MERGE_RESOLUTION|>--- conflicted
+++ resolved
@@ -70,12 +70,9 @@
 import com.vmturbo.common.protobuf.cost.Cost.CostCategory;
 import com.vmturbo.common.protobuf.cost.Cost.GetCloudCostStatsRequest;
 import com.vmturbo.common.protobuf.cost.Cost.GetCloudCostStatsResponse;
-<<<<<<< HEAD
 import com.vmturbo.common.protobuf.cost.CostServiceGrpc.CostServiceBlockingStub;
 import com.vmturbo.common.protobuf.group.GroupDTO.EntityDefinitionData;
-=======
 import com.vmturbo.common.protobuf.cost.CostServiceGrpc.CostServiceStub;
->>>>>>> cf81ef1e
 import com.vmturbo.common.protobuf.group.GroupDTO.GroupDefinition;
 import com.vmturbo.common.protobuf.group.GroupDTO.GroupDefinition.EntityFilters;
 import com.vmturbo.common.protobuf.group.GroupDTO.GroupDefinition.EntityFilters.EntityFilter;
@@ -419,8 +416,12 @@
         if (groupDto.getIsStatic()) {
             // for the case static entity definition
             final Set<Long> memberUuids = getGroupMembersAsLong(groupDto);
-            groupBuilder.setStaticGroupMembers(getStaticGroupMembers(null,
-                groupDto, memberUuids));
+            try {
+                groupBuilder.setStaticGroupMembers(getStaticGroupMembers(null,
+                    groupDto, memberUuids));
+            } catch (ConversionException e) {
+                throw new OperationFailedException(e);
+            }
         } else {
             final List<SearchParameters> searchParameters = entityFilterMapper
                 .convertToSearchParameters(groupDto.getCriteriaList(),
