package com.vmturbo.api.component.external.api.mapper;

import java.util.Collection;
import java.util.Collections;
import java.util.HashMap;
import java.util.HashSet;
import java.util.Iterator;
import java.util.List;
import java.util.Map;
import java.util.Map.Entry;
import java.util.Objects;
import java.util.Optional;
import java.util.Set;
import java.util.concurrent.ExecutionException;
import java.util.concurrent.ExecutorService;
import java.util.concurrent.Future;
import java.util.function.Function;
import java.util.stream.Collectors;

import javax.annotation.Nonnull;
import javax.annotation.Nullable;

import com.google.common.annotations.VisibleForTesting;
import com.google.common.collect.ImmutableSet;
import com.google.common.collect.Maps;
import com.google.common.collect.Sets;

import org.apache.logging.log4j.LogManager;
import org.apache.logging.log4j.Logger;

import com.vmturbo.api.component.communication.RepositoryApi;
import com.vmturbo.api.component.external.api.mapper.aspect.EntityAspectMapper;
import com.vmturbo.api.component.external.api.mapper.aspect.VirtualVolumeAspectMapper;
import com.vmturbo.api.component.external.api.service.PoliciesService;
import com.vmturbo.api.component.external.api.service.ReservedInstancesService;
import com.vmturbo.api.dto.action.ActionApiDTO;
import com.vmturbo.api.dto.entity.ServiceEntityApiDTO;
import com.vmturbo.api.dto.entityaspect.EntityAspect;
import com.vmturbo.api.dto.entityaspect.VirtualDiskApiDTO;
import com.vmturbo.api.dto.entityaspect.VirtualDisksAspectApiDTO;
import com.vmturbo.api.dto.policy.PolicyApiDTO;
import com.vmturbo.api.dto.reservedinstance.ReservedInstanceApiDTO;
import com.vmturbo.api.enums.AspectName;
import com.vmturbo.api.exceptions.ConversionException;
import com.vmturbo.auth.api.Pair;
import com.vmturbo.common.protobuf.action.ActionDTO.Action;
import com.vmturbo.common.protobuf.action.ActionDTO.ActionInfo.ActionTypeCase;
import com.vmturbo.common.protobuf.action.ActionDTO.ActionSpec;
import com.vmturbo.common.protobuf.action.ActionDTO.BuyRI;
import com.vmturbo.common.protobuf.action.ActionDTO.Delete;
import com.vmturbo.common.protobuf.action.ActionDTO.Move;
import com.vmturbo.common.protobuf.action.ActionDTOUtil;
import com.vmturbo.common.protobuf.common.EnvironmentTypeEnum.EnvironmentType;
import com.vmturbo.common.protobuf.cost.BuyReservedInstanceServiceGrpc.BuyReservedInstanceServiceBlockingStub;
import com.vmturbo.common.protobuf.cost.Cost;
import com.vmturbo.common.protobuf.cost.Cost.GetBuyReservedInstancesByFilterRequest;
import com.vmturbo.common.protobuf.cost.Cost.GetReservedInstanceSpecByIdsRequest;
import com.vmturbo.common.protobuf.cost.Cost.GetReservedInstanceSpecByIdsResponse;
import com.vmturbo.common.protobuf.cost.Cost.ReservedInstanceBought;
import com.vmturbo.common.protobuf.cost.Cost.ReservedInstanceSpec;
import com.vmturbo.common.protobuf.cost.ReservedInstanceSpecServiceGrpc.ReservedInstanceSpecServiceBlockingStub;
import com.vmturbo.common.protobuf.group.PolicyDTO;
import com.vmturbo.common.protobuf.group.PolicyServiceGrpc.PolicyServiceBlockingStub;
import com.vmturbo.common.protobuf.repository.SupplyChainProto.GetMultiSupplyChainsRequest;
import com.vmturbo.common.protobuf.repository.SupplyChainProto.SupplyChainScope;
import com.vmturbo.common.protobuf.repository.SupplyChainProto.SupplyChainSeed;
import com.vmturbo.common.protobuf.repository.SupplyChainServiceGrpc.SupplyChainServiceBlockingStub;
import com.vmturbo.common.protobuf.topology.ApiEntityType;
import com.vmturbo.common.protobuf.topology.TopologyDTO.PartialEntity.ApiPartialEntity;
import com.vmturbo.common.protobuf.topology.TopologyDTO.PartialEntity.ApiPartialEntity.RelatedEntity;
import com.vmturbo.common.protobuf.topology.TopologyDTO.TopologyEntityDTO;
import com.vmturbo.common.protobuf.topology.TopologyDTOUtil;
import com.vmturbo.platform.common.dto.CommonDTO.EntityDTO.EntityType;

/**
 * Map an ActionSpec returned from the ActionOrchestrator into an {@link ActionApiDTO} to be
 * returned from the API.
 */
public class ActionSpecMappingContextFactory {
    private static final Logger logger = LogManager.getLogger();

    private final PolicyServiceBlockingStub policyService;

    private final ExecutorService executorService;

    private final RepositoryApi repositoryApi;

    private final EntityAspectMapper entityAspectMapper;

    private final VirtualVolumeAspectMapper volumeAspectMapper;

    private final long realtimeTopologyContextId;

    private final BuyReservedInstanceServiceBlockingStub buyRIServiceClient;

    private final ReservedInstanceSpecServiceBlockingStub riSpecServiceClient;

    private final ServiceEntityMapper serviceEntityMapper;

    private final SupplyChainServiceBlockingStub supplyChainServiceClient;

    private final PoliciesService policiesService;

    private final ReservedInstancesService reservedInstancesService;

    private Collection<PolicyApiDTO> policyApiDto;

    public ActionSpecMappingContextFactory(@Nonnull PolicyServiceBlockingStub policyService,
                                           @Nonnull ExecutorService executorService,
                                           @Nonnull RepositoryApi repositoryApi,
                                           @Nonnull EntityAspectMapper entityAspectMapper,
                                           @Nonnull VirtualVolumeAspectMapper volumeAspectMapper,
                                           final long realtimeTopologyContextId,
                                           @Nonnull BuyReservedInstanceServiceBlockingStub buyRIServiceClient,
                                           @Nonnull ReservedInstanceSpecServiceBlockingStub riSpecServiceClient,
                                           @Nonnull ServiceEntityMapper serviceEntityMapper,
                                           @Nonnull SupplyChainServiceBlockingStub supplyChainServiceClient,
                                           @Nonnull PoliciesService policiesService,
                                           @Nonnull ReservedInstancesService reservedInstancesService) {
        this.policyService = Objects.requireNonNull(policyService);
        this.executorService = Objects.requireNonNull(executorService);
        this.repositoryApi = Objects.requireNonNull(repositoryApi);
        this.entityAspectMapper = Objects.requireNonNull(entityAspectMapper);
        this.volumeAspectMapper = Objects.requireNonNull(volumeAspectMapper);
        this.realtimeTopologyContextId = realtimeTopologyContextId;
        this.buyRIServiceClient = buyRIServiceClient;
        this.riSpecServiceClient = riSpecServiceClient;
        this.serviceEntityMapper = Objects.requireNonNull(serviceEntityMapper);
        this.supplyChainServiceClient = Objects.requireNonNull(supplyChainServiceClient);
        this.policiesService = Objects.requireNonNull(policiesService);
        this.reservedInstancesService = Objects.requireNonNull(reservedInstancesService);
    }

    /**
     * Returns a mapping of buy RI id to a pair of RI Bought and RI Spec.
     * @param buyRIActions The Buy RI actions we need to generate the mapping for.
     * @return mapping of buy RI id to a pair of RI Bought and RI Spec.
     */
    @VisibleForTesting
    public Map<Long, Pair<ReservedInstanceBought, ReservedInstanceSpec>>
                                                        getBuyRIIdToRIBoughtandRISpec(List<BuyRI> buyRIActions) {
        Map<Long, Pair<ReservedInstanceBought, ReservedInstanceSpec>> buyRIIdToRIBoughtandRISpec =
                                                                                    new HashMap<>();

        if (!buyRIActions.isEmpty()) {
            final List<Long> buyRIIds = buyRIActions.stream().map(BuyRI::getBuyRiId)
                    .collect(Collectors.toList());

            final Cost.GetBuyReservedInstancesByFilterResponse buyRIBoughtResponse =
                buyRIServiceClient.getBuyReservedInstancesByFilter(GetBuyReservedInstancesByFilterRequest
                    .newBuilder().addAllBuyRiId(buyRIIds).build());

            final List<Long> riSpecs = buyRIBoughtResponse.getReservedInstanceBoughtsList().stream()
                .map(r -> r.getReservedInstanceBoughtInfo().getReservedInstanceSpec())
                .collect(Collectors.toList());

            final GetReservedInstanceSpecByIdsResponse riSpecResponse = riSpecServiceClient
                .getReservedInstanceSpecByIds(GetReservedInstanceSpecByIdsRequest.newBuilder()
                    .addAllReservedInstanceSpecIds(riSpecs)
                    .build());

            final Map<Long, ReservedInstanceBought> buyRIIdToRIBought = buyRIBoughtResponse
                .getReservedInstanceBoughtsList().stream()
                .collect(Collectors.toMap(ReservedInstanceBought::getId, a -> a));

            final Map<Long, ReservedInstanceSpec> specIdToRISpec = riSpecResponse
                .getReservedInstanceSpecList().stream()
                .collect(Collectors.toMap(ReservedInstanceSpec::getId, a -> a));

            for (Entry<Long, ReservedInstanceBought> entry : buyRIIdToRIBought.entrySet()) {
                Long buyRIId = entry.getKey();
                ReservedInstanceBought riBought = entry.getValue();
                ReservedInstanceSpec riSpec = specIdToRISpec.get(riBought.getReservedInstanceBoughtInfo()
                                                .getReservedInstanceSpec());
                    Pair<ReservedInstanceBought, ReservedInstanceSpec> pair
                            = new Pair<>(riBought, riSpec);
                    buyRIIdToRIBoughtandRISpec.put(buyRIId, pair);
            }
        }
        return  buyRIIdToRIBoughtandRISpec;
    }

    /**
     * Create ActionSpecMappingContext for provided actions, which contains information for mapping
     * {@link ActionSpec} to {@link ActionApiDTO}.
     *
     * @param actions list of actions
     * @param topologyContextId the context id of the topology
     * @param uuidMapper Mapper to look up plan type.
     * @return ActionSpecMappingContext
     * @throws ExecutionException on failure getting entities
     * @throws InterruptedException if thread has been interrupted
     * @throws ConversionException if errors faced during converting data to API DTOs
     */
    public ActionSpecMappingContext createActionSpecMappingContext(@Nonnull List<Action> actions,
            long topologyContextId, @Nonnull final UuidMapper uuidMapper)
            throws ExecutionException, InterruptedException, ConversionException {

        // NOTE: calls made on the current thread will be made "as the user" in upstream components
        // and trigger user-scoping, authorization checks and so on. Since we decided NOT to restrict
        // the display of policy-related info in action explanations, we are making the rpcs to populate
        // the mapping context as the "System", so we don't trigger further auth checks upstream. This
        // is as simple as running the RPCS on a separate thread (and also gives us parallelization
        // of the calls, as Pengcheng originally designed for)
        final Future<Map<Long, PolicyDTO.Policy>> policies = executorService.submit(this::getPolicies);
        final Future<Collection<PolicyApiDTO>> policiesApiDto = executorService.submit(() -> policiesService.convertPolicyDTOCollection(policies.get().values()));
        final Future<Map<Long, ApiPartialEntity>> entities = executorService.submit(() ->
            getEntities(actions, topologyContextId));
        Map<Long, ApiPartialEntity> entitiesById = entities.get();

        Map<Long, Pair<ReservedInstanceBought, ReservedInstanceSpec>> buyRIIdToRIBoughtandRISpec  =
                                        getBuyRIIdToRIBoughtandRISpec(actions.stream()
                                        .filter(a -> a.getInfo().hasBuyRi())
                                        .map(a -> a.getInfo().getBuyRi())
                                        .collect(Collectors.toList()));

        final Map<Long, ApiPartialEntity> datacenterById =
            getDatacentersByEntity(entitiesById.keySet(), topologyContextId);

        // Fetch related regions and create maps from region IDs to regions and
        // from availability zone IDs to regions.
        final Map<Long, ApiPartialEntity> entityIdToRegion = new HashMap<>();
        final Map<Long, ApiPartialEntity> regions = new HashMap<>();
        final Map<Long, ApiPartialEntity> azToRegion = new HashMap<>();
        repositoryApi.getRegion(entitiesById.keySet()).getEntities().forEach(region -> {
            Long regionOid = region.getOid();
            regions.put(regionOid, region);
            // Create the AZ -> Region mappings that we learned from this entry.
            for (RelatedEntity re : region.getConnectedToList()) {
                if (re.getEntityType() == EntityType.AVAILABILITY_ZONE_VALUE) {
                    azToRegion.put(re.getOid(), region);
                }
            }
        });

        for (ApiPartialEntity entry : entitiesById.values()) {
            // Identify the first region. Make a note of the first availability zone that we
            // encounter in case we need to derive the region from the availability zone instead.
            Long azId = null;
            ApiPartialEntity relatedRegion = null;
            for (RelatedEntity re : entry.getConnectedToList()) {
                if (re.getEntityType() == EntityType.REGION_VALUE) {
                    relatedRegion = regions.get(re.getOid());
                    break;
                } else if (azId == null &&
                           re.getEntityType() == EntityType.AVAILABILITY_ZONE_VALUE) {
                    azId = re.getOid();
                }
            }
            if (relatedRegion == null && azId != null) {
                // Get the region from the AZ instead
                relatedRegion = azToRegion.get(azId);
            }
            if (relatedRegion != null) {
                entityIdToRegion.put(entry.getOid(), relatedRegion);
            }
        }
        // Add the regions and availability zones to the entities map.
        entityIdToRegion.values().forEach(region -> entitiesById.put(region.getOid(), region));
        entitiesById.putAll(azToRegion);

        // fetch all cloud aspects
        final Map<Long, EntityAspect> cloudAspects = getEntityToAspectMapping(entitiesById.values(),
            Collections.emptySet(), Sets.newHashSet(EnvironmentType.CLOUD), AspectName.CLOUD);

        // fetch all volume aspects
        final Map<Long, List<VirtualDiskApiDTO>> volumesAspectsByEntity = fetchVolumeAspects(actions, topologyContextId);


        datacenterById.values().forEach(e -> entitiesById.put(e.getOid(), e));

        if (topologyContextId == realtimeTopologyContextId) {
            return new ActionSpecMappingContext(entitiesById, policies.get(), entityIdToRegion,
                volumesAspectsByEntity, cloudAspects, Collections.emptyMap(), Collections.emptyMap(),
                buyRIIdToRIBoughtandRISpec, datacenterById, serviceEntityMapper, false, policiesApiDto.get());
        }

        // fetch all vm aspects
        final Map<Long, EntityAspect> vmAspects = getEntityToAspectMapping(entitiesById.values(),
            Sets.newHashSet(ApiEntityType.VIRTUAL_MACHINE), Sets.newHashSet(EnvironmentType.CLOUD),
            AspectName.VIRTUAL_MACHINE);

        final Set<Long> entityIds = getEntityIds(entitiesById.values(),
                ImmutableSet.of(ApiEntityType.VIRTUAL_MACHINE),
                ImmutableSet.of(EnvironmentType.CLOUD));

        // fetch all db aspects
        final Map<Long, EntityAspect> dbAspects = getEntityToAspectMapping(entitiesById.values(),
            Sets.newHashSet(ApiEntityType.DATABASE, ApiEntityType.DATABASE_SERVER),
            Sets.newHashSet(EnvironmentType.CLOUD), AspectName.DATABASE);

        final ActionSpecMappingContext context = new ActionSpecMappingContext(entitiesById,
                policies.get(), entityIdToRegion,
            volumesAspectsByEntity, cloudAspects, vmAspects, dbAspects,
<<<<<<< HEAD
            buyRIIdToRIBoughtandRISpec, datacenterById, serviceEntityMapper, true, policiesApiDto);

        if (hasMigrationActions(actions)) {
            final Map<Long, EntityAspect> vmProjectedAspects =
                    getProjectedEntityToAspectMapping(entityIds,
                            AspectName.VIRTUAL_MACHINE, topologyContextId);

            // Getting projected entity aspects and RIs for plan only for cases where there is
            // is an inter-region migration, as in cloud migration for example,
            // check added above to not affect (possible performance issues) other plans or real-time.
            context.setHasMigrationActions(true);
            context.setVMProjectedAspects(vmProjectedAspects);
            try {
                final List<ReservedInstanceApiDTO> risForPlan =
                        reservedInstancesService.getReservedInstances(
                                String.valueOf(topologyContextId), true);
                context.setReservedInstances(risForPlan);
            } catch (Exception e) {
                throw new ExecutionException("Unable to get RIs for plan " + topologyContextId, e);
            }
        }
        return context;
    }

    /**
     * Returns true if at least one action is a region migration type action, e.g cloud-to-cloud.
     *
     * @param actions List of all actions.
     * @return Whether any action has a region change.
     */
    private boolean hasMigrationActions(@Nonnull List<Action> actions) {
        for (Action action : actions) {
            if (!TopologyDTOUtil.isMoveWithinSameRegion(action)) {
                // Found one action that is across regions.
                return true;
            }
        }
        return false;
=======
            buyRIIdToRIBoughtandRISpec, datacenterById, serviceEntityMapper, true, policiesApiDto.get());
>>>>>>> 767dfbb1
    }

    /**
     * Quick test to check if entity is projected or not.  Relies on fact that Market assigns
     * negative OIDs to entities that it provisions.
     *
     * @param entityId ID of entity to check
     * @return true for projected entities.
     */
    private boolean isProjected(long entityId) {
        return entityId < 0;
    }

    /**
     * Convenience method to get entity ids out of partial entities.
     *
     * @param entities Partial entities.
     * @param entityTypes Types, e.g VM.
     * @param envTypes Env types, e.g CLOUD.
     * @return Set of entity ids, could be empty.
     */
    @Nonnull
    private static Set<Long> getEntityIds(@Nonnull Collection<ApiPartialEntity> entities,
            @Nonnull Set<ApiEntityType> entityTypes,
            @Nonnull Set<EnvironmentType> envTypes) {
        return entities.stream()
                .filter(e -> entityTypes.isEmpty()
                        || entityTypes.contains(ApiEntityType.fromType(e.getEntityType())))
                .filter(e -> envTypes.contains(e.getEnvironmentType()))
                .map(ApiPartialEntity::getOid)
                .collect(Collectors.toSet());
    }

    /**
     * Create a Map of OID -> Aspect for a given collection of entities and the aspect desired.
     * This will make a request to repository API for some aspects as they will not be contained
     * on the {@link ApiPartialEntity}.
     *
     * @param entities the entities to get the aspects for.
     * @param entityTypes the entity types to filter by.
     * @param envTypes the environment types to filter by.
     * @param aspectName the aspect name for the aspect desired.
     * @return a map of OID -> Aspect for the requested aspect.
     * @throws InterruptedException if execution is interrupted.
     * @throws ConversionException if aspect conversion is unsuccessful.
     */
    @Nonnull
    private Map<Long, EntityAspect> getEntityToAspectMapping(
            @Nonnull Collection<ApiPartialEntity> entities,
            @Nonnull Set<ApiEntityType> entityTypes,
            @Nonnull Set<EnvironmentType> envTypes,
            @Nonnull AspectName aspectName)
            throws InterruptedException, ConversionException {

        final Map<Long, EntityAspect> oidToAspectMap = new HashMap<>();
        boolean allEntityTypes = entityTypes.isEmpty();

        // For Cloud Aspect, we can get certain information from the ApiPartialEntity
        // at this time, we don't need the full Api DTO
        if (aspectName == AspectName.CLOUD) {
            for (ApiPartialEntity entity : entities) {
                if (entity.getEnvironmentType() == EnvironmentType.ON_PREM ||
                    (allEntityTypes && entityTypes.contains(ApiEntityType.fromType(entity.getEntityType())))) {
                    continue;
                }
                final EntityAspect cloudAspect =
                    entityAspectMapper.getAspectByEntity(entity, AspectName.CLOUD);
                if (cloudAspect != null) {
                    oidToAspectMap.put(entity.getOid(), cloudAspect);
                }
            }

            return oidToAspectMap;
        }

        // For other Aspect types, we need to get the full API DTO so that it can be extracted.
        // Get the OIDs of the partial entities we need full entities of
        final Set<Long> entityIds = getEntityIds(entities, entityTypes, envTypes);

        // Iterate over full entities, extract aspects, and build a mapping
        final Iterator<TopologyEntityDTO> iterator =
            repositoryApi.entitiesRequest(entityIds).getFullEntities().iterator();
        while (iterator.hasNext()) {
            final TopologyEntityDTO fullEntity = iterator.next();

            final EntityAspect aspect =
                entityAspectMapper.getAspectByEntity(fullEntity,
                    aspectName);
            oidToAspectMap.put(fullEntity.getOid(), aspect);
        }

        return oidToAspectMap;
    }

    /**
     * Gets aspect mapping from projected entities specified by input entity ids. For cloud
     * migration plan, we need to get new OS type from projected entity's VM type info.
     *
     * @param entityIds Ids for which projected entities need to be fetched.
     * @param name Type of aspect.
     * @param planId Plan context id.
     * @return Map of VM aspect keyed off of the target entity (VM) id.
     * @throws InterruptedException Thrown on entity fetch error.
     * @throws ConversionException Thrown on entity conversion error.
     */
    @Nonnull
    private Map<Long, EntityAspect> getProjectedEntityToAspectMapping(
            @Nonnull Set<Long> entityIds,
            @Nonnull AspectName name,
            long planId) throws InterruptedException, ConversionException {
        final Map<Long, EntityAspect> oidToAspectMap = new HashMap<>();
        final Set<TopologyEntityDTO> entitySet = repositoryApi.entitiesRequest(entityIds)
                .contextId(planId)
                .projectedTopology()
                .getFullEntities().collect(Collectors.toSet());
        for (final TopologyEntityDTO entity : entitySet) {
            final EntityAspect aspect = entityAspectMapper.getAspectByEntity(entity, name);
            if (aspect != null) {
                oidToAspectMap.put(entity.getOid(), aspect);
            }
        }
        return oidToAspectMap;
    }

    /**
     * Take the set of entity Oids for entities related to the set of actions and find the
     * Datacenter for each Oid.  Return a map of Oids to ApiPartialEntity where each
     * ApiPartialEntity represents the Datacenter for an entity with a particular Oid.
     *
     * @param entityOids - Set of Oids for all the entities related to the set of actions.
     * @param topologyContextId - ID for the topology.
     * @return Map of Oids to ApiPartialEntity representing the Datacenter for a given Oid.
     */
    private Map<Long, ApiPartialEntity> getDatacentersByEntity(@Nonnull final Set<Long> entityOids,
                                                               final long topologyContextId) {
        final GetMultiSupplyChainsRequest.Builder requestBuilder =
            GetMultiSupplyChainsRequest.newBuilder();
        // For each OID in the set of entities, get Datacenters in its supply chain
        entityOids.forEach(oid -> {
            requestBuilder.addSeeds(SupplyChainSeed.newBuilder()
                .setSeedOid(oid)
                .setScope(SupplyChainScope.newBuilder()
                    .addStartingEntityOid(oid)
                    .addEntityTypesToInclude(ApiEntityType.DATACENTER.apiStr())));
        });
        final Map<Long, Long> dcOidMap = Maps.newHashMap();
        supplyChainServiceClient.getMultiSupplyChains(requestBuilder.build())
            .forEachRemaining(supplyChainResponse -> {
                // Here there can be only one datacenter for any given oid in the returned
                // supplychain, even though the protobufs support multiple entities being returned.
                // Thus, we take the first supplychainnode (there will only ever be one) and
                // take the first member in the memberlist (again, there will only be one).
                final long oid = supplyChainResponse.getSeedOid();
                supplyChainResponse.getSupplyChain().getSupplyChainNodesList().stream()
                    .findFirst().ifPresent(scNode -> {
                        scNode.getMembersByStateMap().values().stream()
                            .findFirst().ifPresent(memberList -> {
                                memberList.getMemberOidsList().stream()
                                    .findFirst().ifPresent(dcOid -> dcOidMap.put(oid, dcOid));

                        });
                });
            });

        final Set<Long> srcEntities = new HashSet<>();
        final Set<Long> projEntities = new HashSet<>();
        dcOidMap.values().forEach(id -> {
            if (!isProjected(id)) {
                srcEntities.add(id);
            } else {
                projEntities.add(id);
            }
        });

        final Map<Long, ApiPartialEntity> oidToPartialEntityMap = Maps.newHashMap();
        if (!srcEntities.isEmpty()) {
            repositoryApi.entitiesRequest(srcEntities)
                .contextId(topologyContextId)
                .getEntities()
                .forEach(entity -> oidToPartialEntityMap.put(entity.getOid(), entity));
        }
        if (!projEntities.isEmpty()) {
            repositoryApi.entitiesRequest(projEntities)
                .contextId(topologyContextId)
                .projectedTopology()
                .getEntities()
                .forEach(entity -> oidToPartialEntityMap.put(entity.getOid(), entity));
        }
        return dcOidMap.entrySet().stream()
            .filter(entry -> Objects.nonNull(oidToPartialEntityMap.get(entry.getValue())))
            .collect(Collectors.toMap(e -> e.getKey(),
                e -> oidToPartialEntityMap.get(e.getValue())));
    }

    @Nonnull
    @VisibleForTesting
    Map<Long, ApiPartialEntity> getEntities(@Nonnull final List<Action> actions, final long contextId) {
        final Set<Long> involvedEntities = ActionDTOUtil.getInvolvedEntityIds(actions);
        boolean isPlan = contextId != realtimeTopologyContextId;
        // In plans, we also want to retrieve the provisioned sellers, because we will show and
        // interpret actions that interact with them (e.g. provision host X, move vm Y onto host X).
        // In realtime, we don't show those second-order moves, and the provisioned sellers are
        // not in the projected topology, so no point looking for them.
        if (isPlan) {
            // getInvolvedEntityIds doesn't return the IDs of provisioned sellers (representations
            // of entities provisioned by the market), since those aren't "real" entities, and are
            // not relevant in most places. However, they ARE relevant when displaying action details
            // to the user, so we get them here.
            for (Action action : actions) {
                if (action.getInfo().getProvision().hasProvisionedSeller()) {
                    involvedEntities.add(action.getInfo().getProvision().getProvisionedSeller());
                }
            }
        }
        // First look up in source topology (plan or real-time)
        final Map<Long, ApiPartialEntity> retMap = repositoryApi.entitiesRequest(involvedEntities)
            .contextId(contextId)
            .getEntities()
            .collect(Collectors.toMap(ApiPartialEntity::getOid, Function.identity()));

        // Check if we could not get any mappings.
        Set<Long> missingEntities = new HashSet<>(Sets.difference(involvedEntities, retMap.keySet()));

        // Find entities we can't find in the source topology, in the projected topology.
        if (!missingEntities.isEmpty()) {
            repositoryApi.entitiesRequest(missingEntities)
                .contextId(contextId)
                .projectedTopology()
                .getEntities()
                .forEach(e -> {
                    retMap.put(e.getOid(), e);
                    missingEntities.remove(e.getOid());
                });
        }
        // For plans, if we could not lookup one or more entities, then look in real-time topology.
        // Sometimes regions for BuyRI actions are missing from plan, so check in real-time.
        if (isPlan && !missingEntities.isEmpty()) {
            repositoryApi.entitiesRequest(missingEntities)
                    .contextId(realtimeTopologyContextId)
                    .getEntities()
                    .forEach(e -> {
                        retMap.put(e.getOid(), e);
                        missingEntities.remove(e.getOid());
                    });
        }
        if (!missingEntities.isEmpty()) {
            logger.warn("For context {}, got mapping for only {} entities, didn't get for: {}",
                    contextId, retMap.size(), missingEntities);
        }
        return retMap;
    }

    @Nonnull
    private Map<Long, PolicyDTO.Policy> getPolicies() {
        final Map<Long, PolicyDTO.Policy> policies = new HashMap<>();
        policyService.getPolicies(PolicyDTO.PolicyRequest.newBuilder().build()).forEachRemaining(
                        response -> policies
                                        .put(response.getPolicy().getId(), response.getPolicy()));
        return policies;
    }

    /**
     * Fetch the volume aspects needed for given actions, and make sure the stats have both
     * beforePlan and afterPlan StorageAmount.
     *
     * @param actions  actions to analyze
     * @param topologyContextId topology context id
     * @throws InterruptedException if thread has been interrupted
     * @throws ConversionException if errors faced during converting data to API DTOs
     */
    private Map<Long, List<VirtualDiskApiDTO>> fetchVolumeAspects(@Nonnull List<Action> actions,
            long topologyContextId) throws InterruptedException, ConversionException {
        Map<Long, List<VirtualDiskApiDTO>> volumesAspectsByEntity = new HashMap<>();
        final Map<ApiEntityType, Set<Long>> involvedWorkloadIdsMap = getEntityIdsToFetchVolumeAspects(actions);

        // retrieve volume aspects for move volume actions
        final Set<Long> virtualMachinesOIDs = involvedWorkloadIdsMap.get(ApiEntityType.VIRTUAL_MACHINE);
        if (!virtualMachinesOIDs.isEmpty()) {
            volumesAspectsByEntity = volumeAspectMapper.mapVirtualMachines(virtualMachinesOIDs, topologyContextId);
        }

        // retrieve volume aspects for delete volume actions
        final Map<Long, List<VirtualDiskApiDTO>> aspectsByEntity = new HashMap<>(volumesAspectsByEntity);
        final Set<Long> virtualVolumeOIDs = involvedWorkloadIdsMap.get(ApiEntityType.VIRTUAL_VOLUME);
        if (!virtualVolumeOIDs.isEmpty()) {
            final Optional<Map<Long, EntityAspect>> unattachedVolumeAspects = volumeAspectMapper
                    .mapUnattachedVirtualVolumes(virtualVolumeOIDs, topologyContextId);
            unattachedVolumeAspects.ifPresent(longEntityAspectMap -> longEntityAspectMap.forEach((id, aspect) -> {
                List<VirtualDiskApiDTO> virtualDiskApiDTOS = Collections.unmodifiableList(((VirtualDisksAspectApiDTO)aspect).getVirtualDisks());
                aspectsByEntity.put(id, virtualDiskApiDTOS);
            }));
        }

        return aspectsByEntity;
    }

    /**
     * Get the oids of the entities which we need to fetch volume aspects for and set to the ActionApiDTO later.
     *
     * @param actions list of Move or Delete Volume actions
     * @return enumeration map of ApiEntityType and set of oids of action targets
     */
    private Map<ApiEntityType, Set<Long>> getEntityIdsToFetchVolumeAspects(@Nonnull final List<Action> actions) {
        // action here could be volume MOVE or volume DELETE action
        final Set<Long> vmIds = new HashSet<>();
        final Set<Long> volumeIds = new HashSet<>();
        actions.forEach(action -> {
            ActionTypeCase actionTypeCase = action.getInfo().getActionTypeCase();
            // volume moves
            if (actionTypeCase.equals(ActionTypeCase.MOVE)) {
                Move moveInfo = action.getInfo().getMove();
                if (moveInfo.getTarget().getEnvironmentType() == EnvironmentType.CLOUD
                        && moveInfo.getTarget().getType() == EntityType.VIRTUAL_MACHINE_VALUE) {
                    vmIds.add(moveInfo.getTarget().getId());
                }
            }
            // volume deletes
            if (actionTypeCase.equals(ActionTypeCase.DELETE)) {
                Delete deleteInfo = action.getInfo().getDelete();
                if (deleteInfo.getTarget().getEnvironmentType().equals(EnvironmentType.CLOUD)
                        && deleteInfo.getTarget().getType() == EntityType.VIRTUAL_VOLUME_VALUE) {
                    volumeIds.add(deleteInfo.getTarget().getId());
                }
            }
        });

        final Map<ApiEntityType, Set<Long>> entityTypeToIdsMapping = new HashMap<ApiEntityType, Set<Long>>();
        entityTypeToIdsMapping.put(ApiEntityType.VIRTUAL_MACHINE, vmIds);
        entityTypeToIdsMapping.put(ApiEntityType.VIRTUAL_VOLUME, volumeIds);
        return entityTypeToIdsMapping;
    }

    /**
     * The context of a mapping operation from {@link ActionSpec} to a {@link ActionApiDTO}.
     *
     * <p>Caches information stored from calls to other components to allow a single set of
     * remote calls to obtain all the information required to map a set of {@link ActionSpec}s.</p>
     */
    @VisibleForTesting
    static class ActionSpecMappingContext {

        private final Map<Long, ServiceEntityApiDTO> serviceEntityApiDTOs;

        private final Map<Long, PolicyDTO.Policy> policies;

        private final Map<Long, ApiPartialEntity> entityIdToRegion;

        private final Map<Long, List<VirtualDiskApiDTO>> volumeAspectsByEntity;

        private final Map<Long, EntityAspect> cloudAspects;

        private final Map<Long, EntityAspect> vmAspects;

        private final Map<Long, EntityAspect> dbAspects;

        private final Map<Long, Pair<ReservedInstanceBought, ReservedInstanceSpec>> buyRIIdToRIBoughtandRISpec;

        private final Map<Long, ApiPartialEntity> oidToDatacenter;

        private final boolean isPlan;

        private final Map<String, PolicyApiDTO> policiesApiDto;

        private Set<ReservedInstanceApiDTO> reservedInstanceApiDTOs;

        /**
         * VM aspects from projected entities. Applicable for only some plans like cloud migration.
         */
        private Map<Long, EntityAspect> vmProjectedAspects;

        /**
         * True if this context refers to actions related to (cloud) migration.
         */
        private boolean hasMigrationActions = false;


        ActionSpecMappingContext(@Nonnull Map<Long, ApiPartialEntity> topologyEntityDTOs,
                                 @Nonnull Map<Long, PolicyDTO.Policy> policies,
                                 @Nonnull Map<Long, ApiPartialEntity> entityIdToRegion,
                                 @Nonnull Map<Long, List<VirtualDiskApiDTO>> volumeAspectsByEntity,
                                 @Nonnull Map<Long, EntityAspect> cloudAspects,
                                 @Nonnull Map<Long, EntityAspect> vmAspects,
                                 @Nonnull Map<Long, EntityAspect> dbAspects,
                                 @Nonnull Map<Long, Pair<ReservedInstanceBought, ReservedInstanceSpec>>
                                         buyRIIdToRIBoughtandRISpec,
                                 @Nonnull Map<Long, ApiPartialEntity> oidToDatacenter,
                                 @Nonnull ServiceEntityMapper serviceEntityMapper,
                                 final boolean isPlan,
                                 final Collection<PolicyApiDTO> policiesApiDto) {

            /* topologyEntityDTOs contain some ZoneId -> Region entries,
               so we can't just use serviceEntityMapper.toServiceEntityApiDTOMap() output
             */
            Map<Long, ServiceEntityApiDTO> seMap = serviceEntityMapper.toServiceEntityApiDTOMap(topologyEntityDTOs.values());
            this.serviceEntityApiDTOs = new HashMap<>();
            topologyEntityDTOs.entrySet().forEach(entry -> {
                this.serviceEntityApiDTOs.put(entry.getKey(), seMap.get(entry.getValue().getOid()));
            });
            this.policies = Objects.requireNonNull(policies);
            this.entityIdToRegion = Objects.requireNonNull(entityIdToRegion);
            this.volumeAspectsByEntity = Objects.requireNonNull(volumeAspectsByEntity);
            this.cloudAspects = Objects.requireNonNull(cloudAspects);
            this.vmAspects = Objects.requireNonNull(vmAspects);
            this.dbAspects = Objects.requireNonNull(dbAspects);
            this.buyRIIdToRIBoughtandRISpec = buyRIIdToRIBoughtandRISpec;
            this.oidToDatacenter = oidToDatacenter;
            this.isPlan = isPlan;
            this.policiesApiDto = policiesApiDto.stream()
                    .collect(Collectors.toMap(PolicyApiDTO::getUuid, Function.identity()));;
        }

        PolicyDTO.Policy getPolicy(long id) {
            return policies.get(id);
        }

        Map<String, PolicyApiDTO> getPolicyApiDtoMap() {
            return policiesApiDto;
        }

        @Nonnull
        Optional<ServiceEntityApiDTO> getEntity(final long oid) {
            final ServiceEntityApiDTO entity = serviceEntityApiDTOs.get(oid);
            return entity == null ? Optional.empty() : Optional.of(entity);
        }

        @Nonnull Optional<ApiPartialEntity> getDatacenterFromOid(@Nonnull Long entityOid) {
            return Optional.ofNullable(oidToDatacenter.get(entityOid));
        }

        @Nullable
        ApiPartialEntity getRegion(@Nonnull Long entityOid) {
            return entityIdToRegion.get(entityOid);
        }

        List<VirtualDiskApiDTO> getVolumeAspects(@Nonnull Long entityId) {
            return volumeAspectsByEntity.getOrDefault(entityId, Collections.emptyList());
        }

        Optional<EntityAspect> getCloudAspect(@Nonnull Long entityId) {
            return Optional.ofNullable(cloudAspects.get(entityId));
        }

        Optional<EntityAspect> getVMAspect(@Nonnull Long entityId) {
            return Optional.ofNullable(vmAspects.get(entityId));
        }

        /**
         * Sets if this context refers to a cloud migration plan.
         *
         * @param hasMigrationActions Whether a context refers to a (cloud) migration plan.
         */
        void setHasMigrationActions(boolean hasMigrationActions) {
            this.hasMigrationActions = hasMigrationActions;
        }

        /**
         * Whether context refers to a (cloud) migration plan.
         *
         * @return True if a (cloud) migration plan context.
         */
        boolean hasMigrationActions() {
            return hasMigrationActions;
        }

        /**
         * Sets VM aspects from projected entity.
         *
         * @param projectedAspects Set of projected VM aspects.
         */
        void setVMProjectedAspects(@Nonnull Map<Long, EntityAspect> projectedAspects) {
            if (vmProjectedAspects == null) {
                vmProjectedAspects = new HashMap<>();
            }
            vmProjectedAspects.clear();
            vmProjectedAspects.putAll(projectedAspects);
        }

        void setReservedInstances(@Nonnull final List<ReservedInstanceApiDTO> reservedInstances) {
            if (reservedInstanceApiDTOs == null) {
                reservedInstanceApiDTOs = new HashSet<>();
            }
            reservedInstanceApiDTOs.clear();
            reservedInstanceApiDTOs.addAll(reservedInstances);
        }

        @Nonnull
        Set<ReservedInstanceApiDTO> getReservedInstances() {
            if (reservedInstanceApiDTOs == null) {
                return Collections.emptySet();
            }
            return reservedInstanceApiDTOs;
        }

        /**
         * Gets VM aspects from projected entity with the given id.
         *
         * @param entityId Projected entity id.
         * @return Aspect if present, or else empty.
         */
        Optional<EntityAspect> getVMProjectedAspect(@Nonnull Long entityId) {
            return Optional.ofNullable(vmProjectedAspects.get(entityId));
        }

        Optional<EntityAspect> getDBAspect(@Nonnull Long entityId) {
            return Optional.ofNullable(dbAspects.get(entityId));
        }

        public Pair<ReservedInstanceBought, ReservedInstanceSpec> getRIBoughtandRISpec(Long id) {
            return buyRIIdToRIBoughtandRISpec.get(id);
        }

        public Map<Long, ServiceEntityApiDTO> getServiceEntityApiDTOs() {
            return Collections.unmodifiableMap(serviceEntityApiDTOs);
        }

        public boolean isPlan() {
            return isPlan;
        }
    }
}<|MERGE_RESOLUTION|>--- conflicted
+++ resolved
@@ -292,8 +292,7 @@
         final ActionSpecMappingContext context = new ActionSpecMappingContext(entitiesById,
                 policies.get(), entityIdToRegion,
             volumesAspectsByEntity, cloudAspects, vmAspects, dbAspects,
-<<<<<<< HEAD
-            buyRIIdToRIBoughtandRISpec, datacenterById, serviceEntityMapper, true, policiesApiDto);
+            buyRIIdToRIBoughtandRISpec, datacenterById, serviceEntityMapper, true, policiesApiDto.get());
 
         if (hasMigrationActions(actions)) {
             final Map<Long, EntityAspect> vmProjectedAspects =
@@ -331,9 +330,6 @@
             }
         }
         return false;
-=======
-            buyRIIdToRIBoughtandRISpec, datacenterById, serviceEntityMapper, true, policiesApiDto.get());
->>>>>>> 767dfbb1
     }
 
     /**
