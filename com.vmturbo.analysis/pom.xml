<project xmlns="http://maven.apache.org/POM/4.0.0" xmlns:xsi="http://www.w3.org/2001/XMLSchema-instance"
         xsi:schemaLocation="http://maven.apache.org/POM/4.0.0 http://maven.apache.org/xsd/maven-4.0.0.xsd">
    <modelVersion>4.0.0</modelVersion>

    <parent>
        <groupId>com.vmturbo</groupId>
        <artifactId>OpsManager</artifactId>
<<<<<<< HEAD
        <version>7.22.100-MPC-SNAPSHOT</version>
	<relativePath>../build/pom.xml</relativePath>
=======
        <version>7.22.5-SNAPSHOT</version>
    <relativePath>../build/pom.xml</relativePath>
>>>>>>> e0992d8d
    </parent>

    <artifactId>analysis-parent</artifactId>
    <name>All Analysis Modules</name>
    <description>A parent pom to host common configuration and build all Analysis (Market 2) modules.</description>
    <version>3.22.100-MPC-SNAPSHOT</version> <!-- Since its going to be the 2nd major version of the Market. -->
    <packaging>pom</packaging>

    <properties>
        <vmturbo.mt.branch.version>7.22.5-SNAPSHOT</vmturbo.mt.branch.version>
        <java.version>1.8</java.version>
        <checkstyle.config.version>${vmturbo.mt.branch.version}</checkstyle.config.version>
    </properties>

    <modules>
        <module>platform.analysis</module>
        <module>platform.analysis.protobuf</module>
    <module>platform.analysis.app</module>
    </modules>

    <build>
        <pluginManagement>
            <plugins>
                <plugin>
                    <groupId>org.jacoco</groupId>
                    <artifactId>jacoco-maven-plugin</artifactId>
                    <version>0.7.7.201606060606</version>
                    <executions>
                        <execution>
                            <id>jacoco-initialize</id>
                            <phase>initialize</phase>
                            <goals>
                                <goal>prepare-agent</goal>
                            </goals>
                        </execution>
                        <execution>
                            <id>jacoco-report</id>
                            <phase>verify</phase>
                            <goals>
                                <goal>report</goal>
                            </goals>
                        </execution>
                    </executions>
                </plugin>
            </plugins>
        </pluginManagement>
    </build>

    <distributionManagement>
        <repository>
            <id>vmturbo</id>
            <name>Internal Releases</name>
            <url>http://build.vmturbo.com:8081/nexus/content/repositories/vmturbo</url>
        </repository>
        <snapshotRepository>
            <id>snapshots</id>
            <name>Internal Snapshots</name>
            <url>http://build.vmturbo.com:8081/nexus/content/repositories/snapshots</url>
        </snapshotRepository>
    </distributionManagement>


</project><|MERGE_RESOLUTION|>--- conflicted
+++ resolved
@@ -5,13 +5,8 @@
     <parent>
         <groupId>com.vmturbo</groupId>
         <artifactId>OpsManager</artifactId>
-<<<<<<< HEAD
         <version>7.22.100-MPC-SNAPSHOT</version>
-	<relativePath>../build/pom.xml</relativePath>
-=======
-        <version>7.22.5-SNAPSHOT</version>
     <relativePath>../build/pom.xml</relativePath>
->>>>>>> e0992d8d
     </parent>
 
     <artifactId>analysis-parent</artifactId>
@@ -21,7 +16,7 @@
     <packaging>pom</packaging>
 
     <properties>
-        <vmturbo.mt.branch.version>7.22.5-SNAPSHOT</vmturbo.mt.branch.version>
+        <vmturbo.mt.branch.version>7.22.100-MPC-SNAPSHOT</vmturbo.mt.branch.version>
         <java.version>1.8</java.version>
         <checkstyle.config.version>${vmturbo.mt.branch.version}</checkstyle.config.version>
     </properties>
