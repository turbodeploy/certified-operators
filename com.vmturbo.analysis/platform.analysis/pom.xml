--- conflicted
+++ resolved
@@ -5,11 +5,7 @@
     <parent>
         <groupId>com.vmturbo</groupId>
         <artifactId>analysis-parent</artifactId>
-<<<<<<< HEAD
-        <version>3.22.100-MCP-SNAPSHOT</version>
-=======
-        <version>3.22.5-SNAPSHOT</version>
->>>>>>> 7adb38de
+        <version>3.22.100-MPC-SNAPSHOT</version>
     </parent>
 
     <artifactId>platform.analysis</artifactId>
@@ -24,11 +20,7 @@
         <checker-qual.version>1.9.5</checker-qual.version>
         <log4j2Version>2.6.2</log4j2Version>
         <websocket.version>1.1</websocket.version>
-<<<<<<< HEAD
         <vmturbo.mt.branch.version>7.22.100-MPC-SNAPSHOT</vmturbo.mt.branch.version>
-=======
-        <vmturbo.mt.branch.version>7.22.5-SNAPSHOT</vmturbo.mt.branch.version>
->>>>>>> 7adb38de
     </properties>
 
     <build>
