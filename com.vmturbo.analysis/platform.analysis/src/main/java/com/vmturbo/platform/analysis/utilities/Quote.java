package com.vmturbo.platform.analysis.utilities;

import java.util.ArrayList;
import java.util.Collections;
import java.util.HashSet;
import java.util.List;
import java.util.Objects;
import java.util.Optional;
import java.util.Set;

import javax.annotation.Nonnull;
import javax.annotation.Nullable;
import javax.annotation.concurrent.Immutable;

import com.google.common.collect.Sets;

import org.apache.logging.log4j.LogManager;
import org.apache.logging.log4j.Logger;

import com.vmturbo.platform.analysis.economy.CommoditySold;
import com.vmturbo.platform.analysis.economy.CommoditySpecification;
import com.vmturbo.platform.analysis.economy.ShoppingList;
import com.vmturbo.platform.analysis.economy.Trader;
import com.vmturbo.platform.analysis.economy.UnmodifiableEconomy;
import com.vmturbo.platform.analysis.protobuf.BalanceAccountDTOs.BalanceAccountDTO;
import com.vmturbo.platform.analysis.protobuf.EconomyDTOs.Context;
import com.vmturbo.platform.analysis.protobuf.EconomyDTOs.CoverageEntry;
<<<<<<< HEAD
import com.vmturbo.platform.analysis.utilities.CostFunctionFactoryHelper.CapacityLimitation;
import com.vmturbo.platform.analysis.utilities.CostFunctionFactoryHelper.RatioBasedResourceDependency;
=======
import com.vmturbo.platform.analysis.utilities.CostFunctionFactory.DependentResourcePair;
import com.vmturbo.platform.analysis.utilities.InfiniteQuoteExplanation.CommodityBundle;
>>>>>>> 7cb50ff7

/**
 * A {@link Quote} is the output of running a {@link com.vmturbo.platform.analysis.pricefunction.QuoteFunction}
 * to attempt to see how expensive it would be to buy the {@link com.vmturbo.platform.analysis.economy.Basket}
 * of commodities required by a particular {@link ShoppingList} from a particular {@link Trader}.
 *
 * In the case when the value on a {@link Quote} is {@link Double#POSITIVE_INFINITY}, the {@link Quote}
 * may contain additional information that can be used to explain the cause of the infinite quote.
 *
 * For example, if a {@link ShoppingList} requires 1000 quantity of commodity "Foo", and trader X
 * only has 500 "Foo" available, we can create a {@link CommodityQuote} with information that says
 * the {@link Quote} for the {@link ShoppingList} on trader X is infinity because it only has 500 "Foo"
 * available when 1000 was requested.
 *
 * There are several specific {@link Quote} variants for use when the cause of an infinite {@link Quote}
 * may be due to something other than a simple insufficient commodity
 * (ie {@link InfiniteDependentComputeCommodityQuote}, etc.)
 *
 * The base {@link Quote} class to mutate its internal state, but subclasses of {@link Quote}
 * may expose methods for mutation.
 */
public abstract class Quote {

    protected static final Logger logger = LogManager.getLogger();

    /**
     * The maximum rank a quote is allowed to have. A quote should not return a rank
     * higher than the max rank.
     */
    public static int MAX_RANK = Integer.MAX_VALUE - 1;

    /**
     * An invalid rank indicating the quote is not valid.
     */
    public static int INVALID_RANK = MAX_RANK + 1;

    /**
     * An array containing the quote offered by the seller for the given shopping list,
     * or a part of it greater than or equal to bestQuoteSoFar iff the actual quote would
     * exceed that value or if any commodity returns an INFINITE price, the minQuote and
     * the maxQuote.
     *
     * The value at index 0 is the value.
     * The value at index 1 is the min.
     * The value at index 2 is the max.
     *
     * The value of a quote is commonly used, but the min and max are used less frequently.
     */
    protected double[] quoteValues = new double[3];

    protected boolean isQuoteComplete = true;
    /**
     * The seller associated with this {@link Quote}. A {@link Quote} is generated when
     * attempting to place a particular {@link ShoppingList} on a particular seller,
     * and this is the seller for this {@link Quote}.
     *
     * Note that it is possible to have a null seller. For example, when a {@link ShoppingList}
     * cannot be placed due to no sellers in the market that the {@link ShoppingList} would like
     * to buy from, we may generate an infinite {@link Quote} with no seller.
     */
    protected final Trader seller;

    protected Double moveCost = 0.0;

    /**
     * Create a new {@link Quote}.
     *
     * @param seller The seller associated with this {@link Quote}. May be null.
     */
    protected Quote(@Nullable final Trader seller) {
        this.seller = seller;
    }

    /**
     * Create a {@link Quote} with a particular value.
     *
     * @param seller The seller associated with this {@link Quote}. May be null.
     * @param quoteValue The value for the quote.
     * @param minQuoteValue The min value for the quote.
     * @param maxQuoteValue The max value for the quote.
     */
    protected Quote(@Nullable final Trader seller, final double quoteValue,
                 final double minQuoteValue, final double maxQuoteValue) {
        quoteValues[0] = quoteValue;
        quoteValues[1] = minQuoteValue;
        quoteValues[2] = maxQuoteValue;
        this.seller = seller;
    }

    /**
     * Get the value, min, and max for this {@link Quote}.
     *
     * @return the value, min, and max for this {@link Quote}.
     */
    public double[] getQuoteValues() {
        return quoteValues;
    }

    /**
     * Get the value for this {@link Quote}.
     *
     * @return the value for this {@link Quote}.
     */
    public double getQuoteValue() {
        return quoteValues[0];
    }

    /**
     * Get the total value for this {@link Quote} that includes the quote and moveCost.
     *
     * @return the value for this {@link Quote}.
     */
    public double getTotalQuote() {
        return getQuoteValue() + getMoveCost();
    }

    /**
     * Get the min for this {@link Quote}.
     *
     * @return the min for this {@link Quote}.
     */
    public double getQuoteMin() {
        return quoteValues[1];
    }

    /**
     * Get the max for this {@link Quote}.
     *
     * @return the max for this {@link Quote}.
     */
    public double getQuoteMax() {
        return quoteValues[2];
    }

    /**
     * Get the moveCost for this {@link Quote}.
     *
     * @return the moveCost for this {@link Quote}.
     */
    public double getMoveCost() {
        return moveCost;
    }

    /**
     * Set the value for this moveCost.
     *
     * @param moveCost The new value for this moveCost.
     */
    public void setMoveCost(double moveCost) {
        this.moveCost = moveCost;
    }

    /**
     * Whether this {@link Quote}s value is finite.
     *
     * @return Whether this {@link Quote}s value is finite.
     *         A finite value indicates the {@link ShoppingList} can be placed on the seller.
     */
    public boolean isFinite() {
        return Double.isFinite(quoteValues[0]);
    }

    /**
     * Whether this {@link Quote}s value is infinite.
     *
     * @return Whether this {@link Quote}s value is infinite.
     *         An infinite value indicates the {@link ShoppingList} cannot be placed on the seller.
     */
    public boolean isInfinite() {
        return Double.isInfinite(quoteValues[0]);
    }

    /**
     * Get the seller associated with this {@link Quote}.
     *
     * @return the seller associated with this {@link Quote}. Can be null.
     */
    @Nullable
    public Trader getSeller() {
        return seller;
    }

    public Optional<Context> getContext() {
        return Optional.empty();
    }

    @Nonnull
    public List<CommodityContext> getCommodityContexts() {
        return Collections.emptyList();
    }

    /**
     * Ranks are used to differentiate infinite quotes from each other.
     *
     * An infinite quote with a lower rank should be considered more informative than an infinite quote
     * with a higher rank. Infinite quotes with equal rank should be considered equally informative.
     *
     * All finite quotes should have a rank of zero. This number should never exceed {@link Quote#MAX_RANK}.
     *
     * An infinite quote coming from commodities would be more informative than an infinite quote
     * coming from non commodity reasons. Thus the rank is typically lower in the commodity related
     * infinite quote.
     *
     * @return The rank of the quote. Prefer quotes with lower ranks to quotes with higher ranks.
     */
    public abstract int getRank();

    /**
     * Get an explanation for the quote.
     *
     * Useful for explaining why an infinite quote was infinite.
     *
     * Finite quotes should return an empty explanation (empty String).
     *
     * @param shoppingList The shopping list associated with this quote.
     *
     * @return An explanation for the quote.
     */
    public abstract Optional<InfiniteQuoteExplanation> getExplanation(@Nonnull ShoppingList shoppingList);

    /**
     * A {@link MutableQuote} is a {@link Quote} that allows mutation of its
     * value, min, and max.
     */
    public static abstract class MutableQuote extends Quote {

        /**
         * Create a new mutable quote.
         * The value, min, and max will be initialized to 0.
         *
         * @param seller The seller associated with this {@link Quote}. Can be null.
         */
        protected MutableQuote(@Nullable final Trader seller) {
            super(seller);
        }

        /**
         * Create a new mutable quote with a given seller and value.
         * The min and max will be initialized to 0.
         *
         * @param seller The seller associated with this {@link Quote}. Can be null.
         * @param quoteValue The value for this quote.
         */
        protected MutableQuote(@Nullable final Trader seller, final double quoteValue) {
            super(seller, quoteValue, 0, 0);
        }

        /**
         * Create a new mutable quote with a given seller, value, min, and max.
         *
         * @param seller The seller associated with this {@link Quote}. Can be null.
         * @param quoteValue The value for this quote.
         * @param minQuoteValue The min for this quote.
         * @param maxQuoteValue The max for this quote.
         */
        protected MutableQuote(@Nullable final Trader seller, final double quoteValue,
                              final double minQuoteValue, final double maxQuoteValue) {
            super(seller, quoteValue, minQuoteValue, maxQuoteValue);
        }

        /**
         * Set the value for this quote.
         *
         * @param quoteValue The new value for this quote.
         */
        public void setQuoteValue(final double quoteValue) {
            quoteValues[0] = quoteValue;
        }

        /**
         * Set the value, min, and max for this quote.
         *
         * @param quoteValue The new value for this quote.
         * @param minQuoteValue The new min for this quote.
         * @param maxQuoteValue The new max for this quote.
         */
        public void setQuoteValues(final double quoteValue, final double minQuoteValue,
                                   final double maxQuoteValue) {
            quoteValues[0] = quoteValue;
            quoteValues[1] = minQuoteValue;
            quoteValues[2] = maxQuoteValue;
        }

        /**
         * Set the values for this quote.
         *
         * @param quoteValues The new values for this quote. Should be an array of 3 values.
         *                    At index 0, the value.
         *                    At index 1, the min,
         *                    At index 2, the max.
         */
        public void setQuoteValues(final double[] quoteValues) {
            this.quoteValues[0] = quoteValues[0];
            this.quoteValues[1] = quoteValues[1];
            this.quoteValues[2] = quoteValues[2];
        }

        /**
         * Add a cost to the min of the quote.
         *
         * @param additiveCost The cost to add.
         * @return The new min of the quote after adding the additiveCost.
         */
        public double addCostToMinQuote(final double additiveCost) {
            quoteValues[1] += additiveCost;
            return quoteValues[1];
        }

        /**
         * Add a cost to the max of the quote.
         *
         * @param additiveCost The cost to add.
         * @return The new max of the quote after adding the additiveCost.
         */
        public double addCostToMaxQuote(final double additiveCost) {
            quoteValues[2] += additiveCost;
            return quoteValues[2];
        }
    }

    /**
     * Same as CommodityQuote, but with additional information like the RegionId.
     */
    public static class CommodityCloudQuote extends CommodityQuote {

        // Context with extra data about the Quote
        protected Context moveContext;

        // Context with commodity data about the Quote
        protected List<CommodityContext> commodityContexts;

        protected CommodityCloudQuote(@Nullable final Trader seller,
                                      final double quoteValue,
                                      @Nullable final Long regionId,
                                      @Nullable final Long balanceAccountId,
                                      @Nullable final List<CommodityContext> commodityContexts) {
            super(seller, quoteValue);
            Context.Builder builder = Context.newBuilder();
            if (regionId != null) {
                builder.setRegionId(regionId);
            }
            if (balanceAccountId != null) {
                BalanceAccountDTO balanceAccount = BalanceAccountDTO.newBuilder().setId(balanceAccountId).build();
                builder.setBalanceAccount(balanceAccount);
            }
            moveContext = builder.build();
            this.commodityContexts = commodityContexts;
        }

        protected CommodityCloudQuote(@Nullable final Trader seller,
                                      final double quoteValue,
                                      @Nullable final Context context,
                                      @Nullable final Double requestedCoupons,
                                      @Nullable final Double allocatedCoupons,
                                      @Nonnull final UnmodifiableEconomy economy) {
            super(seller, quoteValue);
            if (context != null) {
                Context.Builder builder = Context.newBuilder();
                builder.setRegionId(context.getRegionId());
                builder.setZoneId(context.getZoneId());
                BalanceAccountDTO balanceAccount = BalanceAccountDTO.newBuilder()
                        .setId(context.getBalanceAccount().getId()).build();
                builder.setBalanceAccount(balanceAccount);
                builder.addFamilyBasedCoverage(CoverageEntry.newBuilder()
                    .setProviderId(seller.getOid())
                    .setTotalRequestedCoupons(requestedCoupons)
                    .setTotalAllocatedCoupons(allocatedCoupons));
                moveContext = builder.build();
            }
        }

        @Override
        public Optional<Context> getContext() {
            return Optional.ofNullable(moveContext);
        }

        @Override
<<<<<<< HEAD
        public @Nonnull List<CommodityContext> getCommodityContexts() {
            return commodityContexts == null ? Collections.emptyList() : commodityContexts;
=======
        public int getRank() {
            // Typically CommodityCloudQuote does not have an infinite quote. If it does, find
            // whether the infinity comes from commodities. Otherwise, assign it with a high rank
            // to lower the priority for use it as the explanation.
            return !getInsufficientCommodities().isEmpty() ? getInsufficientCommodities().size()
                    : MAX_RANK;
        }

        @Override
        public Optional<InfiniteQuoteExplanation> getExplanation(@Nonnull final ShoppingList shoppingList) {
            if (!getInsufficientCommodities().isEmpty()) {
                return super.getExplanation(shoppingList);
            } else if (Double.isInfinite(getQuoteValue())) {
                // There is not much information available when the infinite quote value is not
                // commodity related.
                return Optional.of(new InfiniteQuoteExplanation(false, new HashSet<>(),
                        Optional.empty(), Optional.of((getSeller().getType()))));
            } else { // No insufficient commodity and quote is finite, no need to explain
                return Optional.empty();
            }
>>>>>>> 7cb50ff7
        }
    }

    /**
     * An {@link com.vmturbo.platform.analysis.utilities.Quote.InitialInfiniteQuote} can be used
     * when initializing a quote. It is invalid with no seller and all values are infinite.
     */
    public static class InitialInfiniteQuote extends Quote {

        public InitialInfiniteQuote() {
            super(null, Double.POSITIVE_INFINITY, Double.POSITIVE_INFINITY, Double.POSITIVE_INFINITY);
        }

        @Override
        public int getRank() {
            return INVALID_RANK;
        }

        @Override
        public Optional<InfiniteQuoteExplanation> getExplanation(@Nonnull ShoppingList shoppingList) {
            // InitialInfiniteQuote is created initially. It is unlikely to be used as an explanation.
            return Optional.of(new InfiniteQuoteExplanation(false, new HashSet<>(), Optional.empty(),
                    Optional.empty()));
        }
    }

    /**
     * A quote whose value is computed relative to commodities being purchased.
     *
     * When the value of a {@link CommodityQuote} has an infinite value, it may
     * include information about which commodities had insufficient availability
     * which led to the infinite quote.
     */
    public static class CommodityQuote extends MutableQuote {
        protected List<InsufficientCommodity> insufficientCommodities = null;

        /**
         * Create new {@link CommodityQuote} for a given seller.
         * The value, min, and max of the quote are initialized to 0.
         *
         * @param seller The seller associated with this {@link CommodityQuote}.
         */
        public CommodityQuote(@Nullable final Trader seller) {
            super(seller);
        }

        /**
         * Create new {@link CommodityQuote} for a given seller with a given quote value.
         * The min and max of the quote are initialized to 0.
         *
         * @param seller The seller associated with this {@link CommodityQuote}.
         * @param quoteValue The value of the quote.
         */
        protected CommodityQuote(@Nullable final Trader seller, final double quoteValue) {
            super(seller, quoteValue, 0, 0);
        }

        /**
         * Create new {@link CommodityQuote} for a given seller with a given quote value, min, and max.
         *
         * @param seller The seller associated with this {@link CommodityQuote}.
         * @param quoteValue The value of the quote.
         * @param minQuoteValue The min of the quote.
         * @param maxQuoteValue The max of the quote.
         */
        public CommodityQuote(@Nullable final Trader seller, final double quoteValue,
                            final double minQuoteValue, final double maxQuoteValue) {
            super(seller, quoteValue, minQuoteValue, maxQuoteValue);
        }

        /**
         * {@inheritDoc}
         *
         * For a {@link CommodityQuote}, this is equal to the number of insufficient commodities
         * on the quote.
         *
         * @return The rank of the quote.
         */
        @Override
        public int getRank() {
            return getInsufficientCommodityCount();
        }

        /**
         * {@inheritDoc}
         */
        @Override
        public Optional<InfiniteQuoteExplanation> getExplanation(@Nonnull final ShoppingList shoppingList) {
            if (getInsufficientCommodityCount() > 0) {
                Set<CommodityBundle> commodities = new HashSet<>();
                getInsufficientCommodities().stream().forEach(c -> {
                    int index = shoppingList.getBasket().indexOf(c.commodity);
                    commodities.add(new CommodityBundle(c.commodity, index == -1 ? 0
                            : shoppingList.getQuantity(index), Optional.of(c.availableQuantity)));
                });
                return Optional.of(new InfiniteQuoteExplanation(false, commodities,
                        getSeller() == null ? Optional.empty() : Optional.of(getSeller()),
                        getSeller() == null ? Optional.empty() : Optional.of(getSeller().getType())));
            } else {
                return Optional.empty();
            }
        }

        /**
         * Get the number of insufficient commodities associated with this quote.
         *
         * @return The number of insufficient commodities associated with this quote.
         */
        public int getInsufficientCommodityCount() {
            return insufficientCommodities == null ? 0 : insufficientCommodities.size();
        }

        /**
         * A static factory method to create a {@link CommodityQuote} an initial quote value of zero.
         *
         * @param seller The seller associated with this {@link Quote}.
         * @return A new {@link CommodityQuote} an initial quote value of zero.
         */
        public static CommodityQuote zero(@Nullable final Trader seller) {
            return new CommodityQuote(seller);
        }

        /**
         * A static factory method to create a {@link CommodityQuote} an initial quote value of infinite.
         *
         * @param seller The seller associated with this {@link Quote}.
         * @return A new {@link CommodityQuote} an initial quote value of infinite.
         */
        public static CommodityQuote infinite(@Nullable final Trader seller) {
            return new CommodityQuote(seller, Double.POSITIVE_INFINITY);
        }

        /**
         * Get the insufficient commodities associated with this {@link CommodityQuote}.
         *
         * Returns an empty list if there are no insufficient commodities.
         *
         * @return the insufficient commodities associated with this {@link CommodityQuote}.
         */
        @Nonnull
        public List<InsufficientCommodity> getInsufficientCommodities() {
            return insufficientCommodities == null ? Collections.emptyList() : insufficientCommodities;
        }

        /**
         * Add a cost to the {@link CommodityQuote} for a particular commodity.
         *
         * @param additiveCost The additive cost to the quote contributed by the specific commodity.
         * @param sellerAvailableCapacity The available capacity of this commodity at the seller.
         * @param commodity The commodity whose cost is being contributed to the quote.
         * @return The value of the quote after contribution the additive cost for the commodity.
         */
        public double addCostToQuote(final double additiveCost,
                                     final double sellerAvailableCapacity,
                                     @Nonnull final CommoditySpecification commodity) {
            quoteValues[0] += additiveCost;
            if (Double.isInfinite(additiveCost)) {
                if (insufficientCommodities == null) {
                    insufficientCommodities = new ArrayList<>();
                }

                insufficientCommodities.add(new InsufficientCommodity(commodity, sellerAvailableCapacity));
            }

            return quoteValues[0];
        }

        /**
         * Add a cost to the {@link CommodityQuote} for a particular commodity.
         *
         * @param additiveCost The additive cost to the quote contributed by the specific commodity.
         * @param seller The seller contributing the quote.
         * @param soldIndex The index of the commodity whose cost is being added in the seller.
         * @return The value of the quote after contribution the additive cost for the commodity.
         */
        public double addCostToQuote(final double additiveCost,
                                     @Nonnull final Trader seller,
                                     final int soldIndex) {
            quoteValues[0] += additiveCost;
            if (Double.isInfinite(additiveCost)) {
                if (insufficientCommodities == null) {
                    insufficientCommodities = new ArrayList<>();
                }

                // The available capacity at the moment is the effective capacity minus the
                // quantity already in use.
                final CommoditySold commoditySold = seller.getCommoditiesSold().get(soldIndex);
                final double availableCapacity = commoditySold.getEffectiveCapacity() -
                    commoditySold.getQuantity();
                insufficientCommodities.add(new InsufficientCommodity(seller.getBasketSold().get(soldIndex),
                    availableCapacity));
            }

            return quoteValues[0];
        }

    }

    /**
     * A {@link InsufficientCapacityQuote} is generated when the capacity is enough.
     */
    public static class InsufficientCapacityQuote extends MutableQuote {
        /**
         * The commodity specification which does not have enough capacity.
         */
        private final List<InsufficientCommodity> insufficientCapacityCommodities;
        /**
         * The number of commodities asked by the shopping list.
         */
        private final int slCommoditySize;

        /**
         * Constructor.
         * @param seller the seller associated with quote.
         * @param slCommoditySize the number of commodities asked by the shopping list.
         * @param insufficientCapacityCommodities the list of commodities that are insufficient.
         */
        public InsufficientCapacityQuote(@Nullable Trader seller, final int slCommoditySize,
                @Nonnull final List<InsufficientCommodity> insufficientCapacityCommodities) {
            super(seller, Double.POSITIVE_INFINITY);
            this.slCommoditySize = slCommoditySize;
            this.insufficientCapacityCommodities = insufficientCapacityCommodities;
        }

        // Typically the insufficient capacity on the cloud seller should have low priority when
        // comparing with other type of quote such as InfiniteDependentResourcePairQuote. Because
        // storage tiers with higher capacity typically has the dependency constraint, and we should
        // try to explain the unplaced sl with tiers having higher capacity.
        @Override
        public int getRank() {
            // we try to maintain the rank at a relative high level, close to MAX_RANK, at the same
            // time the more insufficient comm, the higher rank, thus the less possible to choose
            // it as the best explanation.
            return MAX_RANK - (slCommoditySize - insufficientCapacityCommodities.size());
        }

        @Override
        public Optional<InfiniteQuoteExplanation> getExplanation(@Nonnull final ShoppingList shoppingList) {
            if (insufficientCapacityCommodities.size() > 0) {
                Set<CommodityBundle> commodities = new HashSet<>();
                insufficientCapacityCommodities.stream().forEach(c -> {
                    int index = shoppingList.getBasket().indexOf(c.commodity);
                    commodities.add(new CommodityBundle(c.commodity, index == -1 ? 0
                            : shoppingList.getQuantity(index), Optional.of(c.availableQuantity)));
                });
                return Optional.of(new InfiniteQuoteExplanation(false, commodities,
                        getSeller() == null ? Optional.empty() : Optional.of(getSeller()),
                        getSeller() == null ? Optional.empty() : Optional.of(getSeller().getType())));
            } else {
                return Optional.empty();
            }
        }

    }

    /**
     * A {@link LicenseUnavailableQuote} is generated when a license is unavailable.
     */
    public static class LicenseUnavailableQuote extends MutableQuote {
        private final CommoditySpecification licenseCommodity;

        /**
         * Create a new {@link LicenseUnavailableQuote} for infinite quotes when a license is
         * unavailable.
         *
         * @param seller The seller associated with the {@link Quote}.
         * @param licenseCommodity The license commodity.
         */
        public LicenseUnavailableQuote(@Nullable Trader seller,
                                       @Nonnull final CommoditySpecification licenseCommodity) {
            super(seller, Double.POSITIVE_INFINITY);

            this.licenseCommodity = licenseCommodity;
        }

        // The LicenseUnavailableQuote is due to a missing price in the seller, thus assign it with
        // a same rank as CostUnavailableQuote.
        @Override
        public int getRank() {
            return MAX_RANK;
        }

        @Override
        public Optional<InfiniteQuoteExplanation> getExplanation(@Nonnull final ShoppingList shoppingList) {
            return Optional.of(new InfiniteQuoteExplanation(false,
                    Sets.newHashSet(new CommodityBundle(licenseCommodity, 1, Optional.empty())),
                    Optional.empty(), Optional.of(getSeller().getType())));
        }

    }

    /**
     * A {@link InfiniteBelowMinAboveMaxCapacityLimitationQuote} is generated when min/max capacity limitation is not met.
     */
    public static class InfiniteBelowMinAboveMaxCapacityLimitationQuote extends MutableQuote {
        private final CommoditySpecification commoditySpecification;
        private final CapacityLimitation capacityLimitation;
        private final double commodityQuantity;

        /**
         * Create a new {@link InfiniteBelowMinAboveMaxCapacityLimitationQuote}.
         *
         * @param commoditySpecification commodity.
         * @param capacityLimitation capacityLimitation for the commodity.
         * @param commodityQuantity commodity quantity.
         */
        public InfiniteBelowMinAboveMaxCapacityLimitationQuote(@Nonnull final CommoditySpecification commoditySpecification,
                                                               @Nonnull final CapacityLimitation capacityLimitation,
                                                               final double commodityQuantity) {
            super(null, Double.POSITIVE_INFINITY);
            this.commoditySpecification = Objects.requireNonNull(commoditySpecification);
            this.capacityLimitation = Objects.requireNonNull(capacityLimitation);
            this.commodityQuantity = commodityQuantity;
        }

        @Override
        public int getRank() {
            // (diff / quantity) * MAX_RANK, where diff is the distance of commodityQuantity from capacityLimitation.
            // Rank is related to how far commodityQuantity is from limitation. With larger diff, rank is higher.
            // above max
            if (commodityQuantity > capacityLimitation.getMaxCapacity()) {
                return (int)(Math.abs(commodityQuantity - capacityLimitation.getMaxCapacity()) / commodityQuantity) * MAX_RANK;
            }
            // below min
            return (int)(Math.abs(commodityQuantity - capacityLimitation.getMinCapacity()) / commodityQuantity) * MAX_RANK;
        }

        @Override
        public String getExplanation(@Nonnull final ShoppingList shoppingList) {
            return "Commodity " + commoditySpecification.getDebugInfoNeverUseInCode() + " with quantity "
                    + commodityQuantity + " can't meet capacity limitation, where min is " + capacityLimitation.getMinCapacity()
                    + ", and max is " + capacityLimitation.getMaxCapacity();
        }
    }

    /**
     * Create a new {@link InfiniteRatioBasedResourceDependencyQuote} which describes an infinite {@link Quote}
     * due to ratio based dependent resource requirement that cannot be met.
     */
    public static class InfiniteRatioBasedResourceDependencyQuote extends MutableQuote {
        private final RatioBasedResourceDependency dependentResourcePair;
        private final double baseCommodityQuantity;
        private final double dependentCommodityQuantity;

        /**
         * Create a new {@link InfiniteRatioBasedResourceDependencyQuote}.
         *
<<<<<<< HEAD
         * @param dependentResourcePair The {@link RatioBasedResourceDependency} whose requirement cannot be met.
         * @param baseCommodityQuantity The quantity of the base commodity in the dependent pair.
         * @param dependentCommodityQuantity The quantity of the dependent commodity in the pair.
         */
        public InfiniteRatioBasedResourceDependencyQuote(@Nonnull final RatioBasedResourceDependency dependentResourcePair,
                                                         final double baseCommodityQuantity,
                                                         final double dependentCommodityQuantity) {
            super(null, Double.POSITIVE_INFINITY);
=======
         * @param seller the seller associated with this quote.
         * @param dependentResourcePair The {@link DependentResourcePair} whose requirement cannot be met.
         * @param baseCommodityQuantity The quantity of the base commodity in the dependent pair.
         * @param dependentCommodityQuantity The quantity of the dependent commodity in the pair.
         */
        public InfiniteDependentResourcePairQuote(@Nonnull final Trader seller,
                                                  @Nonnull final DependentResourcePair dependentResourcePair,
                                                  final double baseCommodityQuantity,
                                                  final double dependentCommodityQuantity) {
            super(seller, Double.POSITIVE_INFINITY);
>>>>>>> 7cb50ff7

            this.dependentResourcePair = Objects.requireNonNull(dependentResourcePair);
            this.baseCommodityQuantity = baseCommodityQuantity;
            this.dependentCommodityQuantity = dependentCommodityQuantity;
        }

        @Override
        public int getRank() {
<<<<<<< HEAD
            // (diff / quantity) * MAX_RANK, where diff is the distance of dependentCommodityQuantity
            // from the restricted value by constraint. With larger diff, rank is higher.
            final double restrictedDependentQuantity = dependentResourcePair.getMaxRatio() * baseCommodityQuantity;
            return (int)(Math.abs(dependentCommodityQuantity
                    - restrictedDependentQuantity) / dependentCommodityQuantity) * MAX_RANK;
=======
             // diff / quantity * MAX_RANK, where diff is the distance of dependentCommodityQuantity
            // from the restricted value by constraint. With smaller diff, rank is lower.
            final double restrictedDependentQuantity = dependentResourcePair.getMaxRatio() * baseCommodityQuantity;
            return (int)(Math.abs(dependentCommodityQuantity
                    - restrictedDependentQuantity) / dependentCommodityQuantity * MAX_RANK);
>>>>>>> 7cb50ff7
        }

        @Override
        public Optional<InfiniteQuoteExplanation> getExplanation(@Nonnull final ShoppingList shoppingList) {
            return Optional.of(new InfiniteQuoteExplanation(false,
                    Sets.newHashSet(new CommodityBundle(dependentResourcePair.getDependentCommodity(),
                            dependentCommodityQuantity,  Optional.empty())), Optional.empty(),
                    Optional.of(getSeller().getType())));
        }

    }

    /**
     * Create a new {@link InfiniteRangeBasedResourceDependencyQuote} which describes an infinite {@link Quote}
     * due to a range based dependent resource requirement that cannot be met.
     */
    public static class InfiniteRangeBasedResourceDependencyQuote extends MutableQuote {
        private final CommoditySpecification baseCommodityType;
        private final CommoditySpecification dependentCommodityType;
        private final Double dependentCommodityCapacity;
        private final double baseCommodityQuantity;
        private final double dependentCommodityQuantity;

        /**
         * Create a new {@link InfiniteRangeBasedResourceDependencyQuote}.
         *
         * @param baseCommodityType base commodity type.
         * @param dependentCommodityType dependent commodity type.
         * @param dependentCommodityCapacity The capacity of the dependent commodity in the dependent pair.
         * @param baseCommodityQuantity The quantity of the base commodity in the pair.
         * @param dependentCommodityQuantity The quantity of the dependent commodity in the pair.
         */
        public InfiniteRangeBasedResourceDependencyQuote(@Nonnull final CommoditySpecification baseCommodityType,
                                                            @Nonnull final CommoditySpecification dependentCommodityType,
                                                            @Nullable Double dependentCommodityCapacity,
                                                            @Nullable Double baseCommodityQuantity,
                                                            @Nullable Double dependentCommodityQuantity) {
            super(null, Double.POSITIVE_INFINITY);

            this.baseCommodityType = Objects.requireNonNull(baseCommodityType);
            this.dependentCommodityType = Objects.requireNonNull(dependentCommodityType);
            this.dependentCommodityCapacity = dependentCommodityCapacity;
            this.baseCommodityQuantity = baseCommodityQuantity;
            this.dependentCommodityQuantity = dependentCommodityQuantity;
        }

        @Override
        public int getRank() {
            // (diff / quantity) * MAX_RANK, where diff is the distance of dependentCommodityQuantity
            // from the restricted value by constraint. With larger diff, rank is higher.
            return (int)(Math.abs(dependentCommodityQuantity
                    - dependentCommodityCapacity) / dependentCommodityQuantity) * MAX_RANK;
        }

        @Override
        public String getExplanation(@Nonnull final ShoppingList shoppingList) {
            return "Dependent commodity " + dependentCommodityType.getDebugInfoNeverUseInCode() + " ("
                    + dependentCommodityQuantity + ") exceeds ranged capacity (" + dependentCommodityCapacity
                    + "), with base commodity " + baseCommodityType.getDebugInfoNeverUseInCode()
                    + " (" + baseCommodityQuantity + ").";
        }
    }

    /**
     * A new {@link InfiniteDependentComputeCommodityQuote} which describes an infinite {@link Quote}
     * due to a dependent resource requirement that cannot be met.
     */
    public static class InfiniteDependentComputeCommodityQuote extends MutableQuote {
        private final CommoditySpecification comm1Type;
        private final CommoditySpecification comm2Type;

        private final double comm1SoldCapacity;
        private final double comm1BoughtQuantity;
        private final double comm2BoughtQuantity;

        /**
         * Create a new {@link InfiniteDependentComputeCommodityQuote} which describes an infinite {@link Quote}
         * due to a dependent resource requirement that cannot be met.
         *
         * @param seller The seller associated with this quote.
         * @param comm1Type The commodity specification of the first commodity bought in the dependent pair.
         * @param comm2Type The commodity specification of the second commodity bought in the dependent pair.
         * @param comm1SoldCapacity The sold capacity of the first commodity.
         * @param comm1BoughtQuantity The quantity of the first commodity bought.
         * @param comm2BoughtQuantity The quantity of the second commodity bought.
         */
        public InfiniteDependentComputeCommodityQuote(final Trader seller,
                                                      final CommoditySpecification comm1Type,
                                                      final CommoditySpecification comm2Type,
                                                      final double comm1SoldCapacity,
                                                      final double comm1BoughtQuantity,
                                                      final double comm2BoughtQuantity) {
            super(seller, Double.POSITIVE_INFINITY);

            this.comm1Type = comm1Type;
            this.comm2Type = comm2Type;
            this.comm1SoldCapacity = comm1SoldCapacity;
            this.comm1BoughtQuantity = comm1BoughtQuantity;
            this.comm2BoughtQuantity = comm2BoughtQuantity;
        }

        @Override
        public int getRank() {
            return (int)(Math.abs(comm1BoughtQuantity + comm2BoughtQuantity - comm1SoldCapacity)
                    / comm1SoldCapacity * Quote.MAX_RANK);
        }

        @Override
        public Optional<InfiniteQuoteExplanation> getExplanation(@Nonnull final ShoppingList shoppingList) {
            Set<CommodityBundle> commBundles = new HashSet<>();
            commBundles.add(new CommodityBundle(comm1Type, comm1BoughtQuantity, Optional.empty()));
            commBundles.add(new CommodityBundle(comm2Type, comm2BoughtQuantity, Optional.empty()));
            return Optional.of(new InfiniteQuoteExplanation(false, commBundles, Optional.empty(),
                    Optional.of(getSeller().getType())));
        }

        /**
         * Returns the first commodity's specification in the dependency constraint.
         *
         * @return first commodity's specification
         */
        public CommoditySpecification getComm1Specification() {
            return comm1Type;
        }

        /**
         * Returns the second commodity's specification in the dependency constraint.
         *
         * @return second commodity's specification
         */
        public CommoditySpecification getComm2Specification() {
            return comm2Type;
        }

        /**
         * Returns the first commodity's requested amount.
         *
         * @return first commodity's requested amount
         */
        public double getComm1Quantity() {
            return comm1BoughtQuantity;
        }

        /**
         * Returns the second commodity's requested amount.
         *
         * @return second commodity's requested amount
         */
        public double getComm2Quantity() {
            return comm2BoughtQuantity;
        }
    }

    /**
     * A {@link Quote} object with infinity quote value. The infinity is usually due to price missing.
     *
     */
    public static class CostUnavailableQuote extends MutableQuote {

        private Long regionId;
        private Long baId;
        private Long priceId;

        /**
         * Constructor.
         *
         * @param seller The seller associated with quote.
         * @param regionId The region id where cost is unavailable.
         * @param baId The business account id where cost is unavailable.
         * @param priceId The price id where cost is unavailable.
         */
        public CostUnavailableQuote(final Trader seller, final Long regionId,
                                    final Long baId, final Long priceId) {
            super(seller, Double.POSITIVE_INFINITY, 0, 0);
            this.regionId = regionId;
            this.baId = baId;
            this.priceId = priceId;
        }

        // The CostUnavailableQuote has a high rank, thus it is the last option to be used as
        // an explanation.
        @Override
        public int getRank() {
            return MAX_RANK;
        }

        /**
         * Returns the region id where cost is not present.
         *
         * @return The region id.
         */
        public Long getRegionId() {
           return regionId;
        }

        /**
         * Returns the business account id where cost is not present.
         *
         * @return The business account id.
         */
        public Long getBusinessAccountId() {
            return baId;
        }

        /**
         * Returns the price id where cost is not present.
         *
         * @return The price id.
         */
        public Long getPriceId() {
            return priceId;
        }

        @Override
        public Optional<InfiniteQuoteExplanation> getExplanation(ShoppingList shoppingList) {
            return Optional.of(new InfiniteQuoteExplanation(true, new HashSet<>(), Optional.empty(),
                    Optional.of(getSeller().getType())));
        }
    }

    /**
     * Create a new {@link InfiniteRangeBasedResourceDependencyQuote} which describes an infinite {@link Quote}
     * due to a range based dependent resource requirement that cannot be met.
     */
    public static class InfiniteRangeBasedResourceDependencyQuote extends MutableQuote {
        private final CommoditySpecification baseCommodityType;
        private final CommoditySpecification dependentCommodityType;
        private final double dependentCommodityCapacity;
        private final double baseCommodityQuantity;
        private final double dependentCommodityQuantity;

        /**
         * Create a new {@link InfiniteRangeBasedResourceDependencyQuote}.
         *
         * @param seller The seller associated with this quote.
         * @param baseCommodityType The base commodity type.
         * @param dependentCommodityType The dependent commodity type.
         * @param dependentCommodityCapacity The capacity of the dependent commodity in the dependent pair.
         * @param baseCommodityQuantity The quantity of the base commodity in the pair.
         * @param dependentCommodityQuantity The quantity of the dependent commodity in the pair.
         */
        public InfiniteRangeBasedResourceDependencyQuote(Trader seller,
                @Nonnull final CommoditySpecification baseCommodityType,
                @Nonnull final CommoditySpecification dependentCommodityType,
                double dependentCommodityCapacity,
                double baseCommodityQuantity,
                double dependentCommodityQuantity) {
            super(seller, Double.POSITIVE_INFINITY);

            this.baseCommodityType = Objects.requireNonNull(baseCommodityType);
            this.dependentCommodityType = Objects.requireNonNull(dependentCommodityType);
            this.dependentCommodityCapacity = dependentCommodityCapacity;
            this.baseCommodityQuantity = baseCommodityQuantity;
            this.dependentCommodityQuantity = dependentCommodityQuantity;
        }

        @Override
        public int getRank() {
            return (int)(Math.abs(dependentCommodityQuantity
                    - dependentCommodityCapacity) / dependentCommodityQuantity) * MAX_RANK;
        }

        @Override
        public Optional<InfiniteQuoteExplanation> getExplanation(ShoppingList shoppingList) {
            return Optional.of(new InfiniteQuoteExplanation(false, Sets.newHashSet(
                    new CommodityBundle(dependentCommodityType, dependentCommodityQuantity,
                            Optional.empty())), Optional.empty(), Optional.of(getSeller().getType())));
        }
    }

    /**
     * An {@link InsufficientCommodity} expresses, for a commodity, that a quantity of that
     * commodity was requested that was greater than the supply available.
     *
     * Note that the requested amount is not stored on the object itself and can be pulled
     * from the {@link ShoppingList} that this {@link Quote} is associated with.
     *
     * Note that the amount available on a supplier may change as shopping lists are
     * moved around between different traders. The availableQuantity tracked here is
     * fixed to the amount that was available when the {@link Quote} was generated.
     */
    @Immutable
    public static class InsufficientCommodity {
        /**
         * The index of the commodity in the shopping list basket.
         */
        public final CommoditySpecification commodity;

        /**
         * The quantity of the commodity available at the seller.
         */
        public final double availableQuantity;

        /**
         * Create a new {@link InsufficientCommodity}.
         *
         * @param commodity The commodity whose supply was found insufficient on a particular supplier.
         * @param availableQuantity The amount available at that supplier.
         */
        public InsufficientCommodity(@Nonnull final CommoditySpecification commodity,
                                     final double availableQuantity) {
            this.commodity = Objects.requireNonNull(commodity);
            this.availableQuantity = availableQuantity;
        }
    }

    /**
     * class to represent commodity context on a specific seller.
     */
    public static class CommodityContext {

        private final CommoditySpecification commodity;
        private final double newCapacity;
        /**
         * A commodity is considered to be decisive on the seller if buyer's commodity capacity is configured
         * by user instead of some constant values. For example, GP2 StorageTier as a seller, storageAmount
         * is decisive because when user creates a GP2 volume, they need to configure the volume size(i.e.
         * storageAmount capacity for the volume).
         *
         * <p>The field is used to check whether there is commodity resize when QuoteMinimizer thinks the best
         * seller for the buyer is its current supplier. After analysis, when best seller is current supplier,
         * decisive commodities' new capacities are compared with buyer's old capacities to decide whether
         * the decisive commodities should be resized.
         */
        private boolean isDecisive;

        /**
         * Initialize a CommodityContext which represents commodity capacity on specific seller.
         *
         * @param commodity commodity specification.
         * @param newCapacity new capacity on the seller.
         * @param isDecisive whether commodity is decisive on the seller.
         */
        public CommodityContext(@Nonnull CommoditySpecification commodity,
                                double newCapacity, boolean isDecisive) {
            this.commodity = commodity;
            this.newCapacity = newCapacity;
            this.isDecisive = isDecisive;
        }

        /**
         * Commodity type.
         *
         * @return commodity specification for the CommodityContext.
         */
        public CommoditySpecification getCommoditySpecification() {
            return commodity;
        }

        /**
         * Commodity new capacity at the seller.
         *
         * @return new capacity for the commodity at the seller.
         */
        public double getNewCapacityOnSeller() {
            return newCapacity;
        }

        /**
         * Whether commodity is decisive on the seller.
         *
         * @return true if commodity is decisive on the seller.
         */
        public boolean isCommodityDecisiveOnSeller() {
            return isDecisive;
        }
    }
}<|MERGE_RESOLUTION|>--- conflicted
+++ resolved
@@ -25,13 +25,9 @@
 import com.vmturbo.platform.analysis.protobuf.BalanceAccountDTOs.BalanceAccountDTO;
 import com.vmturbo.platform.analysis.protobuf.EconomyDTOs.Context;
 import com.vmturbo.platform.analysis.protobuf.EconomyDTOs.CoverageEntry;
-<<<<<<< HEAD
 import com.vmturbo.platform.analysis.utilities.CostFunctionFactoryHelper.CapacityLimitation;
 import com.vmturbo.platform.analysis.utilities.CostFunctionFactoryHelper.RatioBasedResourceDependency;
-=======
-import com.vmturbo.platform.analysis.utilities.CostFunctionFactory.DependentResourcePair;
 import com.vmturbo.platform.analysis.utilities.InfiniteQuoteExplanation.CommodityBundle;
->>>>>>> 7cb50ff7
 
 /**
  * A {@link Quote} is the output of running a {@link com.vmturbo.platform.analysis.pricefunction.QuoteFunction}
@@ -409,10 +405,11 @@
         }
 
         @Override
-<<<<<<< HEAD
         public @Nonnull List<CommodityContext> getCommodityContexts() {
             return commodityContexts == null ? Collections.emptyList() : commodityContexts;
-=======
+        }
+
+        @Override
         public int getRank() {
             // Typically CommodityCloudQuote does not have an infinite quote. If it does, find
             // whether the infinity comes from commodities. Otherwise, assign it with a high rank
@@ -433,7 +430,6 @@
             } else { // No insufficient commodity and quote is finite, no need to explain
                 return Optional.empty();
             }
->>>>>>> 7cb50ff7
         }
     }
 
@@ -736,14 +732,16 @@
         /**
          * Create a new {@link InfiniteBelowMinAboveMaxCapacityLimitationQuote}.
          *
+         * @param seller The seller associated with this quote.
          * @param commoditySpecification commodity.
          * @param capacityLimitation capacityLimitation for the commodity.
          * @param commodityQuantity commodity quantity.
          */
-        public InfiniteBelowMinAboveMaxCapacityLimitationQuote(@Nonnull final CommoditySpecification commoditySpecification,
+        public InfiniteBelowMinAboveMaxCapacityLimitationQuote(@Nonnull final Trader seller,
+                                                               @Nonnull final CommoditySpecification commoditySpecification,
                                                                @Nonnull final CapacityLimitation capacityLimitation,
                                                                final double commodityQuantity) {
-            super(null, Double.POSITIVE_INFINITY);
+            super(seller, Double.POSITIVE_INFINITY);
             this.commoditySpecification = Objects.requireNonNull(commoditySpecification);
             this.capacityLimitation = Objects.requireNonNull(capacityLimitation);
             this.commodityQuantity = commodityQuantity;
@@ -762,10 +760,11 @@
         }
 
         @Override
-        public String getExplanation(@Nonnull final ShoppingList shoppingList) {
-            return "Commodity " + commoditySpecification.getDebugInfoNeverUseInCode() + " with quantity "
-                    + commodityQuantity + " can't meet capacity limitation, where min is " + capacityLimitation.getMinCapacity()
-                    + ", and max is " + capacityLimitation.getMaxCapacity();
+        public Optional<InfiniteQuoteExplanation> getExplanation(@Nonnull final ShoppingList shoppingList) {
+            return Optional.of(new InfiniteQuoteExplanation(false,
+                    Sets.newHashSet(new CommodityBundle(commoditySpecification,
+                            commodityQuantity, Optional.of(capacityLimitation.getMaxCapacity()))), Optional.empty(),
+                    Optional.of(getSeller().getType())));
         }
     }
 
@@ -781,28 +780,16 @@
         /**
          * Create a new {@link InfiniteRatioBasedResourceDependencyQuote}.
          *
-<<<<<<< HEAD
+         * @param seller the seller associated with this quote.
          * @param dependentResourcePair The {@link RatioBasedResourceDependency} whose requirement cannot be met.
          * @param baseCommodityQuantity The quantity of the base commodity in the dependent pair.
          * @param dependentCommodityQuantity The quantity of the dependent commodity in the pair.
          */
-        public InfiniteRatioBasedResourceDependencyQuote(@Nonnull final RatioBasedResourceDependency dependentResourcePair,
+        public InfiniteRatioBasedResourceDependencyQuote(@Nonnull final Trader seller,
+                                                         @Nonnull final RatioBasedResourceDependency dependentResourcePair,
                                                          final double baseCommodityQuantity,
                                                          final double dependentCommodityQuantity) {
-            super(null, Double.POSITIVE_INFINITY);
-=======
-         * @param seller the seller associated with this quote.
-         * @param dependentResourcePair The {@link DependentResourcePair} whose requirement cannot be met.
-         * @param baseCommodityQuantity The quantity of the base commodity in the dependent pair.
-         * @param dependentCommodityQuantity The quantity of the dependent commodity in the pair.
-         */
-        public InfiniteDependentResourcePairQuote(@Nonnull final Trader seller,
-                                                  @Nonnull final DependentResourcePair dependentResourcePair,
-                                                  final double baseCommodityQuantity,
-                                                  final double dependentCommodityQuantity) {
             super(seller, Double.POSITIVE_INFINITY);
->>>>>>> 7cb50ff7
-
             this.dependentResourcePair = Objects.requireNonNull(dependentResourcePair);
             this.baseCommodityQuantity = baseCommodityQuantity;
             this.dependentCommodityQuantity = dependentCommodityQuantity;
@@ -810,19 +797,11 @@
 
         @Override
         public int getRank() {
-<<<<<<< HEAD
-            // (diff / quantity) * MAX_RANK, where diff is the distance of dependentCommodityQuantity
-            // from the restricted value by constraint. With larger diff, rank is higher.
-            final double restrictedDependentQuantity = dependentResourcePair.getMaxRatio() * baseCommodityQuantity;
-            return (int)(Math.abs(dependentCommodityQuantity
-                    - restrictedDependentQuantity) / dependentCommodityQuantity) * MAX_RANK;
-=======
-             // diff / quantity * MAX_RANK, where diff is the distance of dependentCommodityQuantity
+            // diff / quantity * MAX_RANK, where diff is the distance of dependentCommodityQuantity
             // from the restricted value by constraint. With smaller diff, rank is lower.
             final double restrictedDependentQuantity = dependentResourcePair.getMaxRatio() * baseCommodityQuantity;
             return (int)(Math.abs(dependentCommodityQuantity
                     - restrictedDependentQuantity) / dependentCommodityQuantity * MAX_RANK);
->>>>>>> 7cb50ff7
         }
 
         @Override
@@ -849,18 +828,20 @@
         /**
          * Create a new {@link InfiniteRangeBasedResourceDependencyQuote}.
          *
+         * @param seller The seller associated with this quote.
          * @param baseCommodityType base commodity type.
          * @param dependentCommodityType dependent commodity type.
          * @param dependentCommodityCapacity The capacity of the dependent commodity in the dependent pair.
          * @param baseCommodityQuantity The quantity of the base commodity in the pair.
          * @param dependentCommodityQuantity The quantity of the dependent commodity in the pair.
          */
-        public InfiniteRangeBasedResourceDependencyQuote(@Nonnull final CommoditySpecification baseCommodityType,
-                                                            @Nonnull final CommoditySpecification dependentCommodityType,
-                                                            @Nullable Double dependentCommodityCapacity,
-                                                            @Nullable Double baseCommodityQuantity,
-                                                            @Nullable Double dependentCommodityQuantity) {
-            super(null, Double.POSITIVE_INFINITY);
+        public InfiniteRangeBasedResourceDependencyQuote(@Nonnull final Trader seller,
+                                                         @Nonnull final CommoditySpecification baseCommodityType,
+                                                         @Nonnull final CommoditySpecification dependentCommodityType,
+                                                         @Nullable Double dependentCommodityCapacity,
+                                                         @Nullable Double baseCommodityQuantity,
+                                                         @Nullable Double dependentCommodityQuantity) {
+            super(seller, Double.POSITIVE_INFINITY);
 
             this.baseCommodityType = Objects.requireNonNull(baseCommodityType);
             this.dependentCommodityType = Objects.requireNonNull(dependentCommodityType);
@@ -878,11 +859,11 @@
         }
 
         @Override
-        public String getExplanation(@Nonnull final ShoppingList shoppingList) {
-            return "Dependent commodity " + dependentCommodityType.getDebugInfoNeverUseInCode() + " ("
-                    + dependentCommodityQuantity + ") exceeds ranged capacity (" + dependentCommodityCapacity
-                    + "), with base commodity " + baseCommodityType.getDebugInfoNeverUseInCode()
-                    + " (" + baseCommodityQuantity + ").";
+        public Optional<InfiniteQuoteExplanation> getExplanation(@Nonnull final ShoppingList shoppingList) {
+            return Optional.of(new InfiniteQuoteExplanation(false,
+                    Sets.newHashSet(new CommodityBundle(dependentCommodityType,
+                            dependentCommodityQuantity,  Optional.of(dependentCommodityCapacity))), Optional.empty(),
+                    Optional.of(getSeller().getType())));
         }
     }
 
@@ -1044,56 +1025,6 @@
     }
 
     /**
-     * Create a new {@link InfiniteRangeBasedResourceDependencyQuote} which describes an infinite {@link Quote}
-     * due to a range based dependent resource requirement that cannot be met.
-     */
-    public static class InfiniteRangeBasedResourceDependencyQuote extends MutableQuote {
-        private final CommoditySpecification baseCommodityType;
-        private final CommoditySpecification dependentCommodityType;
-        private final double dependentCommodityCapacity;
-        private final double baseCommodityQuantity;
-        private final double dependentCommodityQuantity;
-
-        /**
-         * Create a new {@link InfiniteRangeBasedResourceDependencyQuote}.
-         *
-         * @param seller The seller associated with this quote.
-         * @param baseCommodityType The base commodity type.
-         * @param dependentCommodityType The dependent commodity type.
-         * @param dependentCommodityCapacity The capacity of the dependent commodity in the dependent pair.
-         * @param baseCommodityQuantity The quantity of the base commodity in the pair.
-         * @param dependentCommodityQuantity The quantity of the dependent commodity in the pair.
-         */
-        public InfiniteRangeBasedResourceDependencyQuote(Trader seller,
-                @Nonnull final CommoditySpecification baseCommodityType,
-                @Nonnull final CommoditySpecification dependentCommodityType,
-                double dependentCommodityCapacity,
-                double baseCommodityQuantity,
-                double dependentCommodityQuantity) {
-            super(seller, Double.POSITIVE_INFINITY);
-
-            this.baseCommodityType = Objects.requireNonNull(baseCommodityType);
-            this.dependentCommodityType = Objects.requireNonNull(dependentCommodityType);
-            this.dependentCommodityCapacity = dependentCommodityCapacity;
-            this.baseCommodityQuantity = baseCommodityQuantity;
-            this.dependentCommodityQuantity = dependentCommodityQuantity;
-        }
-
-        @Override
-        public int getRank() {
-            return (int)(Math.abs(dependentCommodityQuantity
-                    - dependentCommodityCapacity) / dependentCommodityQuantity) * MAX_RANK;
-        }
-
-        @Override
-        public Optional<InfiniteQuoteExplanation> getExplanation(ShoppingList shoppingList) {
-            return Optional.of(new InfiniteQuoteExplanation(false, Sets.newHashSet(
-                    new CommodityBundle(dependentCommodityType, dependentCommodityQuantity,
-                            Optional.empty())), Optional.empty(), Optional.of(getSeller().getType())));
-        }
-    }
-
-    /**
      * An {@link InsufficientCommodity} expresses, for a commodity, that a quantity of that
      * commodity was requested that was greater than the supply available.
      *
