package com.vmturbo.platform.analysis.ede;

import java.util.ArrayList;
import java.util.Arrays;
import java.util.HashSet;
import java.util.LinkedList;
import java.util.List;
import java.util.Set;
import java.util.stream.Collectors;

import com.google.common.collect.BiMap;
import com.google.common.collect.HashBiMap;

import org.apache.logging.log4j.LogManager;
import org.apache.logging.log4j.Logger;
import org.checkerframework.checker.nullness.qual.NonNull;
import org.checkerframework.checker.nullness.qual.Nullable;

import com.vmturbo.platform.analysis.actions.Action;
import com.vmturbo.platform.analysis.actions.ActionType;
import com.vmturbo.platform.analysis.actions.Activate;
import com.vmturbo.platform.analysis.actions.CompoundMove;
import com.vmturbo.platform.analysis.actions.Deactivate;
import com.vmturbo.platform.analysis.actions.Move;
import com.vmturbo.platform.analysis.actions.ProvisionByDemand;
import com.vmturbo.platform.analysis.actions.ProvisionBySupply;
import com.vmturbo.platform.analysis.actions.Reconfigure;
import com.vmturbo.platform.analysis.actions.Resize;
import com.vmturbo.platform.analysis.economy.Basket;
import com.vmturbo.platform.analysis.economy.CommoditySold;
import com.vmturbo.platform.analysis.economy.CommoditySpecification;
import com.vmturbo.platform.analysis.economy.Economy;
import com.vmturbo.platform.analysis.economy.Market;
import com.vmturbo.platform.analysis.economy.ShoppingList;
import com.vmturbo.platform.analysis.economy.Trader;
import com.vmturbo.platform.analysis.ledger.Ledger;
import com.vmturbo.platform.analysis.protobuf.CommunicationDTOs.SuspensionsThrottlingConfig;
import com.vmturbo.platform.analysis.topology.Topology;

/**
 * This class keeps actions from an analysis run and metadata needed to replay them
 * in a subsequent run.
 */
public class ReplayActions {

    static final Logger logger = LogManager.getLogger(ReplayActions.class);

    // The actions that are to be replayed
    private @NonNull List<Action> actions_ = new LinkedList<>();
    // The traders which could not be suspended
    private @NonNull Set<Trader> rolledBackSuspensionCandidates_ = new HashSet<>();
    // The trader to OID map needed for translating traders between economies
    private @NonNull BiMap<@NonNull Trader, @NonNull Long> traderOids_ = HashBiMap.create();

    public List<Action> getActions() {
        return actions_;
    }

    public void setActions(List<Action> actions) {
        actions_ = actions;
    }

    public Set<Trader> getRolledBackSuspensionCandidates() {
        return rolledBackSuspensionCandidates_;
    }

    public void setRolledBackSuspensionCandidates(Set<Trader> rolledBackSuspensionCandidates) {
        rolledBackSuspensionCandidates_ = rolledBackSuspensionCandidates;
    }

    public BiMap<Trader, Long> getTraderOids() {
        return traderOids_;
    }

    public void setTraderOids(BiMap<Trader, Long> traderOids) {
        traderOids_ = traderOids;
    }

    /**
     * Replay Actions from earlier run on the new {@link Economy}.
     *
     * @param economy The {@link Economy} in which actions are to be replayed
     * @param ledger current ledger
     */
    public void replayActions(Economy economy, Ledger ledger) {
        Topology topology = economy.getTopology();
        LinkedList<Action> actions = new LinkedList<>();
        List<Action> deactivateActions = actions_.stream()
                        .filter(action -> action.getType() == ActionType.DEACTIVATE)
                        .collect(Collectors.toList());
        actions.addAll(tryReplayDeactivateActions(deactivateActions, economy, ledger));
        actions_.removeAll(deactivateActions);
        actions_.forEach(a -> {
            try {
                if (a.getType() == ActionType.MOVE) {
                    Move oldAction = (Move)a;
                    // Target shopping list is movable and destination trader
                    // can accept customer, generate move action
                    Trader newTargetTrader = translateTrader(oldAction.getDestination(), economy, "Move");
                    ShoppingList newShoppingList = translateShoppingList(oldAction.getTarget(), economy, topology);
                    if (newShoppingList.isMovable() && newTargetTrader.getSettings().canAcceptNewCustomers()) {
                        Move m = new Move(economy, newShoppingList, newTargetTrader);
                        // move will fail if supplier has changed handling actions already taken
                        m.take();
                        actions.add(m);
                    }
                } else if (a.getType() == ActionType.RESIZE) {
                    Resize oldAction = (Resize)a;
                    Trader newSellingTrader = translateTrader(oldAction.getSellingTrader(), economy, "Resize");
                    CommoditySold newSoldCommodity = newSellingTrader.getCommoditySold(
                                    oldAction.getResizedCommoditySpec());
                    // new commodity of trader still resizable, then take the action
                    if (newSoldCommodity.getSettings().isResizable()) {
                        Resize r = new Resize(economy, newSellingTrader,
                                        oldAction.getResizedCommoditySpec(), newSoldCommodity,
                                        newSellingTrader.getBasketSold().indexOf(
                                                        oldAction.getResizedCommoditySpec()),
                                        oldAction.getNewCapacity());
                        r.take();
                        actions.add(r);
                    }
                } else if (a.getType() == ActionType.PROVISION_BY_DEMAND) {
                    ProvisionByDemand oldAction = (ProvisionByDemand)a;
                    // Model seller of provision by demand action is still cloneable,
                    // then take the action
                    Trader newTrader = translateTrader(oldAction.getModelSeller(), economy, "ProvisionByDemand");
                    if (newTrader.getSettings().isCloneable()) {
                        ProvisionByDemand pbd = new ProvisionByDemand(economy,
                                        translateShoppingList(oldAction.getModelBuyer(), economy, topology),
                                        newTrader);
                        pbd.take();
                        Long oid = oldAction.getOid();
                        topology.addProvisionedTrader(pbd.getProvisionedSeller(), oid);
                        topology.getEconomy().getMarketsAsBuyer(pbd.getProvisionedSeller()).keySet()
                                        .stream().forEach(topology::addProvisionedShoppingList);
                        actions.add(pbd);
                    }
                } else if (a.getType() == ActionType.PROVISION_BY_SUPPLY) {
                    ProvisionBySupply oldAction = (ProvisionBySupply)a;
                    // Model seller of provision by supply action is still cloneable,
                    // then take the action
                    Trader newTrader = translateTrader(oldAction.getModelSeller(), economy, "ProvisionBySupply");
                    if (newTrader.getSettings().isCloneable()) {
                        ProvisionBySupply pbs = new ProvisionBySupply(economy, newTrader,
                                        oldAction.getReason());
                        pbs.take();
                        Long oid = oldAction.getOid();
                        topology.addProvisionedTrader(pbs.getProvisionedSeller(), oid);
                        topology.getEconomy().getMarketsAsBuyer(pbs.getProvisionedSeller()).keySet()
                                        .stream().forEach(topology::addProvisionedShoppingList);
                        actions.add(pbs);
                    }
                } else if (a.getType() == ActionType.ACTIVATE) {
                    Activate oldAction = (Activate)a;
                    // Model seller of activate action should be cloneable
                    Trader newTrader = translateTrader(oldAction.getModelSeller(), economy, "Activate2");
                    if (newTrader.getSettings().isCloneable()) {
                        Activate act = new Activate(economy,
                                        translateTrader(oldAction.getTarget(), economy, "Activate1"),
                                        oldAction.getSourceMarket(),
                                        newTrader, oldAction.getReason());
                        act.take();
                        actions.add(act);
                    }
                } else if (a.getType() == ActionType.RECONFIGURE) {
                    Reconfigure oldAction = (Reconfigure)a;
                    Reconfigure reconf = new Reconfigure(economy,
                               translateShoppingList(oldAction.getTarget(), economy, topology));
                    // nothing to do
                    reconf.take();
                    actions.add(reconf);
                } else if (a.getType() == ActionType.COMPOUND_MOVE) {
                    CompoundMove oldAction = (CompoundMove)a;
                    Trader newTrader = translateTrader(oldAction.getActionTarget(), economy,
                                    "CompoundMove");
                    // If trader shopTogether is false, no need to replay compound move
                    if (newTrader.getSettings().isShopTogether()) {
                        List<Move> oldMoves = oldAction.getConstituentMoves();
                        List<ShoppingList> shoppingLists = new LinkedList<>();
                        List<Trader> destinationTraders = new LinkedList<>();
                        boolean movable = true;
                        for (Move move : oldMoves) {
                            if (!move.getTarget().isMovable()) {
                                movable = false;
                                break;
                            }
                            shoppingLists.add(translateShoppingList(move.getTarget(), economy,
                                            topology));
                            destinationTraders.add(translateTrader(move.getDestination(), economy,
                                            "Move"));
                        }
                        // Movable false on any shopping list, means no compound move
                        if (movable) {
                            CompoundMove compound =
                                        CompoundMove.createAndCheckCompoundMoveWithImplicitSources(
                                                        economy, shoppingLists, destinationTraders);
                            if (compound != null) {
                                compound.take();
                                actions.add(compound);
                            }
                        }
                    }
                } else {
                    logger.warn("uncovered action " + a.toString());
                }
                if (logger.isDebugEnabled()) {
                    logger.debug("replayed " + a.toString());
                }
            } catch (Exception e) {
                if (logger.isDebugEnabled()) {
                    logger.debug("Could not replay " + a.toString(), e);
                }
            }
        });
        actions_ = actions;
    }

    /**
     * Try deactivate actions and replay only if we are able to move all customers
     * out of current trader.
     *
     * @param deactivateActions List of potential deactivate actions.
     * @param economy The {@link Economy} in which actions are to be replayed.
     * @param ledger The {@link Ledger} related to current {@link Economy}.
     * @return action list related to suspension of trader.
     */
    private List<Action> tryReplayDeactivateActions(List<Action> deactivateActions, Economy economy,
                    Ledger ledger) {
        List<@NonNull Action> suspendActions = new ArrayList<>();
        if (deactivateActions.isEmpty()) {
            return suspendActions;
        }
        Suspension suspensionInstance = new Suspension();
        // adjust utilThreshold of the seller to maxDesiredUtil*utilTh. Thereby preventing moves
        // that force utilization to exceed maxDesiredUtil*utilTh.
        suspensionInstance.adjustUtilThreshold(economy, true);
        for (Action deactivateAction : deactivateActions) {
            Deactivate oldAction = (Deactivate)deactivateAction;
            Trader newTrader = translateTrader(oldAction.getTarget(), economy, "Deactivate");
            if (isEligibleforSuspensionReplay(newTrader, economy)) {
                if (Suspension.getSuspensionsthrottlingconfig() == SuspensionsThrottlingConfig.CLUSTER) {
                    Suspension.makeCoSellersNonSuspendable(economy, newTrader);
                }
                if (newTrader.getSettings().isControllable()) {
                    suspendActions.addAll(suspensionInstance.deactivateTraderIfPossible(newTrader, economy,
                        ledger, true));
                } else {
                    // If controllable is false, deactivate the trader without checking criteria
                    // as entities may not be able to move out of the trader with controllable false.
                    List<Market> marketsAsSeller = economy.getMarketsAsSeller(newTrader);
                    Deactivate replayedSuspension = new Deactivate(economy, newTrader,
                                    !marketsAsSeller.isEmpty() ? marketsAsSeller.get(0) : null);
<<<<<<< HEAD
                    suspendActions.add(replayedSuspension.take());
=======
                    replayedSuspension.take();
>>>>>>> 35b0fab8
                    // Any orphan suspensions generated will be added to the replayed suspension's
                    // subsequent actions list.
                    suspensionInstance
                        .suspendOrphanedCustomers(economy, replayedSuspension);
<<<<<<< HEAD
                    suspendActions.addAll(replayedSuspension.getSubsequentActions());
=======
                    suspendActions.addAll(replayedSuspension.getAllActions());
>>>>>>> 35b0fab8
                }
            }
        }
        //reset the above set utilThreshold.
        suspensionInstance.adjustUtilThreshold(economy, false);
        return suspendActions;
    }

    /**
     * Check for conditions that qualify trader (like trader state, sole provider etc.)
     * for replay of suspension.
     * @param trader to replay suspension for.
     * @param economy to which trader belongs.
     * @return true, if trader qualifies for replay of suspension.
     */
    private boolean isEligibleforSuspensionReplay(Trader trader, Economy economy) {
        return trader != null
            && trader.getSettings().isSuspendable()
            && trader.getState().isActive()
            // If trader is sole provider in any market, we don't want to replay the suspension.
            // Consider scenario where we replay suspension for PM1 but there was a new placement policy
            // for VM1 (currently on PM2) to move on PM1. We end recommending a reconfigure action because
            // PM1 becomes inactive due to replay of suspension.
            && economy.getMarketsAsSeller(trader).stream()
                .noneMatch(market -> market.getActiveSellers().size() == 1);
    }

    /**
     * Translate the list of rolled-back suspension candidate traders to the given {@link Economy}.
     *
     * @param newEconomy The {@link Economy} in which actions are to be replayed
     * @param newTopology The {@link Topology} for the given {@link Economy}
     */
    public void translateRolledbackTraders(Economy newEconomy, Topology newTopology) {
        Set<Trader> newTraders = new HashSet<>();
        rolledBackSuspensionCandidates_.forEach(t -> {
            Trader newTrader = translateTrader(t, newEconomy, "translateTraders");
            if (newTrader != null) {
                newTraders.add(newTrader);
            }
        });
        rolledBackSuspensionCandidates_ = newTraders;
    }

    /**
     * Translate the given trader to the one in new {@link Economy}.
     *
     * @param trader The trader for which we want to find the corresponding trader
     *               in new {@link Economy}
     * @param newEconomy The {@link Economy} in which actions are to be replayed
     * @param callerName A tag used by caller, useful in logging
     * @return Trader in new Economy or null if it fails to translate it
     */
    public @Nullable Trader translateTrader(Trader trader, Economy newEconomy,
                                            String callerName) {
        Topology newTopology = newEconomy.getTopology();
        Long oid = traderOids_.get(trader);
        Trader newTrader = newTopology.getTraderOids().inverse().get(oid);
        if (newTrader == null) {
            logger.info("Could not find trader with oid " + oid + " " + callerName + " " +
                         ((trader != null) ? trader.getDebugInfoNeverUseInCode() : "nullTrader"));
        }
        return newTrader;
    }

    /**
     * Translate the given ShoppingList to the new Economy.
     *
     * @param oldTarget The ShoppingList in the old Economy
     * @param newEconomy The {@link Economy} in which actions are to be replayed
     * @param newTopology The {@link Topology} for the given {@link Economy}
     * @return The ShoppingList in the new Economy or null if it fails to translate it
     */
    public @Nullable ShoppingList translateShoppingList(ShoppingList oldTarget,
                                        Economy newEconomy, Topology newTopology) {
        Basket basket = oldTarget.getBasket();
        double[] requestedQuantities = oldTarget.getQuantities();
        double[] requestedPeakQuantities = oldTarget.getQuantities();
        Trader buyer = oldTarget.getBuyer();
        Trader newBuyer = translateTrader(buyer, newEconomy, "translateShoppingList");
        if (newBuyer != null) {
            Set<ShoppingList> shoppingLists = newEconomy.getMarketsAsBuyer(newBuyer).keySet();
            for (ShoppingList shoppingList : shoppingLists) {
                if (shoppingList.getBasket().equals(basket)
                                && Arrays.equals(shoppingList.getQuantities(), requestedQuantities)
                                && Arrays.equals(shoppingList.getPeakQuantities(),
                                                requestedPeakQuantities)) {
                    return shoppingList;

                }
            }
        }
        throw new IllegalArgumentException("Unable to translate shopping list " + basket.toString());
    }

    /**
     * Translate the CommoditySold to the one in new Economy.
     *
     * @param newSellingTrader The Trader in the new Economy
     * @param oldResizedCommoditySpec The CommoditySpecification for the Trader in old Economy
     * @param oldResizedCommodity The Commodity sold by Trader in old Economy
     * @param newEconomy The {@link Economy} in which actions are to be replayed
     * @param newTopology The {@link Topology} for the given {@link Economy}
     * @return CommoditySold in the new Economy or null if it fails to translate it
     */
    public @Nullable CommoditySold translateCommoditySold(Trader newSellingTrader,
                    @Nullable CommoditySpecification oldResizedCommoditySpec,
                                        @Nullable CommoditySold oldResizedCommodity,
                                        Economy newEconomy, Topology newTopology) {
        CommoditySpecification newResizedCommoditySpec = oldResizedCommoditySpec;
        CommoditySold sold = newSellingTrader.getCommoditySold(newResizedCommoditySpec);
        return sold;
    }
}<|MERGE_RESOLUTION|>--- conflicted
+++ resolved
@@ -250,20 +250,12 @@
                     List<Market> marketsAsSeller = economy.getMarketsAsSeller(newTrader);
                     Deactivate replayedSuspension = new Deactivate(economy, newTrader,
                                     !marketsAsSeller.isEmpty() ? marketsAsSeller.get(0) : null);
-<<<<<<< HEAD
-                    suspendActions.add(replayedSuspension.take());
-=======
                     replayedSuspension.take();
->>>>>>> 35b0fab8
                     // Any orphan suspensions generated will be added to the replayed suspension's
                     // subsequent actions list.
                     suspensionInstance
                         .suspendOrphanedCustomers(economy, replayedSuspension);
-<<<<<<< HEAD
-                    suspendActions.addAll(replayedSuspension.getSubsequentActions());
-=======
                     suspendActions.addAll(replayedSuspension.getAllActions());
->>>>>>> 35b0fab8
                 }
             }
         }
