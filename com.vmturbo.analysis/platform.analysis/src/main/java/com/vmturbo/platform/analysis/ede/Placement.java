package com.vmturbo.platform.analysis.ede;

import java.util.ArrayList;
import java.util.Collection;
import java.util.Collections;
import java.util.LinkedHashSet;
import java.util.List;
import java.util.Map.Entry;
import java.util.Optional;
import java.util.Set;
import java.util.TreeMap;
import java.util.function.BinaryOperator;
import java.util.stream.Collectors;
import java.util.stream.IntStream;
import java.util.stream.Stream;

import com.google.common.annotations.VisibleForTesting;
import com.google.common.collect.Sets;

import org.apache.logging.log4j.LogManager;
import org.apache.logging.log4j.Logger;
import org.checkerframework.checker.nullness.qual.NonNull;
import org.checkerframework.checker.nullness.qual.Nullable;

import com.vmturbo.platform.analysis.actions.Action;
import com.vmturbo.platform.analysis.actions.CompoundMove;
import com.vmturbo.platform.analysis.actions.Move;
import com.vmturbo.platform.analysis.actions.Reconfigure;
import com.vmturbo.platform.analysis.economy.Context;
import com.vmturbo.platform.analysis.economy.Context.BalanceAccount;
import com.vmturbo.platform.analysis.economy.Context.ContextComparator;
import com.vmturbo.platform.analysis.economy.Economy;
import com.vmturbo.platform.analysis.economy.Market;
import com.vmturbo.platform.analysis.economy.ShoppingList;
import com.vmturbo.platform.analysis.economy.Trader;
import com.vmturbo.platform.analysis.ledger.Ledger;
import com.vmturbo.platform.analysis.protobuf.EconomyDTOs;
import com.vmturbo.platform.analysis.translators.AnalysisToProtobuf;
import com.vmturbo.platform.analysis.utilities.PlacementResults;
import com.vmturbo.platform.analysis.utilities.Quote;
import com.vmturbo.platform.analysis.utilities.QuoteCache;

/**
 * Contains static methods related to optimizing the placement of {@link Trader}s in an
 * {@link Economy}.
 */
public class Placement {

    private Placement() {}

    static final Logger logger = LogManager.getLogger(Placement.class);

    public static int globalCounter = 0;
    private static boolean printMaxPlacementIterations = true;
    public static final int MOVE_COST_FACTOR_MAX_COMM_SIZE = 10;

    /**
     * Used to set parent id in the merged context, parent id is needed for CBTP cost lookup
     * to work in case of from onPrem to cloud migration.
     */
    @VisibleForTesting
    static final BinaryOperator<Set<Context>> mergeContextSets = (s1, s2) -> {
        java.util.TreeMap<Context, Optional<Long>> existing =
                new TreeMap<>(new ContextComparator());
        Set<Context> buyerContexts = Sets.newHashSet();

        // Part 1: Populate existing set and note the parentIds.  Overwrite entries that are
        // duplicates and have a null parentId.
        for (Context context : s1) {
            Optional<Long> existingParentId = existing.get(context);
            if (existingParentId == null || !existingParentId.isPresent()) {
                existing.put(context, Optional.ofNullable(context.getBalanceAccount().getParentId()));
            }
        }
        // Part 2: Check for intersecting Contexts while noting parent IDs
        for (Context context : s2) {
            Optional<Long> existingParentId = existing.get(context);
            if (existingParentId != null) {
                // We have a Context in both sets
                // make clones of commonContext which derived from active sellers and later pass
                // them to buying trader. The buying trader can not use the same context as the
                // seller mainly because parentId exists only on cbtp seller but not tp seller.
                // The above intersection on context will exclude the cbtp seller context, but it
                // is needed for later cost calculation.
                // In the event that we have two different parentIds, prefer a non-null one.
                Long parentId = existingParentId.orElseGet(() -> null);
                BalanceAccount ba = new BalanceAccount(context.getBalanceAccount().getId());
                ba.setParentId(parentId == null ? context.getBalanceAccount().getParentId() : parentId);
                buyerContexts.add(new Context(context.getRegionId(), context.getZoneId(), ba));
            }
        }
        return buyerContexts;
    };

    /**
     * Returns a list of recommendations to optimize the placement of all traders in the economy.
     * With a preference given to the shoppingLists in the list "sls"
     *
     * <p>As a result of invoking this method, the economy may be changed.
     * </p>
     *
     * @param economy - the economy whose traders' placement we want to optimize
     * @param sls - list of shoppingLists that denotes buyers that are to shop before the others
     * @param preferentialPlacementOnly - boolean to run placements only on the buyers passed
     * @return the placement decisions
     */
    public static @NonNull PlacementResults placementDecisions(@NonNull Economy economy,
                    List<ShoppingList> sls, boolean preferentialPlacementOnly) {
        @NonNull PlacementResults placementResults = prefPlacementDecisions(economy, sls);
        @NonNull Set<@NonNull ShoppingList> slsToPlace = new LinkedHashSet<>();
        if (!preferentialPlacementOnly) {
            // iterate over all markets, i.e., all sets of providers selling a specific basket
            for (Market market : economy.getMarketsForPlacement()) {
                // iterate over all buyers in this market that haven't already shopped
                for (@NonNull ShoppingList shoppingList : market.getBuyers()) {
                    if (sls.contains(shoppingList)) {
                        continue;
                    }
                    slsToPlace.add(shoppingList);
                }
            }
            placementResults.combine(generatePlacementDecisions(economy, slsToPlace));
        }
        return placementResults;
    }

    /**
     * Returns a list of recommendations to optimize the placement of all traders in the economy.
     *
     * <p>As a result of invoking this method, the economy may be changed.
     * </p>
     *
     * @param economy - the economy whose traders' placement we want to optimize
     * @return placement decisions
     */
    public static @NonNull PlacementResults placementDecisions(@NonNull Economy economy) {
        return Placement.placementDecisions(economy, new ArrayList<>(), false);
    }

    /**
     * Returns a list of recommendations to optimize placement of a set of shopping lists
     *
     * <p>As a result of invoking this method, the economy may be changed.
     * </p>
     *
     * @param economy - the economy whose traders' placement we want to optimize
     * @param sls - list of shoppingLists that denotes buyers that are to shop before the others
     * @return placement decisions due to performance
     */
    public static @NonNull PlacementResults prefPlacementDecisions(@NonNull Economy economy,
                                                                        List<ShoppingList> sls) {
        return generatePlacementDecisions(economy, sls);
    }

    /**
     * Returns a list of recommendations to optimize the placement of a trader either using shop
     * together or shop alone algorithm depending on the trader's setting.
     *
     * @param economy - the economy whose traders' placement we want to optimize
     * @param shoppingLists - The {@link ShoppingList} for which we try to find the best destination
     * @return the placement actions
     */
    public static @NonNull PlacementResults generatePlacementDecisions(
                    @NonNull Economy economy, @NonNull Collection<@NonNull ShoppingList> shoppingLists) {
        @NonNull PlacementResults placementResults = new PlacementResults();
        // Use a LinkedHashSet to prevent duplicates but allow ordered traversal.
        @NonNull Set<@NonNull Trader> shopTogetherTraders = new LinkedHashSet<>();
        for (ShoppingList sl : shoppingLists) {
            // if the sl is shop together, put it into a list, else, run non shop alone placement
            Trader buyer = sl.getBuyer();
            if (buyer.getSettings().isShopTogether()) {
                shopTogetherTraders.add(buyer);
            } else {
                placementResults.combine(generateShopAlonePlacementDecisions(economy, sl));
            }
        }
        placementResults.combine(generateShopTogetherDecisions(economy, shopTogetherTraders));
        return placementResults;
    }

    /**
     * Returns a QuoteMinimizer containing the cheapest quote and cheapest seller.
     *
     * @param economy - the economy that we want to generate a Quote Minimizer in.
     * @param sellers - list of traders that are potential providers for the shopping list
     * @param shoppingList - The {@link ShoppingList} for which we try to find the cheapest
     * destination
     * @param cache - is the {@link QuoteCache} that contains previously computed quotes
     * @param shoppingListIndex The index of <b>shoppingList</b> in the iteration order of the map
     *                          returned by {@link Economy#getMarketsAsBuyer(Trader)}. i.e. the
     *                          first key has index 0, the second index 1 and so on. If <b>cache</b>
     *                          is {@code null}, the value of this argument is ignored.
     * @return the QuoteMinimizer
     */
    public static QuoteMinimizer initiateQuoteMinimizer(@NonNull Economy economy,
                                @NonNull List<@NonNull Trader> sellers, ShoppingList shoppingList,
                                QuoteCache cache, final int shoppingListIndex) {
        // If the shopping list's best provider is its current provider then obtain minimizer again
        // without consider the commodities in the unquoted commodities base type list.
        QuoteMinimizer minimizer;
        for (;;) {
            minimizer = (sellers.size() < economy.getSettings().getMinSellersForParallelism()
                            ? sellers.stream() : sellers.parallelStream())
                                .collect(() -> new QuoteMinimizer(economy, shoppingList,
                                                                    cache, shoppingListIndex),
                                    QuoteMinimizer::accept, QuoteMinimizer::combine);
            if (sellers.size() > 1 && (minimizer.getBestSeller() == null
                            || minimizer.getBestSeller() == shoppingList.getSupplier())) {
                if (!shoppingList.getUnquotedCommoditiesBaseTypeList()
                        .equals(shoppingList.getModifiableUnquotedCommoditiesBaseTypeList())) {
                    shoppingList.getModifiableUnquotedCommoditiesBaseTypeList().clear();
                    shoppingList.getUnquotedCommoditiesBaseTypeList().forEach(c -> {
                        shoppingList.addModifiableUnquotedCommodityBaseType(c);
                    });
                } else {
                    break;
                }
            } else {
                break;
            }
        }
        return minimizer;
    }

    /**
     * Returns a list of recommendations to optimize the placement of a trader with a
     * particular shoppingList
     *
     * <p>As a result of invoking this method, the economy may be changed.
     * </p>
     *
     * @param economy - the economy whose traders' placement we want to optimize
     * @param shoppingList - The {@link ShoppingList} for which we try to find the best destination
     * @return the placement actions
     */
    public static PlacementResults generateShopAlonePlacementDecisions(
                    @NonNull Economy economy, ShoppingList shoppingList) {
        if (economy.getForceStop()) {
            return PlacementResults.empty();
        }

        // if there are no sellers in the market, the buyer is misconfigured
        final @NonNull List<@NonNull Trader> sellers =
                        economy.getMarket(shoppingList).getActiveSellersAvailableForPlacement();

        if (logger.isTraceEnabled()) {
            logger.trace("PSL Sellers for shoppingList: " + shoppingList.toString());
            for (Trader trader : sellers) {
                if (AnalysisToProtobuf.replaceNewSupplier(shoppingList, economy, trader) != null) {
                    logger.trace("PSL Seller: " +
                            trader.toString());
                }
            }
        }
        // sl can be immovable when the underlying provider is not availableForPlacement
        if (!shoppingList.isMovable()) {
            return PlacementResults.empty();
        }
        if (economy.getMarket(shoppingList).getActiveSellers().isEmpty()) {
            final PlacementResults results = PlacementResults.forSingleAction(
                new Reconfigure(economy, shoppingList).take().setImportance(Double.POSITIVE_INFINITY));
            // To prevent regeneration of duplicate reconfigure actions
            shoppingList.setMovable(false);
            return results;
        }

        final QuoteMinimizer minimizer = initiateQuoteMinimizer(economy, sellers, shoppingList,
                                                    null, 0 /* ignored because cache == null */);

        final double cheapestQuote = minimizer.getTotalBestQuote();
        final Trader cheapestSeller = minimizer.getBestSeller();
        final Trader buyer = shoppingList.getBuyer();
        final double currentQuote = minimizer.getCurrentQuote().getQuoteValue();

        boolean isDebugTrader = buyer.isDebugEnabled() || logger.isTraceEnabled();
        boolean isSellersInfoPrinted = buyer.isSellersInfoPrinted();
        String buyerDebugInfo = shoppingList.getBuyer().getDebugInfoNeverUseInCode();
        if (logger.isTraceEnabled() || isDebugTrader) {
            if (!isSellersInfoPrinted) {
                logger.info("{" + buyerDebugInfo + "} Print debug info for all sellers in placement: ");
                for (Trader trader : sellers) {
                    logger.info("Possible seller debug info: " + trader.getDebugInfoNeverUseInCode());
                }
                shoppingList.getBuyer().setSellersInfoPrinted(true);
            }
            if (shoppingList.getSupplier() == null) {
                logger.info("{" + buyerDebugInfo + "} Supplier is null.");
            } else {
                logger.info("{" + buyerDebugInfo
                                + "} current supplier: " + shoppingList.getSupplier()
                                + " quote: " + currentQuote);
            }
            if (!shoppingList.isMovable()) {
                logger.info("{" + buyerDebugInfo + "} Shopping list of " + shoppingList.getSupplier() + " is not movable.");
            }
            if (cheapestSeller == null) {
                logger.info("{" + buyerDebugInfo + "} The cheapest supplier is null.");
            } else {
                logger.info("{" + buyerDebugInfo + "} The cheapest quote: "
                                + cheapestQuote + " from the cheapest supplier: " + cheapestSeller.getDebugInfoNeverUseInCode());
                logger.trace("{" + buyerDebugInfo + "} shopping list: " + shoppingList.toDebugString());
            }
        }

        // move, and update economy and state
        PlacementResults placementResults = PlacementResults.empty();
        // Move will require destination provider to be cheaper than current host by quote factor
        // and move cost factor. Or there needs to be a change in coverage logged in the context
        if (Math.min(MOVE_COST_FACTOR_MAX_COMM_SIZE, shoppingList.getBasket().size())
                        * buyer.getSettings().getMoveCostFactor() + cheapestQuote
                        < currentQuote * buyer.getSettings().getQuoteFactor() ||
                (cheapestSeller == shoppingList.getSupplier()
                        && minimizer.getBestQuote().getContext().isPresent()
                        && shoppingList.getBuyer().getSettings().getContext().isPresent()
                        && !shoppingList.getBuyer().getSettings().getContext().get()
                            .isEqualCoverages(minimizer.getBestQuote().getContext())) ||
                // isScalingGroupConsistentlySized() is only meaningful for cloud providers.
                // Anything else will return consistently sized.
<<<<<<< HEAD
                (cheapestSeller != null && !economy.isScalingGroupConsistentlySized(shoppingList)
                || anyDecisiveCommodityResized(minimizer.getBestQuote(), shoppingList))) {
=======
                (cheapestSeller != null && !economy.isScalingGroupConsistentlySized(shoppingList))
                || anyDecisiveCommodityResized(minimizer.getBestQuote(), shoppingList)) {
>>>>>>> 4d83b961
            double savings = currentQuote - cheapestQuote;
            if (Double.isInfinite(savings)) {
                savings = Double.MAX_VALUE;
                if (isDebugTrader) {
                    if (shoppingList.getSupplier() != null) {
                        logger.info("{" + buyerDebugInfo + "} The infinite quote is from supplier: "
                                        + shoppingList.getSupplier().getDebugInfoNeverUseInCode());
                    }
                }
            }
            // create recommendation, add it to the result list and  update the economy to
            // reflect the decision
            Move move = new Move(economy, shoppingList, shoppingList.getSupplier(),
                cheapestSeller, minimizer.getBestQuote().getContext(),
                minimizer.getBestQuote().getCommodityContexts());
            placementResults.addAction(move.take().setImportance(savings));
            if (economy.getSettings().isUseExpenseMetricForTermination()) {
                Market myMarket = economy.getMarket(shoppingList);
                double placementSavings = myMarket.getPlacementSavings() + savings;
                if (Double.isInfinite(placementSavings)) {
                    placementSavings = Double.MAX_VALUE;
                }
                myMarket.setPlacementSavings(placementSavings);
                if (logger.isDebugEnabled()
                    && myMarket.getExpenseBaseline() < myMarket.getPlacementSavings()) {
                    logger.debug("Total savings exceeds base expenses for buyer while shopping " +
                        buyer.getDebugInfoNeverUseInCode()
                        + " Basket " + shoppingList.getBasket());
                }
            }
        }
        return placementResults;
    }

<<<<<<< HEAD
    //(TODO:OM-60247 Replace with Resize criteria implementation)
=======
>>>>>>> 4d83b961
    private static boolean anyDecisiveCommodityResized(final Quote quote,
                                                 final ShoppingList shoppingList) {
        return quote.getCommodityContexts().stream()
            .anyMatch(context -> {
                final Double assignedCapacity =
                    shoppingList.getAssignedCapacity(context.getCommoditySpecification()
                .getBaseType());
                return context.isCommodityDecisiveOnSeller() && assignedCapacity != null
                    &&  Double.compare(assignedCapacity, context.getNewCapacityOnSeller()) != 0;
            });
    }

    /**
     * Returns a list of recommendations to optimize the placement of all traders in the economy.
     *
     * <p>As a result of invoking this method, the economy may be changed.
     * </p>
     *
     * @param economy - the economy whose traders' placement we want to optimize
     * @return shop-together decisions
     */
    public static @NonNull PlacementResults shopTogetherDecisions(@NonNull Economy economy) {
        return Placement.shopTogetherDecisions(economy, new ArrayList<>(), false);
    }

    /**
     * Returns a list of recommendations to optimize the placement of all traders in the economy.
     * allowing shoppingLists in "shopFirstShoppingLists" to shop before the rest of the shoppingLists
     * in the economy
     *
     * <p>As a result of invoking this method, the economy may be changed.
     * </p>
     *
     * @param economy - the economy whose traders' placement we want to optimize
     * @param shopFirstShoppingLists - list of shoppingLists that denotes buyers that
     *                                 are to shop before the others
     * @param preferentialPlacementOnly - boolean to run placements only on the buyers passed
     * @return shop-together decisions
     */
    public static @NonNull PlacementResults shopTogetherDecisions(@NonNull Economy economy,
                                List<ShoppingList> shopFirstShoppingLists, boolean preferentialPlacementOnly) {
        @NonNull final PlacementResults placementResults = new PlacementResults();

        // Use a linkedHashSet to preserve order, permit fast #contains lookups, and ensure only
        // unique elements in the collection.
        Set<Trader> specialTraders = new LinkedHashSet<>();
        if (!shopFirstShoppingLists.isEmpty()) {
            shopFirstShoppingLists.forEach(sl -> specialTraders.add(sl.getBuyer()));
            // place selected list of buyers
            placementResults.combine(generateShopTogetherDecisions(economy, specialTraders));
            if (!preferentialPlacementOnly) {
                placementResults.combine(generateShopTogetherDecisions(economy, economy.getTraders().stream()
                    .filter(trader -> !specialTraders.contains(trader))
                    .collect(Collectors.toList())));
            }
        } else {
            placementResults.combine(generateShopTogetherDecisions(economy, economy.getTraders()));
        }
        return placementResults;
    }

    /**
     * Returns a list of recommendations to optimize the placement of a trader buying
     * shoppingLists in specific markets
     *
     * <p>As a result of invoking this method, the economy may be changed.
     * </p>
     *
     * @param economy - the economy whose traders' placement we want to optimize
     * @param traders - list of {@link Trader} that are to be placed before the rest present in the
     * {@link Economy}
     * @return shop-together decisions
     */
    public static PlacementResults generateShopTogetherDecisions(@NonNull Economy
                    economy, Collection<Trader> traders) {
        @NonNull final PlacementResults placementResults = new PlacementResults();

        for (Trader buyingTrader : traders) {
            if (economy.getForceStop()) {
                return placementResults;
            }
            if (!shouldConsiderTraderForShopTogether(economy, buyingTrader)) {
                continue;
            }

            // If there are no sellers in any market, the buyer is misconfigured
            boolean generatedReconfigure = false;
            for (Entry<@NonNull ShoppingList, @NonNull Market> entry : economy.moveableSlByMarket(buyingTrader)) {
                ShoppingList sl = entry.getKey();
                if (sl.isMovable() && entry.getValue().getActiveSellers().isEmpty()) {
                    generatedReconfigure = true;
                    // Since the shopping list can be in multiple entries in this loop,
                    // we need to check whether a Reconfigure was already generated for
                    // this list.
                    placementResults.addAction(new Reconfigure(economy, sl).take()
                        .setImportance(Double.POSITIVE_INFINITY));
                    // Set movable to false to prevent generating further reconfigures
                    // for this shopping list
                    sl.setMovable(false);
                }
            }
            if (generatedReconfigure) {
                continue;
            }

            CliqueMinimizer minimizer = computeBestQuote(economy, buyingTrader);
            // If the best suppliers are not current ones, move shopping lists to best places
            placementResults.addActions(checkAndGenerateCompoundMoveActions(economy,
                buyingTrader, minimizer));

            // Add explanations for unplaced traders.
            if (minimizer != null && Double.isInfinite(minimizer.getBestTotalQuote())) {
                placementResults.addUnplacedTraders(buyingTrader,
                    minimizer.getInfiniteQuoteTrackers().values());
            }
        }
        return placementResults;
    }

    /**
     * Check if the current suppliers are the same as best sellers. If not, generate a {@link
     * CompoundMove}.
     *
     * @param economy the economy
     * @param buyer the buyer for which to generate the actions
     * @param minimizer the {@link CliqueMinimizer}
     * @return a list of actions generated
     */
    public static List<Action> checkAndGenerateCompoundMoveActions(
                    Economy economy,
                    Trader buyer,
                   @NonNull CliqueMinimizer minimizer) {
        List<Action> actions = new ArrayList<>();
        if (minimizer == null || minimizer.getBestSellers() == null) {
            return actions;
        }

        final List<ShoppingList> shoppingLists = minimizer.getEntries().stream()
            .map(Entry::getKey).collect(Collectors.toList());
        final List<Trader> currentSuppliers = minimizer.getEntries().stream()
            .map(entry -> entry.getKey().getSupplier()).collect(Collectors.toList());
        final List<Optional<EconomyDTOs.Context>> contextList = new ArrayList<>();
        if (!minimizer.getShoppingListContextMap().isEmpty()) {
            shoppingLists.forEach(sl -> contextList.add(minimizer.getShoppingListContextMap().get(sl)));
        }
        final List<Trader> bestSellers = minimizer.getBestSellers();

        // get the RI coverage from minimizer, compare it with the current RI coverage on buyer,
        // if there is a difference, then create the move action.
        boolean isCoverageSame = true;
        if (!minimizer.getShoppingListContextMap().isEmpty()) {
            for (ShoppingList sl : shoppingLists) {
                if (!sl.getContext().isPresent() || !sl.getContext().get().equals(minimizer
                        .getShoppingListContextMap().get(sl).get())) {
                    isCoverageSame = false;
                    break;
                }
            }
        }
        // create the move action if the current suppliers are different from best sellers, or if
        // they are the same but RI coverage changes
        if (!currentSuppliers.equals(bestSellers) || !isCoverageSame) {
            ShoppingList firstSL = shoppingLists.get(0);
            double currentTotalQuote = computeCurrentQuote(economy, minimizer.getEntries());
            if (!isCoverageSame || Math.min(MOVE_COST_FACTOR_MAX_COMM_SIZE, firstSL.getBasket().size())
                            * firstSL.getBuyer().getSettings().getMoveCostFactor()
                            + minimizer.getBestTotalQuote() < currentTotalQuote
                            * firstSL.getBuyer().getSettings().getQuoteFactor()) {
                double importance = currentTotalQuote - minimizer.getBestTotalQuote();
                generateCompoundMoveOrMoveAction(
                    economy, shoppingLists, currentSuppliers, bestSellers, actions, importance, contextList);
            }
        }
        return actions;
    }

    /**
     * This method is used to decide whether we should generate move actions or compoundMove actions.
     * This method consists of three steps:
     *  1. Split all shoppingLists into two sets.
     *     If a sl has common cliques between its currentSupplier and bestSeller, put it in list A.
     *     If a sl does not have common cliques between its currentSupplier and bestSeller, put it in list B.
     *  2. For each sl (sl1) in A with common cliques (c) between its currentSupplier and bestSeller and
     *     its currentSupplier and bestSeller are different, we should generate a move action
     *     if there exists a sl (sl2) in B without common cliques that satisfies the condition that
     *     the size of the intersection of c and the currentSupplier of sl2 is greater than 0 and
     *     the size of the intersection of c and the bestSeller of sl2 is greater than 0.
     *  3. If the size of the rest of sls is 1, generate a move action for it.
     *     Otherwise, generate a compoundMove action.
     *  This method is suitable for both PM based and DS based bicliques.
     *  E.g. Suppose a vm has two sls: sl1 moves from PM1 to PM2, sl2 moves from Storage1 to Storage2.
     *           (BC-0)PM1----Storage1(BC-0)
     *                    \    /
     *                     \  /
     *                      \/
     *                      /\
     *                     /  \
     *                    /    \
     *           (BC-0)PM2----Storage2(BC-0)
     *       Step 1: PM1 and PM2 have common clique BC-0, put sl1 into list A.
     *               Storage1 and Storage2 have common clique BC-0, put sl2 into list A.
     *               At the end of step 1, A is of size 2 and B is of size 0.
     *       Step 2: Since B is empty, there doesn't exist a sl in B that satisfies the condition.
     *               We don't generate move action for sl1 or sl2.
     *       Step 3: The rest of sls are sl1 and sl2. So we generate a compoundMove for them.
     *  E.g. Suppose a vm has two sls: sl1 moves from PM1 to PM2, sl2 moves from Storage1 to Storage2.
     *           (BC-0)PM1----Storage1(BC-0)
     *                    \
     *                     \
     *                      \
     *                       \
     *                        \
     *                         \
     *           (BC-1)PM2----Storage2(BC-0,BC-1)
     *       Step 1: PM1 and PM2 don't have common cliques, put sl1 into list B.
     *               Storage1 and Storage2 have common cliques BC-0, put sl2 into list A.
     *               At the end of step 1, A is of size 1 and B is of size 1.
     *       Step 2: For sl2 (the only sl in list A), check if there exists a sl in list B that
     *               satisfies the condition. sl1 is the only sl in list B in this case.
     *               Since Storage1, Storage2 and PM1 have common clique BC-0 and Storage1, Storage2
     *               and PM2 do not have common cliques, we don't generate a move action for sl2.
     *       Step 3: The rest of sls are sl1 and sl2. So we generate a compoundMove for them.
     * For more examples, see the review request for bug OM-44059.
     *
     * @param economy the economy
     * @param shoppingLists list of shoppingLists
     * @param currentSuppliers list of current suppliers of shoppingLists
     * @param bestSellers list of future suppliers of shoppingLists
     * @param actions list of actions
     * @param importance importance of the action
     * @param contextList list of contexts associated with each shopping list
     */
    public static void generateCompoundMoveOrMoveAction(Economy economy, List<ShoppingList> shoppingLists,
        List<Trader> currentSuppliers, List<Trader> bestSellers, List<Action> actions, double importance,
        List<Optional<EconomyDTOs.Context>> contextList) {
        // step 1
        int numOfOriginalActions = actions.size();
        List<Integer> slsWithCommonCliques = new ArrayList<>(bestSellers.size());
        List<Integer> slsWithoutCommonCliques = new ArrayList<>(bestSellers.size());
        List<Set<Long>> currentSupplierCliques = new ArrayList<>(bestSellers.size());
        List<Set<Long>> commonCliques = new ArrayList<>(bestSellers.size());
        // Count the number of sls without common cliques between the currentSupplier and bestSeller.
        // Save the common cliques between the currentSupplier and bestSeller.
        for (int i = 0; i < bestSellers.size(); i++) {
            Set<Long> bestSellerClique = bestSellers.get(i).getCliques();
            // currentSupplier can be null
            Set<Long> currentSupplierClique = Optional.ofNullable(currentSuppliers.get(i))
                .map(Trader::getCliques).orElse(Collections.emptySet());
            Set<Long> commonClique = Sets.intersection(bestSellerClique, currentSupplierClique);
            currentSupplierCliques.add(currentSupplierClique);
            commonCliques.add(commonClique);
            if (commonClique.size() == 0) {
                slsWithoutCommonCliques.add(i);
            } else {
                slsWithCommonCliques.add(i);
            }
        }

        boolean isDebugTrader = shoppingLists.get(0).getBuyer().isDebugEnabled();
        if (logger.isTraceEnabled() || isDebugTrader) {
            logger.info("Index of shoppingList with common cliques: {}", slsWithCommonCliques);
            logger.info("Index of shoppingList without common cliques: {}", slsWithoutCommonCliques);
        }

        // Check if we need to generate a move action for sls with common cliques.
        int numOfMoveActions = 0;
        List<Integer> compoundMoveCandidates = new ArrayList<>(bestSellers.size());
        for (Integer i : slsWithCommonCliques) {
            // If the shopping list is a leader (group factor is > 1), then we always want to
            // produce the move, even if the current supplier is the same as the best seller.
            if (currentSuppliers.get(i) == bestSellers.get(i) && shoppingLists.get(i).getGroupFactor() <= 1) {
                continue;
            }
            // step 2
            Set<Long> commonClique = commonCliques.get(i);
            boolean generateMoveAction = slsWithoutCommonCliques.stream().anyMatch(j ->
                Sets.intersection(commonClique, bestSellers.get(j).getCliques()).size() > 0 &&
                Sets.intersection(commonClique, currentSupplierCliques.get(j)).size() > 0);
            // Generate a move action if
            // all sources and destinations are in a common biclique or generateMoveAction is true.
            if (slsWithoutCommonCliques.size() == 0 || generateMoveAction) {
                actions.add(new Move(economy, shoppingLists.get(i), currentSuppliers.get(i),
                        bestSellers.get(i), contextList.isEmpty() ? Optional.empty()
                                : contextList.get(i)).take().setImportance(importance));
                numOfMoveActions++;
            } else {
                compoundMoveCandidates.add(i);
            }
        }

        // step 3
        // Decide if we should generate a compoundMove action for sls in slsWithoutCommonCliques.
        slsWithoutCommonCliques.addAll(compoundMoveCandidates);
        int numOfCompoundMoveActions = 0;
        if (slsWithoutCommonCliques.size() > 1) {
            CompoundMove compoundMove;
            if (contextList.isEmpty()) {
                compoundMove = CompoundMove.createAndCheckCompoundMoveWithExplicitSources(economy,
                        slsWithoutCommonCliques.stream().map(shoppingLists::get).collect(Collectors.toList()),
                        slsWithoutCommonCliques.stream().map(currentSuppliers::get).collect(Collectors.toList()),
                        slsWithoutCommonCliques.stream().map(bestSellers::get).collect(Collectors.toList()));
            } else {
                compoundMove = CompoundMove.createAndCheckCompoundMoveWithExplicitSources(economy,
                        slsWithoutCommonCliques.stream().map(shoppingLists::get).collect(Collectors.toList()),
                        slsWithoutCommonCliques.stream().map(currentSuppliers::get).collect(Collectors.toList()),
                        slsWithoutCommonCliques.stream().map(bestSellers::get).collect(Collectors.toList()),
                        contextList);
            }
            actions.add(compoundMove.take().setImportance(importance));
            numOfCompoundMoveActions++;
        } else if (slsWithoutCommonCliques.size() == 1) {
            int i = slsWithoutCommonCliques.get(0);
            actions.add(new Move(economy, shoppingLists.get(i), currentSuppliers.get(i),
                    bestSellers.get(i), contextList.isEmpty() ? Optional.empty() : contextList.get(i))
                            .take().setImportance(importance));
            numOfMoveActions++;
        }
        if (logger.isTraceEnabled() || isDebugTrader) {
            String buyerDebugInfo = shoppingLists.get(0).getBuyer().getDebugInfoNeverUseInCode();
            IntStream.range(numOfOriginalActions, numOfOriginalActions + numOfMoveActions).forEach(i ->
                logger.info("A new Move from {} to {} with context {} is generated.",
                    printTraderDetail(((Move)actions.get(i)).getSource()),
                    printTraderDetail(((Move)actions.get(i)).getDestination()),
                    ((Move)actions.get(i)).getContext().isPresent()
                    ? ((Move)actions.get(i)).getContext().get() : ""));
            IntStream.range(numOfOriginalActions + numOfMoveActions, actions.size()).forEach(i ->
                logger.info("A new CompoundMove from {} to {} with context {} is generated.",
                    ((CompoundMove)actions.get(i)).getConstituentMoves().stream().map(move ->
                        printTraderDetail(move.getSource())).collect(Collectors.toList()),
                    ((CompoundMove)actions.get(i)).getConstituentMoves().stream().map(move ->
                        printTraderDetail(move.getDestination())).collect(Collectors.toList()),
                    ((CompoundMove)actions.get(i)).getConstituentMoves().stream().map(move ->
                    move.getContext().isPresent() ? move.getContext().get() : "")
                    .collect(Collectors.toList())));
            logger.info("{} Move, {} CompoundMove were generated for trader {}.",
                numOfMoveActions, numOfCompoundMoveActions, buyerDebugInfo);
        }
    }

    /**
     * Return the debug info of trader if it's not null. Otherwise, return empty.
     *
     * @param trader The trader
     * @return Trader info
     */
    public static String printTraderDetail(Trader trader) {
        return Optional.ofNullable(trader).map(Trader::getDebugInfoNeverUseInCode).orElse("");
    }

    /**
     * Convert a stream of traders to a set of the traders' ids. The id of a trader
     * is its economy index.
     *
     * @param tradersStream a stream of traders
     * @return a set contain ing the ids of the traders
     */
    private static Set<Integer> traderIds(Stream<Trader> tradersStream) {
        return tradersStream
                    .map(trader -> trader == null ? null : trader.getEconomyIndex())
                    .collect(Collectors.toSet());

    }

    /**
     * Compute the best quote for the given trader.
     *
     * @param economy the economy.
     * @param trader the buying trader.
     * @return the best CliqueMinimizer.
     */
    public static @Nullable CliqueMinimizer computeBestQuote(Economy economy, Trader trader) {
        Set<Long> commonCliques = economy.getCommonCliques(trader);
        if (commonCliques.isEmpty()) {
            return null;
        }

        List<Entry<ShoppingList, Market>> movableSlByMarket = economy.moveableSlByMarket(trader);
        // check if the trader buys in market that all sellers have a cost function
        boolean shopByBugdet = movableSlByMarket.stream().map(Entry::getValue)
                .map(Market::getActiveSellers)
                .flatMap(List::stream)
                .allMatch(t -> t.getSettings().getCostFunction() != null);
        Optional<Context> origContext = trader.getSettings().getContext();
        // when trader shop by budget, it could be a trader without any context(on prem/cloud workloads
        // shop for cloud provider, when no business account is assigned by plan configuration),
        // or it could be a trader with context partially specified(on prem/cloud workloads shop for
        // cloud provider, when a business account is assigned by plan configuration).
        // NOTE: we have to make sure the cloud to cloud migration plan unset workloads' original
        // region and business account when creating traderDTO in TopologyConverter.
        if (shopByBugdet && (!origContext.isPresent() || origContext.get().getBalanceAccount() == null // on prem entity
                || origContext.get().getRegionId() == -1L)) { // cloud entity without region
            Set<Context> contextCombination = populateContextCombination(movableSlByMarket
                    .stream().map(Entry::getValue).collect(Collectors.toSet()), economy);
            if (logger.isDebugEnabled()) {
                logger.debug("Buying trader {} has possible context combination: {}, parentId {}",
                        trader.getDebugInfoNeverUseInCode(), contextCombination.stream()
                        .collect(Collectors.toSet()), contextCombination.stream()
                        .map(c -> c.getBalanceAccount().getParentId()).collect(Collectors.toSet()));
            }
            CliqueMinimizer bestMinimizer = null;
            for (Context context : contextCombination) {
                // assign a context to buying trader at a time so that it shop by the same context
                // in all markets. For a buying trader, it should have at most 1 context in contextlist.
                // move.internaltake will reset context to shopping list with the one associated with
                // bestMinimizer, but not touch the context on trader settings.
                // move.updateQuantities for UPDATE_COUPON_COMM will need the trader setting to have a context
                trader.getSettings().setContext(context);
                // quoteCache is useful for on prem, but cloud quote may not need it.
                // 1. Every context will give out a different price so that quote is different for
                // different buying context on same seller. 2. The number of cliques in cloud are a
                // lot less than on prem because of the static infrastructure in AWS/Azure
                CliqueMinimizer minimizer = commonCliques.stream()
                        .collect(() -> new CliqueMinimizer(economy, movableSlByMarket, null),
                        CliqueMinimizer::accept, CliqueMinimizer::combine);
                if (bestMinimizer == null || minimizer.getBestTotalQuote() < bestMinimizer.getBestTotalQuote()) {
                    bestMinimizer = minimizer;
                }
            }
            if (logger.isDebugEnabled()) {
                boolean noBestMinimizer = bestMinimizer == null
                        || bestMinimizer.getBestSellers() == null;
                logger.debug("Buying trader {} has best sellers {} with context {}",
                        trader.getDebugInfoNeverUseInCode(),
                        noBestMinimizer ? "N/A" : bestMinimizer.getBestSellers()
                                .stream()
                                .map(Trader::getDebugInfoNeverUseInCode)
                                .collect(Collectors.toList()),
                        noBestMinimizer ? "N/A" : bestMinimizer.getShoppingListContextMap()
                                .values()
                                .iterator()
                                .next()
                                .get());
            }
            return bestMinimizer;
        } else {
            final QuoteCache cache = economy.getSettings().getUseQuoteCacheDuringSNM() && commonCliques.size() > 1
                    ? new QuoteCache(economy.getTraders().size(), economy.getMarketsAsBuyer(trader)
                            .values().stream().mapToInt(market -> market.getActiveSellers().size()).sum(),
                                    economy.getMarketsAsBuyer(trader).size()) : null;
           return commonCliques.stream().collect(() -> new CliqueMinimizer(economy, movableSlByMarket, cache),
                    CliqueMinimizer::accept, CliqueMinimizer::combine);
        }
    }

    /**
     * Populate a set of context that is present in all the given markets.
     *
     * @param markets a list of markets provided.
     * @param economy the economy.
     * @return a set of context.
     */
    @VisibleForTesting
    protected static Set<Context> populateContextCombination(@NonNull Set<Market> markets,
                                                             @NonNull Economy economy) {
        // for each market, we find their complete set of context list by getting context from each
        // active seller, then find intersection of contexts from all markets.
        // NOTE: two contexts are considered equal if the balance account contents are the same
        // and region ids are the same. In the final common contexts that we return, we set the
        // parent context id if there was a match based on the account id.
        if (logger.isDebugEnabled()) {
            for (Market m : markets) {
                Set<Context> sets = m.getActiveSellers().stream()
                                .map(t -> economy.getTraderWithContextMap().get(t))
                                .filter(contextList -> contextList != null && !contextList.isEmpty())
                                .flatMap(Collection::stream)
                                .collect(Collectors.toSet());
                logger.debug("Market basket {}", m.getBasket());
                for (Context c : sets) {
                    logger.debug("Region id " + c.getRegionId() + " Ba id " + c.getBalanceAccount().getId()
                                + " parent id " + c.getBalanceAccount().getParentId());
                }
            }
        }
        return markets.stream()
                .map(m -> m.getActiveSellers().stream()
                        .map(t -> economy.getTraderWithContextMap().get(t))
                        .filter(contextList -> contextList != null && !contextList.isEmpty())
                        .flatMap(Collection::stream)
                        .collect(Collectors.toSet()))
                .reduce(mergeContextSets)
                .orElse(Collections.emptySet());
    }

    /**
     * Return true if the trader is active and any of its shopping lists are movable. If any
     * shoppingList has a group factor of 0, the trader should not be considered, because another
     * trader will be shopping on its behalf.
     * @param economy the economy that the trader belongs to
     * @param trader the trader
     * @return whether the trader is active and has any movable shopping list
     */
    public static boolean shouldConsiderTraderForShopTogether(Economy economy, Trader trader) {
        if (!trader.getState().isActive()) {
            return false;
        }
        boolean isMovable = false;
        for (ShoppingList sl : economy.getMarketsAsBuyer(trader).keySet()) {
            if (sl.getGroupFactor() == 0) {
                return false;
            }
            isMovable |= sl.isMovable();
        }
        return isMovable;
    }

    /**
     * Compute the current quote for a trader.
     *
     * @param economy the economy the trader associates with
     * @param movableSlByMarket the movable shopping list of a buyer and its participating market
     * @return the current quote given by current supplier
     */
    public static double computeCurrentQuote(Economy economy,
                    Collection<Entry<@NonNull ShoppingList, @NonNull Market>> movableSlByMarket) {
        // Compute current total quote.
        double quote = 0;
        for (Entry<ShoppingList, Market> entry : movableSlByMarket) {
            if (isQuoteInfinity(entry)) {
                return Double.POSITIVE_INFINITY;
            }
            quote += EdeCommon.quote(economy, entry.getKey(), entry.getKey().getSupplier(),
                                     Double.POSITIVE_INFINITY, false).getQuoteValue();
        }
        return quote;
    }

    /**
     * Check if a quote for a shopping list is infinite. If the shopping list has no active supplier,
     * or the supplier does not satisfy the requests of shopping list, quote is infinity.
     *
     * @param slByMkt shopping list to market mapping
     * @return whether the quote is infinity
     */
    private static boolean isQuoteInfinity(Entry<@NonNull ShoppingList, @NonNull Market> slByMkt) {
        Trader supplier = slByMkt.getKey().getSupplier();
        return  supplier == null || !supplier.getState().isActive()
                || !slByMkt.getValue().getBasket().isSatisfiedBy(supplier.getBasketSold());
    }

    /**
     * Run placement algorithm until the convergence criteria are satisfied.
     * If the placement has been running for more than the maximum number of placements
     * allowed by the economy settings, force placement to stop.
     * @param economy the economy where all the traders for this calculation exist
     * @param ledger the {@link Ledger} with the expenses and revenues of all the traders
     *        and commodities in the economy
     * @param callerPhase - tag to identify phase it is being called from
     * @return a list of recommendations about trader placement
     */
    public static @NonNull PlacementResults runPlacementsTillConverge(Economy economy,
                    Ledger ledger, String callerPhase) {
        return runPlacementsTillConverge(economy, new ArrayList<ShoppingList>(), ledger,
                        false, callerPhase);
    }

    /**
     * Run placement algorithm until the convergence criteria are satisfied.
     * If the placement has been running for more than the maximum number of placements
     * allowed by the economy settings, force placement to stop.
     * @param economy the economy where all the traders for this calculation exist
     * @param shoppingLists list of shoppingLists that denotes buyers that are to shop before the others
     * @param ledger the {@link Ledger} with the expenses and revenues of all the traders
     *        and commodities in the economy
     * @param preferentialPlacementOnly - run placements on just the {@link ShoppingList}s passed if
     *                                true and on all {@link ShoppingList}s if false
     * @param callerPhase - tag to identify phase it is being called from
     * @return a list of recommendations about trader placement
     */
    public static @NonNull PlacementResults runPlacementsTillConverge(Economy economy,
                    List<ShoppingList> shoppingLists, Ledger ledger,
                    boolean preferentialPlacementOnly, String callerPhase) {
        @NonNull final PlacementResults placementResults = new PlacementResults();
        // generate placement actions
        boolean keepRunning = true;
        // we want to prevent computation of the expenseMetric when we perform preferentialPlacement
        boolean useExpenseMetric = economy.getSettings().isUseExpenseMetricForTermination()
                            && !preferentialPlacementOnly;
        if (useExpenseMetric) {
            initializeMarketExpenses(economy, ledger);
        }
        int counter = 0;
        if (printMaxPlacementIterations) {
            logger.info("The maximum placement iteration number has been set to: " + economy.getSettings().getMaxPlacementIterations());
            printMaxPlacementIterations = false;
        }
        while (keepRunning) {
            // in certain edge cases, we may have placement keep generating move actions
            // while they don't really improve the performance. We force the placement to
            // stop when reaching the max number allowed.
            if (counter >= economy.getSettings().getMaxPlacementIterations()) {
                keepRunning = false;
                logger.warn("The placement has been running for " +
                    economy.getSettings().getMaxPlacementIterations()
                    + " rounds, forcing placement to stop now!");
                break;
            }
            final PlacementResults intermediateResults =
                placementDecisions(economy, shoppingLists, preferentialPlacementOnly);

            counter++;
            globalCounter++;
            keepRunning = !(intermediateResults.getActions().isEmpty()
                            || intermediateResults.getActions().stream().allMatch(a -> a instanceof Reconfigure)
                            || (useExpenseMetric && areSavingsLessThanThreshold(economy)));
            placementResults.combine(intermediateResults);
            if (useExpenseMetric) {
                adjustMarketBaselineExpenses(economy, ledger);
            }

        }
        if (logger.isDebugEnabled()) {
            logger.debug(callerPhase + " Total Placement Iterations: " + counter + " " + globalCounter);
        }
        return placementResults;
    }

    /**
     * Initialize the total expenses of buyers in the market.
     *
     * @param economy - the {@link Economy}
     * @param ledger - the {@link Ledger} with the expenses and revenues of all the traders
     *        and commodities in the economy
     */
    private static void initializeMarketExpenses(@NonNull Economy economy,
                                                 @NonNull Ledger ledger) {
        for (Market market : economy.getMarkets()) {
            calculateTotalExpensesForBuyersInMarket(economy, ledger, market);
        }
    }

    /**
     * Initialize the total expenses of buyers in the market.
     *
     * @param economy - the {@link Economy}
     * @param ledger - the {@link Ledger} with the expenses and revenues of all the traders
     *        and commodities in the economy
     * @param market - the {@link Market} for which expenses are to be calculated
     */
    private static void calculateTotalExpensesForBuyersInMarket(@NonNull Economy economy,
                                                                @NonNull Ledger ledger,
                                                                @NonNull Market market) {
        double totalExpenseForMarket =
                  ledger.calculateTotalExpensesForBuyers(economy, market);
        if (Double.isInfinite(totalExpenseForMarket)) {
            totalExpenseForMarket = Double.MAX_VALUE;
        }
        market.setExpenseBaseline(totalExpenseForMarket);
    }

    /**
     * Adjust the expenses of each Market for use in next iteration.
     *
     * @param economy The {@link Economy}
     * @param ledger - the {@link Ledger} of the {@link Economy}
     */
    private static void adjustMarketBaselineExpenses(@NonNull Economy economy,
                                                     @NonNull Ledger ledger) {
        for (Market market : economy.getMarkets()) {
            double newBaseLine = market.getExpenseBaseline() - market.getPlacementSavings();
            if (newBaseLine < 0 || Double.isInfinite(newBaseLine)) {
                calculateTotalExpensesForBuyersInMarket(economy, ledger, market);
                if (logger.isDebugEnabled()) {
                    logger.debug("Total savings exceeds base expenses, recalculating market " +
                                 market.getBasket());
                }
            } else {
                market.setExpenseBaseline(newBaseLine);
            }
            market.setPlacementSavings(0);
        }
    }

    /**
     * Returns true if the expenses in any market have not changed by more than epsilon.
     *
     * @param economy The {@link Economy}
     * @return true if the expenses are at minimum
     */
    public static boolean areSavingsLessThanThreshold(@NonNull Economy economy) {
        double factor = economy.getSettings().getExpenseMetricFactor();
        for (Market market : economy.getMarkets()) {
            if (market.getPlacementSavings() > factor * market.getExpenseBaseline()) {
                return false;
            }
        }
        return true;
    }

    /**
     * A helper method to break down the compoundMove to individual move so that legacy UI can
     * assimilate it. This method should be called only when legacy UI is used!
     *
     * @param compoundMoves a list of CompoundMove actions to be broken down into individual
     * Move actions
     * @return a list of moves that constitute the compoundMove
     */
    public static List<Action> breakDownCompoundMove(List<Action> compoundMoves) {
        // break down the compound move to individual moves so that legacy UI can assimilate it.
        // TODO: if new UI can support compoundMove, we do not need this break down
        List<Action> moveActions = new ArrayList<Action>();
        compoundMoves.forEach(a -> {
            if (a instanceof CompoundMove) {
                moveActions.addAll(((CompoundMove)a).getConstituentMoves());
            }
        });
        return moveActions;
    }
} // end Placement class<|MERGE_RESOLUTION|>--- conflicted
+++ resolved
@@ -316,13 +316,9 @@
                             .isEqualCoverages(minimizer.getBestQuote().getContext())) ||
                 // isScalingGroupConsistentlySized() is only meaningful for cloud providers.
                 // Anything else will return consistently sized.
-<<<<<<< HEAD
                 (cheapestSeller != null && !economy.isScalingGroupConsistentlySized(shoppingList)
-                || anyDecisiveCommodityResized(minimizer.getBestQuote(), shoppingList))) {
-=======
-                (cheapestSeller != null && !economy.isScalingGroupConsistentlySized(shoppingList))
+                || anyDecisiveCommodityResized(minimizer.getBestQuote(), shoppingList)
                 || anyDecisiveCommodityResized(minimizer.getBestQuote(), shoppingList)) {
->>>>>>> 4d83b961
             double savings = currentQuote - cheapestQuote;
             if (Double.isInfinite(savings)) {
                 savings = Double.MAX_VALUE;
@@ -357,10 +353,6 @@
         return placementResults;
     }
 
-<<<<<<< HEAD
-    //(TODO:OM-60247 Replace with Resize criteria implementation)
-=======
->>>>>>> 4d83b961
     private static boolean anyDecisiveCommodityResized(final Quote quote,
                                                  final ShoppingList shoppingList) {
         return quote.getCommodityContexts().stream()
