--- conflicted
+++ resolved
@@ -21,13 +21,10 @@
 import org.checkerframework.checker.javari.qual.ReadOnly;
 import org.checkerframework.checker.nullness.qual.NonNull;
 
-<<<<<<< HEAD
-=======
 import com.google.common.annotations.VisibleForTesting;
 import com.google.common.collect.Table;
 import com.google.common.collect.ImmutableSet;
 
->>>>>>> 4d83b961
 import com.vmturbo.platform.analysis.economy.Basket;
 import com.vmturbo.platform.analysis.economy.CommoditySold;
 import com.vmturbo.platform.analysis.economy.CommoditySpecification;
@@ -40,6 +37,7 @@
 import com.vmturbo.platform.analysis.economy.UnmodifiableEconomy;
 import com.vmturbo.platform.analysis.ede.QuoteMinimizer;
 import com.vmturbo.platform.analysis.pricefunction.QuoteFunctionFactory;
+import com.vmturbo.platform.analysis.protobuf.CostDTOs;
 import com.vmturbo.platform.analysis.protobuf.CostDTOs.CostDTO;
 import com.vmturbo.platform.analysis.protobuf.CostDTOs.CostDTO.CbtpCostDTO;
 import com.vmturbo.platform.analysis.protobuf.CostDTOs.CostDTO.ComputeTierCostDTO;
@@ -59,6 +57,7 @@
 import com.vmturbo.platform.analysis.utilities.Quote.CommodityContext;
 import com.vmturbo.platform.analysis.utilities.Quote.CommodityQuote;
 import com.vmturbo.platform.analysis.utilities.Quote.InfiniteDependentComputeCommodityQuote;
+import com.vmturbo.platform.analysis.utilities.Quote.InfiniteDependentResourcePairQuote;
 import com.vmturbo.platform.analysis.utilities.Quote.LicenseUnavailableQuote;
 import com.vmturbo.platform.analysis.utilities.Quote.MutableQuote;
 
@@ -68,10 +67,8 @@
 public class CostFunctionFactory {
 
     private static final Logger logger = LogManager.getLogger();
-<<<<<<< HEAD
-=======
+
     private static final double riCostDeprecationFactor = 0.00001;
->>>>>>> 4d83b961
 
     /**
      * A class represents the price information of a commodity
@@ -607,13 +604,8 @@
      * @return A quote for the cost given by {@link CostFunction}
      */
     @VisibleForTesting
-<<<<<<< HEAD
-    static MutableQuote calculateComputeAndDatabaseCostQuote(Trader seller, ShoppingList sl,
-                                                                     CostTable costTable, final int licenseBaseType) {
-=======
     protected static MutableQuote calculateComputeAndDatabaseCostQuote(Trader seller, ShoppingList sl,
                                                                        CostTable costTable, final int licenseBaseType) {
->>>>>>> 4d83b961
         final int licenseCommBoughtIndex = sl.getBasket().indexOfBaseType(licenseBaseType);
         final long groupFactor = sl.getGroupFactor();
         final Optional<Context> optionalContext = sl.getBuyer().getSettings().getContext();
@@ -713,7 +705,6 @@
         // NOTE: CostTable.NO_VALUE (-1) is the no license commodity type
         return Double.isInfinite(totalCost) && licenseCommBoughtIndex != CostTable.NO_VALUE ?
                 new LicenseUnavailableQuote(seller, sl.getBasket().get(licenseCommBoughtIndex)) :
-<<<<<<< HEAD
                 new CommodityCloudQuote(seller, totalCost * (groupFactor > 0 ? groupFactor : 1),
                         regionId, accountId, commodityContexts);
     }
@@ -757,9 +748,6 @@
         return new CommodityCloudQuote(seller, cheapestTuple.getPrice() * (sl.getGroupFactor() > 0
                 ? sl.getGroupFactor() : 1), cheapestTuple.hasZoneId() ? cheapestTuple.getZoneId()
                 : cheapestTuple.getRegionId(), cheapestTuple.getBusinessAccountId(), null);
-=======
-                new CommodityCloudQuote(seller, cost * (groupFactor > 0 ? groupFactor : 1), regionId, accountId, null);
->>>>>>> 4d83b961
     }
 
     /**
@@ -898,11 +886,7 @@
                         // Constraint check is irrelevant for such commodities, and we skip it.
                         return;
                     }
-<<<<<<< HEAD
-                    commQuantityMap.put(commType, sl.getQuantities()[index]);
-=======
                     commQuantityMap.put(commType, Math.ceil(sl.getQuantities()[index]));
->>>>>>> 4d83b961
                 });
                 // If volume is in Reversibility mode, try to get a quote in Reversibility mode.
                 if (!sl.getDemandScalable()) {
