package com.vmturbo.platform.analysis.utilities;

import java.util.ArrayList;
import java.util.Arrays;
import java.util.Collections;
import java.util.HashMap;
import java.util.List;
import java.util.Map;
import java.util.Map.Entry;
import java.util.Set;

import javax.annotation.Nonnull;

import org.apache.logging.log4j.LogManager;
import org.apache.logging.log4j.Logger;
import org.checkerframework.checker.javari.qual.ReadOnly;
import org.checkerframework.checker.nullness.qual.NonNull;

import com.vmturbo.platform.analysis.economy.Basket;
import com.vmturbo.platform.analysis.economy.CommoditySold;
import com.vmturbo.platform.analysis.economy.CommoditySpecification;
import com.vmturbo.platform.analysis.economy.Economy;
import com.vmturbo.platform.analysis.economy.Market;
import com.vmturbo.platform.analysis.economy.ShoppingList;
import com.vmturbo.platform.analysis.economy.Trader;
import com.vmturbo.platform.analysis.economy.UnmodifiableEconomy;
import com.vmturbo.platform.analysis.ede.QuoteMinimizer;
import com.vmturbo.platform.analysis.pricefunction.QuoteFunctionFactory;
import com.vmturbo.platform.analysis.protobuf.CostDTOs;
import com.vmturbo.platform.analysis.protobuf.CostDTOs.CostDTO;
import com.vmturbo.platform.analysis.protobuf.CostDTOs.CostDTO.CbtpCostDTO;
import com.vmturbo.platform.analysis.protobuf.CostDTOs.CostDTO.ComputeTierCostDTO;
import com.vmturbo.platform.analysis.protobuf.CostDTOs.CostDTO.ComputeTierCostDTO.ComputeResourceDependency;
import com.vmturbo.platform.analysis.protobuf.CostDTOs.CostDTO.CostTuple;
import com.vmturbo.platform.analysis.protobuf.CostDTOs.CostDTO.DatabaseTierCostDTO;
import com.vmturbo.platform.analysis.protobuf.CostDTOs.CostDTO.StorageTierCostDTO;
import com.vmturbo.platform.analysis.protobuf.CostDTOs.CostDTO.StorageTierCostDTO.StorageResourceCost;
import com.vmturbo.platform.analysis.protobuf.CostDTOs.CostDTO.StorageTierCostDTO.StorageResourceDependency;
import com.vmturbo.platform.analysis.protobuf.CostDTOs.CostDTO.StorageTierCostDTO.StorageResourceLimitation;
import com.vmturbo.platform.analysis.translators.ProtobufToAnalysis;
import com.vmturbo.platform.analysis.utilities.Quote.CommodityCloudQuote;
import com.vmturbo.platform.analysis.utilities.Quote.CommodityQuote;
import com.vmturbo.platform.analysis.utilities.Quote.InfiniteDependentComputeCommodityQuote;
import com.vmturbo.platform.analysis.utilities.Quote.InfiniteDependentResourcePairQuote;
import com.vmturbo.platform.analysis.utilities.Quote.LicenseUnavailableQuote;
import com.vmturbo.platform.analysis.utilities.Quote.MutableQuote;

/**
 * The factory class to construct cost function.
 */
public class CostFunctionFactory {

    private static final Logger logger = LogManager.getLogger();

    // a class to represent the minimum and maximum capacity of a commodity
    public static class CapacityLimitation {
        private double minCapacity_ = Double.POSITIVE_INFINITY;
        private double maxCapacity_ = Double.POSITIVE_INFINITY;

        public CapacityLimitation(double minCapacity, double maxCapacity) {
            minCapacity_ = minCapacity;
            maxCapacity_ = maxCapacity;
        }

        /**
         * Returns the minimal capacity limit of commodity
         */
        public double getMinCapacity() {
            return minCapacity_;
        }

        /**
         * Returns the maximal capacity limit of commodity
         */
        public double getMaxCapacity() {
            return maxCapacity_;
        }
    }

    /**
     * A class to represent the capacity constraint between two different commodities.
     * @author weiduan
     *
     */
    public static class DependentResourcePair {
        private CommoditySpecification baseCommodity_;
        private CommoditySpecification dependentCommodity_;
        private int maxRatio_;

        public DependentResourcePair(CommoditySpecification baseCommodity,
                        CommoditySpecification dependentCommodity, int maxRatio) {
            baseCommodity_ = baseCommodity;
            dependentCommodity_ = dependentCommodity;
            maxRatio_ = maxRatio;
        }

        /**
         * Returns the base commodity in the dependency pair
         */
        public CommoditySpecification getBaseCommodity() {
            return baseCommodity_;
        }

        /**
         * Returns the dependent commodity in the dependency pair
         */
        public CommoditySpecification getDependentCommodity() {
            return dependentCommodity_;
        }

        /**
         * Returns the maximal ratio of dependent commodity to base commodity
         */
        public int getMaxRatio() {
            return maxRatio_;
        }
    }

    /**
     * A class represents the price information of a commodity
     * NOTE: the PriceData comparator is overridden to make sure upperBound decides the order
     * @author weiduan
     *
     */
    @SuppressWarnings("rawtypes")
    public static class PriceData implements Comparable {
        private double upperBound_;
        private double price_;
        private boolean isUnitPrice_;
        private boolean isAccumulative_;

        public PriceData(double upperBound, double price, boolean isUnitPrice,
                        boolean isAccumulative) {
            upperBound_ = upperBound;
            price_ = price;
            isUnitPrice_ = isUnitPrice;
            isAccumulative_ = isAccumulative;
        }

        /**
         * Returns the upper bound limit of commodity
         */
        public double getUpperBound() {
            return upperBound_;
        }

        /**
         * Returns the price of commodity
         */
        public double getPrice() {
            return price_;
        }

        /**
         * Returns true if the price is a unit price
         */
        public boolean isUnitPrice() {
            return isUnitPrice_;
        }

        /**
         * Returns true if the cost should be accumulated
         */
        public boolean isAccumulative() {
            return isAccumulative_;
        }

        @Override
        public int compareTo(Object other) {
            return Double.compare(upperBound_, ((PriceData)other).getUpperBound());
        }
    }

    /**
     * A utility method to extract commodity capacity constraint from DTO and put it in a map.
     *
     * @param costDTO the DTO containing cost information
     * @return a map for CommoditySpecification to capacity constraint
     */
    public static Map<CommoditySpecification, CapacityLimitation>
                    translateResourceCapacityLimitation(StorageTierCostDTO costDTO) {
        Map<CommoditySpecification, CapacityLimitation> commCapacity = new HashMap<>();
        for (StorageResourceLimitation resourceLimit : costDTO.getStorageResourceLimitationList()) {
            if (!commCapacity.containsKey(resourceLimit.getResourceType())) {
                commCapacity.put(
                                ProtobufToAnalysis.commoditySpecification(
                                                resourceLimit.getResourceType()),
                                new CapacityLimitation(resourceLimit.getMinCapacity(),
                                                resourceLimit.getMaxCapacity()));
            } else {
                throw new IllegalArgumentException("Duplicate constraint on cpacity limitation");
            }
        }
        return commCapacity;
    }

    /**
<<<<<<< HEAD
     * A utility method to extract commodity's price information from DTO.
     *
     * @param resourceCost a list of DTO represents price information
     * @return a map which keeps commodity and its price information
     */
    @SuppressWarnings("unchecked")
    public static @NonNull Map<CommoditySpecification, List<PriceData>>
                    translatePriceCost(List<StorageResourceCost> resourceCost) {
        Map<CommoditySpecification, List<CostFunctionFactory.PriceData>> priceDataMap =
                        new HashMap<>();
        for (StorageResourceCost cost : resourceCost) {
            if (!priceDataMap.containsKey(cost.getResourceType())) {
                List<CostFunctionFactory.PriceData> priceDataList = new ArrayList<>();
                for (CostDTOs.CostDTO.StorageTierCostDTO.StorageTierPriceData priceData : cost.getStorageTierPriceDataList()) {
                    CostFunctionFactory.PriceData newEntry = new PriceData(
                                    priceData.getUpperBound(), priceData.getPrice(),
                                    priceData.getIsUnitPrice(), priceData.getIsAccumulativeCost());
                    priceDataList.add(newEntry);
                }
                // make sure list is ascending based on upper bound, because we need to get the
                // first resource range that can satisfy the requested amount, and the price
                // corresponds to that range will be used as price
                Collections.sort(priceDataList);
                priceDataMap.put(ProtobufToAnalysis.commoditySpecification(cost.getResourceType()),
                                priceDataList);
            } else {
                throw new IllegalArgumentException("Duplicate entries for a commodity price");
            }
        }
        return priceDataMap;
    }

    /**
=======
>>>>>>> 4ee93179
     * A utility method to extract base and dependent commodities and their max ratio constraint.
     *
     * @param dependencyDTOs the DTO represents the base and dependent commodity relation
     * @return a list of {@link DependentResourcePair}
     */
    public static List<DependentResourcePair>
                    translateStorageResourceDependency(List<StorageResourceDependency> dependencyDTOs) {
        List<DependentResourcePair> dependencyList = new ArrayList<>();
        dependencyDTOs.forEach(dto -> dependencyList.add(new DependentResourcePair(
                        ProtobufToAnalysis.commoditySpecification(
                                        dto.getBaseResourceType()),
                        ProtobufToAnalysis.commoditySpecification(
                                        dto.getDependentResourceType()),
                        dto.getRatio())));
        return dependencyList;
    }

    /**
     * A utility method to extract base and dependent commodities.
     *
     * @param dependencyDTOs the DTO represents the base and dependent commodity relation
     * @return a mapping for commodities with dependency relation
     */
    public static Map<CommoditySpecification, CommoditySpecification>
                    translateComputeResourceDependency(List<ComputeResourceDependency> dependencyDTOs) {
        Map<CommoditySpecification, CommoditySpecification> dependencyMap = new HashMap<>();
        dependencyDTOs
                .forEach(dto -> dependencyMap
                        .put(ProtobufToAnalysis.commoditySpecification(dto.getBaseResourceType()),
                             ProtobufToAnalysis.commoditySpecification(dto.getDependentResourceType())));
        return dependencyMap;
    }

    /**
     * Validate if the requested amount comply with the limitation between base commodity
     * and dependency commodity
     *
     * @param sl the shopping list which requests resources
     * @param seller the seller which sells resources
     * @param dependencyList the dependency information between base and dependent commodities
     * @return A quote for the cost of the dependent resource pair. An infinite quote indicates the requested
     *         amount does not comply with the resource limitation.
     */
    private static MutableQuote getDependentResourcePairQuote(@NonNull ShoppingList sl,
                                                              @NonNull Trader seller,
                                                              @NonNull List<DependentResourcePair> dependencyList,
                                                              @Nonnull Map<CommoditySpecification, CapacityLimitation> commCapacity) {
        // check if the dependent commodity requested amount is more than the
        // max ratio * base commodity requested amount
        for (DependentResourcePair dependency : dependencyList) {
            int baseIndex = sl.getBasket().indexOf(dependency.getBaseCommodity());
            int depIndex = sl.getBasket().indexOf(dependency.getDependentCommodity());
            // we iterate over the DependentResourcePair list, which defines the dependency
            // between seller commodities. The sl is from the buyer, which may not buy all
            // resources sold by the seller thus it does not comply with the dependency constraint,
            // e.g: some VM does not request IOPS sold by IO1. The dependency
            // limitation check is irrelevant for such commodities, and we skip it.
            if (baseIndex == -1 || depIndex == -1) {
                continue;
            }
            double dependentCommodityLowerBoundCapacity =
                commCapacity.get(dependency.getDependentCommodity()).getMinCapacity();
            double baseQuantity = Math.max(sl.getQuantities()[baseIndex] * dependency.maxRatio_,
                dependentCommodityLowerBoundCapacity);
            if (baseQuantity < sl.getQuantities()[depIndex]) {
                return new InfiniteDependentResourcePairQuote(dependency, baseQuantity,
                    sl.getQuantities()[depIndex]);
            }
        }
        return CommodityQuote.zero(seller);
    }

    /**
     * Scan commodities in the shopping list to find any that the maximum capacities in the given map
     * of capacity limitations.
     *
     * @param sl the shopping list
     * @param commCapacity the information of a commodity and its minimum and maximum capacity
     * @return If all commodities fit within the max capacity, returns a number les than zero.
     *         If one or more commodities does not fit, returns the index of the first commodity encountered in
     *         the shopping list that does not fit.
     */
    private static MutableQuote insufficientCommodityWithinMaxCapacityQuote(ShoppingList sl, Trader seller,
                                               Map<CommoditySpecification, CapacityLimitation> commCapacity) {
        final CommodityQuote quote = new CommodityQuote(seller);
        // check if the commodities bought comply with capacity limitation on seller
        for (Entry<CommoditySpecification, CapacityLimitation> entry : commCapacity.entrySet()) {
            int index = sl.getBasket().indexOf(entry.getKey());
            if (index == -1) {
                // we iterate over the capacity limitation map, which defines the seller capacity
                // constraint. The sl is from the buyer, which may not buy all resources sold
                // by the seller, e.g: some VM does not request IOPS sold by IO1. The capacity
                // limitation check is irrelevant for such commodities, and we skip it.
                continue;
            }
            if (sl.getQuantities()[index] > entry.getValue().getMaxCapacity()) {
                logMessagesForCapacityLimitValidation(sl, index, entry);
                quote.addCostToQuote(Double.POSITIVE_INFINITY, entry.getValue().getMaxCapacity(), entry.getKey());
            }
        }

        return quote;
    }

    /**
     * Logs messages if the logger's trace is enabled or the seller/buyer of shopping list
     * have their debug enabled.
     *
     * @param sl the shopping list
     * @param index the index of the shopping list at which the quantity is not within range
     * @param entry the key value pair representing the commodity specification and the capacity
     *        limitation
     */
    private static void logMessagesForCapacityLimitValidation(ShoppingList sl, int index,
                    Entry<CommoditySpecification, CapacityLimitation> entry) {
        if (logger.isTraceEnabled() || sl.getBuyer().isDebugEnabled()) {
            logger.debug("{} requested amount {} of {} not within range {} to {}",
                            sl,
                            sl.getQuantities()[index],
                            sl.getBasket().get(index).getDebugInfoNeverUseInCode(),
                            entry.getValue().getMinCapacity(),
                            entry.getValue().getMaxCapacity());
        }
    }

    /**
     * Scan commodities in the shopping list to find any that exceed capacities in the seller.
     *
     * @param sl the shopping list
     * @param seller the templateProvider that supplies the resources
     * @return If all commodities in the shopping list fit within the seller, returns a number less than zero.
     *         If some commodity does not fit, returns the boughtIndex of the first commodity in that shopping list's
     *         basket that cannot fit within the seller.
     */
    private static MutableQuote insufficientCommodityWithinSellerCapacityQuote(ShoppingList sl, Trader seller, int couponCommodityBaseType) {
        // check if the commodities bought comply with capacity limitation on seller
        int boughtIndex = 0;
        Basket basket = sl.getBasket();
        final double[] quantities = sl.getQuantities();
        List<CommoditySold> commsSold = seller.getCommoditiesSold();
        final CommodityQuote quote = new CommodityQuote(seller);

        for (int soldIndex = 0; boughtIndex < basket.size();
                        boughtIndex++, soldIndex++) {
            CommoditySpecification basketCommSpec = basket.get(boughtIndex);

            // TODO Make this a list if we have more commodities to skip
            // Skip the coupon commodity
            if (basketCommSpec.getBaseType() == couponCommodityBaseType) {
                continue;
            }
            // Find corresponding commodity sold. Commodities sold are ordered the same way as the
            // basket commodities, so iterate once (O(N)) as opposed to searching each time (O(NLog(N))
            while (!basketCommSpec.isSatisfiedBy(seller.getBasketSold().get(soldIndex))) {
                soldIndex++;
            }
            double soldCapacity = commsSold.get(soldIndex).getCapacity();
            if (quantities[boughtIndex] > soldCapacity) {
                logMessagesForSellerCapacityValidation(sl, seller, quantities[boughtIndex],
                    basketCommSpec, soldCapacity);
                quote.addCostToQuote(Double.POSITIVE_INFINITY, soldCapacity, basketCommSpec);
            }
        }

        return quote;
    }

    /**
     * Logs messages if the logger's trace is enabled or the seller/buyer of shopping list
     * have their debug enabled.
     *
     * @param sl the shopping list whose capacity is being validated.
     * @param seller the seller
     * @param quantityBought the quantity of commodity requested
     * @param boughtCommSpec the commodity spec of the commodity requested
     * @param soldCapacity the capacity of the commodity of the seller
     */
    private static void logMessagesForSellerCapacityValidation(ShoppingList sl,
                    Trader seller, double quantityBought, CommoditySpecification boughtCommSpec,
                    double soldCapacity) {
        if (logger.isTraceEnabled() || seller.isDebugEnabled()
                        || sl.getBuyer().isDebugEnabled()) {
            logger.debug("{} requested amount {} of {} not within {} capacity ({})",
                            sl, quantityBought,
                            boughtCommSpec.getDebugInfoNeverUseInCode(),
                            seller, soldCapacity);
        }
    }

    /**
     * Validate if the sum of netTpUsed and ioTpUsed is within the netTpSold capacity
     *
     * @param sl the shopping list
     * @param seller the templateProvider that supplies the resources
     * @param comm1Type is the type of 1st commodity
     * @param comm2Type is the type of 2nd commodity
     * @return A quote for the dependent compute commodities. An infinite quote indicates that the
     *         dependent compute commodities do not comply with the maximum capacity.
     */
    private static MutableQuote getDependantComputeCommoditiesQuote(ShoppingList sl,
                                                                    Trader seller,
                                                                    int comm1Type,
                                                                    int comm2Type) {
        int comm1BoughtIndex = sl.getBasket().indexOf(comm1Type);
        int comm2BoughtIndex = sl.getBasket().indexOf(comm2Type);
        int comm1SoldIndex = seller.getBasketSold().indexOf(comm1Type);
        double comm1BoughtQuantity = comm1BoughtIndex != -1 ? sl.getQuantity(comm1BoughtIndex) : 0;
        double comm2BoughtQuantity = comm2BoughtIndex != -1 ? sl.getQuantity(comm2BoughtIndex) : 0;
        double boughtSum = comm1BoughtQuantity + comm2BoughtQuantity;

        double comm1SoldCapacity = seller.getCommoditiesSold().get(comm1SoldIndex).getCapacity();
        boolean isValid = boughtSum <= comm1SoldCapacity;
        logMessagesForDependentComputeCommValidation(isValid, seller, sl.getBuyer(), sl,
                        comm1BoughtIndex, comm2BoughtIndex, comm1BoughtQuantity, comm2BoughtQuantity,
                        comm1SoldIndex, comm1SoldCapacity);
        return isValid ? CommodityQuote.zero(seller) :
            new InfiniteDependentComputeCommodityQuote(comm1BoughtIndex, comm2BoughtIndex,
                comm1SoldCapacity, comm1BoughtQuantity, comm2BoughtQuantity);
    }

    /**
     * Logs messages if the logger's trace is enabled or the seller/buyer of shopping list
     * have their debug enabled.
     */
    private static void logMessagesForDependentComputeCommValidation(boolean isValid,
                    Trader seller, Trader buyer, ShoppingList sl, int comm1BoughtIndex,
                    int comm2BoughtIndex, double comm1BoughtQuantity, double comm2BoughtQuantity,
                    int comm1SoldIndex, double comm1SoldCapacity) {
        if (!isValid && (logger.isTraceEnabled() || seller.isDebugEnabled()
                        || buyer.isDebugEnabled())) {
            CommoditySpecification comm1Sold = seller.getBasketSold().get(comm1SoldIndex);
            logger.debug("{} bought ({}) + {} bought ({}) by {} is greater than {} capacity ({}) "
                            + "sold by {}", comm1BoughtIndex != -1
                                            ? sl.getBasket().get(comm1BoughtIndex)
                                                            .getDebugInfoNeverUseInCode()
                                            : "null",
                            comm1BoughtQuantity, comm2BoughtIndex != -1
                                            ? sl.getBasket().get(comm2BoughtIndex)
                                                            .getDebugInfoNeverUseInCode()
                                            : "null",
                            comm2BoughtQuantity, sl, comm1Sold != null
                                            ? comm1Sold.getDebugInfoNeverUseInCode()
                                            : "null",
                            comm1SoldCapacity, seller);
        }
    }

    /**
     * Calculates the cost of template that a shopping list has matched to
     *
     * @param seller {@link Trader} that the buyer matched to
     * @param sl is the {@link ShoppingList} that is requesting price
     * @param costDTO is the resourceBundle associated with this templateProvider
     * @param costMap is a map of map which stores cost by business account and license type
     *
     * @return A quote for the cost given by {@link CostFunction}
     */
    public static MutableQuote calculateComputeCostQuote(Trader seller, ShoppingList sl,
                                                         ComputeTierCostDTO costDTO,
                                                         Map<Long, Map<Integer, Double>> costMap) {
        final int licenseBaseType = costDTO.getLicenseCommodityBaseType();
        final int licenseCommBoughtIndex = sl.getBasket().indexOfBaseType(licenseBaseType);
        final long groupFactor = sl.getGroupFactor();
        if (sl.getBuyer().getSettings() == null
                        || sl.getBuyer().getSettings().getBalanceAccount() == null
                        || costMap.get(sl.getBuyer().getSettings().getBalanceAccount().getId()) == null) {
            logger.warn("Business account is not found on seller: {}, for shopping list: {}, return infinity compute quote",
                    seller.getDebugInfoNeverUseInCode(), sl.getDebugInfoNeverUseInCode());
            return new CommodityQuote(seller, Double.POSITIVE_INFINITY);
        }
        Map<Integer, Double> costByLicense = costMap.get(sl.getBuyer().getSettings().getBalanceAccount().getId());
        if (licenseCommBoughtIndex == -1) {
        // NOTE: -1 is the no license commodity type
            return new CommodityQuote(seller, costByLicense.get(licenseCommBoughtIndex) * groupFactor);
        }

        // if the license commodity exists in the basketBought, get the type of that commodity
        // and lookup the costMap for that license type
        final Integer type = sl.getBasket().get(licenseCommBoughtIndex).getType();
        final Double cost = costByLicense.get(type);
        if (cost == null) {
            logger.error("Cannot find type {} in costMap, license base type: {}", type,
                    licenseBaseType);
            // NOTE: -1 is the no license commodity type
            return new CommodityQuote(seller, costByLicense.get(-1) * groupFactor);
        }

        return Double.isInfinite(cost) ?
            new LicenseUnavailableQuote(seller, sl.getBasket().get(licenseCommBoughtIndex)) :
            new CommodityQuote(seller, cost * groupFactor);
    }

    /**
     * Calculate the discounted compute cost, based on available RIs discount on a cbtp.
     *
     * @param buyer {@link ShoppingList} associated with the vm that is requesting price
     * @param seller {@link Trader} the cbtp that the buyer asks a price from
     * @param cbtpResourceBundle {@link CbtpCostDTO} associated with the selling cbtp
     * @param economy {@link Economy}
     *
     * @return the cost given by {@link CostFunction}
     */
    public static double calculateDiscountedComputeCost(ShoppingList buyer, Trader seller,
                    CbtpCostDTO cbtpResourceBundle, UnmodifiableEconomy economy) {
        long groupFactor = buyer.getGroupFactor();
        // If the buyer is already placed on a CBTP return 0
        if (buyer.getSupplier() == seller) {
            return 0;
        }

        // Match the vm with a template in order to:
        // 1) Estimate the number of coupons requested by the vm
        // 2) Determine the template cost the discount should apply to
        // Get the market for the cbtp. sellers in this market are Template Providers
        final @NonNull @ReadOnly Set<Entry<@NonNull ShoppingList, @NonNull Market>>
        shoppingListsInMarket = economy.getMarketsAsBuyer(seller).entrySet();
        Market market = shoppingListsInMarket.iterator().next().getValue();
        List<Trader> sellers = market.getActiveSellers();
        List<Trader> mutableSellers = new ArrayList<Trader>();
        mutableSellers.addAll(sellers);
        mutableSellers.retainAll(economy.getMarket(buyer).getActiveSellers());

        // Get cheapest quote, that will be provided by the matching template
        final QuoteMinimizer minimizer = mutableSellers.stream().collect(
                        () -> new QuoteMinimizer(economy, buyer), QuoteMinimizer::accept,
                        QuoteMinimizer::combine);
        Trader matchingTP = minimizer.getBestSeller();

        // matchingTP is becoming null because minimizer has no best seller.
        // This can happen in 2 cases,
        // 1) when the budget of a business account is too low and then the quote in
        // budgetDepletionRiskBasedQuoteFunction is infinity
        // 2) when none of the mutableSellers can fit the buyer
        // so when it gets here, minimizer has no best seller.
        if (matchingTP == null) {
            return Double.POSITIVE_INFINITY;
        }

        // The capacity of a coupon commodity sold by a template provider reflects the number of
        // coupons associated with the template it represents. This number is the requested amount
        // of coupons by a matching vm.
        int indexOfCouponCommByTp = matchingTP.getBasketSold()
                        .indexOfBaseType(cbtpResourceBundle.getCouponBaseType());
        CommoditySold couponCommSoldByTp =
                        matchingTP.getCommoditiesSold().get(indexOfCouponCommByTp);
        double requestedCoupons = couponCommSoldByTp.getCapacity() * groupFactor;

        // Calculate the number of available coupons from cbtp
        int indexOfCouponCommByCbtp = seller.getBasketSold()
                        .indexOfBaseType(cbtpResourceBundle.getCouponBaseType());
        CommoditySold couponCommSoldByCbtp =
                        seller.getCommoditiesSold().get(indexOfCouponCommByCbtp);
        double availableCoupons =
                        couponCommSoldByCbtp.getCapacity() - couponCommSoldByCbtp.getQuantity();

        // Get the cost of the template matched with the vm. If this buyer represents a
        // consistent scaling group, the template cost will be for all members of the
        // group (the cost will be multiplied by the group factor)
        double templateCostForBuyer = QuoteFunctionFactory
                .computeCost(buyer, matchingTP, false, economy)
                .getQuoteValue();
        double singleVmTemplateCost = templateCostForBuyer / (groupFactor > 0 ? groupFactor : 1);

        double discountedCost = 0;
        if (availableCoupons > 0) {
            if (couponCommSoldByTp.getCapacity() != 0) {
                double templateCostPerCoupon = singleVmTemplateCost / couponCommSoldByTp.getCapacity();
                // Assuming 100% discount for the portion of requested coupons satisfied by the CBTP
                double numCouponsToPayFor = Math.max(0, (requestedCoupons - availableCoupons));
                if (cbtpResourceBundle.getPrice() != 0) {
                    discountedCost = Math.max(cbtpResourceBundle.getPrice(),
                            numCouponsToPayFor * templateCostPerCoupon);
                } else {
                    discountedCost = numCouponsToPayFor * templateCostPerCoupon;
                }
            }
        } else {
            // In case that there isn't discount available, avoid preferring a cbtp that provides
            // no discount on tp of the matching template.
            discountedCost = Double.POSITIVE_INFINITY;
        }
        return discountedCost;
    }

    /**
     * Calculates the cost of template that a shopping list has matched to
     *
     * @param seller {@link Trader} that the buyer matched to
     * @param sl is the {@link ShoppingList} that is requesting price
     * @param costDTO is the resourceBundle associated with this templateProvider
     * @param costTable Table that stores cost by Business Account, license type and Region.
     *
     * @return A quote for the cost given by {@link CostFunction}
     */
    private static MutableQuote calculateDatabaseCostQuote(Trader seller, ShoppingList sl,
                                                          DatabaseTierCostDTO costDTO,
                                                          CostTable costTable) {
        final int licenseBaseType = costDTO.getLicenseCommodityBaseType();
        final int licenseCommBoughtIndex = sl.getBasket().indexOfBaseType(licenseBaseType);
        final int regionBaseType = costDTO.getRegionCommodityBaseType();
        final int regionCommBoughtIndex = sl.getBasket().indexOfBaseType(regionBaseType);
        final long groupFactor = sl.getGroupFactor();
        if (sl.getBuyer().getSettings() == null
                || sl.getBuyer().getSettings().getBalanceAccount() == null
                || !costTable.hasAccountId(sl.getBuyer().getSettings().getBalanceAccount().getId())) {
            logger.warn("Business account is not found on seller: {}, for shopping list: {}, return infinity compute quote",
                    seller.getDebugInfoNeverUseInCode(), sl.getDebugInfoNeverUseInCode());
            return new CommodityQuote(seller, Double.POSITIVE_INFINITY);
        }

        final long accountId = sl.getBuyer().getSettings().getBalanceAccount().getId();
        // NOTE: CostTable.NO_VALUE (-1) is the no license commodity type
        final int licenseTypeKey = licenseCommBoughtIndex == CostTable.NO_VALUE ?
                licenseCommBoughtIndex :
                sl.getBasket().get(licenseCommBoughtIndex).getType();
        // NOTE: CostTable.NO_VALUE (-1) means find the cheapest region Id
        final int regionTypeKey = regionCommBoughtIndex == CostTable.NO_VALUE ?
                regionCommBoughtIndex :
                sl.getBasket().get(regionCommBoughtIndex).getType();

        CostTuple costTuple = costTable.getTuple(regionTypeKey, accountId, licenseTypeKey);
        Integer regionId;
        double cost;
        if (costTuple == null) {
            logger.error("Cannot find type {} and region {} in costMap, license base type: {}",
                    licenseTypeKey, regionCommBoughtIndex, licenseBaseType);
            // NOTE: CostTable.NO_VALUE (-1) is the no license commodity type
            costTuple = costTable.getTuple(regionCommBoughtIndex, accountId, CostTable.NO_VALUE);
        }

        regionId = costTuple.getRegionId();
        cost = costTuple.getPrice();
        return Double.isInfinite(cost) ?
                new LicenseUnavailableQuote(seller, sl.getBasket().get(licenseCommBoughtIndex)) :
                new CommodityCloudQuote(seller, cost * groupFactor, regionId);
    }

    /**
     * Creates {@link CostFunction} for a given seller.
     *
     * @param costDTO the DTO carries the cost information
     * @return CostFunction
     */
    public static @NonNull CostFunction createCostFunction(CostDTO costDTO) {
        switch (costDTO.getCostTypeCase()) {
            case STORAGE_TIER_COST:
                return createCostFunctionForStorageTier(costDTO.getStorageTierCost());
            case COMPUTE_TIER_COST:
                return createCostFunctionForComputeTier(costDTO.getComputeTierCost());
            case DATABASE_TIER_COST:
                return createCostFunctionForDatabaseTier(costDTO.getDatabaseTierCost());
            case CBTP_RESOURCE_BUNDLE:
                return createResourceBundleCostFunctionForCbtp(costDTO.getCbtpResourceBundle());
            default:
                throw new IllegalArgumentException("input = " + costDTO);
        }
    }

    /**
     * A utility method to construct the pricing information map.
     *
     * @param costTupleList a list of cost data
     * @return map The map has business account id as key and a mapping of license to price as value.
     */
    private static Map<Long, Map<Integer, Double>>
            translateResourceCostForTier(List<CostTuple> costTupleList) {
        Map<Long, Map<Integer, Double>> costMap = new HashMap<>();
        for (CostTuple costTuple: costTupleList) {
            long baId = costTuple.getBusinessAccountId();
            if (costMap.containsKey(baId)) {
                costMap.get(baId).put(costTuple.getLicenseCommodityType(), costTuple.getPrice());
            } else {
                Map<Integer, Double> priceByLicense = new HashMap<>();
                priceByLicense.put(costTuple.getLicenseCommodityType(), costTuple.getPrice());
                costMap.put(baId, priceByLicense);
            }
        }
        return costMap;
    }

    /**
     * Create {@link CostFunction} by extracting data from {@link ComputeTierCostDTO}
     *
     * @param costDTO the DTO carries the data used to construct cost function
     * @return CostFunction
     */
    public static @NonNull CostFunction createCostFunctionForComputeTier(ComputeTierCostDTO costDTO) {
        Map<Long, Map<Integer, Double>> costMap =
                        translateResourceCostForTier(costDTO.getCostTupleListList());
        Map<CommoditySpecification, CommoditySpecification> dependencyMap =
                translateComputeResourceDependency(costDTO.getComputeResourceDepedencyList());

        CostFunction costFunction = new CostFunction() {
            @Override
            public MutableQuote calculateCost(ShoppingList buyer, Trader seller, boolean validate,
                    UnmodifiableEconomy economy) {
                if (!validate) {
                    // seller is the currentSupplier. Just return cost
                    return calculateComputeCostQuote(seller, buyer, costDTO, costMap);
                }

                int couponCommodityBaseType = costDTO.getCouponBaseType();
                final MutableQuote capacityQuote =
                        insufficientCommodityWithinSellerCapacityQuote(buyer, seller, couponCommodityBaseType);
                if (capacityQuote.isInfinite()) {
                    return capacityQuote;
                }

                for (Entry<CommoditySpecification, CommoditySpecification> dependency
                                : dependencyMap.entrySet()) {
                    final MutableQuote dependantComputeCommoditiesQuote =
                            getDependantComputeCommoditiesQuote(buyer, seller, dependency.getKey().getType(),
                                                                dependency.getValue().getType());
                    if (dependantComputeCommoditiesQuote.isInfinite()) {
                        return dependantComputeCommoditiesQuote;
                    }
                }

                return calculateComputeCostQuote(seller, buyer, costDTO, costMap);
            }
        };
        return costFunction;
    }

    /**
     * Create {@link CostFunction} by extracting data from {@link CbtpCostDTO}
     *
     * @param cbtpResourceBundle the DTO carries the data used to construct cost function for cbtp
     * @return CostFunction
     */
    public static @NonNull CostFunction
                    createResourceBundleCostFunctionForCbtp(CbtpCostDTO cbtpResourceBundle) {

        CostFunction costFunction = new CostFunction() {
            @Override
            public MutableQuote calculateCost(ShoppingList buyer, Trader seller,
                                        boolean validate, UnmodifiableEconomy economy) {
                if (!validate) {
                    // In case that a vm is already placed on a cbtp, we need to avoid
                    // calculating it's discounted cost in order to prevent a recursive
                    // call to calculateDiscountedComputeCost. The recursive call will
                    // be triggered because of the fact the cbtp is also a seller in a
                    // market associated with the vm, and the quote minimizer will try
                    // to calculate it's cost, that is a discounted cost.
                    // By returning 0 we make sure that once a vm got placed on a cbtp
                    // it will not move to another location. This assuming that the
                    // cbtp provides the cheapest cost.
                    return CommodityQuote.zero(seller);
                }

                int couponCommodityBaseType = cbtpResourceBundle.getCouponBaseType();
                final MutableQuote quote =
                    insufficientCommodityWithinSellerCapacityQuote(buyer, seller,  couponCommodityBaseType);
                if (quote.isInfinite()) {
                    return quote;
                }

                return new CommodityQuote(seller,
                    calculateDiscountedComputeCost(buyer, seller, cbtpResourceBundle, economy));
            }
        };

        return costFunction;
    }

    /**
     * Create {@link CostFunction} by extracting data from {@link StorageTierCostDTO}
     *
     * @param costDTO the DTO carries the data used to construct cost function for storage
     * @return CostFunction
     */
    public static @NonNull CostFunction createCostFunctionForStorageTier(StorageTierCostDTO costDTO) {
        // the map to keep commodity to its min max capacity limitation
        Map<CommoditySpecification, CapacityLimitation> commCapacity =
                        translateResourceCapacityLimitation(costDTO);
        List<StorageResourceCost> resourceCost = costDTO.getStorageResourceCostList();
        // a map of map to keep the commodity to its price per business account
        Map<CommoditySpecification, Map<Long, List<PriceData>>> priceDataMap =
                        translateResourceCostForStorageTier(resourceCost);
        // the capacity constraint between commodities
        List<DependentResourcePair> dependencyList =
                        translateStorageResourceDependency(costDTO.getStorageResourceDependencyList());

        CostFunction costFunction = new CostFunction() {
            @Override
            public MutableQuote calculateCost(ShoppingList buyer, Trader seller,
                                        boolean validate, UnmodifiableEconomy economy) {
                if (seller == null) {
                    return CommodityQuote.zero(seller);
                }
                final MutableQuote maxCapacityQuote = insufficientCommodityWithinMaxCapacityQuote(
                    buyer, seller, commCapacity);
                if (maxCapacityQuote.isInfinite()) {
                    return maxCapacityQuote;
                }

                final MutableQuote dependentCommodityQuote =
                    getDependentResourcePairQuote(buyer, seller, dependencyList, commCapacity);
                if (dependentCommodityQuote.isInfinite()) {
                    return dependentCommodityQuote;
                }
                return new CommodityQuote(seller, calculateStorageTierCost(priceDataMap, commCapacity, buyer));
            }
        };

        return costFunction;
    }

    /**
     * Create {@link CostFunction} by extracting data from {@link ComputeTierCostDTO}
     *
     * @param costDTO the DTO carries the data used to construct cost function
     * @return CostFunction
     */
    public static @NonNull CostFunction createCostFunctionForDatabaseTier(DatabaseTierCostDTO costDTO) {
        CostTable costTable = new CostTable(costDTO.getCostTupleListList());

        CostFunction costFunction = new CostFunction() {
            @Override
            public MutableQuote calculateCost(ShoppingList buyer, Trader seller, boolean validate,
                                              UnmodifiableEconomy economy) {
                if (!validate) {
                    // seller is the currentSupplier. Just return cost
                    return calculateDatabaseCostQuote(seller, buyer, costDTO, costTable);
                }

                int couponCommodityBaseType = costDTO.getCouponBaseType();
                final MutableQuote capacityQuote =
                        insufficientCommodityWithinSellerCapacityQuote(buyer, seller, couponCommodityBaseType);
                if (capacityQuote.isInfinite()) {
                    return capacityQuote;
                }

                return calculateDatabaseCostQuote(seller, buyer, costDTO, costTable);
            }
        };
        return costFunction;
    }

    /**
     * A utility method to construct storage pricing information.
     *
     * @param resourceCostList a list of cost data
     * @return map The map has commodity specification as key and a mapping of business account to
     * price as value.
     */
    private static Map<CommoditySpecification, Map<Long, List<PriceData>>>
            translateResourceCostForStorageTier(List<StorageResourceCost> resourceCostList) {
        Map<CommoditySpecification, Map<Long, List<CostFunctionFactory.PriceData>>> priceDataMap =
                        new HashMap<>();
        for (StorageResourceCost resource : resourceCostList) {
            if (!priceDataMap.containsKey(resource.getResourceType())) {
                Map<Long, List<CostFunctionFactory.PriceData>> priceDataPerBusinessAccount = new HashMap<>();
                for (CostDTOs.CostDTO.StorageTierCostDTO.StorageTierPriceData priceData : resource.getStorageTierPriceDataList()) {
                    long businessAccountId = priceData.getBusinessAccountId();
                    CostFunctionFactory.PriceData price = new PriceData(priceData.getUpperBound(),
                                                                           priceData.getPrice(),
                                                                           priceData.getIsUnitPrice(),
                                                                           priceData.getIsAccumulativeCost());
                    if (priceDataPerBusinessAccount.containsKey(businessAccountId)) {
                        List<CostFunctionFactory.PriceData> currentPriceDataList = priceDataPerBusinessAccount
                            .get(businessAccountId);
                        currentPriceDataList.add(price);
                    } else {
                        priceDataPerBusinessAccount.put(businessAccountId, new ArrayList<>(Arrays.asList(price)));
                    }

                }
                // make sure price list is ascending based on upper bound, because we need to get the
                // first resource range that can satisfy the requested amount, and the price
                // corresponds to that range will be used as price
                priceDataPerBusinessAccount.values().stream().forEach(list -> Collections.sort(list));
                priceDataMap.put(ProtobufToAnalysis.commoditySpecification(resource.getResourceType()),
                                 priceDataPerBusinessAccount);
            } else {
                throw new IllegalArgumentException("Duplicate entries for a commodity price");
            }
        }
        return priceDataMap;
    }

    /**
     * Calculates the total cost of all resources requested by a shopping list on a seller.
     *
     * @param priceDataMap the map containing commodity and its pricing information
     * on a seller
     * @param commCapacity the information of a commodity and its minimum and maximum capacity
     * @param sl the shopping list requests resources
     *
     * @return the cost given by {@link CostFunction}
     */
    public static double calculateStorageTierCost(@NonNull Map<CommoditySpecification, Map<Long, List<PriceData>>> priceDataMap,
                                              Map<CommoditySpecification, CapacityLimitation> commCapacity,
                                              @NonNull ShoppingList sl) {
        double cost = 0;
        for (Entry<CommoditySpecification, Map<Long, List<PriceData>>> commodityPrice : priceDataMap.entrySet()) {
            int i = sl.getBasket().indexOf(commodityPrice.getKey());
            if (i == -1) {
                // we iterate over the price data map, which defines the seller commodity price.
                // The sl is from the buyer, which may not buy all resources sold
                // by the seller, e.g: some VM does not request IOPS sold by IO1. We can skip it
                // when trying to compute cost.
                continue;
            }
            // calculate cost based on amount that is adjusted due to minimum capacity constraint
            double requestedAmount = sl.getQuantities()[i];
            if (commCapacity.containsKey(sl.getBasket().get(i))) {
                requestedAmount = Math.max(requestedAmount,
                                           commCapacity.get(sl.getBasket().get(i)).getMinCapacity());
            }
            double previousUpperBound = 0;
            if (sl.getBuyer().getSettings() == null
                    || sl.getBuyer().getSettings().getBalanceAccount() == null
                    || !commodityPrice.getValue().containsKey(sl.getBuyer().getSettings().getBalanceAccount().getId())) {
                logger.warn("Business account is not found for shopping list: {}, return infinity storage quote",
                        sl.getDebugInfoNeverUseInCode());

                return Double.POSITIVE_INFINITY;
            }
            for (PriceData priceData : commodityPrice.getValue().get(sl.getBuyer().getSettings().getBalanceAccount().getId())) {
                // the list of priceData is sorted based on upper bound
                double currentUpperBound = priceData.getUpperBound();
                if (priceData.isAccumulative()) {
                    // if the price is accumulative, we need to sum up all the cost where
                    // requested amount is more than upper bound till we find the exact range
                    cost += (priceData.isUnitPrice()
                                    ? priceData.getPrice() * Math.min(
                                                                      currentUpperBound - previousUpperBound,
                                                                      requestedAmount - previousUpperBound)
                                                    : priceData.getPrice());
                    // we find the exact range the requested amount falls
                    if (requestedAmount <= currentUpperBound) {
                        break;
                    }
                } else if (!priceData.isAccumulative() && requestedAmount > previousUpperBound
                                && requestedAmount <= currentUpperBound) {
                    // non accumulative cost only depends on the exact range where the requested
                    // amount falls
                    cost += (priceData.isUnitPrice() ? priceData.getPrice() *
                                    requestedAmount : priceData.getPrice());
                }
                previousUpperBound = currentUpperBound;
            }
        }
        return cost;
    }
}<|MERGE_RESOLUTION|>--- conflicted
+++ resolved
@@ -195,42 +195,6 @@
     }
 
     /**
-<<<<<<< HEAD
-     * A utility method to extract commodity's price information from DTO.
-     *
-     * @param resourceCost a list of DTO represents price information
-     * @return a map which keeps commodity and its price information
-     */
-    @SuppressWarnings("unchecked")
-    public static @NonNull Map<CommoditySpecification, List<PriceData>>
-                    translatePriceCost(List<StorageResourceCost> resourceCost) {
-        Map<CommoditySpecification, List<CostFunctionFactory.PriceData>> priceDataMap =
-                        new HashMap<>();
-        for (StorageResourceCost cost : resourceCost) {
-            if (!priceDataMap.containsKey(cost.getResourceType())) {
-                List<CostFunctionFactory.PriceData> priceDataList = new ArrayList<>();
-                for (CostDTOs.CostDTO.StorageTierCostDTO.StorageTierPriceData priceData : cost.getStorageTierPriceDataList()) {
-                    CostFunctionFactory.PriceData newEntry = new PriceData(
-                                    priceData.getUpperBound(), priceData.getPrice(),
-                                    priceData.getIsUnitPrice(), priceData.getIsAccumulativeCost());
-                    priceDataList.add(newEntry);
-                }
-                // make sure list is ascending based on upper bound, because we need to get the
-                // first resource range that can satisfy the requested amount, and the price
-                // corresponds to that range will be used as price
-                Collections.sort(priceDataList);
-                priceDataMap.put(ProtobufToAnalysis.commoditySpecification(cost.getResourceType()),
-                                priceDataList);
-            } else {
-                throw new IllegalArgumentException("Duplicate entries for a commodity price");
-            }
-        }
-        return priceDataMap;
-    }
-
-    /**
-=======
->>>>>>> 4ee93179
      * A utility method to extract base and dependent commodities and their max ratio constraint.
      *
      * @param dependencyDTOs the DTO represents the base and dependent commodity relation
