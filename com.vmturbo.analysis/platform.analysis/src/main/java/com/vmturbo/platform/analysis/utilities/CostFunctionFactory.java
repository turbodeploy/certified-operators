package com.vmturbo.platform.analysis.utilities;

import java.util.ArrayList;
import java.util.HashMap;
import java.util.HashSet;
import java.util.List;
import java.util.Map;
import java.util.Map.Entry;
import java.util.Objects;
import java.util.Optional;
import java.util.Set;
<<<<<<< HEAD
=======
import java.util.TreeMap;
import java.util.stream.Collectors;
>>>>>>> f5e9cc91

import javax.annotation.Nonnull;
import javax.annotation.Nullable;

import org.apache.logging.log4j.LogManager;
import org.apache.logging.log4j.Logger;
import org.checkerframework.checker.javari.qual.ReadOnly;
import org.checkerframework.checker.nullness.qual.NonNull;

import com.google.common.annotations.VisibleForTesting;
import com.google.common.collect.Table;
import com.google.common.collect.ImmutableSet;

import com.vmturbo.commons.Pair;
import com.vmturbo.platform.analysis.economy.Basket;
import com.vmturbo.platform.analysis.economy.CommoditySold;
import com.vmturbo.platform.analysis.economy.CommoditySpecification;
import com.vmturbo.platform.analysis.economy.Context;
import com.vmturbo.platform.analysis.economy.Context.BalanceAccount;
import com.vmturbo.platform.analysis.economy.Economy;
import com.vmturbo.platform.analysis.economy.Market;
import com.vmturbo.platform.analysis.economy.ShoppingList;
import com.vmturbo.platform.analysis.economy.Trader;
import com.vmturbo.platform.analysis.economy.UnmodifiableEconomy;
import com.vmturbo.platform.analysis.ede.QuoteMinimizer;
import com.vmturbo.platform.analysis.pricefunction.QuoteFunctionFactory;
import com.vmturbo.platform.analysis.protobuf.CostDTOs.CostDTO;
import com.vmturbo.platform.analysis.protobuf.CostDTOs.CostDTO.CbtpCostDTO;
import com.vmturbo.platform.analysis.protobuf.CostDTOs.CostDTO.ComputeTierCostDTO;
import com.vmturbo.platform.analysis.protobuf.CostDTOs.CostDTO.ComputeTierCostDTO.ComputeResourceDependency;
import com.vmturbo.platform.analysis.protobuf.CostDTOs.CostDTO.CostTuple;
import com.vmturbo.platform.analysis.protobuf.CostDTOs.CostDTO.DatabaseTierCostDTO;
import com.vmturbo.platform.analysis.protobuf.CostDTOs.CostDTO.StorageTierCostDTO;
import com.vmturbo.platform.analysis.protobuf.CostDTOs.CostDTO.StorageTierCostDTO.RangeTuple;
import com.vmturbo.platform.analysis.protobuf.CostDTOs.CostDTO.StorageTierCostDTO.StorageResourceCost;
<<<<<<< HEAD
=======
import com.vmturbo.platform.analysis.protobuf.CostDTOs.CostDTO.StorageTierCostDTO.StorageResourceLimitation;
import com.vmturbo.platform.analysis.protobuf.CostDTOs.CostDTO.StorageTierCostDTO.StorageResourceRangeDependency;
import com.vmturbo.platform.analysis.protobuf.CostDTOs.CostDTO.StorageTierCostDTO.StorageResourceRatioDependency;
import com.vmturbo.platform.analysis.protobuf.CostDTOs.CostDTO.StorageTierCostDTO.StorageTierPriceData;
>>>>>>> f5e9cc91
import com.vmturbo.platform.analysis.protobuf.EconomyDTOs;
import com.vmturbo.platform.analysis.translators.ProtobufToAnalysis;
import com.vmturbo.platform.analysis.utilities.CostFunctionFactoryHelper.CapacityLimitation;
import com.vmturbo.platform.analysis.utilities.CostFunctionFactoryHelper.RangeBasedResourceDependency;
import com.vmturbo.platform.analysis.utilities.CostFunctionFactoryHelper.RatioBasedResourceDependency;
import com.vmturbo.platform.analysis.utilities.Quote.CommodityCloudQuote;
import com.vmturbo.platform.analysis.utilities.Quote.CommodityQuote;
import com.vmturbo.platform.analysis.utilities.Quote.InfiniteDependentComputeCommodityQuote;
import com.vmturbo.platform.analysis.utilities.Quote.LicenseUnavailableQuote;
import com.vmturbo.platform.analysis.utilities.Quote.MutableQuote;

/**
 * The factory class to construct cost function.
 */
public class CostFunctionFactory {

    private static final Logger logger = LogManager.getLogger();

    /**
     * A class represents the price information of a commodity
     * NOTE: the PriceData comparator is overridden to make sure upperBound decides the order
     * @author weiduan
     *
     */
    @SuppressWarnings("rawtypes")
    public static class PriceData implements Comparable {
        private double upperBound_;
        private double price_;
        private boolean isUnitPrice_;
        private boolean isAccumulative_;
        private long regionId_;

        public PriceData(double upperBound, double price, boolean isUnitPrice,
                         boolean isAccumulative, long regionId) {
            upperBound_ = upperBound;
            price_ = price;
            isUnitPrice_ = isUnitPrice;
            isAccumulative_ = isAccumulative;
            regionId_ = regionId;
        }

        /**
         * Returns the upper bound limit of commodity
         */
        public double getUpperBound() {
            return upperBound_;
        }

        /**
         * Returns the price of commodity
         */
        public double getPrice() {
            return price_;
        }

        /**
         * Returns true if the price is a unit price
         */
        public boolean isUnitPrice() {
            return isUnitPrice_;
        }

        /**
         * Returns true if the cost should be accumulated
         */
        public boolean isAccumulative() {
            return isAccumulative_;
        }

        /**
         * Getter for the region id.
         *
         * @return the region id
         */
        public long getRegionId() {
            return  regionId_;
        }

        @Override
        public int compareTo(Object other) {
            return Double.compare(upperBound_, ((PriceData)other).getUpperBound());
        }
    }

    /**
     * A utility method to extract base and dependent commodities.
     *
     * @param dependencyDTOs the DTO represents the base and dependent commodity relation
     * @return a mapping for commodities with dependency relation
     */
    public static Map<CommoditySpecification, CommoditySpecification>
                    translateComputeResourceDependency(List<ComputeResourceDependency> dependencyDTOs) {
        Map<CommoditySpecification, CommoditySpecification> dependencyMap = new HashMap<>();
        dependencyDTOs
                .forEach(dto -> dependencyMap
                        .put(ProtobufToAnalysis.commoditySpecification(dto.getBaseResourceType()),
                             ProtobufToAnalysis.commoditySpecification(dto.getDependentResourceType())));
        return dependencyMap;
    }

    /**
     * Scan commodities in the shopping list to find any that exceed capacities in the seller.
     *
     * @param sl the shopping list
     * @param seller the templateProvider that supplies the resources
     * @return If all commodities in the shopping list fit within the seller, returns a number less than zero.
     *         If some commodity does not fit, returns the boughtIndex of the first commodity in that shopping list's
     *         basket that cannot fit within the seller.
     */
    public static MutableQuote insufficientCommodityWithinSellerCapacityQuote(ShoppingList sl, Trader seller, int couponCommodityBaseType) {
        // check if the commodities bought comply with capacity limitation on seller
        if (!sl.getBasket().isSatisfiedBy(seller.getBasketSold())) {
            // buyer basket not satisfied by seller providing quote
            return new CommodityQuote(seller, Double.POSITIVE_INFINITY);
        }
        int boughtIndex = 0;
        Basket basket = sl.getBasket();
        final double[] quantities = sl.getQuantities();
        List<CommoditySold> commsSold = seller.getCommoditiesSold();
        final CommodityQuote quote = new CommodityQuote(seller);

        for (int soldIndex = 0; boughtIndex < basket.size();
                        boughtIndex++, soldIndex++) {
            CommoditySpecification basketCommSpec = basket.get(boughtIndex);

            // TODO Make this a list if we have more commodities to skip
            // Skip the coupon commodity
            if (basketCommSpec.getBaseType() == couponCommodityBaseType) {
                continue;
            }
            // Find corresponding commodity sold. Commodities sold are ordered the same way as the
            // basket commodities, so iterate once (O(N)) as opposed to searching each time (O(NLog(N))
            while (!basketCommSpec.equals(seller.getBasketSold().get(soldIndex))) {
                soldIndex++;
            }
            double soldCapacity = commsSold.get(soldIndex).getCapacity();
            if (quantities[boughtIndex] > soldCapacity) {
                logMessagesForSellerCapacityValidation(sl, seller, quantities[boughtIndex],
                    basketCommSpec, soldCapacity);
                quote.addCostToQuote(Double.POSITIVE_INFINITY, soldCapacity, basketCommSpec);
            }
        }

        return quote;
    }

    /**
     * Logs messages if the logger's trace is enabled or the seller/buyer of shopping list
     * have their debug enabled.
     *
     * @param sl the shopping list whose capacity is being validated.
     * @param seller the seller
     * @param quantityBought the quantity of commodity requested
     * @param boughtCommSpec the commodity spec of the commodity requested
     * @param soldCapacity the capacity of the commodity of the seller
     */
    private static void logMessagesForSellerCapacityValidation(ShoppingList sl,
                    Trader seller, double quantityBought, CommoditySpecification boughtCommSpec,
                    double soldCapacity) {
        if (logger.isTraceEnabled() || seller.isDebugEnabled()
                        || sl.getBuyer().isDebugEnabled()) {
            logger.debug("{} requested amount {} of {} not within {} capacity ({})",
                            sl, quantityBought,
                            boughtCommSpec.getDebugInfoNeverUseInCode(),
                            seller, soldCapacity);
        }
    }

    /**
     * Validate if the sum of netTpUsed and ioTpUsed is within the netTpSold capacity
     *
     * @param sl the shopping list
     * @param seller the templateProvider that supplies the resources
     * @param comm1Type is the type of 1st commodity
     * @param comm2Type is the type of 2nd commodity
     * @return A quote for the dependent compute commodities. An infinite quote indicates that the
     *         dependent compute commodities do not comply with the maximum capacity.
     */
    private static MutableQuote getDependantComputeCommoditiesQuote(ShoppingList sl,
                                                                    Trader seller,
                                                                    int comm1Type,
                                                                    int comm2Type) {
        int comm1BoughtIndex = sl.getBasket().indexOf(comm1Type);
        int comm2BoughtIndex = sl.getBasket().indexOf(comm2Type);
        int comm1SoldIndex = seller.getBasketSold().indexOf(comm1Type);
        double comm1BoughtQuantity = comm1BoughtIndex != -1 ? sl.getQuantity(comm1BoughtIndex) : 0;
        double comm2BoughtQuantity = comm2BoughtIndex != -1 ? sl.getQuantity(comm2BoughtIndex) : 0;
        double boughtSum = comm1BoughtQuantity + comm2BoughtQuantity;

        double comm1SoldCapacity = seller.getCommoditiesSold().get(comm1SoldIndex).getCapacity();
        boolean isValid = boughtSum <= comm1SoldCapacity;
        logMessagesForDependentComputeCommValidation(isValid, seller, sl.getBuyer(), sl,
                        comm1BoughtIndex, comm2BoughtIndex, comm1BoughtQuantity, comm2BoughtQuantity,
                        comm1SoldIndex, comm1SoldCapacity);
        return isValid ? CommodityQuote.zero(seller) :
            new InfiniteDependentComputeCommodityQuote(comm1BoughtIndex, comm2BoughtIndex,
                comm1SoldCapacity, comm1BoughtQuantity, comm2BoughtQuantity);
    }

    /**
     * Logs messages if the logger's trace is enabled or the seller/buyer of shopping list
     * have their debug enabled.
     */
    private static void logMessagesForDependentComputeCommValidation(boolean isValid,
                    Trader seller, Trader buyer, ShoppingList sl, int comm1BoughtIndex,
                    int comm2BoughtIndex, double comm1BoughtQuantity, double comm2BoughtQuantity,
                    int comm1SoldIndex, double comm1SoldCapacity) {
        if (!isValid && (logger.isTraceEnabled() || seller.isDebugEnabled()
                        || buyer.isDebugEnabled())) {
            CommoditySpecification comm1Sold = seller.getBasketSold().get(comm1SoldIndex);
            logger.debug("{} bought ({}) + {} bought ({}) by {} is greater than {} capacity ({}) "
                            + "sold by {}", comm1BoughtIndex != -1
                                            ? sl.getBasket().get(comm1BoughtIndex)
                                                            .getDebugInfoNeverUseInCode()
                                            : "null",
                            comm1BoughtQuantity, comm2BoughtIndex != -1
                                            ? sl.getBasket().get(comm2BoughtIndex)
                                                            .getDebugInfoNeverUseInCode()
                                            : "null",
                            comm2BoughtQuantity, sl, comm1Sold != null
                                            ? comm1Sold.getDebugInfoNeverUseInCode()
                                            : "null",
                            comm1SoldCapacity, seller);
        }
    }

    /**
     * Calculate the discounted compute cost, based on available RIs discount on a cbtp.
     *
     * @param buyer {@link ShoppingList} associated with the vm that is requesting price
     * @param seller {@link Trader} the cbtp that the buyer asks a price from
     * @param cbtpResourceBundle {@link CbtpCostDTO} associated with the selling cbtp
     * @param economy {@link Economy}
     * @param costTable containing costTuples indexed by location id, account id and license
     *                  commodity type.
     *
     * @return the cost given by {@link CostFunction}
     */
    public static MutableQuote calculateDiscountedComputeCost(ShoppingList buyer, Trader seller,
                                                              CbtpCostDTO cbtpResourceBundle,
                                                              UnmodifiableEconomy economy,
                                                              CostTable costTable,
                                                              final int licenseBaseType) {
        long groupFactor = buyer.getGroupFactor();
        @Nullable final Context buyerContext = buyer.getBuyer().getSettings()
                .getContext().orElse(null);
        final int licenseCommBoughtIndex = buyer.getBasket().indexOfBaseType(licenseBaseType);
        if (costTable.getAccountIds().isEmpty()) {
            // empty cost table, return infinity to not place entity on this seller
            logger.warn("No cost information found for seller {}, return infinity quote",
                    seller.getDebugInfoNeverUseInCode());
            return new CommodityQuote(seller, Double.POSITIVE_INFINITY);
        }
        if (licenseCommBoughtIndex == -1) {
            // when there is no license for the shopping list, return infinity quote
            // NOTE: we assume that on prem entities have to contain LicenseAccessCommodity
            logger.warn("No license commodity found for buyer {}, return infinity quote",
                    buyer.getBuyer().getDebugInfoNeverUseInCode());
            return new CommodityQuote(seller, Double.POSITIVE_INFINITY);
        }
        final int licenseTypeKey = buyer.getBasket().get(licenseCommBoughtIndex).getType();
        final CostTuple costTuple = retrieveCbtpCostTuple(buyerContext, cbtpResourceBundle,
                costTable, licenseTypeKey);
        if (costTuple == null) {
            if (logger.isTraceEnabled() || seller.isDebugEnabled()
                    || buyer.getBuyer().isDebugEnabled()) {
                logger.info("VM {} with context {} is not in scope of discounted tier {} with " +
                                "context {}", buyer.getDebugInfoNeverUseInCode(), buyerContext,
                        seller.getDebugInfoNeverUseInCode(),
                        cbtpResourceBundle.getCostTupleListList());
            }
            return new CommodityCloudQuote(seller, Double.POSITIVE_INFINITY, null, null, null);
        }

        Trader destTP = findMatchingTpForCalculatingCost(economy, seller, buyer);

        // destTP is becoming null because minimizer has no best seller.
        // This can happen in 2 cases,
        // 1) when the budget of a business account is too low and then the quote in
        // budgetDepletionRiskBasedQuoteFunction is infinity
        // 2) when none of the mutableSellers can fit the buyer
        // so when it gets here, minimizer has no best seller.
        if (destTP == null) {
            return new CommodityCloudQuote(seller, Double.POSITIVE_INFINITY, null, null, null);
        }

        // Get the cost of the template matched with the vm. If this buyer represents a
        // consistent scaling group, the template cost will be for all members of the
        // group (the cost will be multiplied by the group factor)
        MutableQuote destTPQuote = QuoteFunctionFactory.computeCost(buyer, destTP, false, economy);
        Optional<EconomyDTOs.Context> context = destTPQuote.getContext();
        double templateCostForBuyer = destTPQuote.getQuoteValue();

        // for VMs placed on a CBTP, we need the price on the associated TP. We need this since we return infinite
        // price on the CBTP when it is the current supplier.
        Trader currentTP = findMatchingTpForCalculatingCost(economy, buyer.getSupplier(), buyer);
        double costOnCurrentSupplier = QuoteFunctionFactory.computeCost(buyer, currentTP, false, economy)
                .getQuoteValue();

        // If we are sizing up to use a RI and we only allow resizes up to templates
        // that cost less than : (riCostFactor * cost at current supplier). If it is more, we prevent
        // such a resize to avoid cases like forcing small VMs to use large unused RIs.
        if (economy.getSettings().hasDiscountedComputeCostFactor()
                && templateCostForBuyer > economy.getSettings().getDiscountedComputeCostFactor() * costOnCurrentSupplier) {
            if (logger.isTraceEnabled() || seller.isDebugEnabled()
                    || buyer.getBuyer().isDebugEnabled()) {
                logger.info("Ignoring supplier : {} (cost : {}) for shopping list {} because "
                                + "it has cost {} times greater than current supplier {} (cost : {}).",
                                destTP.getDebugInfoNeverUseInCode(), templateCostForBuyer,
                                buyer.getDebugInfoNeverUseInCode(),
                                economy.getSettings().getDiscountedComputeCostFactor(),
                                buyer.getSupplier(), costOnCurrentSupplier);
            }
            return new CommodityCloudQuote(seller, Double.POSITIVE_INFINITY, null, null, null);
        }

        // The capacity of a coupon commodity sold by a template provider reflects the number of
        // coupons associated with the template it represents. This number is the requested amount
        // of coupons by a matching vm.
        int indexOfCouponCommByTp = destTP.getBasketSold()
                        .indexOfBaseType(cbtpResourceBundle.getCouponBaseType());
        CommoditySold couponCommSoldByTp =
                destTP.getCommoditiesSold().get(indexOfCouponCommByTp);

        // If seller is the CBTP that the VM is currently on, check how many coupons are already covered.
        double currentCoverage = buyer.getTotalAllocatedCoupons(economy, seller);
        // if the currentCouponCoverage satisfies the requestedAmount for the new template, request 0 coupons
        double requestedCoupons = Math.max(0, couponCommSoldByTp.getCapacity() * (groupFactor > 0 ? groupFactor : 1));

        // Calculate the number of available coupons from cbtp
        int indexOfCouponCommByCbtp = seller.getBasketSold()
                        .indexOfBaseType(cbtpResourceBundle.getCouponBaseType());
        int indexOfCouponCommBought = buyer.getBasket()
                .indexOfBaseType(cbtpResourceBundle.getCouponBaseType());
        CommoditySold couponCommSoldByCbtp =
                        seller.getCommoditiesSold().get(indexOfCouponCommByCbtp);

        // if the groupLeader is asking for cost, reqlinquish all coupons and provide quote for the group
        double availableCoupons =
                couponCommSoldByCbtp.getCapacity() - couponCommSoldByCbtp.getQuantity();
        if (groupFactor > 0) {
            // when leader shops, relinquish group's coverage
            availableCoupons += currentCoverage;
        } else if (seller == buyer.getSupplier()) {
            // when peer shops consider the coupons it used from the supplier. If we dont do that, VM might end up not
            // finding the coupon and might move out of CBTP. We did not do this before before peer always relinquished
            // before it shopped
            availableCoupons += buyer.getQuantity(indexOfCouponCommBought);
        }
        double singleVmTemplateCost = templateCostForBuyer / (groupFactor > 0 ? groupFactor : 1);

        double discountedCost = 0;
        double numCouponsToPayFor = 0;

        if (availableCoupons > 0) {

            if (couponCommSoldByTp.getCapacity() != 0) {
                final double matchingTpCouponCapacity = couponCommSoldByTp.getCapacity();
                final double templateCostPerCoupon = singleVmTemplateCost / matchingTpCouponCapacity;
                // Assuming 100% discount for the portion of requested coupons satisfied by the CBTP
                numCouponsToPayFor = Math.max(0, (requestedCoupons - availableCoupons));


                final double numCouponsCovered = requestedCoupons - numCouponsToPayFor;
                final double cbtpResellerRate = calculateCbtpResellerPrice(costTuple, destTP);
                final double cbtpResellerCost = cbtpResellerRate * (numCouponsCovered / matchingTpCouponCapacity);

                discountedCost = numCouponsToPayFor * templateCostPerCoupon + cbtpResellerCost;

            } else {
                logger.warn("Coupon commodity sold by {} has 0 capacity.",
                        destTP.getDebugInfoNeverUseInCode());
                discountedCost = Double.POSITIVE_INFINITY;
            }
        } else {
            numCouponsToPayFor = requestedCoupons;
            // In case that there isn't discount available, avoid preferring a cbtp that provides
            // no discount on tp of the matching template.
            discountedCost = Double.POSITIVE_INFINITY;
        }
        // coverage in the moveContext is on the group level for the group leader
        if (buyer.getGroupFactor() > 0) {
            return new CommodityCloudQuote(seller, discountedCost, context.get(),
                    requestedCoupons, requestedCoupons - numCouponsToPayFor, economy);
        } else {
            return new CommodityCloudQuote(seller, discountedCost, context.get(),
                    buyer.getTotalRequestedCoupons(economy, seller),
                    currentCoverage + requestedCoupons - numCouponsToPayFor, economy);
        }
    }


    /**
     * Calculates the price for a CBTP, based on reselling TP commodities. The price calculation takes
     * into account a general reseller fee as part of the CBTP, which may represent the nominal fee
     * used to "size" CBTPs, as well as a core-based license fee based on the destination TP.
     *
     * @param costTuple The {@link CostTuple} of the CBTP
     * @param matchingTp The destination template provider the CBTP will resell
     * @return The price/rate of the CBTP. This price does not take into account the coupons bought
     * on the CBTP and is therefore representative of the rate, not cost.
     */
    private static double calculateCbtpResellerPrice(@NonNull CostTuple costTuple,
                                                     @NonNull Trader matchingTp) {

        double corePrice = 0.0;

        if (costTuple.hasCoreCommodityType() && costTuple.getCoreCommodityType() >= 0) {
            final int indexOfCoreCommodity =
                    matchingTp.getBasketSold().indexOf(costTuple.getCoreCommodityType());

            final CommoditySold coreCommSoldByMatchingTp = (indexOfCoreCommodity  >= 0) ?
                    matchingTp.getCommoditiesSold().get(indexOfCoreCommodity) : null;

            if (coreCommSoldByMatchingTp != null) {
                final long coreCapacity = Math.round(coreCommSoldByMatchingTp.getCapacity());
                corePrice = costTuple.getPriceByNumCoresMap().getOrDefault(coreCapacity, 0.0);
            }
        }

        return costTuple.getPrice() + corePrice;
    }

    /**
     * Find the TP that the trader best fits on.
     *
     * @param economy {@link Economy}
     * @param seller {@link Trader} the cbtp/tp that the buyer asks price from
     * @param buyer {@link ShoppingList} associated with the vm that is requesting price
     *
     * @return the Trader that the buyer best fits on.
     */
    private static Trader findMatchingTpForCalculatingCost(UnmodifiableEconomy economy, Trader seller, ShoppingList buyer) {
        if (seller == null) {
            return null;
        }
        // Match the vm with a template in order to:
        // 1) Estimate the number of coupons requested by the vm
        // 2) Determine the template cost the discount should apply to
        // Get the market for the cbtp. sellers in this market are Template Providers
        final @NonNull @ReadOnly Set<Entry<@NonNull ShoppingList, @NonNull Market>>
                shoppingListsInMarket = economy.getMarketsAsBuyer(seller).entrySet();
        if (shoppingListsInMarket.isEmpty()) {
            // if TP doesnt have any underlying markets where it shops, return TP as the seller
            return seller;
        }
        Market market = shoppingListsInMarket.iterator().next().getValue();
        List<Trader> sellers = market.getActiveSellers();
        List<Trader> mutableSellers = new ArrayList<Trader>();
        mutableSellers.addAll(sellers);
        mutableSellers.retainAll(economy.getMarket(buyer).getActiveSellers());
        if (mutableSellers.isEmpty()) {
            // seller is a TP
            return seller;
        }

        // else, seller is a CBTP so find the best TP
        // Get cheapest quote, that will be provided by the matching template
        final QuoteMinimizer minimizer = mutableSellers.stream().collect(
                () -> new QuoteMinimizer(economy, buyer), QuoteMinimizer::accept,
                QuoteMinimizer::combine);
        return minimizer.getBestSeller();
    }
    /**
     * Retrieves a CostTuple from the provided CostTable using cbtpScopeIds, region/zone and
     * license commodity index from the buyerContext.
     *
     * @param buyerContext for which the CostTuple is being retrieved.
     * @param cbtpCostDTO CBTP cost DTO.
     * @param costTable from which the CostTuple is being retrieved.
     * @return costTuple from the CostTable or {@code null} if not found.
     */
    @Nullable
    @VisibleForTesting
    protected static CostTuple retrieveCbtpCostTuple(
            final @Nullable Context buyerContext,
            final @Nonnull CbtpCostDTO cbtpCostDTO,
            final @Nonnull CostTable costTable,
            final int licenseTypeKey) {
        if (buyerContext == null) {
            // on prem entities has no context, iterating all ba and region to get cheapest cost
            return getCheapestTuple(costTable, licenseTypeKey);
        }

        final BalanceAccount balanceAccount = buyerContext.getBalanceAccount();
        final long priceId = balanceAccount.getPriceId();
        final long regionId = buyerContext.getRegionId();
        final long zoneId = buyerContext.getZoneId();

        // Match CbtpCostDTO based on billing family ID (if present) or business account ID
        final Set<Long> cbtpScopeIds = ImmutableSet.copyOf(cbtpCostDTO.getScopeIdsList());
        if (cbtpScopeIds.contains(balanceAccount.getParentId())
                || cbtpScopeIds.contains(balanceAccount.getId())) {
            // costTable will be indexed using zone id, if the CBTP is scoped to a zone.
            // Otherwise the costTable will be indexed using the region id.
            CostTuple costTuple = costTable.getTuple(regionId, priceId, licenseTypeKey);
            if (costTuple != null) {
                return costTuple;
            }
            costTuple = costTable.getTuple(zoneId, priceId, licenseTypeKey);
            if (costTuple != null) {
                return costTuple;
            }
        }

        return null;
    }

    /**
     * Returns the cheapest tuple in the CostTable.
     *
     * @param costTable the information for pricing
     * @param licenseTypeKey the type of license access commodity
     * @return the cheapest tuple in the CostTable
     */
    private static CostTuple getCheapestTuple(@Nonnull final CostTable costTable, final int licenseTypeKey) {
        double cheapestCost = Double.MAX_VALUE;
        CostTuple cheapestTuple = null;
        for (long id : costTable.getAccountIds()) {
            // The cheapest cost for a given license and ba in all region is kept in the costTable.
            // The key of that cheapest cost tuple is {NO_VALUE, businessAccountId, licenseCommodityType}
            CostTuple tuple = costTable.getTuple(CostTable.NO_VALUE, id, licenseTypeKey);
            if (tuple != null) {
                cheapestTuple = tuple.getPrice() < cheapestCost ? tuple : cheapestTuple;
            }
        }
        return cheapestTuple;
    }

    /**
     * Calculates the cost of template that a shopping list has matched to.
     *
     * @param seller {@link Trader} that the buyer matched to
     * @param sl is the {@link ShoppingList} that is requesting price
     * @param costTable Table that stores cost by Business Account, license type and Region.
     * @param licenseBaseType The base type of the license commodity the sl contains.
     * @return A quote for the cost given by {@link CostFunction}
     */
    @VisibleForTesting
    protected static MutableQuote calculateComputeAndDatabaseCostQuote(Trader seller, ShoppingList sl,
                                                                       CostTable costTable, final int licenseBaseType) {
        final int licenseCommBoughtIndex = sl.getBasket().indexOfBaseType(licenseBaseType);
        final long groupFactor = sl.getGroupFactor();
        final Optional<Context> optionalContext = sl.getBuyer().getSettings().getContext();
        if (!optionalContext.isPresent()) {
            return new CommodityQuote(seller, Double.POSITIVE_INFINITY);
        }
        final Context context = optionalContext.get();
        final long regionIdBought = context.getRegionId();
        final BalanceAccount balanceAccount = context.getBalanceAccount();
        if (balanceAccount == null) {
            logger.warn("Business account is not found on seller: {}, for shopping list: {}, return " +
                            "infinity compute quote", seller.getDebugInfoNeverUseInCode(),
                    sl.getDebugInfoNeverUseInCode());
            return new CommodityQuote(seller, Double.POSITIVE_INFINITY);
        }
        final long accountId = costTable.hasAccountId(balanceAccount.getPriceId()) ?
                balanceAccount.getPriceId() : balanceAccount.getId();

        if (!costTable.hasAccountId(accountId)) {
            logger.warn("Business account id {} is not found on seller: {}, for shopping list: {}, "
                            + "return infinity compute quote", accountId,
                    seller.getDebugInfoNeverUseInCode(), sl.getDebugInfoNeverUseInCode());
            return new CommodityQuote(seller, Double.POSITIVE_INFINITY);
        }

        final int licenseTypeKey;
        // NOTE: CostTable.NO_VALUE (-1) is the no license commodity type
        if (licenseCommBoughtIndex == CostTable.NO_VALUE) {
            licenseTypeKey = licenseCommBoughtIndex;
        } else {
            licenseTypeKey = sl.getBasket().get(licenseCommBoughtIndex).getType();
        }

        CostTuple costTuple = costTable.getTuple(regionIdBought, accountId, licenseTypeKey);
        if (costTuple == null) {
            // If the cost tuple is null for the no license case, that means there is no pricing for
            // this region for any license for the template. In this case, we will return an infinite
            // quote rather than looking up the cheapest region as we don't want to support inter-region
            // moves.
            logger.debug("Cost for region {} and license key {} not found in seller {}. Returning infinite"
                    + " cost for this template.", regionIdBought, licenseTypeKey, sl.getDebugInfoNeverUseInCode());
            return new CommodityQuote(seller, Double.POSITIVE_INFINITY);
        }

        final Long regionId = costTuple.getRegionId();
        final double cost = costTuple.getPrice();
        // NOTE: CostTable.NO_VALUE (-1) is the no license commodity type
        return Double.isInfinite(cost) && licenseCommBoughtIndex != CostTable.NO_VALUE ?
                new LicenseUnavailableQuote(seller, sl.getBasket().get(licenseCommBoughtIndex)) :
                new CommodityCloudQuote(seller, cost * (groupFactor > 0 ? groupFactor : 1), regionId, accountId, null);
    }

    /**
<<<<<<< HEAD
     * Iterate the CostTable to get the cheapest cost. It is applied when buyer does not have
     * a context specifying the region or business account information.
     *
     * @param seller the seller
     * @param sl the buyer
     * @param costTable pricing information table
     * @param licenseCommBoughtIndex the index of the license access commodity in the basket
     * @return
     */
    private static MutableQuote getCheapestComputeCostWithoutContext(@Nonnull final Trader seller,
                                                                     @Nonnull final ShoppingList sl,
                                                                     @Nonnull final CostTable costTable,
                                                                     final int licenseCommBoughtIndex) {
        Set<Long> accountIds = costTable.getAccountIds();
        if (accountIds.isEmpty()) {
            // empty cost table, return infinity to not place entity on this seller
            logger.warn("No cost information found for seller {}, return infinity quote",
                    seller.getDebugInfoNeverUseInCode());
            return new CommodityQuote(seller, Double.POSITIVE_INFINITY);
        }
        if (licenseCommBoughtIndex == -1) {
            // when there is no license for the shopping list, return infinity quote
            // NOTE: we assume that on prem entities have to contain LicenseAccessCommodity
            logger.warn("No license commodity found for buyer {}, return infinity quote",
                    sl.getBuyer().getDebugInfoNeverUseInCode());
            return new CommodityQuote(seller, Double.POSITIVE_INFINITY);
        }
        int licenseTypeKey = sl.getBasket().get(licenseCommBoughtIndex).getType();
        CostTuple cheapestTuple = getCheapestTuple(costTable, licenseTypeKey);
        if (cheapestTuple == null) {
            logger.warn("Seller {} does not support license {}, return infinity quote",
                    seller.getDebugInfoNeverUseInCode(),
                    sl.getBasket().get(licenseCommBoughtIndex).getDebugInfoNeverUseInCode());
            return new CommodityQuote(seller, Double.POSITIVE_INFINITY);
        }
        return new CommodityCloudQuote(seller, cheapestTuple.getPrice() * (sl.getGroupFactor() > 0
                ? sl.getGroupFactor() : 1), cheapestTuple.hasZoneId() ? cheapestTuple.getZoneId()
                : cheapestTuple.getRegionId(), cheapestTuple.getBusinessAccountId(), null);
    }

    /**
=======
>>>>>>> f5e9cc91
     * Creates {@link CostFunction} for a given seller.
     *
     * @param costDTO the DTO carries the cost information
     * @return CostFunction
     */
    public static @NonNull CostFunction createCostFunction(CostDTO costDTO) {
        switch (costDTO.getCostTypeCase()) {
            case STORAGE_TIER_COST:
                return createCostFunctionForStorageTier(costDTO.getStorageTierCost());
            case COMPUTE_TIER_COST:
                return createCostFunctionForComputeTier(costDTO.getComputeTierCost());
            case DATABASE_TIER_COST:
                return createCostFunctionForDatabaseTier(costDTO.getDatabaseTierCost());
            case CBTP_RESOURCE_BUNDLE:
                return createResourceBundleCostFunctionForCbtp(costDTO.getCbtpResourceBundle());
            default:
                throw new IllegalArgumentException("input = " + costDTO);
        }
    }

    /**
     * Create {@link CostFunction} by extracting data from {@link ComputeTierCostDTO}
     *
     * @param costDTO the DTO carries the data used to construct cost function
     * @return CostFunction
     */
    public static @NonNull CostFunction createCostFunctionForComputeTier(ComputeTierCostDTO costDTO) {
        final CostTable costTable = new CostTable(costDTO.getCostTupleListList());
        Map<CommoditySpecification, CommoditySpecification> dependencyMap =
                translateComputeResourceDependency(costDTO.getComputeResourceDepedencyList());
        final int licenseBaseType = costDTO.getLicenseCommodityBaseType();
        CostFunction costFunction = new CostFunction() {
            @Override
            public MutableQuote calculateCost(ShoppingList buyer, Trader seller, boolean validate,
                    UnmodifiableEconomy economy) {

                int couponCommodityBaseType = costDTO.getCouponBaseType();
                final MutableQuote capacityQuote =
                        insufficientCommodityWithinSellerCapacityQuote(buyer, seller, couponCommodityBaseType);
                if (capacityQuote.isInfinite()) {
                    return capacityQuote;
                }

                for (Entry<CommoditySpecification, CommoditySpecification> dependency
                                : dependencyMap.entrySet()) {
                    final MutableQuote dependantComputeCommoditiesQuote =
                            getDependantComputeCommoditiesQuote(buyer, seller, dependency.getKey().getType(),
                                                                dependency.getValue().getType());
                    if (dependantComputeCommoditiesQuote.isInfinite()) {
                        return dependantComputeCommoditiesQuote;
                    }
                }

                return calculateComputeAndDatabaseCostQuote(seller, buyer, costTable, licenseBaseType);
            }
        };
        return costFunction;
    }

    /**
     * Create {@link CostFunction} by extracting data from {@link CbtpCostDTO}
     *
     * @param cbtpResourceBundle the DTO carries the data used to construct cost function for cbtp
     * @return CostFunction
     */
    public static @NonNull CostFunction
                    createResourceBundleCostFunctionForCbtp(CbtpCostDTO cbtpResourceBundle) {
        final CostTable costTable = new CostTable(cbtpResourceBundle.getCostTupleListList());
        int licenseBaseType = cbtpResourceBundle.getLicenseCommodityBaseType();
        CostFunction costFunction = (CostFunction)(buyer, seller, validate, economy) -> {
            if (!validate) {
                // In case that a vm is already placed on a cbtp, We return INFINITE price forcing it to compare pricing on all sellers
                return new CommodityCloudQuote(seller, Double.POSITIVE_INFINITY, null, null, null);
            }
            int couponCommodityBaseType = cbtpResourceBundle.getCouponBaseType();
            final MutableQuote quote =
                insufficientCommodityWithinSellerCapacityQuote(buyer, seller,
                        couponCommodityBaseType);
            if (quote.isInfinite()) {
                return quote;
            }

            return calculateDiscountedComputeCost(buyer, seller, cbtpResourceBundle, economy,
                    costTable, licenseBaseType);
        };

        return costFunction;
    }

    /**
     * Create {@link CostFunction} by extracting data from {@link StorageTierCostDTO}
     *
     * @param costDTO the DTO carries the data used to construct cost function for storage
     * @return CostFunction
     */
    public static @NonNull CostFunction createCostFunctionForStorageTier(StorageTierCostDTO costDTO) {
        List<StorageResourceCost> resourceCost = costDTO.getStorageResourceCostList();
        // mapping from commodity type to price table, where price table keeps priceData
        // per businessAccount and region.
        final Map<CommoditySpecification, Table<Long, Long, List<PriceData>>> priceDataMap
                = CostFunctionFactoryHelper.translateResourceCostForStorageTier(resourceCost);
        // the set to keep commodity types that are related to tier constraints
        final Set<CommoditySpecification> commTypesWithConstraints = new HashSet<>();
        // Construct constraints representation, meanwhile update commTypesWithConstraints set.
        // the map to keep commodity to its min max capacity limitation
        final Map<CommoditySpecification, CapacityLimitation> commCapacityLimitation
                = CostFunctionFactoryHelper.translateResourceCapacityLimitation(
                        costDTO.getStorageResourceLimitationList(), commTypesWithConstraints);
        // ratio capacity constraint between commodities
        final List<RatioBasedResourceDependency> ratioDependencyList
                = CostFunctionFactoryHelper.translateStorageResourceRatioDependency(
                        costDTO.getStorageResourceRatioDependencyList(), commTypesWithConstraints);
        // range capacity constraint between commodities
        final List<RangeBasedResourceDependency> rangeDependencyList
                = CostFunctionFactoryHelper.translateStorageResourceRangeDependency(
                        costDTO.getStorageResourceRangeDependencyList(), commTypesWithConstraints);

        // Get a list of range dependencies.
        final List<RangeBasedResourceDependency> rangeDependencyList
                = translateStorageResourceRangeDependency(costDTO.getStorageResourceRangeDependencyList());

        CostFunction costFunction = new CostFunction() {
            @Override
            public MutableQuote calculateCost(ShoppingList sl, Trader seller,
                                              boolean validate, UnmodifiableEconomy economy) {
                if (seller == null) {
                    return CommodityQuote.zero(seller);
                }
<<<<<<< HEAD
                // Construct commQuantityMap for sl commodities' demand for commTypesWithConstraints,
                // which is used for constraint check, and will be updated during constraint check.
                Map<CommoditySpecification, Double> commQuantityMap = new HashMap<>();
                commTypesWithConstraints.stream().forEach(commType -> {
                    int index = sl.getBasket().indexOf(commType);
                    if (index == -1) {
                        // The sl is from the buyer, which may not buy all resources sold
                        // by the seller, e.g: some VM does not request IOPS sold by IO1.
                        // Constraint check is irrelevant for such commodities, and we skip it.
                        return;
                    }
                    commQuantityMap.put(commType, Math.ceil(sl.getQuantities()[index]));
                });
                // If volume is in Reversibility mode, try to get a quote in Reversibility mode.
                if (!sl.getDemandScalable()) {
                    MutableQuote reversibilityModeQuote = CostFunctionFactoryHelper
                            .calculateStorageTierQuote(sl, seller, commQuantityMap,
                                    priceDataMap, commCapacityLimitation, ratioDependencyList, rangeDependencyList, false, false);
                    // If can get finite quote, directly return.
                    if (reversibilityModeQuote.isFinite()) {
                        return reversibilityModeQuote;
                    }
                }
                // If volume is in Savings mode, try to get a quote in Savings mode without penalty cost.
                // If volume is in Reversibility mode and gets infinite quote in Reversibility, try to get
                // a quote in Savings mode with penalty cost.
                return CostFunctionFactoryHelper.calculateStorageTierQuote(sl, seller, commQuantityMap,
                        priceDataMap, commCapacityLimitation, ratioDependencyList, rangeDependencyList, true, !sl.getDemandScalable());
=======
                final MutableQuote maxCapacityQuote = insufficientCommodityWithinMaxCapacityQuote(
                    buyer, seller, commCapacity);
                if (maxCapacityQuote.isInfinite()) {
                    return maxCapacityQuote;
                }

                final MutableQuote dependentCommodityQuote =
                        getDependentResourcePairQuote(buyer, seller, dependencyList, commCapacity);
                if (dependentCommodityQuote.isInfinite()) {
                    return dependentCommodityQuote;
                }
                // Return infinite quote if commodity value exceeds dependent max for consumer
                // in range dependency list.
                final MutableQuote exceedDependentCapacityQuote = exceedDependentCapacity(buyer,
                        rangeDependencyList, seller);
                if (exceedDependentCapacityQuote.isInfinite()) {
                    return exceedDependentCapacityQuote;
                }
                return calculateStorageTierCost(priceDataMap, commCapacity, rangeDependencyList, buyer, seller);
>>>>>>> f5e9cc91
            }
        };

        return costFunction;
    }

    /**
     * Create {@link CostFunction} by extracting data from {@link ComputeTierCostDTO}
     *
     * @param costDTO the DTO carries the data used to construct cost function
     * @return CostFunction
     */
    public static @NonNull CostFunction createCostFunctionForDatabaseTier(DatabaseTierCostDTO costDTO) {
        CostTable costTable = new CostTable(costDTO.getCostTupleListList());
        final int licenseBaseType = costDTO.getLicenseCommodityBaseType();

        CostFunction costFunction = new CostFunction() {
            @Override
            public MutableQuote calculateCost(ShoppingList buyer, Trader seller, boolean validate,
                                              UnmodifiableEconomy economy) {
                int couponCommodityBaseType = costDTO.getCouponBaseType();
                final MutableQuote capacityQuote =
                        insufficientCommodityWithinSellerCapacityQuote(buyer, seller, couponCommodityBaseType);
                if (capacityQuote.isInfinite()) {
                    return capacityQuote;
                }

                return calculateComputeAndDatabaseCostQuote(seller, buyer, costTable, licenseBaseType);
            }
        };
        return costFunction;
    }
<<<<<<< HEAD
=======

    /**
     * A utility method to construct storage pricing information.
     *
     * @param resourceCostList a list of cost data
     * @return map The map has commodity specification as key and a mapping of business account to
     * price as value.
     */
    private static Map<CommoditySpecification, Map<Long, List<PriceData>>>
            translateResourceCostForStorageTier(List<StorageResourceCost> resourceCostList) {
        Map<CommoditySpecification, Map<Long, List<CostFunctionFactory.PriceData>>> priceDataMap =
                        new HashMap<>();
        for (StorageResourceCost resource : resourceCostList) {
            if (!priceDataMap.containsKey(resource.getResourceType())) {
                Map<Long, List<CostFunctionFactory.PriceData>> priceDataPerBusinessAccount = new HashMap<>();
                for (StorageTierPriceData priceData : resource.getStorageTierPriceDataList()) {
                    for (CostDTO.CostTuple costTuple : priceData.getCostTupleListList()) {
                        long businessAccountId = costTuple.getBusinessAccountId();
                        CostFunctionFactory.PriceData price = new PriceData(priceData.getUpperBound(),
                                costTuple.getPrice(),
                                priceData.getIsUnitPrice(),
                                priceData.getIsAccumulativeCost(),
                                costTuple.getRegionId());
                        if (priceDataPerBusinessAccount.containsKey(businessAccountId)) {
                            List<CostFunctionFactory.PriceData> currentPriceDataList = priceDataPerBusinessAccount
                                    .get(businessAccountId);
                            currentPriceDataList.add(price);
                        } else {
                            priceDataPerBusinessAccount.put(businessAccountId, new ArrayList<>(Arrays.asList(price)));
                        }

                    }
                }
                // make sure price list is ascending based on upper bound, because we need to get the
                // first resource range that can satisfy the requested amount, and the price
                // corresponds to that range will be used as price
                priceDataPerBusinessAccount.values().stream().forEach(list -> Collections.sort(list));
                priceDataMap.put(ProtobufToAnalysis.commoditySpecification(resource.getResourceType()),
                                 priceDataPerBusinessAccount);
            } else {
                throw new IllegalArgumentException("Duplicate entries for a commodity price");
            }
        }
        return priceDataMap;
    }

    /**
     * Calculates the total cost of all resources requested by a shopping list on a seller.
     *
     * @param priceDataMap the map containing commodity and its pricing information on a seller.
     * @param commCapacity the information of a commodity and its minimum and maximum capacity
     * @param rangeDependencyList range dependency list
     * @param sl the shopping list requests resources
     * @param seller the seller
     *
     * @return the Quote given by {@link CostFunction}
     */
    public static MutableQuote calculateStorageTierCost(@Nonnull Map<CommoditySpecification, Map<Long, List<PriceData>>> priceDataMap,
                                                        @Nonnull Map<CommoditySpecification, CapacityLimitation> commCapacity,
                                                        @Nonnull List<RangeBasedResourceDependency> rangeDependencyList,
                                                        @Nonnull ShoppingList sl, Trader seller) {
        // TODO: refactor the PriceData to improve performance for region and business account lookup
        Optional<Context> optionalContext = sl.getBuyer().getSettings().getContext();
        if (!optionalContext.isPresent()) {
            return new CommodityQuote(seller, Double.POSITIVE_INFINITY);
        }
        final Context context = optionalContext.get();
        final long regionId = context.getRegionId();
        final BalanceAccount balanceAccount = context.getBalanceAccount();
        final long priceId = balanceAccount.getPriceId();
        final long balanceAccountId = balanceAccount.getId();

        Pair<Double, Long> costAccountPair = getTotalCost(regionId, balanceAccountId, priceId,
                priceDataMap, rangeDependencyList, commCapacity, sl);
        Double cost = costAccountPair.first;
        Long chosenAccountId = costAccountPair.second;
        // If no pricing was found for commodities in basket, then return infinite quote for seller.
        if (cost == Double.MAX_VALUE) {
            logger.warn("No (cheapest) cost found for storage {} in region {}, account {}.",
                    seller.getDebugInfoNeverUseInCode(), regionId, balanceAccount);
            return new CommodityQuote(seller, Double.POSITIVE_INFINITY);
        }
        return new CommodityCloudQuote(seller, cost, regionId, chosenAccountId);
    }

    /**
     * Gets the cost for all commodities in the priceDataMap. Used to calculate cheapest cost
     * across all regions and accounts.
     *
     * @param regionId Region id for which cost needs to be obtained.
     * @param accountId Business account id.
     * @param priceId Pricing id for account.
     * @param priceDataMap Map containing all cost data.
     * @param rangeDependencyList Range dependency list.
     * @param commCapacity Capacity map to check how much min amount to get cost for.
     * @param shoppingList Shopping list with basket and quantities.
     * @return Pair with first value as the total cost for region, and second value as the chosen
     * business account (could be the price id if found). If there are no commodities in the pricing
     * map or if we could not get any costs, then Double.MAX_VALUE is returned for cost.
     */
    @Nonnull
    private static Pair<Double, Long> getTotalCost(
            long regionId, long accountId, @Nullable Long priceId,
            @Nonnull final Map<CommoditySpecification, Map<Long, List<PriceData>>> priceDataMap,
            @Nonnull final List<RangeBasedResourceDependency> rangeDependencyList,
            @Nonnull final Map<CommoditySpecification, CapacityLimitation> commCapacity,
            @Nonnull final ShoppingList shoppingList) {
        // Cost if we didn't get any valid commodity pricing, will be max, so that we don't
        // mistakenly think this region is cheapest because it is $0.
        double totalCost = Double.MAX_VALUE;
        Long businessAccountChosenId = null;

        // iterating the priceDataMap for each type of commodity resource
        for (Entry<CommoditySpecification, Map<Long, List<PriceData>>> commodityPrice
                : priceDataMap.entrySet()) {
            int i = shoppingList.getBasket().indexOf(commodityPrice.getKey());
            if (i == -1) {
                // we iterate over the price data map, which defines the seller commodity price.
                // The sl is from the buyer, which may not buy all resources sold
                // by the seller, e.g: some VM does not request IOPS sold by IO1. We can skip it
                // when trying to compute cost.
                continue;
            }
            // calculate cost based on amount that is adjusted due to minimum capacity constraint
            double requestedAmount = getRequestedAmount(shoppingList, i, rangeDependencyList);
            if (commCapacity.containsKey(shoppingList.getBasket().get(i))) {
                requestedAmount = Math.max(requestedAmount,
                        commCapacity.get(shoppingList.getBasket().get(i)).getMinCapacity());
            }
            final Map<Long, List<PriceData>> priceMap = commodityPrice.getValue();
            // priceMap may contain PriceData by price id. Price id is the identifier for a price
            // offering associated with a Balance Account. Different Balance Accounts (i.e.
            // Balance Accounts with different ids) may have the same price id, if they are
            // associated with the same price offering. If no entry is found in the priceMap for a
            // price id, then the Balance Account id is used to lookup the priceMap.
            businessAccountChosenId = priceId != null && priceMap.containsKey(priceId)
                    ? priceId : accountId;
            final List<PriceData> priceDataList = priceMap.get(businessAccountChosenId);
            if (priceDataList != null) {
                final List<PriceData> pricesScopedToRegion = priceDataList
                        .stream()
                        .filter(s -> s.getRegionId() == regionId)
                        .collect(Collectors.toList());
                double cost = getCostFromPriceDataList(requestedAmount, pricesScopedToRegion);
                if (cost != Double.MAX_VALUE) {
                    if (totalCost == Double.MAX_VALUE) {
                        // Initialize cost now that we are getting a valid cost.
                        totalCost = 0;
                    }
                    totalCost += cost;
                }
            }
        }
        if (businessAccountChosenId == null) {
            businessAccountChosenId = accountId;
        }
        return new Pair<>(totalCost, businessAccountChosenId);
    }

    /**
     * A helper method to calculate the cost from price data list.
     *
     * @param requestedAmount the requested amount
     * @param priceDataList pricing information
     * @return the cost for providing the given requested amount. Can be MAX_VALUE if no matching
     * cost was found (e.g requestedAmount out of bounds).
     */
    private static double getCostFromPriceDataList(final double requestedAmount,
                                                   @NonNull final List<PriceData> priceDataList){
        double cost = Double.MAX_VALUE;
        double previousUpperBound = 0;
        double eachCost;
        for (PriceData priceData : priceDataList) {
            // the list of priceData is sorted based on upper bound
            double currentUpperBound = priceData.getUpperBound();
            if (priceData.isAccumulative()) {
                // if the price is accumulative, we need to sum up all the cost where
                // requested amount is more than upper bound till we find the exact range
                eachCost = (priceData.isUnitPrice()
                                ? priceData.getPrice() * Math.min(
                                                                  currentUpperBound - previousUpperBound,
                                                                  requestedAmount - previousUpperBound)
                                                : priceData.getPrice());
                if (cost == Double.MAX_VALUE) {
                    cost = 0;
                }
                cost += eachCost;
                // we find the exact range the requested amount falls
                if (requestedAmount <= currentUpperBound) {
                    break;
                }
            } else if (!priceData.isAccumulative() && requestedAmount > previousUpperBound
                            && requestedAmount <= currentUpperBound) {
                // non accumulative cost only depends on the exact range where the requested
                // amount falls
                eachCost = (priceData.isUnitPrice() ? priceData.getPrice()
                        * requestedAmount : priceData.getPrice());
                if (cost == Double.MAX_VALUE) {
                    cost = 0;
                }
                cost += eachCost;
            }
            previousUpperBound = currentUpperBound;
        }
        return cost;
    }

    /**
     * Return an infinite quote if a commodity exceeds the maximum value allowed in a rangeDependencyList.
     *
     * @param shoppingList shopping list
     * @param rangeDependencyList range dependency list
     * @param seller seller
     * @return a quote; infinite quote if a commodity exceeds maximum allowed value.
     */
    private static MutableQuote exceedDependentCapacity(ShoppingList shoppingList,
            @Nonnull List<RangeBasedResourceDependency> rangeDependencyList, Trader seller) {
        final CommodityQuote quote = new CommodityQuote(seller);
        for (RangeBasedResourceDependency dependency : rangeDependencyList) {
            final CommoditySpecification baseType = dependency.getBaseCommodity(); // e.g. storage amount
            // Map dependent commodity type to a treeMap that maps dependent quantity to base quantity
            Map<CommoditySpecification, TreeMap<Double, Double>> dependentCommToMap =
                    dependency.getDependentCapacity2LeastBaseCapacityPairs();
            for (Entry<CommoditySpecification, TreeMap<Double, Double>> dependPairs : dependentCommToMap.entrySet()) {
                final CommoditySpecification dependentType = dependPairs.getKey(); // e.g. storage access
                final int dependentIndex = shoppingList.getBasket().indexOf(dependentType);
                if (dependentIndex == -1) {
                    // e.g. the map is for io-throughput. we don't have io-throughput commodity.
                    continue;
                }
                final double dependentQuantity = shoppingList.getQuantity(dependentIndex);
                TreeMap<Double, Double> dependentQuantityToBaseQuantityMap = dependPairs.getValue();
                Double dependentCapacity = dependentQuantityToBaseQuantityMap.lastKey();
                if (dependentCapacity != null && dependentQuantity > dependentCapacity) {
                    final int baseCommIndex = shoppingList.getBasket().indexOf(baseType);
                    double baseCommQuantity = 0;
                    if (baseCommIndex != -1) {
                        baseCommQuantity = shoppingList.getQuantity(baseCommIndex);
                    }
                    return new InfiniteRangeBasedResourceDependencyQuote(baseType,
                            dependentType, dependentCapacity, baseCommQuantity, dependentQuantity);
                }
            }
        }
        return quote;
    }

    /**
     * Get the requested amount, adjust it based on the rangeDependencyList if needed.
     *
     * @param shoppingList shopping list
     * @param commodityIndex the index of the commodity on the shopping list
     * @param rangeDependencyList the range dependency list
     * @return the requested amount of the commodity
     */
    private static double getRequestedAmount(@Nonnull final ShoppingList shoppingList,
            int commodityIndex,
            @Nonnull List<RangeBasedResourceDependency> rangeDependencyList) {
        double baseCommQuantity = shoppingList.getQuantity(commodityIndex);
        for (RangeBasedResourceDependency dependency : rangeDependencyList) {
            final CommoditySpecification baseType = dependency.getBaseCommodity();
            if (baseType != null && !baseType.equals(shoppingList.getBasket().get(commodityIndex))) {
                continue;
            }

            // Map dependent commodity type to a treeMap that maps dependent quantity to base quantity
            // (e.g. storage access -> storage amount)
            Map<CommoditySpecification, TreeMap<Double, Double>> dependentCommToMap =
                    dependency.getDependentCapacity2LeastBaseCapacityPairs();

            for (Entry<CommoditySpecification, TreeMap<Double, Double>> dependPairs : dependentCommToMap.entrySet()) {
                final CommoditySpecification dependentType = dependPairs.getKey();
                final int dependentIndex = shoppingList.getBasket().indexOf(dependentType);
                if (dependentIndex == -1) {
                    // e.g. the map is for io-throughput. we don't have io-throughput commodity.
                    continue;
                }
                final Double dependentQuantity = shoppingList.getQuantity(dependentIndex);
                TreeMap<Double, Double> dependentQuantityToBaseQuantityMap = dependPairs.getValue();
                Entry<Double, Double> reverseMapEntry = dependentQuantityToBaseQuantityMap.ceilingEntry(dependentQuantity);
                if (reverseMapEntry != null) {
                    final Double newBaseCommQuantity = reverseMapEntry.getValue();
                    // Increase the requested amount if the base commodity quantity that corresponds
                    // to the dependent quantity (e.g. IOPS) is larger than the original requested
                    // quantity.
                    if (newBaseCommQuantity != null && newBaseCommQuantity > baseCommQuantity) {
                        baseCommQuantity = newBaseCommQuantity;
                    }
                }
            }
        }
        return baseCommQuantity;
    }

    /**
     * A utility method to extract base and dependent commodities and their range constraint.
     *
     * @param dependencyDTOs the DTO represents the base and dependent commodity range relation.
     * @return a list of {@link RangeBasedResourceDependency}
     */
    @Nonnull
    public static List<RangeBasedResourceDependency>
    translateStorageResourceRangeDependency(List<StorageResourceRangeDependency> dependencyDTOs) {
        Map<CommoditySpecification, List<StorageResourceRangeDependency>> dtosPerBaseType =
                dependencyDTOs.stream().collect(Collectors.groupingBy(dto -> ProtobufToAnalysis.commoditySpecification(dto.getBaseResourceType())));
        final List<RangeBasedResourceDependency> dependencyList = new ArrayList<>();
        dtosPerBaseType.forEach((baseType, dependencyDTOList) -> {
            Map<CommoditySpecification, List<RangeTuple>> tuplesPerDependentType = dependencyDTOList.stream()
                    .collect(Collectors.toMap(d -> ProtobufToAnalysis.commoditySpecification(d.getDependentResourceType()),
                            StorageResourceRangeDependency::getRangeTupleList,
                            (l1, l2) -> {
                                List<RangeTuple> res = new ArrayList<>();
                                res.addAll(l1);
                                res.addAll(l2);
                                return res;
                            }));
            dependencyList.add(new RangeBasedResourceDependency(baseType, tuplesPerDependentType));
        });
        return dependencyList;
    }

    /**
     * A class to represent the capacity range dependency for one or more commodities on base commodity.
     */
    static class RangeBasedResourceDependency {
        private CommoditySpecification baseCommodity_;
        // Mapping from dependent commodity type to a treeMap, where treeMap records to achieve each dependent capacity,
        // the minimal quantity of base commodity.
        private final Map<CommoditySpecification, TreeMap<Double, Double>> dependentCapacity2LeastBaseCapacityPairs_ = new HashMap<>();

        /**
         * Initialize RangeBasedResourceDependency object representing commodity capacity range constraints.
         *
         * @param baseCommodity base commodity type.
         * @param tuplesPerDependentType mapping from dependent commodity type to dependent commodity tuples.
         */
        RangeBasedResourceDependency(CommoditySpecification baseCommodity,
                                            Map<CommoditySpecification, List<RangeTuple>> tuplesPerDependentType) {
            baseCommodity_ = baseCommodity;
            initializeRangePairs(tuplesPerDependentType);
        }

        private void initializeRangePairs(@Nonnull Map<CommoditySpecification, List<RangeTuple>> tuplesPerDependentType) {
            tuplesPerDependentType.forEach((dependentType, tuplesList) -> {
                for (RangeTuple tuple : tuplesList) {
                    final double baseCap = tuple.getBaseMaxCapacity();
                    final double dependentCap = tuple.getDependentMaxCapacity();
                    TreeMap<Double, Double> dependPairs =
                            dependentCapacity2LeastBaseCapacityPairs_.computeIfAbsent(dependentType, h -> new TreeMap<>());
                    Double tmpVal = dependPairs.get(dependentCap);
                    if (tmpVal == null || tmpVal > baseCap) {
                        dependPairs.put(dependentCap, baseCap);
                    }
                }
            });
        }

        /**
         * Returns the base commodity in the dependency pair.
         *
         * @return base commodity.
         */
        public CommoditySpecification getBaseCommodity() {
            return baseCommodity_;
        }

        /**
         * Returns a map that maps dependent commodity type to a treeMap that maps dependent quantity to base quantity.
         *
         * @return a map that maps dependent commodity type to a treeMap that maps dependent quantity to base quantity.
         */
        public Map<CommoditySpecification, TreeMap<Double, Double>> getDependentCapacity2LeastBaseCapacityPairs() {
            return dependentCapacity2LeastBaseCapacityPairs_;
        }
    }

    /**
     * Create a new {@link InfiniteRangeBasedResourceDependencyQuote} which describes an infinite {@link Quote}
     * due to a range based dependent resource requirement that cannot be met.
     */
    public static class InfiniteRangeBasedResourceDependencyQuote extends MutableQuote {
        private final CommoditySpecification baseCommodityType;
        private final CommoditySpecification dependentCommodityType;
        private final double dependentCommodityCapacity;
        private final double baseCommodityQuantity;
        private final double dependentCommodityQuantity;

        /**
         * Create a new {@link InfiniteRangeBasedResourceDependencyQuote}.
         *
         * @param baseCommodityType base commodity type.
         * @param dependentCommodityType dependent commodity type.
         * @param dependentCommodityCapacity The capacity of the dependent commodity in the dependent pair.
         * @param baseCommodityQuantity The quantity of the base commodity in the pair.
         * @param dependentCommodityQuantity The quantity of the dependent commodity in the pair.
         */
        public InfiniteRangeBasedResourceDependencyQuote(@Nonnull final CommoditySpecification baseCommodityType,
                @Nonnull final CommoditySpecification dependentCommodityType,
                double dependentCommodityCapacity,
                double baseCommodityQuantity,
                double dependentCommodityQuantity) {
            super(null, Double.POSITIVE_INFINITY);

            this.baseCommodityType = Objects.requireNonNull(baseCommodityType);
            this.dependentCommodityType = Objects.requireNonNull(dependentCommodityType);
            this.dependentCommodityCapacity = dependentCommodityCapacity;
            this.baseCommodityQuantity = baseCommodityQuantity;
            this.dependentCommodityQuantity = dependentCommodityQuantity;
        }

        @Override
        public int getRank() {
            return (int)(Math.abs(dependentCommodityQuantity
                    - dependentCommodityCapacity) / dependentCommodityQuantity) * MAX_RANK;
        }

        @Override
        public String getExplanation(@Nonnull final ShoppingList shoppingList) {
            return "Dependent commodity " + dependentCommodityType.getDebugInfoNeverUseInCode() + " ("
                    + dependentCommodityQuantity + ") exceeds ranged capacity (" + dependentCommodityCapacity
                    + "), with base commodity " + baseCommodityType.getDebugInfoNeverUseInCode()
                    + " (" + baseCommodityQuantity + ").";
        }
    }
>>>>>>> f5e9cc91
}<|MERGE_RESOLUTION|>--- conflicted
+++ resolved
@@ -6,14 +6,8 @@
 import java.util.List;
 import java.util.Map;
 import java.util.Map.Entry;
-import java.util.Objects;
 import java.util.Optional;
 import java.util.Set;
-<<<<<<< HEAD
-=======
-import java.util.TreeMap;
-import java.util.stream.Collectors;
->>>>>>> f5e9cc91
 
 import javax.annotation.Nonnull;
 import javax.annotation.Nullable;
@@ -27,7 +21,6 @@
 import com.google.common.collect.Table;
 import com.google.common.collect.ImmutableSet;
 
-import com.vmturbo.commons.Pair;
 import com.vmturbo.platform.analysis.economy.Basket;
 import com.vmturbo.platform.analysis.economy.CommoditySold;
 import com.vmturbo.platform.analysis.economy.CommoditySpecification;
@@ -47,15 +40,7 @@
 import com.vmturbo.platform.analysis.protobuf.CostDTOs.CostDTO.CostTuple;
 import com.vmturbo.platform.analysis.protobuf.CostDTOs.CostDTO.DatabaseTierCostDTO;
 import com.vmturbo.platform.analysis.protobuf.CostDTOs.CostDTO.StorageTierCostDTO;
-import com.vmturbo.platform.analysis.protobuf.CostDTOs.CostDTO.StorageTierCostDTO.RangeTuple;
 import com.vmturbo.platform.analysis.protobuf.CostDTOs.CostDTO.StorageTierCostDTO.StorageResourceCost;
-<<<<<<< HEAD
-=======
-import com.vmturbo.platform.analysis.protobuf.CostDTOs.CostDTO.StorageTierCostDTO.StorageResourceLimitation;
-import com.vmturbo.platform.analysis.protobuf.CostDTOs.CostDTO.StorageTierCostDTO.StorageResourceRangeDependency;
-import com.vmturbo.platform.analysis.protobuf.CostDTOs.CostDTO.StorageTierCostDTO.StorageResourceRatioDependency;
-import com.vmturbo.platform.analysis.protobuf.CostDTOs.CostDTO.StorageTierCostDTO.StorageTierPriceData;
->>>>>>> f5e9cc91
 import com.vmturbo.platform.analysis.protobuf.EconomyDTOs;
 import com.vmturbo.platform.analysis.translators.ProtobufToAnalysis;
 import com.vmturbo.platform.analysis.utilities.CostFunctionFactoryHelper.CapacityLimitation;
@@ -650,50 +635,6 @@
     }
 
     /**
-<<<<<<< HEAD
-     * Iterate the CostTable to get the cheapest cost. It is applied when buyer does not have
-     * a context specifying the region or business account information.
-     *
-     * @param seller the seller
-     * @param sl the buyer
-     * @param costTable pricing information table
-     * @param licenseCommBoughtIndex the index of the license access commodity in the basket
-     * @return
-     */
-    private static MutableQuote getCheapestComputeCostWithoutContext(@Nonnull final Trader seller,
-                                                                     @Nonnull final ShoppingList sl,
-                                                                     @Nonnull final CostTable costTable,
-                                                                     final int licenseCommBoughtIndex) {
-        Set<Long> accountIds = costTable.getAccountIds();
-        if (accountIds.isEmpty()) {
-            // empty cost table, return infinity to not place entity on this seller
-            logger.warn("No cost information found for seller {}, return infinity quote",
-                    seller.getDebugInfoNeverUseInCode());
-            return new CommodityQuote(seller, Double.POSITIVE_INFINITY);
-        }
-        if (licenseCommBoughtIndex == -1) {
-            // when there is no license for the shopping list, return infinity quote
-            // NOTE: we assume that on prem entities have to contain LicenseAccessCommodity
-            logger.warn("No license commodity found for buyer {}, return infinity quote",
-                    sl.getBuyer().getDebugInfoNeverUseInCode());
-            return new CommodityQuote(seller, Double.POSITIVE_INFINITY);
-        }
-        int licenseTypeKey = sl.getBasket().get(licenseCommBoughtIndex).getType();
-        CostTuple cheapestTuple = getCheapestTuple(costTable, licenseTypeKey);
-        if (cheapestTuple == null) {
-            logger.warn("Seller {} does not support license {}, return infinity quote",
-                    seller.getDebugInfoNeverUseInCode(),
-                    sl.getBasket().get(licenseCommBoughtIndex).getDebugInfoNeverUseInCode());
-            return new CommodityQuote(seller, Double.POSITIVE_INFINITY);
-        }
-        return new CommodityCloudQuote(seller, cheapestTuple.getPrice() * (sl.getGroupFactor() > 0
-                ? sl.getGroupFactor() : 1), cheapestTuple.hasZoneId() ? cheapestTuple.getZoneId()
-                : cheapestTuple.getRegionId(), cheapestTuple.getBusinessAccountId(), null);
-    }
-
-    /**
-=======
->>>>>>> f5e9cc91
      * Creates {@link CostFunction} for a given seller.
      *
      * @param costDTO the DTO carries the cost information
@@ -811,10 +752,6 @@
                 = CostFunctionFactoryHelper.translateStorageResourceRangeDependency(
                         costDTO.getStorageResourceRangeDependencyList(), commTypesWithConstraints);
 
-        // Get a list of range dependencies.
-        final List<RangeBasedResourceDependency> rangeDependencyList
-                = translateStorageResourceRangeDependency(costDTO.getStorageResourceRangeDependencyList());
-
         CostFunction costFunction = new CostFunction() {
             @Override
             public MutableQuote calculateCost(ShoppingList sl, Trader seller,
@@ -822,7 +759,6 @@
                 if (seller == null) {
                     return CommodityQuote.zero(seller);
                 }
-<<<<<<< HEAD
                 // Construct commQuantityMap for sl commodities' demand for commTypesWithConstraints,
                 // which is used for constraint check, and will be updated during constraint check.
                 Map<CommoditySpecification, Double> commQuantityMap = new HashMap<>();
@@ -851,27 +787,6 @@
                 // a quote in Savings mode with penalty cost.
                 return CostFunctionFactoryHelper.calculateStorageTierQuote(sl, seller, commQuantityMap,
                         priceDataMap, commCapacityLimitation, ratioDependencyList, rangeDependencyList, true, !sl.getDemandScalable());
-=======
-                final MutableQuote maxCapacityQuote = insufficientCommodityWithinMaxCapacityQuote(
-                    buyer, seller, commCapacity);
-                if (maxCapacityQuote.isInfinite()) {
-                    return maxCapacityQuote;
-                }
-
-                final MutableQuote dependentCommodityQuote =
-                        getDependentResourcePairQuote(buyer, seller, dependencyList, commCapacity);
-                if (dependentCommodityQuote.isInfinite()) {
-                    return dependentCommodityQuote;
-                }
-                // Return infinite quote if commodity value exceeds dependent max for consumer
-                // in range dependency list.
-                final MutableQuote exceedDependentCapacityQuote = exceedDependentCapacity(buyer,
-                        rangeDependencyList, seller);
-                if (exceedDependentCapacityQuote.isInfinite()) {
-                    return exceedDependentCapacityQuote;
-                }
-                return calculateStorageTierCost(priceDataMap, commCapacity, rangeDependencyList, buyer, seller);
->>>>>>> f5e9cc91
             }
         };
 
@@ -904,431 +819,4 @@
         };
         return costFunction;
     }
-<<<<<<< HEAD
-=======
-
-    /**
-     * A utility method to construct storage pricing information.
-     *
-     * @param resourceCostList a list of cost data
-     * @return map The map has commodity specification as key and a mapping of business account to
-     * price as value.
-     */
-    private static Map<CommoditySpecification, Map<Long, List<PriceData>>>
-            translateResourceCostForStorageTier(List<StorageResourceCost> resourceCostList) {
-        Map<CommoditySpecification, Map<Long, List<CostFunctionFactory.PriceData>>> priceDataMap =
-                        new HashMap<>();
-        for (StorageResourceCost resource : resourceCostList) {
-            if (!priceDataMap.containsKey(resource.getResourceType())) {
-                Map<Long, List<CostFunctionFactory.PriceData>> priceDataPerBusinessAccount = new HashMap<>();
-                for (StorageTierPriceData priceData : resource.getStorageTierPriceDataList()) {
-                    for (CostDTO.CostTuple costTuple : priceData.getCostTupleListList()) {
-                        long businessAccountId = costTuple.getBusinessAccountId();
-                        CostFunctionFactory.PriceData price = new PriceData(priceData.getUpperBound(),
-                                costTuple.getPrice(),
-                                priceData.getIsUnitPrice(),
-                                priceData.getIsAccumulativeCost(),
-                                costTuple.getRegionId());
-                        if (priceDataPerBusinessAccount.containsKey(businessAccountId)) {
-                            List<CostFunctionFactory.PriceData> currentPriceDataList = priceDataPerBusinessAccount
-                                    .get(businessAccountId);
-                            currentPriceDataList.add(price);
-                        } else {
-                            priceDataPerBusinessAccount.put(businessAccountId, new ArrayList<>(Arrays.asList(price)));
-                        }
-
-                    }
-                }
-                // make sure price list is ascending based on upper bound, because we need to get the
-                // first resource range that can satisfy the requested amount, and the price
-                // corresponds to that range will be used as price
-                priceDataPerBusinessAccount.values().stream().forEach(list -> Collections.sort(list));
-                priceDataMap.put(ProtobufToAnalysis.commoditySpecification(resource.getResourceType()),
-                                 priceDataPerBusinessAccount);
-            } else {
-                throw new IllegalArgumentException("Duplicate entries for a commodity price");
-            }
-        }
-        return priceDataMap;
-    }
-
-    /**
-     * Calculates the total cost of all resources requested by a shopping list on a seller.
-     *
-     * @param priceDataMap the map containing commodity and its pricing information on a seller.
-     * @param commCapacity the information of a commodity and its minimum and maximum capacity
-     * @param rangeDependencyList range dependency list
-     * @param sl the shopping list requests resources
-     * @param seller the seller
-     *
-     * @return the Quote given by {@link CostFunction}
-     */
-    public static MutableQuote calculateStorageTierCost(@Nonnull Map<CommoditySpecification, Map<Long, List<PriceData>>> priceDataMap,
-                                                        @Nonnull Map<CommoditySpecification, CapacityLimitation> commCapacity,
-                                                        @Nonnull List<RangeBasedResourceDependency> rangeDependencyList,
-                                                        @Nonnull ShoppingList sl, Trader seller) {
-        // TODO: refactor the PriceData to improve performance for region and business account lookup
-        Optional<Context> optionalContext = sl.getBuyer().getSettings().getContext();
-        if (!optionalContext.isPresent()) {
-            return new CommodityQuote(seller, Double.POSITIVE_INFINITY);
-        }
-        final Context context = optionalContext.get();
-        final long regionId = context.getRegionId();
-        final BalanceAccount balanceAccount = context.getBalanceAccount();
-        final long priceId = balanceAccount.getPriceId();
-        final long balanceAccountId = balanceAccount.getId();
-
-        Pair<Double, Long> costAccountPair = getTotalCost(regionId, balanceAccountId, priceId,
-                priceDataMap, rangeDependencyList, commCapacity, sl);
-        Double cost = costAccountPair.first;
-        Long chosenAccountId = costAccountPair.second;
-        // If no pricing was found for commodities in basket, then return infinite quote for seller.
-        if (cost == Double.MAX_VALUE) {
-            logger.warn("No (cheapest) cost found for storage {} in region {}, account {}.",
-                    seller.getDebugInfoNeverUseInCode(), regionId, balanceAccount);
-            return new CommodityQuote(seller, Double.POSITIVE_INFINITY);
-        }
-        return new CommodityCloudQuote(seller, cost, regionId, chosenAccountId);
-    }
-
-    /**
-     * Gets the cost for all commodities in the priceDataMap. Used to calculate cheapest cost
-     * across all regions and accounts.
-     *
-     * @param regionId Region id for which cost needs to be obtained.
-     * @param accountId Business account id.
-     * @param priceId Pricing id for account.
-     * @param priceDataMap Map containing all cost data.
-     * @param rangeDependencyList Range dependency list.
-     * @param commCapacity Capacity map to check how much min amount to get cost for.
-     * @param shoppingList Shopping list with basket and quantities.
-     * @return Pair with first value as the total cost for region, and second value as the chosen
-     * business account (could be the price id if found). If there are no commodities in the pricing
-     * map or if we could not get any costs, then Double.MAX_VALUE is returned for cost.
-     */
-    @Nonnull
-    private static Pair<Double, Long> getTotalCost(
-            long regionId, long accountId, @Nullable Long priceId,
-            @Nonnull final Map<CommoditySpecification, Map<Long, List<PriceData>>> priceDataMap,
-            @Nonnull final List<RangeBasedResourceDependency> rangeDependencyList,
-            @Nonnull final Map<CommoditySpecification, CapacityLimitation> commCapacity,
-            @Nonnull final ShoppingList shoppingList) {
-        // Cost if we didn't get any valid commodity pricing, will be max, so that we don't
-        // mistakenly think this region is cheapest because it is $0.
-        double totalCost = Double.MAX_VALUE;
-        Long businessAccountChosenId = null;
-
-        // iterating the priceDataMap for each type of commodity resource
-        for (Entry<CommoditySpecification, Map<Long, List<PriceData>>> commodityPrice
-                : priceDataMap.entrySet()) {
-            int i = shoppingList.getBasket().indexOf(commodityPrice.getKey());
-            if (i == -1) {
-                // we iterate over the price data map, which defines the seller commodity price.
-                // The sl is from the buyer, which may not buy all resources sold
-                // by the seller, e.g: some VM does not request IOPS sold by IO1. We can skip it
-                // when trying to compute cost.
-                continue;
-            }
-            // calculate cost based on amount that is adjusted due to minimum capacity constraint
-            double requestedAmount = getRequestedAmount(shoppingList, i, rangeDependencyList);
-            if (commCapacity.containsKey(shoppingList.getBasket().get(i))) {
-                requestedAmount = Math.max(requestedAmount,
-                        commCapacity.get(shoppingList.getBasket().get(i)).getMinCapacity());
-            }
-            final Map<Long, List<PriceData>> priceMap = commodityPrice.getValue();
-            // priceMap may contain PriceData by price id. Price id is the identifier for a price
-            // offering associated with a Balance Account. Different Balance Accounts (i.e.
-            // Balance Accounts with different ids) may have the same price id, if they are
-            // associated with the same price offering. If no entry is found in the priceMap for a
-            // price id, then the Balance Account id is used to lookup the priceMap.
-            businessAccountChosenId = priceId != null && priceMap.containsKey(priceId)
-                    ? priceId : accountId;
-            final List<PriceData> priceDataList = priceMap.get(businessAccountChosenId);
-            if (priceDataList != null) {
-                final List<PriceData> pricesScopedToRegion = priceDataList
-                        .stream()
-                        .filter(s -> s.getRegionId() == regionId)
-                        .collect(Collectors.toList());
-                double cost = getCostFromPriceDataList(requestedAmount, pricesScopedToRegion);
-                if (cost != Double.MAX_VALUE) {
-                    if (totalCost == Double.MAX_VALUE) {
-                        // Initialize cost now that we are getting a valid cost.
-                        totalCost = 0;
-                    }
-                    totalCost += cost;
-                }
-            }
-        }
-        if (businessAccountChosenId == null) {
-            businessAccountChosenId = accountId;
-        }
-        return new Pair<>(totalCost, businessAccountChosenId);
-    }
-
-    /**
-     * A helper method to calculate the cost from price data list.
-     *
-     * @param requestedAmount the requested amount
-     * @param priceDataList pricing information
-     * @return the cost for providing the given requested amount. Can be MAX_VALUE if no matching
-     * cost was found (e.g requestedAmount out of bounds).
-     */
-    private static double getCostFromPriceDataList(final double requestedAmount,
-                                                   @NonNull final List<PriceData> priceDataList){
-        double cost = Double.MAX_VALUE;
-        double previousUpperBound = 0;
-        double eachCost;
-        for (PriceData priceData : priceDataList) {
-            // the list of priceData is sorted based on upper bound
-            double currentUpperBound = priceData.getUpperBound();
-            if (priceData.isAccumulative()) {
-                // if the price is accumulative, we need to sum up all the cost where
-                // requested amount is more than upper bound till we find the exact range
-                eachCost = (priceData.isUnitPrice()
-                                ? priceData.getPrice() * Math.min(
-                                                                  currentUpperBound - previousUpperBound,
-                                                                  requestedAmount - previousUpperBound)
-                                                : priceData.getPrice());
-                if (cost == Double.MAX_VALUE) {
-                    cost = 0;
-                }
-                cost += eachCost;
-                // we find the exact range the requested amount falls
-                if (requestedAmount <= currentUpperBound) {
-                    break;
-                }
-            } else if (!priceData.isAccumulative() && requestedAmount > previousUpperBound
-                            && requestedAmount <= currentUpperBound) {
-                // non accumulative cost only depends on the exact range where the requested
-                // amount falls
-                eachCost = (priceData.isUnitPrice() ? priceData.getPrice()
-                        * requestedAmount : priceData.getPrice());
-                if (cost == Double.MAX_VALUE) {
-                    cost = 0;
-                }
-                cost += eachCost;
-            }
-            previousUpperBound = currentUpperBound;
-        }
-        return cost;
-    }
-
-    /**
-     * Return an infinite quote if a commodity exceeds the maximum value allowed in a rangeDependencyList.
-     *
-     * @param shoppingList shopping list
-     * @param rangeDependencyList range dependency list
-     * @param seller seller
-     * @return a quote; infinite quote if a commodity exceeds maximum allowed value.
-     */
-    private static MutableQuote exceedDependentCapacity(ShoppingList shoppingList,
-            @Nonnull List<RangeBasedResourceDependency> rangeDependencyList, Trader seller) {
-        final CommodityQuote quote = new CommodityQuote(seller);
-        for (RangeBasedResourceDependency dependency : rangeDependencyList) {
-            final CommoditySpecification baseType = dependency.getBaseCommodity(); // e.g. storage amount
-            // Map dependent commodity type to a treeMap that maps dependent quantity to base quantity
-            Map<CommoditySpecification, TreeMap<Double, Double>> dependentCommToMap =
-                    dependency.getDependentCapacity2LeastBaseCapacityPairs();
-            for (Entry<CommoditySpecification, TreeMap<Double, Double>> dependPairs : dependentCommToMap.entrySet()) {
-                final CommoditySpecification dependentType = dependPairs.getKey(); // e.g. storage access
-                final int dependentIndex = shoppingList.getBasket().indexOf(dependentType);
-                if (dependentIndex == -1) {
-                    // e.g. the map is for io-throughput. we don't have io-throughput commodity.
-                    continue;
-                }
-                final double dependentQuantity = shoppingList.getQuantity(dependentIndex);
-                TreeMap<Double, Double> dependentQuantityToBaseQuantityMap = dependPairs.getValue();
-                Double dependentCapacity = dependentQuantityToBaseQuantityMap.lastKey();
-                if (dependentCapacity != null && dependentQuantity > dependentCapacity) {
-                    final int baseCommIndex = shoppingList.getBasket().indexOf(baseType);
-                    double baseCommQuantity = 0;
-                    if (baseCommIndex != -1) {
-                        baseCommQuantity = shoppingList.getQuantity(baseCommIndex);
-                    }
-                    return new InfiniteRangeBasedResourceDependencyQuote(baseType,
-                            dependentType, dependentCapacity, baseCommQuantity, dependentQuantity);
-                }
-            }
-        }
-        return quote;
-    }
-
-    /**
-     * Get the requested amount, adjust it based on the rangeDependencyList if needed.
-     *
-     * @param shoppingList shopping list
-     * @param commodityIndex the index of the commodity on the shopping list
-     * @param rangeDependencyList the range dependency list
-     * @return the requested amount of the commodity
-     */
-    private static double getRequestedAmount(@Nonnull final ShoppingList shoppingList,
-            int commodityIndex,
-            @Nonnull List<RangeBasedResourceDependency> rangeDependencyList) {
-        double baseCommQuantity = shoppingList.getQuantity(commodityIndex);
-        for (RangeBasedResourceDependency dependency : rangeDependencyList) {
-            final CommoditySpecification baseType = dependency.getBaseCommodity();
-            if (baseType != null && !baseType.equals(shoppingList.getBasket().get(commodityIndex))) {
-                continue;
-            }
-
-            // Map dependent commodity type to a treeMap that maps dependent quantity to base quantity
-            // (e.g. storage access -> storage amount)
-            Map<CommoditySpecification, TreeMap<Double, Double>> dependentCommToMap =
-                    dependency.getDependentCapacity2LeastBaseCapacityPairs();
-
-            for (Entry<CommoditySpecification, TreeMap<Double, Double>> dependPairs : dependentCommToMap.entrySet()) {
-                final CommoditySpecification dependentType = dependPairs.getKey();
-                final int dependentIndex = shoppingList.getBasket().indexOf(dependentType);
-                if (dependentIndex == -1) {
-                    // e.g. the map is for io-throughput. we don't have io-throughput commodity.
-                    continue;
-                }
-                final Double dependentQuantity = shoppingList.getQuantity(dependentIndex);
-                TreeMap<Double, Double> dependentQuantityToBaseQuantityMap = dependPairs.getValue();
-                Entry<Double, Double> reverseMapEntry = dependentQuantityToBaseQuantityMap.ceilingEntry(dependentQuantity);
-                if (reverseMapEntry != null) {
-                    final Double newBaseCommQuantity = reverseMapEntry.getValue();
-                    // Increase the requested amount if the base commodity quantity that corresponds
-                    // to the dependent quantity (e.g. IOPS) is larger than the original requested
-                    // quantity.
-                    if (newBaseCommQuantity != null && newBaseCommQuantity > baseCommQuantity) {
-                        baseCommQuantity = newBaseCommQuantity;
-                    }
-                }
-            }
-        }
-        return baseCommQuantity;
-    }
-
-    /**
-     * A utility method to extract base and dependent commodities and their range constraint.
-     *
-     * @param dependencyDTOs the DTO represents the base and dependent commodity range relation.
-     * @return a list of {@link RangeBasedResourceDependency}
-     */
-    @Nonnull
-    public static List<RangeBasedResourceDependency>
-    translateStorageResourceRangeDependency(List<StorageResourceRangeDependency> dependencyDTOs) {
-        Map<CommoditySpecification, List<StorageResourceRangeDependency>> dtosPerBaseType =
-                dependencyDTOs.stream().collect(Collectors.groupingBy(dto -> ProtobufToAnalysis.commoditySpecification(dto.getBaseResourceType())));
-        final List<RangeBasedResourceDependency> dependencyList = new ArrayList<>();
-        dtosPerBaseType.forEach((baseType, dependencyDTOList) -> {
-            Map<CommoditySpecification, List<RangeTuple>> tuplesPerDependentType = dependencyDTOList.stream()
-                    .collect(Collectors.toMap(d -> ProtobufToAnalysis.commoditySpecification(d.getDependentResourceType()),
-                            StorageResourceRangeDependency::getRangeTupleList,
-                            (l1, l2) -> {
-                                List<RangeTuple> res = new ArrayList<>();
-                                res.addAll(l1);
-                                res.addAll(l2);
-                                return res;
-                            }));
-            dependencyList.add(new RangeBasedResourceDependency(baseType, tuplesPerDependentType));
-        });
-        return dependencyList;
-    }
-
-    /**
-     * A class to represent the capacity range dependency for one or more commodities on base commodity.
-     */
-    static class RangeBasedResourceDependency {
-        private CommoditySpecification baseCommodity_;
-        // Mapping from dependent commodity type to a treeMap, where treeMap records to achieve each dependent capacity,
-        // the minimal quantity of base commodity.
-        private final Map<CommoditySpecification, TreeMap<Double, Double>> dependentCapacity2LeastBaseCapacityPairs_ = new HashMap<>();
-
-        /**
-         * Initialize RangeBasedResourceDependency object representing commodity capacity range constraints.
-         *
-         * @param baseCommodity base commodity type.
-         * @param tuplesPerDependentType mapping from dependent commodity type to dependent commodity tuples.
-         */
-        RangeBasedResourceDependency(CommoditySpecification baseCommodity,
-                                            Map<CommoditySpecification, List<RangeTuple>> tuplesPerDependentType) {
-            baseCommodity_ = baseCommodity;
-            initializeRangePairs(tuplesPerDependentType);
-        }
-
-        private void initializeRangePairs(@Nonnull Map<CommoditySpecification, List<RangeTuple>> tuplesPerDependentType) {
-            tuplesPerDependentType.forEach((dependentType, tuplesList) -> {
-                for (RangeTuple tuple : tuplesList) {
-                    final double baseCap = tuple.getBaseMaxCapacity();
-                    final double dependentCap = tuple.getDependentMaxCapacity();
-                    TreeMap<Double, Double> dependPairs =
-                            dependentCapacity2LeastBaseCapacityPairs_.computeIfAbsent(dependentType, h -> new TreeMap<>());
-                    Double tmpVal = dependPairs.get(dependentCap);
-                    if (tmpVal == null || tmpVal > baseCap) {
-                        dependPairs.put(dependentCap, baseCap);
-                    }
-                }
-            });
-        }
-
-        /**
-         * Returns the base commodity in the dependency pair.
-         *
-         * @return base commodity.
-         */
-        public CommoditySpecification getBaseCommodity() {
-            return baseCommodity_;
-        }
-
-        /**
-         * Returns a map that maps dependent commodity type to a treeMap that maps dependent quantity to base quantity.
-         *
-         * @return a map that maps dependent commodity type to a treeMap that maps dependent quantity to base quantity.
-         */
-        public Map<CommoditySpecification, TreeMap<Double, Double>> getDependentCapacity2LeastBaseCapacityPairs() {
-            return dependentCapacity2LeastBaseCapacityPairs_;
-        }
-    }
-
-    /**
-     * Create a new {@link InfiniteRangeBasedResourceDependencyQuote} which describes an infinite {@link Quote}
-     * due to a range based dependent resource requirement that cannot be met.
-     */
-    public static class InfiniteRangeBasedResourceDependencyQuote extends MutableQuote {
-        private final CommoditySpecification baseCommodityType;
-        private final CommoditySpecification dependentCommodityType;
-        private final double dependentCommodityCapacity;
-        private final double baseCommodityQuantity;
-        private final double dependentCommodityQuantity;
-
-        /**
-         * Create a new {@link InfiniteRangeBasedResourceDependencyQuote}.
-         *
-         * @param baseCommodityType base commodity type.
-         * @param dependentCommodityType dependent commodity type.
-         * @param dependentCommodityCapacity The capacity of the dependent commodity in the dependent pair.
-         * @param baseCommodityQuantity The quantity of the base commodity in the pair.
-         * @param dependentCommodityQuantity The quantity of the dependent commodity in the pair.
-         */
-        public InfiniteRangeBasedResourceDependencyQuote(@Nonnull final CommoditySpecification baseCommodityType,
-                @Nonnull final CommoditySpecification dependentCommodityType,
-                double dependentCommodityCapacity,
-                double baseCommodityQuantity,
-                double dependentCommodityQuantity) {
-            super(null, Double.POSITIVE_INFINITY);
-
-            this.baseCommodityType = Objects.requireNonNull(baseCommodityType);
-            this.dependentCommodityType = Objects.requireNonNull(dependentCommodityType);
-            this.dependentCommodityCapacity = dependentCommodityCapacity;
-            this.baseCommodityQuantity = baseCommodityQuantity;
-            this.dependentCommodityQuantity = dependentCommodityQuantity;
-        }
-
-        @Override
-        public int getRank() {
-            return (int)(Math.abs(dependentCommodityQuantity
-                    - dependentCommodityCapacity) / dependentCommodityQuantity) * MAX_RANK;
-        }
-
-        @Override
-        public String getExplanation(@Nonnull final ShoppingList shoppingList) {
-            return "Dependent commodity " + dependentCommodityType.getDebugInfoNeverUseInCode() + " ("
-                    + dependentCommodityQuantity + ") exceeds ranged capacity (" + dependentCommodityCapacity
-                    + "), with base commodity " + baseCommodityType.getDebugInfoNeverUseInCode()
-                    + " (" + baseCommodityQuantity + ").";
-        }
-    }
->>>>>>> f5e9cc91
 }