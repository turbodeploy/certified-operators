package com.vmturbo.platform.analysis.utilities;

import static org.junit.Assert.*;

import java.util.ArrayList;
import java.util.Arrays;
import java.util.Collections;
import java.util.HashMap;
import java.util.List;
import java.util.Map;

import org.junit.BeforeClass;
import org.junit.Test;

import com.google.common.collect.HashBasedTable;
import com.google.common.collect.ImmutableList;
import com.google.common.collect.Table;

import com.vmturbo.platform.analysis.economy.CommoditySpecification;
import com.vmturbo.platform.analysis.economy.Context.BalanceAccount;
import com.vmturbo.platform.analysis.economy.Economy;
import com.vmturbo.platform.analysis.economy.ShoppingList;
import com.vmturbo.platform.analysis.economy.Trader;
import com.vmturbo.platform.analysis.protobuf.CostDTOs.CostDTO;
import com.vmturbo.platform.analysis.protobuf.CostDTOs.CostDTO.CbtpCostDTO;
import com.vmturbo.platform.analysis.protobuf.CostDTOs.CostDTO.ComputeTierCostDTO;
import com.vmturbo.platform.analysis.protobuf.CostDTOs.CostDTO.CostTuple;
import com.vmturbo.platform.analysis.protobuf.CostDTOs.CostDTO.StorageTierCostDTO;
import com.vmturbo.platform.analysis.protobuf.CostDTOs.CostDTO.StorageTierCostDTO.RangeTuple;
import com.vmturbo.platform.analysis.protobuf.CostDTOs.CostDTO.StorageTierCostDTO.StorageResourceCost;
import com.vmturbo.platform.analysis.protobuf.CostDTOs.CostDTO.StorageTierCostDTO.StorageResourceRangeDependency;
import com.vmturbo.platform.analysis.protobuf.CostDTOs.CostDTO.StorageTierCostDTO.StorageTierPriceData;
import com.vmturbo.platform.analysis.protobuf.EconomyDTOs.Context;
import com.vmturbo.platform.analysis.testUtilities.TestUtils;
import com.vmturbo.platform.analysis.utilities.CostFunctionFactory.PriceData;
import com.vmturbo.platform.analysis.utilities.CostFunctionFactoryHelper.CapacityLimitation;
import com.vmturbo.platform.analysis.utilities.Quote.CommodityQuote;
import com.vmturbo.platform.analysis.utilities.Quote.CostUnavailableQuote;
import com.vmturbo.platform.analysis.utilities.Quote.MutableQuote;

/**
 * Unit tests for cost calculate in CostFunctionFactory.
 *
 */
public class CostFunctionFactoryTest {

    private static Economy economy = new Economy();
    private static final int licenseAccessCommBaseType = 111;
    private static final int couponBaseType = 4;
    private static Trader computeTier;
    private static Trader storageTier;
    private static ShoppingList linuxComputeSL;
    private static ShoppingList stSL;
    private static ShoppingList windowsComputeSL;
    private static final long accountId1 = 101L;
    private static final long accountId2 = 102L;
    private static final long regionId11 = 211L;
    private static final long regionId12 = 212L;
    private static final long regionId21 = 221L;
    private static final long zoneId213 = 321L;

    @BeforeClass
    public static void setUp() {
        List<CommoditySpecification> computeCommList = Arrays
                .asList(TestUtils.CPU, new CommoditySpecification(TestUtils.LINUX_COMM_TYPE,
                        licenseAccessCommBaseType), new CommoditySpecification(TestUtils.WINDOWS_COMM_TYPE,
                                licenseAccessCommBaseType));
        Trader linuxVM = TestUtils.createVM(economy);
        computeTier = TestUtils.createTrader(economy, TestUtils.PM_TYPE, Arrays.asList(0L),
                computeCommList, new double[] {10000, 10000, 10000}, true, false);
        linuxComputeSL = TestUtils.createAndPlaceShoppingList(economy,
                Arrays.asList(TestUtils.CPU, new CommoditySpecification(TestUtils.LINUX_COMM_TYPE,
                        licenseAccessCommBaseType)), linuxVM, new double[] {50, 1},
                                new double[] {90, 1}, computeTier);
        linuxComputeSL.setGroupFactor(1);
        Trader windowsVM = TestUtils.createVM(economy);
        windowsComputeSL = TestUtils.createAndPlaceShoppingList(economy,
                Arrays.asList(TestUtils.CPU, new CommoditySpecification(TestUtils.WINDOWS_COMM_TYPE,
                        licenseAccessCommBaseType)), windowsVM, new double[] {50, 1},
                                new double[] {90, 1}, computeTier);
        windowsComputeSL.setGroupFactor(1);

        List<CommoditySpecification> stCommList = Arrays.asList(TestUtils.ST_AMT);
        storageTier = TestUtils.createTrader(economy, TestUtils.ST_TYPE, Arrays.asList(0L),
                stCommList, new double[] {10000}, true, false);
        stSL = TestUtils.createAndPlaceShoppingList(economy, Arrays.asList(TestUtils.ST_AMT),
                linuxVM, new double[] {500}, new double[] {500}, storageTier);
    }

    /**
     * Test CostFunctionFactory.calculateComputeAndDatabaseCostQuote with buyer asking for linux
     * license template without context and with context which has region id being regionId11,
     * business account id being accountId1.
     */
    @Test
    public void testCalculateComputeCost() {
        final Trader buyerVm = TestUtils.createVM(economy);
        final ShoppingList shoppingList = TestUtils.createAndPlaceShoppingList(economy,
                Arrays.asList(TestUtils.CPU, new CommoditySpecification(TestUtils.LINUX_COMM_TYPE,
                        licenseAccessCommBaseType)), buyerVm, new double[] {500, 1},
                new double[] {500, 1}, computeTier);
        CostTable costTable = new CostTable(createComputeCost().getCostTupleListList());
        MutableQuote quote1 = CostFunctionFactory.calculateComputeAndDatabaseCostQuote(computeTier,
                shoppingList, costTable, licenseAccessCommBaseType);
        // 1. test without context computation
        assertTrue(quote1 instanceof CostUnavailableQuote);
        assertTrue(quote1.getSeller().equals(computeTier) && Double.isInfinite(quote1.getQuoteValue()));
        // 2. test with context computation
        BalanceAccount account1 = new BalanceAccount(100, 10000, accountId1, 0);
        buyerVm.getSettings().setContext(new com.vmturbo.platform.analysis.economy.Context(
                regionId11, 0, account1));
        MutableQuote quote2 = CostFunctionFactory.calculateComputeAndDatabaseCostQuote(computeTier,
                shoppingList, costTable, licenseAccessCommBaseType);
        assertNotNull(quote2);
        Context context = quote2.getContext().get();
        assertEquals(regionId11, context.getRegionId());
        assertEquals(accountId1, context.getBalanceAccount().getId());
        assertEquals(5, quote2.getQuoteValue(), 0d);
    }

    /**
     * Helper method to create compute cost tuples.
     * @return
     */
    private List<CostTuple> generateComputeCostTuples() {
        List<CostTuple> computeTuples = new ArrayList<>();
        computeTuples.add(CostTuple.newBuilder().setBusinessAccountId(accountId1)
                .setRegionId(regionId11).setLicenseCommodityType(TestUtils.LINUX_COMM_TYPE)
                .setPrice(5).build());
        computeTuples.add(CostTuple.newBuilder().setBusinessAccountId(accountId2)
                .setRegionId(regionId21).setLicenseCommodityType(TestUtils.WINDOWS_COMM_TYPE)
                .setPrice(100).build());
        computeTuples.add(CostTuple.newBuilder().setBusinessAccountId(accountId2)
                .setZoneId(zoneId213).setLicenseCommodityType(TestUtils.WINDOWS_COMM_TYPE)
                .setPrice(50).build());
        return computeTuples;
    }

    /**
     * Helper method to create compute cost DTO.
     * @return
     */
    private ComputeTierCostDTO createComputeCost() {
        return ComputeTierCostDTO.newBuilder().addAllCostTupleList(generateComputeCostTuples())
                .setCouponBaseType(couponBaseType)
                .setLicenseCommodityBaseType(licenseAccessCommBaseType).build();
    }

    /**
     * Helper method to create cbtp cost DTO.
     * @return
     */
    private CbtpCostDTO createCbtpCost() {
        return CbtpCostDTO.newBuilder().setCouponBaseType(couponBaseType).setDiscountPercentage(0.5)
                .addAllCostTupleList(generateComputeCostTuples())
                .setLicenseCommodityBaseType(licenseAccessCommBaseType)
                .build();
    }

    /**
     * Tests storage tier quote lookup for with and without context cases.
     */
    @Test
    public void calculateStorageTierCost() {
        // Price ranges for region1 in account1:
        // Price for 500 GB storage (SL requested amount) in region1 in account1 should fall at priceUpTo600Gb,
        // which is $20
        PriceData priceUpTo200Gb = new PriceData(200d, 10d, false, false, regionId11);
        PriceData priceUpTo600Gb = new PriceData(600d, 20d, false, false, regionId11);

        // Price for 500 GB storage (SL requested amount) in region2 in account2 should be:
        // 500 x $10 (unit price) = $5000
        PriceData priceUnbounded = new PriceData(Double.POSITIVE_INFINITY, 10d, true, false, regionId21);

        // Add a bad bound, we are requesting 500, but there is only 1 bound in this region,
        // set to 300. So we should get back an infinite quote for this case.
        PriceData priceBadBound = new PriceData(300d, 30d, false, true, regionId12);

        // Add prices for both accounts to map.
        Table<Long, Long, List<PriceData>> priceData = HashBasedTable.create();
        priceData.put(accountId1, regionId11, ImmutableList.of(priceUpTo200Gb, priceUpTo600Gb));
        priceData.put(accountId2, regionId21, ImmutableList.of(priceUnbounded));
        priceData.put(accountId2, regionId12, ImmutableList.of(priceBadBound));

        // Setup commodity spec mapping.
        CommoditySpecification commSpec1 = TestUtils.ST_AMT;
        Map<CommoditySpecification, Table<Long, Long, List<PriceData>>> priceDataMap = new HashMap<>();
        priceDataMap.put(commSpec1, priceData);

        Map<CommoditySpecification, CapacityLimitation> commCapacity = new HashMap<>();
        commCapacity.put(commSpec1, new CapacityLimitation(0d, 500d, true));

        final Trader buyerVm = TestUtils.createVM(economy);
        final ShoppingList shoppingList = TestUtils.createAndPlaceShoppingList(economy,
                Collections.singletonList(TestUtils.ST_AMT), buyerVm, new double[] {500},
                new double[] {500}, storageTier);
        final Map<CommoditySpecification, Double> commQuantityMap = new HashMap<>();
        commQuantityMap.put(TestUtils.ST_AMT, 500d);

        // 1. Set the context to region 1 (higher price), verify we are getting that quote,
        // as we specifically asked for the account/region.
        BalanceAccount account1 = new BalanceAccount(100, 10000, accountId1, 0);
        buyerVm.getSettings().setContext(new com.vmturbo.platform.analysis.economy.Context(
                regionId11, 0, account1));
<<<<<<< HEAD
        MutableQuote quote1 = CostFunctionFactoryHelper.calculateStorageTierQuote(shoppingList, storageTier,
                commQuantityMap, priceDataMap, commCapacity, new ArrayList<>(), new ArrayList<>(), true, false);
=======
        CommodityQuote quote1 = (CommodityQuote)CostFunctionFactory.calculateStorageTierCost(priceDataMap,
                commCapacity, new ArrayList<RangeBasedResourceDependency>(), shoppingList, storageTier);
>>>>>>> 7cb50ff7
        assertNotNull(quote1);
        assertTrue(quote1.getContext().isPresent());
        Context context1 = quote1.getContext().get();
        assertEquals(regionId11, context1.getRegionId());
        assertEquals(accountId1, context1.getBalanceAccount().getId());
        assertEquals(20d, quote1.getQuoteValue(), 0d);

        // 2. Bad bounds check for region12, should get infinite quote back.
        buyerVm.getSettings().setContext(new com.vmturbo.platform.analysis.economy.Context(
                regionId12, 0, account1));
        MutableQuote quote2 = CostFunctionFactoryHelper.calculateStorageTierQuote(shoppingList, storageTier,
                commQuantityMap, priceDataMap, commCapacity, new ArrayList<>(), new ArrayList<>(), true, false);
        assertNotNull(quote2);
        assertFalse(quote2.getContext().isPresent());
        assertEquals(Double.POSITIVE_INFINITY, quote2.getQuoteValue(), 0d);

        // 3. Set null context for buyer
        buyerVm.getSettings().setContext(null);
<<<<<<< HEAD
        MutableQuote quote3 = CostFunctionFactoryHelper.calculateStorageTierQuote(shoppingList, storageTier,
                commQuantityMap, priceDataMap, commCapacity, new ArrayList<>(), new ArrayList<>(), true, false);
        assertTrue(quote3 instanceof CommodityQuote);
=======
        MutableQuote quote3 = CostFunctionFactory.calculateStorageTierCost(priceDataMap,
                commCapacity, new ArrayList<RangeBasedResourceDependency>(), shoppingList, storageTier);
        assertTrue(quote3 instanceof CostUnavailableQuote);
>>>>>>> 7cb50ff7
        assertTrue(quote3.getSeller().equals(storageTier) && Double.isInfinite(quote3.getQuoteValue()));
    }

    /**
     * Test case for cost calculation with range dependency.
     */
    @Test
    public void testCostCalculationWithRangeDependency() {
        final long accountId1 = 101;
        final long regionId11 = 211;
        BalanceAccount account1 = new BalanceAccount(100, 10000, accountId1, 0);
        List<CommoditySpecification> stCommList = Arrays.asList(TestUtils.ST_AMT, TestUtils.IOPS);
        Trader vm = TestUtils.createVM(economy);
        vm.getSettings().setContext(new com.vmturbo.platform.analysis.economy.Context(
                regionId11, 0, account1));
        storageTier = TestUtils.createTrader(economy, TestUtils.ST_TYPE, Arrays.asList(0L),
                stCommList, new double[] {10000, 10000}, true, false);

        CostFunction storageCostFunction = CostFunctionFactory.createCostFunction(
                CostDTO.newBuilder().setStorageTierCost(StorageTierCostDTO.newBuilder()
                        .addStorageResourceRangeDependency(StorageResourceRangeDependency.newBuilder()
                                .setBaseResourceType(TestUtils.stAmtTO).setDependentResourceType(TestUtils.iopsTO)
                                .addRangeTuple(RangeTuple.newBuilder().setBaseMaxCapacity(100).setDependentMaxCapacity(200))
                                .addRangeTuple(RangeTuple.newBuilder().setBaseMaxCapacity(200).setDependentMaxCapacity(400)))
                        .addStorageResourceCost(StorageResourceCost.newBuilder()
                                .setResourceType(TestUtils.stAmtTO)
                                .addStorageTierPriceData(StorageTierPriceData.newBuilder()
                                        .addCostTupleList(CostTuple.newBuilder().setBusinessAccountId(accountId1)
                                                .setRegionId(regionId11).setPrice(30.0).build())
                                        .setIsAccumulativeCost(false).setIsUnitPrice(false)
                                        .setUpperBound(100))
                                .addStorageTierPriceData(StorageTierPriceData.newBuilder()
                                        .addCostTupleList(CostTuple.newBuilder().setBusinessAccountId(accountId1)
                                                .setRegionId(regionId11).setPrice(40.0).build())
                                        .setIsAccumulativeCost(true).setIsUnitPrice(false)
                                        .setUpperBound(200))).build()).build());

        // IOPS exceeds maximum capacity supported by the tier. Expects infinite quote.
        stSL = TestUtils.createAndPlaceShoppingList(economy, stCommList, vm,
                new double[] {150, 500}, new double[] {150, 500}, storageTier);
        stSL.setDemandScalable(true);
        MutableQuote quote1 = storageCostFunction.calculateCost(stSL, storageTier, true, economy);
        assertEquals(Double.POSITIVE_INFINITY, quote1.getQuoteValue(), 0.000);

        // IOPS = 300 (200-400 range), storage amount is 80GB(0-100 range). Increase storage amount to 200. Cost is based on 200GB.
        stSL = TestUtils.createAndPlaceShoppingList(economy, stCommList, vm,
                new double[] {80, 300}, new double[] {80, 300}, storageTier);
        stSL.setDemandScalable(true);
        MutableQuote quote2 = storageCostFunction.calculateCost(stSL, storageTier, true, economy);
        assertEquals(40, quote2.getQuoteValue(), 0.000);

        // IOPS = 150(0-100 range), storage amount is 150GB (in 100-200 range). Cost is based on 200GB.
        stSL = TestUtils.createAndPlaceShoppingList(economy, stCommList, vm,
                new double[] {150, 150}, new double[] {150, 150}, storageTier);
        stSL.setDemandScalable(true);
        MutableQuote quote3 = storageCostFunction.calculateCost(stSL, storageTier, true, economy);
        assertEquals(40, quote3.getQuoteValue(), 0.000);
    }

}<|MERGE_RESOLUTION|>--- conflicted
+++ resolved
@@ -34,7 +34,6 @@
 import com.vmturbo.platform.analysis.testUtilities.TestUtils;
 import com.vmturbo.platform.analysis.utilities.CostFunctionFactory.PriceData;
 import com.vmturbo.platform.analysis.utilities.CostFunctionFactoryHelper.CapacityLimitation;
-import com.vmturbo.platform.analysis.utilities.Quote.CommodityQuote;
 import com.vmturbo.platform.analysis.utilities.Quote.CostUnavailableQuote;
 import com.vmturbo.platform.analysis.utilities.Quote.MutableQuote;
 
@@ -202,13 +201,8 @@
         BalanceAccount account1 = new BalanceAccount(100, 10000, accountId1, 0);
         buyerVm.getSettings().setContext(new com.vmturbo.platform.analysis.economy.Context(
                 regionId11, 0, account1));
-<<<<<<< HEAD
         MutableQuote quote1 = CostFunctionFactoryHelper.calculateStorageTierQuote(shoppingList, storageTier,
                 commQuantityMap, priceDataMap, commCapacity, new ArrayList<>(), new ArrayList<>(), true, false);
-=======
-        CommodityQuote quote1 = (CommodityQuote)CostFunctionFactory.calculateStorageTierCost(priceDataMap,
-                commCapacity, new ArrayList<RangeBasedResourceDependency>(), shoppingList, storageTier);
->>>>>>> 7cb50ff7
         assertNotNull(quote1);
         assertTrue(quote1.getContext().isPresent());
         Context context1 = quote1.getContext().get();
@@ -227,15 +221,9 @@
 
         // 3. Set null context for buyer
         buyerVm.getSettings().setContext(null);
-<<<<<<< HEAD
         MutableQuote quote3 = CostFunctionFactoryHelper.calculateStorageTierQuote(shoppingList, storageTier,
                 commQuantityMap, priceDataMap, commCapacity, new ArrayList<>(), new ArrayList<>(), true, false);
-        assertTrue(quote3 instanceof CommodityQuote);
-=======
-        MutableQuote quote3 = CostFunctionFactory.calculateStorageTierCost(priceDataMap,
-                commCapacity, new ArrayList<RangeBasedResourceDependency>(), shoppingList, storageTier);
         assertTrue(quote3 instanceof CostUnavailableQuote);
->>>>>>> 7cb50ff7
         assertTrue(quote3.getSeller().equals(storageTier) && Double.isInfinite(quote3.getQuoteValue()));
     }
 
