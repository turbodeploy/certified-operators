--- conflicted
+++ resolved
@@ -67,11 +67,7 @@
         Ledger ledger = new Ledger(economy);
         Ede ede = new Ede();
 
-<<<<<<< HEAD
-        Suspension suspension = new Suspension();
-=======
-        Suspension suspension = new Suspension(SuspensionsThrottlingConfig.DEFAULT);
->>>>>>> 3ac92b85
+        Suspension suspension = new Suspension(SuspensionsThrottlingConfig.DEFAULT);
         List<Action> suspAxns = suspension.suspensionDecisions(economy, ledger);
 
         assertTrue(suspAxns.isEmpty());
@@ -125,11 +121,7 @@
         Ledger ledger = new Ledger(economy);
         Ede ede = new Ede();
 
-<<<<<<< HEAD
-        Suspension suspension = new Suspension();
-=======
-        Suspension suspension = new Suspension(SuspensionsThrottlingConfig.DEFAULT);
->>>>>>> 3ac92b85
+        Suspension suspension = new Suspension(SuspensionsThrottlingConfig.DEFAULT);
         List<Action> suspAxns = suspension.suspensionDecisions(economy, ledger);
 
         // verify that the we suspend extra seller
@@ -152,11 +144,7 @@
         Ledger ledger = new Ledger(economy);
         Ede ede = new Ede();
 
-<<<<<<< HEAD
-        Suspension suspension = new Suspension();
-=======
-        Suspension suspension = new Suspension(SuspensionsThrottlingConfig.DEFAULT);
->>>>>>> 3ac92b85
+        Suspension suspension = new Suspension(SuspensionsThrottlingConfig.DEFAULT);
         List<Action> suspAxns = suspension.suspensionDecisions(economy, ledger);
 
         assertTrue(suspAxns.isEmpty());
@@ -207,15 +195,9 @@
         economy.populateMarketsWithSellersAndMergeConsumerCoverage();
 
         List<Action> actions = new ArrayList<>();
-<<<<<<< HEAD
-        Suspension suspension = new Suspension();
+        Suspension suspension = new Suspension(SuspensionsThrottlingConfig.DEFAULT);
         suspension.suspendTrader(economy,
             economy.getMarketsAsSeller(seller).iterator().next().getBasket(), seller, actions);
-=======
-        Suspension suspension = new Suspension(SuspensionsThrottlingConfig.DEFAULT);
-        suspension.suspendTrader(economy, economy.getMarketsAsSeller(seller).iterator().next(),
-            seller, actions);
->>>>>>> 3ac92b85
 
         // verify that we have 1 deactivate action when suspendTrader is called
         assertTrue(actions.size() == 1);
