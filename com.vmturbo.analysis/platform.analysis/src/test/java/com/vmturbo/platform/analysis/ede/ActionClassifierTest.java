--- conflicted
+++ resolved
@@ -33,11 +33,8 @@
 import com.vmturbo.platform.analysis.economy.Trader;
 import com.vmturbo.platform.analysis.economy.TraderState;
 import com.vmturbo.platform.analysis.ledger.Ledger;
-<<<<<<< HEAD
+import com.vmturbo.platform.analysis.protobuf.CommunicationDTOs.SuspensionsThrottlingConfig;
 import com.vmturbo.platform.analysis.testUtilities.TestUtils;
-=======
-import com.vmturbo.platform.analysis.protobuf.CommunicationDTOs.SuspensionsThrottlingConfig;
->>>>>>> 3ac92b85
 import com.vmturbo.platform.analysis.topology.Topology;
 
 public class ActionClassifierTest {
@@ -193,16 +190,12 @@
             Economy third = cloneEconomy(first);
             Deactivate thirdDeactivate = new Deactivate(first, pm1, pmShoppingList.getBasket());
             third.populateMarketsWithSellersAndMergeConsumerCoverage();
-<<<<<<< HEAD
             ReplayActions thirdReplayActions = new ReplayActions(ImmutableList.of(),
                                                                  ImmutableList.of(thirdDeactivate),
                                                                  firstTopology);
             assertEquals(1,
-                thirdReplayActions.tryReplayDeactivateActions(third, new Ledger(third)).size());
-=======
-            thirdReplayActions.replayActions(third, new Ledger(third), SuspensionsThrottlingConfig.DEFAULT);
-            assertEquals(1, thirdReplayActions.getActions().size());
->>>>>>> 3ac92b85
+                thirdReplayActions.tryReplayDeactivateActions(third, new Ledger(third),
+                                           SuspensionsThrottlingConfig.DEFAULT).size());
         } catch (ClassNotFoundException | IOException e) {
             fail();
         }
