--- conflicted
+++ resolved
@@ -27,11 +27,7 @@
 import com.vmturbo.platform.analysis.economy.Trader;
 import com.vmturbo.platform.analysis.economy.TraderState;
 import com.vmturbo.platform.analysis.ledger.Ledger;
-<<<<<<< HEAD
-=======
 import com.vmturbo.platform.analysis.protobuf.CommunicationDTOs.SuspensionsThrottlingConfig;
-import com.vmturbo.platform.analysis.topology.Topology;
->>>>>>> 3ac92b85
 import com.vmturbo.platform.analysis.testUtilities.TestUtils;
 import com.vmturbo.platform.analysis.topology.Topology;
 
@@ -125,28 +121,19 @@
         // assert presence of resizes
         assertFalse(resizes.isEmpty());
 
-<<<<<<< HEAD
         Deactivate deactivate = new Deactivate(first, pm1, shoppingListOfVm1.getBasket());
         ReplayActions replayActions = new ReplayActions(ImmutableList.of(),
                                                     ImmutableList.of(deactivate), firstTopology);
-=======
-        Ede engine = new Ede();
-        engine.setReplayActions(replayActions);
-        replayActions.replayActions(first, ledger, SuspensionsThrottlingConfig.DEFAULT);
->>>>>>> 3ac92b85
         // assert absence of replayed suspension
-        assertTrue(replayActions.tryReplayDeactivateActions(first, ledger).isEmpty());
+        assertTrue(replayActions.tryReplayDeactivateActions(first, ledger, 
+                                                 SuspensionsThrottlingConfig.DEFAULT).isEmpty());
 
         // assert absence of provision/activates
         List<Action> provisionActions = Provision.provisionDecisions(first, ledger);
         assertTrue(provisionActions.isEmpty());
 
         // assert absence of suspension
-<<<<<<< HEAD
-        Suspension suspension = new Suspension();
-=======
         Suspension suspension = new Suspension(SuspensionsThrottlingConfig.DEFAULT);
->>>>>>> 3ac92b85
         List<Action> suspendActions = suspension.suspensionDecisions(first, ledger);
         assertTrue(suspendActions.isEmpty());
     }
@@ -163,13 +150,9 @@
         ReplayActions replayActions = new ReplayActions(ImmutableList.of(),
                                                     ImmutableList.of(deactivate), firstTopology);
         Ledger ledger = new Ledger(first);
-<<<<<<< HEAD
-=======
-        engine.setReplayActions(replayActions);
-        replayActions.replayActions(first, ledger, SuspensionsThrottlingConfig.DEFAULT);
->>>>>>> 3ac92b85
         // validate that suspension was replayed
-        assertFalse(replayActions.tryReplayDeactivateActions(first, ledger).isEmpty());
+        assertFalse(replayActions.tryReplayDeactivateActions(first, ledger, 
+                                                 SuspensionsThrottlingConfig.DEFAULT).isEmpty());
 
         // validate that there is a resize
         List<Action> resizes = Resizer.resizeDecisions(first, ledger);
@@ -180,11 +163,7 @@
         assertEquals(1, provisionActions.stream().filter(Activate.class::isInstance).count());
 
         // assert absence of 1 suspension
-<<<<<<< HEAD
-        Suspension suspension = new Suspension();
-=======
         Suspension suspension = new Suspension(SuspensionsThrottlingConfig.DEFAULT);
->>>>>>> 3ac92b85
         List<Action> suspendActions = suspension.suspensionDecisions(first, ledger);
         assertTrue(suspendActions.isEmpty());
     }
