package com.vmturbo.platform.analysis.utilities;

import static org.junit.Assert.assertEquals;
import static org.junit.Assert.assertFalse;
import static org.junit.Assert.assertNull;
import static org.junit.Assert.assertTrue;
import static org.mockito.Mockito.when;

import java.util.Arrays;
import java.util.Iterator;
import java.util.Optional;

import org.junit.Before;
import org.junit.Test;
import org.mockito.Mockito;

import com.vmturbo.platform.analysis.economy.Basket;
import com.vmturbo.platform.analysis.economy.CommoditySold;
import com.vmturbo.platform.analysis.economy.CommoditySpecification;
import com.vmturbo.platform.analysis.economy.ShoppingList;
import com.vmturbo.platform.analysis.economy.Trader;
import com.vmturbo.platform.analysis.testUtilities.TestUtils;
<<<<<<< HEAD
import com.vmturbo.platform.analysis.utilities.CostFunctionFactoryHelper.CapacityLimitation;
import com.vmturbo.platform.analysis.utilities.CostFunctionFactoryHelper.RatioBasedResourceDependency;
import com.vmturbo.platform.analysis.utilities.Quote.InfiniteRangeBasedResourceDependencyQuote;
import com.vmturbo.platform.analysis.utilities.Quote.InfiniteRatioBasedResourceDependencyQuote;
=======
import com.vmturbo.platform.analysis.utilities.CostFunctionFactory.DependentResourcePair;
import com.vmturbo.platform.analysis.utilities.InfiniteQuoteExplanation.CommodityBundle;
>>>>>>> 7cb50ff7
import com.vmturbo.platform.analysis.utilities.Quote.CommodityQuote;
import com.vmturbo.platform.analysis.utilities.Quote.InfiniteBelowMinAboveMaxCapacityLimitationQuote;
import com.vmturbo.platform.analysis.utilities.Quote.InfiniteDependentComputeCommodityQuote;
<<<<<<< HEAD
=======
import com.vmturbo.platform.analysis.utilities.Quote.InfiniteDependentResourcePairQuote;
import com.vmturbo.platform.analysis.utilities.Quote.InfiniteRangeBasedResourceDependencyQuote;
>>>>>>> 7cb50ff7
import com.vmturbo.platform.analysis.utilities.Quote.InsufficientCommodity;
import com.vmturbo.platform.analysis.utilities.Quote.LicenseUnavailableQuote;

/**
 * Tests for {@link Quote} class.
 */
public class QuoteTest {
    final Trader seller = Mockito.mock(Trader.class);
    final CommoditySpecification memSpec = new CommoditySpecification(1);
    final CommoditySpecification cpuSpec = new CommoditySpecification(2);
    final CommoditySpecification ioSpec = new CommoditySpecification(3);

    final CommoditySold memSold = Mockito.mock(CommoditySold.class);
    final CommoditySold cpuSold = Mockito.mock(CommoditySold.class);
    final CommoditySold ioSold = Mockito.mock(CommoditySold.class);

    final ShoppingList shoppingList = Mockito.mock(ShoppingList.class);

    @Before
    public void setup() {
        memSpec.setDebugInfoNeverUseInCode("MEM");
        cpuSpec.setDebugInfoNeverUseInCode("CPU");
        ioSpec.setDebugInfoNeverUseInCode("IO");
        when(seller.toString()).thenReturn("MockTrader");

        when(seller.getCommoditiesSold()).thenReturn(Arrays.asList(memSold, cpuSold, ioSold));
        when(seller.getBasketSold()).thenReturn(new Basket(memSpec, cpuSpec, ioSpec));

        when(memSold.getEffectiveCapacity()).thenReturn(7.0);
        when(memSold.getQuantity()).thenReturn(5.0);

        when(cpuSold.getEffectiveCapacity()).thenReturn(16.0);
        when(cpuSold.getQuantity()).thenReturn(15.0);
    }

    @Test
    public void testQuoteValues() {
        final Quote quote = new CommodityQuote(null, 1.0, 2.0, 3.0);
        assertEquals(1.0, quote.getQuoteValue(), 0);
        assertEquals(2.0, quote.getQuoteMin(), 0);
        assertEquals(3.0, quote.getQuoteMax(), 0);

        assertEquals(quote.getQuoteValue(), quote.getQuoteValues()[0], 0);
        assertEquals(quote.getQuoteMin(), quote.getQuoteValues()[1], 0);
        assertEquals(quote.getQuoteMax(), quote.getQuoteValues()[2], 0);
    }

    @Test
    public void testSeller() {
        final Quote nullQuote = new CommodityQuote(null);
        assertNull(nullQuote.getSeller());

        final Quote sellerQuote = new CommodityQuote(seller);
        assertEquals(seller, sellerQuote.getSeller());
    }

    @Test
    public void testCommodityQuoteRank() {
        final CommodityQuote quote = new CommodityQuote(seller);
        assertEquals(0, quote.getRank());

        quote.addCostToQuote(Double.POSITIVE_INFINITY, 10.0f, memSpec);
        assertEquals(1, quote.getRank());

        quote.addCostToQuote(Double.POSITIVE_INFINITY, 20.0f, cpuSpec);
        assertEquals(2, quote.getRank());

        quote.addCostToQuote(3.0, 20.0f, ioSpec);
        assertEquals(2, quote.getRank());
    }

    @Test
    public void testCommodityQuoteZero() {
        assertEquals(0, CommodityQuote.zero(null).getQuoteValue(), 0);
    }

    @Test
    public void testCommodityQuoteEmptyInsufficientCommodities() {
        final CommodityQuote quote = new CommodityQuote(seller);
        assertTrue(quote.getInsufficientCommodities().isEmpty());
        assertEquals(0, quote.getInsufficientCommodityCount());
    }

    @Test
    public void testCommodityQuoteWithInsufficientCommodities() {
        final CommodityQuote quote = new CommodityQuote(seller);
        assertTrue(quote.getInsufficientCommodities().isEmpty());

        quote.addCostToQuote(Double.POSITIVE_INFINITY, 10.0f, memSpec);
        quote.addCostToQuote(Double.POSITIVE_INFINITY, 20.0f, cpuSpec);
        quote.addCostToQuote(3.0, 20.0f, ioSpec);

        assertEquals(2, quote.getInsufficientCommodityCount());
        assertTrue(quote.getInsufficientCommodities().stream()
            .map(ic -> ic.commodity)
            .anyMatch(ic -> ic == memSpec));
        assertTrue(quote.getInsufficientCommodities().stream()
            .map(ic -> ic.commodity)
            .anyMatch(ic -> ic == cpuSpec));
        assertFalse(quote.getInsufficientCommodities().stream()
            .map(ic -> ic.commodity)
            .anyMatch(ic -> ic == ioSpec));
    }

    @Test
    public void testAddCostToQuoteWithCapacity() {
        final CommodityQuote quote = new CommodityQuote(seller);
        quote.addCostToQuote(Double.POSITIVE_INFINITY, 10.0f, memSpec);
    }

    @Test
    public void testAddCostToQuoteWithSoldIndex() {
        final CommodityQuote commodityQuote = new CommodityQuote(seller);
        commodityQuote.addCostToQuote(Double.POSITIVE_INFINITY, seller, 0);
        commodityQuote.addCostToQuote(Double.POSITIVE_INFINITY, seller, 1);

        assertEquals(2, commodityQuote.getInsufficientCommodityCount());
        final InsufficientCommodity mem = commodityQuote.getInsufficientCommodities().get(0);
        final InsufficientCommodity cpu = commodityQuote.getInsufficientCommodities().get(1);

        assertEquals(memSpec, mem.commodity);
        assertEquals(cpuSpec, cpu.commodity);

        assertEquals(2.0, mem.availableQuantity, TestUtils.FLOATING_POINT_DELTA);
        assertEquals(1.0, cpu.availableQuantity, TestUtils.FLOATING_POINT_DELTA);
    }

    @Test
    public void testCommodityQuoteExplanation() {
        final Basket basketBought = new Basket(cpuSpec, memSpec);
        double quantityAvailable = 10.0;

        when(shoppingList.getQuantities()).thenReturn(new double[]{9.0, 15.0, 7.0});
        when(shoppingList.getBasket()).thenReturn(basketBought);

        final CommodityQuote commodityQuote = new CommodityQuote(seller);
        commodityQuote.addCostToQuote(Double.POSITIVE_INFINITY, quantityAvailable, cpuSpec);
        Optional<InfiniteQuoteExplanation> exp = commodityQuote.getExplanation(shoppingList);

        assertTrue(exp.isPresent());
        assertEquals(seller, exp.get().seller.get());
        assertFalse(exp.get().costUnavailable);
        assertTrue(seller.getType() == exp.get().providerType.get());
        assertEquals(1, exp.get().commBundle.size());
        CommodityBundle bundle = exp.get().commBundle.iterator().next();
        assertEquals(cpuSpec, bundle.commSpec);
        assertEquals(shoppingList.getQuantity(shoppingList.getBasket().indexOf(cpuSpec)),
                bundle.requestedAmount, 0);
        assertEquals(quantityAvailable, bundle.maxAvailable.get(), 0);
    }

    @Test
    public void testLicenseUnavailableQuote() {
        final CommoditySpecification licenseSpec = new CommoditySpecification(4);
        licenseSpec.setDebugInfoNeverUseInCode("Linux");

        final Quote quote = new LicenseUnavailableQuote(seller, licenseSpec);
        Optional<InfiniteQuoteExplanation> exp = quote.getExplanation(shoppingList);

        assertTrue(exp.isPresent());
        assertFalse(exp.get().seller.isPresent());
        assertFalse(exp.get().costUnavailable);
        assertTrue(seller.getType() == exp.get().providerType.get());
        assertEquals(1, exp.get().commBundle.size());
        CommodityBundle bundle = exp.get().commBundle.iterator().next();
        assertEquals(licenseSpec, bundle.commSpec);
        assertEquals(1.0, bundle.requestedAmount, 0);
        assertFalse(bundle.maxAvailable.isPresent());
    }

    /**
     * Test InfiniteRatioBasedResourceDependencyQuote explanation.
     */
    @Test
<<<<<<< HEAD
    public void testInfiniteRatioBasedResourceDependencyQuote() {
        final RatioBasedResourceDependency dependency = new RatioBasedResourceDependency(cpuSpec, memSpec, 2, false, 0, true);
        final Quote quote = new InfiniteRatioBasedResourceDependencyQuote(dependency, 1.0, 5.0);
        assertEquals("Dependent commodity MEM (5.0) exceeds base commodity CPU (1.0) [maxRatio=2.0]",
                quote.getExplanation(shoppingList));
    }

    /**
     * Test InfiniteBelowMinAboveMaxCapacityLimitationQuote explanation.
     */
    @Test
    public void testInfiniteBelowMinAboveMaxCapacityLimitationQuote() {
        final CapacityLimitation capacityLimitation = new CapacityLimitation(5.0, 10.0, true);

        final Quote quote = new InfiniteBelowMinAboveMaxCapacityLimitationQuote(cpuSpec, capacityLimitation, 4.0);
        assertEquals("Commodity CPU with quantity 4.0 can't meet capacity limitation, where min is 5.0, and max is 10.0",
                quote.getExplanation(shoppingList));
    }

    /**
     * Test InfiniteRangeBasedResourceDependencyQuote explanation.
     */
    @Test
    public void testInfiniteRangeBasedResourceDependencyQuote() {
        final Quote quote = new InfiniteRangeBasedResourceDependencyQuote(cpuSpec, memSpec, 10.0, 5.0, 12.0);
        assertEquals("Dependent commodity MEM (12.0) exceeds ranged capacity (10.0), with base commodity CPU (5.0).",
                quote.getExplanation(shoppingList));
=======
    public void testInfiniteDependentResourcePairQuote() {
        final DependentResourcePair dependentResourcePair = new DependentResourcePair(cpuSpec,
                memSpec, 2);
        double dependentCommodityQuantity = 5.0;

        final Quote quote = new InfiniteDependentResourcePairQuote(seller, dependentResourcePair,
                1.0, dependentCommodityQuantity);
        Optional<InfiniteQuoteExplanation> exp = quote.getExplanation(shoppingList);

        assertTrue(exp.isPresent());
        assertFalse(exp.get().seller.isPresent());
        assertFalse(exp.get().costUnavailable);
        assertTrue(seller.getType() == exp.get().providerType.get());
        assertFalse(exp.get().seller.isPresent());
        assertEquals(1, exp.get().commBundle.size());
        CommodityBundle bundle = exp.get().commBundle.iterator().next();
        assertEquals(memSpec, bundle.commSpec);
        assertEquals(dependentCommodityQuantity, bundle.requestedAmount, 0);
        assertFalse(bundle.maxAvailable.isPresent());

    }

    /**
     * Test InfiniteRangeBasedResourceDependencyQuote.
     */
    @Test
    public void testInfiniteRangeBasedResourceDependencyQuote() {
        double dependentCommodityQuantity = 5.0;

        final Quote quote = new InfiniteRangeBasedResourceDependencyQuote(seller, memSpec,
                cpuSpec, 3.0, 1.0, dependentCommodityQuantity);
        Optional<InfiniteQuoteExplanation> exp = quote.getExplanation(shoppingList);

        assertTrue(exp.isPresent());
        assertFalse(exp.get().seller.isPresent());
        assertFalse(exp.get().costUnavailable);
        assertTrue(seller.getType() == exp.get().providerType.get());
        assertFalse(exp.get().seller.isPresent());
        assertEquals(1, exp.get().commBundle.size());
        CommodityBundle bundle = exp.get().commBundle.iterator().next();
        assertEquals(cpuSpec, bundle.commSpec);
        assertEquals(dependentCommodityQuantity, bundle.requestedAmount, 0);
        assertFalse(bundle.maxAvailable.isPresent());

>>>>>>> 7cb50ff7
    }

    @Test
    public void testInfiniteDependentComputeCommodityQuote() {
        final Basket basketBought = new Basket(cpuSpec, memSpec);
        double memBought = 2.0;
        double cpuBought = 3.0;
        when(shoppingList.getBasket()).thenReturn(basketBought);

        final Quote quote = new InfiniteDependentComputeCommodityQuote(seller, memSpec, cpuSpec,
                1.0, memBought, cpuBought);
        Optional<InfiniteQuoteExplanation> exp = quote.getExplanation(shoppingList);

        assertTrue(exp.isPresent());
        assertFalse(exp.get().seller.isPresent());
        assertFalse(exp.get().costUnavailable);
        assertTrue(seller.getType() == exp.get().providerType.get());
        assertFalse(exp.get().seller.isPresent());
        assertEquals(2, exp.get().commBundle.size());
        Iterator<CommodityBundle> itr = exp.get().commBundle.iterator();
        CommodityBundle bundle1 = itr.next();
        CommodityBundle bundle2 = itr.next();
        assertTrue((bundle1.commSpec.equals(memSpec) && bundle1.requestedAmount == memBought)
                || (bundle1.commSpec.equals(cpuSpec) && bundle1.requestedAmount == cpuBought));
        assertTrue((bundle2.commSpec.equals(memSpec) && bundle2.requestedAmount == memBought)
                   || (bundle2.commSpec.equals(cpuSpec) && bundle2.requestedAmount == cpuBought));
    }
}<|MERGE_RESOLUTION|>--- conflicted
+++ resolved
@@ -20,23 +20,14 @@
 import com.vmturbo.platform.analysis.economy.ShoppingList;
 import com.vmturbo.platform.analysis.economy.Trader;
 import com.vmturbo.platform.analysis.testUtilities.TestUtils;
-<<<<<<< HEAD
 import com.vmturbo.platform.analysis.utilities.CostFunctionFactoryHelper.CapacityLimitation;
 import com.vmturbo.platform.analysis.utilities.CostFunctionFactoryHelper.RatioBasedResourceDependency;
+import com.vmturbo.platform.analysis.utilities.InfiniteQuoteExplanation.CommodityBundle;
+import com.vmturbo.platform.analysis.utilities.Quote.CommodityQuote;
+import com.vmturbo.platform.analysis.utilities.Quote.InfiniteBelowMinAboveMaxCapacityLimitationQuote;
 import com.vmturbo.platform.analysis.utilities.Quote.InfiniteRangeBasedResourceDependencyQuote;
 import com.vmturbo.platform.analysis.utilities.Quote.InfiniteRatioBasedResourceDependencyQuote;
-=======
-import com.vmturbo.platform.analysis.utilities.CostFunctionFactory.DependentResourcePair;
-import com.vmturbo.platform.analysis.utilities.InfiniteQuoteExplanation.CommodityBundle;
->>>>>>> 7cb50ff7
-import com.vmturbo.platform.analysis.utilities.Quote.CommodityQuote;
-import com.vmturbo.platform.analysis.utilities.Quote.InfiniteBelowMinAboveMaxCapacityLimitationQuote;
 import com.vmturbo.platform.analysis.utilities.Quote.InfiniteDependentComputeCommodityQuote;
-<<<<<<< HEAD
-=======
-import com.vmturbo.platform.analysis.utilities.Quote.InfiniteDependentResourcePairQuote;
-import com.vmturbo.platform.analysis.utilities.Quote.InfiniteRangeBasedResourceDependencyQuote;
->>>>>>> 7cb50ff7
 import com.vmturbo.platform.analysis.utilities.Quote.InsufficientCommodity;
 import com.vmturbo.platform.analysis.utilities.Quote.LicenseUnavailableQuote;
 
@@ -208,58 +199,52 @@
     }
 
     /**
-     * Test InfiniteRatioBasedResourceDependencyQuote explanation.
+     * Test InfiniteRatioBasedResourceDependencyQuote.
      */
     @Test
-<<<<<<< HEAD
     public void testInfiniteRatioBasedResourceDependencyQuote() {
-        final RatioBasedResourceDependency dependency = new RatioBasedResourceDependency(cpuSpec, memSpec, 2, false, 0, true);
-        final Quote quote = new InfiniteRatioBasedResourceDependencyQuote(dependency, 1.0, 5.0);
-        assertEquals("Dependent commodity MEM (5.0) exceeds base commodity CPU (1.0) [maxRatio=2.0]",
-                quote.getExplanation(shoppingList));
+        final RatioBasedResourceDependency dependentResourcePair = new RatioBasedResourceDependency(cpuSpec,
+                memSpec, 2, false, 0, true);
+        double dependentCommodityQuantity = 5.0;
+
+        final Quote quote = new InfiniteRatioBasedResourceDependencyQuote(seller, dependentResourcePair,
+                1.0, dependentCommodityQuantity);
+        Optional<InfiniteQuoteExplanation> exp = quote.getExplanation(shoppingList);
+
+        assertTrue(exp.isPresent());
+        assertFalse(exp.get().seller.isPresent());
+        assertFalse(exp.get().costUnavailable);
+        assertTrue(seller.getType() == exp.get().providerType.get());
+        assertFalse(exp.get().seller.isPresent());
+        assertEquals(1, exp.get().commBundle.size());
+        CommodityBundle bundle = exp.get().commBundle.iterator().next();
+        assertEquals(memSpec, bundle.commSpec);
+        assertEquals(dependentCommodityQuantity, bundle.requestedAmount, 0);
+        assertFalse(bundle.maxAvailable.isPresent());
+
     }
 
     /**
-     * Test InfiniteBelowMinAboveMaxCapacityLimitationQuote explanation.
+     * Test InfiniteBelowMinAboveMaxCapacityLimitationQuote.
      */
     @Test
     public void testInfiniteBelowMinAboveMaxCapacityLimitationQuote() {
         final CapacityLimitation capacityLimitation = new CapacityLimitation(5.0, 10.0, true);
-
-        final Quote quote = new InfiniteBelowMinAboveMaxCapacityLimitationQuote(cpuSpec, capacityLimitation, 4.0);
-        assertEquals("Commodity CPU with quantity 4.0 can't meet capacity limitation, where min is 5.0, and max is 10.0",
-                quote.getExplanation(shoppingList));
-    }
-
-    /**
-     * Test InfiniteRangeBasedResourceDependencyQuote explanation.
-     */
-    @Test
-    public void testInfiniteRangeBasedResourceDependencyQuote() {
-        final Quote quote = new InfiniteRangeBasedResourceDependencyQuote(cpuSpec, memSpec, 10.0, 5.0, 12.0);
-        assertEquals("Dependent commodity MEM (12.0) exceeds ranged capacity (10.0), with base commodity CPU (5.0).",
-                quote.getExplanation(shoppingList));
-=======
-    public void testInfiniteDependentResourcePairQuote() {
-        final DependentResourcePair dependentResourcePair = new DependentResourcePair(cpuSpec,
-                memSpec, 2);
-        double dependentCommodityQuantity = 5.0;
-
-        final Quote quote = new InfiniteDependentResourcePairQuote(seller, dependentResourcePair,
-                1.0, dependentCommodityQuantity);
-        Optional<InfiniteQuoteExplanation> exp = quote.getExplanation(shoppingList);
-
-        assertTrue(exp.isPresent());
-        assertFalse(exp.get().seller.isPresent());
-        assertFalse(exp.get().costUnavailable);
-        assertTrue(seller.getType() == exp.get().providerType.get());
-        assertFalse(exp.get().seller.isPresent());
-        assertEquals(1, exp.get().commBundle.size());
-        CommodityBundle bundle = exp.get().commBundle.iterator().next();
-        assertEquals(memSpec, bundle.commSpec);
-        assertEquals(dependentCommodityQuantity, bundle.requestedAmount, 0);
-        assertFalse(bundle.maxAvailable.isPresent());
-
+        final double commodityQuantity = 4.0;
+
+        final Quote quote = new InfiniteBelowMinAboveMaxCapacityLimitationQuote(seller, cpuSpec, capacityLimitation, commodityQuantity);
+        Optional<InfiniteQuoteExplanation> exp = quote.getExplanation(shoppingList);
+
+        assertTrue(exp.isPresent());
+        assertFalse(exp.get().seller.isPresent());
+        assertFalse(exp.get().costUnavailable);
+        assertTrue(seller.getType() == exp.get().providerType.get());
+        assertFalse(exp.get().seller.isPresent());
+        assertEquals(1, exp.get().commBundle.size());
+        CommodityBundle bundle = exp.get().commBundle.iterator().next();
+        assertEquals(cpuSpec, bundle.commSpec);
+        assertEquals(commodityQuantity, bundle.requestedAmount, 0);
+        assertFalse(bundle.maxAvailable.isPresent());
     }
 
     /**
@@ -283,8 +268,6 @@
         assertEquals(cpuSpec, bundle.commSpec);
         assertEquals(dependentCommodityQuantity, bundle.requestedAmount, 0);
         assertFalse(bundle.maxAvailable.isPresent());
-
->>>>>>> 7cb50ff7
     }
 
     @Test
