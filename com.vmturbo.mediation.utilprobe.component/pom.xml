--- conflicted
+++ resolved
@@ -5,43 +5,27 @@
     <parent>
         <groupId>com.vmturbo</groupId>
         <artifactId>com.vmturbo.components</artifactId>
-<<<<<<< HEAD
-        <version>7.22.100-MPC-SNAPSHOT</version>
-=======
         <version>7.22.5-SNAPSHOT</version>
->>>>>>> bd3a93be
         <relativePath>../com.vmturbo.components/pom.xml</relativePath>
     </parent>
 
     <modelVersion>4.0.0</modelVersion>
 
     <artifactId>com.vmturbo.mediation.utilprobe.component</artifactId>
-<<<<<<< HEAD
-    <version>7.22.100-MPC-SNAPSHOT</version>
-=======
     <version>7.22.5-SNAPSHOT</version>
->>>>>>> bd3a93be
 
     <description>Mediation Component for UtilProbe</description>
     <dependencies>
         <dependency>
             <groupId>com.vmturbo</groupId>
             <artifactId>com.vmturbo.mediation.utilprobe</artifactId>
-<<<<<<< HEAD
-            <version>7.22.100-MPC-SNAPSHOT</version>
-=======
             <version>7.22.5-SNAPSHOT</version>
->>>>>>> bd3a93be
             <scope>compile</scope>
         </dependency>
         <dependency>
             <groupId>com.vmturbo</groupId>
             <artifactId>com.vmturbo.mediation.client</artifactId>
-<<<<<<< HEAD
-            <version>7.22.100-MPC-SNAPSHOT</version>
-=======
             <version>7.22.5-SNAPSHOT</version>
->>>>>>> bd3a93be
         </dependency>
     </dependencies>
 
