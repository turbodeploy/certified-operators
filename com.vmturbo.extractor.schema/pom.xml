--- conflicted
+++ resolved
@@ -7,11 +7,7 @@
     <parent>
         <artifactId>Turbonomic-XL</artifactId>
         <groupId>com.vmturbo</groupId>
-<<<<<<< HEAD
-        <version>7.22.100-TeamPaaS-SNAPSHOT</version>
-=======
         <version>7.22.8-SNAPSHOT</version>
->>>>>>> 52c6d951
         <relativePath>../build/pom.xml</relativePath>
     </parent>
 
