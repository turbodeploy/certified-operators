package com.vmturbo.plan.orchestrator.project;

import static org.junit.Assert.assertEquals;
import static org.junit.Assert.assertTrue;
import static org.mockito.Matchers.any;
import static org.mockito.Matchers.anyLong;
import static org.mockito.Matchers.eq;
import static org.mockito.Mockito.mock;
import static org.mockito.Mockito.never;
import static org.mockito.Mockito.reset;
import static org.mockito.Mockito.spy;
import static org.mockito.Mockito.verify;
import static org.mockito.Mockito.when;

import java.util.ArrayList;
import java.util.Arrays;
import java.util.Collections;
import java.util.HashSet;
import java.util.List;
import java.util.Map;
import java.util.Optional;
import java.util.Set;

import com.google.common.collect.ImmutableMap;
import com.google.common.collect.ImmutableSet;

import io.grpc.Channel;

import org.junit.Before;
import org.junit.Rule;
import org.junit.Test;
import org.mockito.Mockito;
import org.springframework.test.util.ReflectionTestUtils;

import com.vmturbo.common.protobuf.group.GroupDTO;
import com.vmturbo.common.protobuf.group.GroupDTO.GroupDefinition;
import com.vmturbo.common.protobuf.group.GroupDTO.Grouping;
import com.vmturbo.common.protobuf.group.GroupDTO.MemberType;
import com.vmturbo.common.protobuf.group.GroupDTO.Origin;
import com.vmturbo.common.protobuf.group.GroupDTO.Origin.Discovered;
import com.vmturbo.common.protobuf.group.GroupDTOMoles;
import com.vmturbo.common.protobuf.group.GroupDTOMoles.GroupServiceMole;
import com.vmturbo.common.protobuf.plan.PlanDTO;
import com.vmturbo.common.protobuf.plan.PlanDTO.PlanInstance.PlanStatus;
import com.vmturbo.common.protobuf.plan.PlanProjectOuterClass;
import com.vmturbo.common.protobuf.plan.PlanProjectOuterClass.PlanProjectInfo;
import com.vmturbo.common.protobuf.plan.PlanProjectOuterClass.PlanProjectInfo.PlanProjectScenario;
import com.vmturbo.common.protobuf.plan.PlanProjectOuterClass.PlanProjectType;
import com.vmturbo.common.protobuf.plan.ScenarioOuterClass;
import com.vmturbo.common.protobuf.plan.ScenarioOuterClass.Scenario;
import com.vmturbo.common.protobuf.plan.TemplateDTO.Template;
import com.vmturbo.common.protobuf.plan.TemplateDTO.Template.Type;
import com.vmturbo.common.protobuf.plan.TemplateDTO.TemplateInfo;
import com.vmturbo.common.protobuf.plan.TemplateDTO.TemplatesFilter;
import com.vmturbo.common.protobuf.setting.SettingProto.GetGlobalSettingResponse;
import com.vmturbo.common.protobuf.setting.SettingProto.GetSingleGlobalSettingRequest;
import com.vmturbo.common.protobuf.setting.SettingProto.NumericSettingValue;
import com.vmturbo.common.protobuf.setting.SettingProto.Setting;
import com.vmturbo.common.protobuf.setting.SettingProtoMoles.SettingServiceMole;
import com.vmturbo.common.protobuf.stats.Stats.SystemLoadInfoResponse;
import com.vmturbo.common.protobuf.stats.Stats.SystemLoadRecord;
import com.vmturbo.common.protobuf.stats.StatsMoles.StatsHistoryServiceMole;
import com.vmturbo.common.protobuf.topology.ApiEntityType;
import com.vmturbo.common.protobuf.utils.StringConstants;
import com.vmturbo.commons.idgen.IdentityGenerator;
import com.vmturbo.communication.CommunicationException;
import com.vmturbo.components.api.test.GrpcTestServer;
import com.vmturbo.plan.orchestrator.plan.NoSuchObjectException;
import com.vmturbo.plan.orchestrator.plan.PlanDao;
import com.vmturbo.plan.orchestrator.plan.PlanRpcService;
import com.vmturbo.plan.orchestrator.project.headroom.ClusterHeadroomPlanProjectExecutor;
import com.vmturbo.plan.orchestrator.templates.TemplatesDao;
import com.vmturbo.plan.orchestrator.templates.exceptions.DuplicateTemplateException;
import com.vmturbo.plan.orchestrator.templates.exceptions.IllegalTemplateOperationException;
import com.vmturbo.platform.common.dto.CommonDTO.GroupDTO.GroupType;
import com.vmturbo.topology.processor.api.TopologyProcessor;
import com.vmturbo.topology.processor.api.impl.TargetRESTApi.TargetInfo;

/**
 * Tests for the {@link com.vmturbo.plan.orchestrator.project.PlanProjectExecutor} class.
 */
public class PlanProjectExecutorTest {

    private PlanDao planDao = mock(PlanDao.class);

    private PlanProjectDao planProjectDao = mock(PlanProjectDao.class);

    private PlanProjectExecutor planProjectExecutor;

    private ClusterHeadroomPlanProjectExecutor headroomExecutor;

    private GroupServiceMole groupServiceMole = spy(new GroupDTOMoles.GroupServiceMole());

    private SettingServiceMole settingServiceMole = spy(new SettingServiceMole());

    private StatsHistoryServiceMole statsHistoryServiceMole = spy(new StatsHistoryServiceMole());

    private PlanProjectNotificationSender projectNotificationSender =
            mock(PlanProjectNotificationSender.class);

    /**
     * The grpcServer mock.
     */
    @Rule
    public GrpcTestServer grpcServer = GrpcTestServer.newServer(groupServiceMole, settingServiceMole, statsHistoryServiceMole);

    private TemplatesDao templatesDao = mock(TemplatesDao.class);

    private TopologyProcessor topologyProcessor = mock(TopologyProcessor.class);

    /**
     * Set up the mocks.
     *
     * @throws CommunicationException should not be thrown.
     */
    @Before
    public void setup() throws CommunicationException {
        IdentityGenerator.initPrefix(0);
        ProjectPlanPostProcessorRegistry registry = mock(ProjectPlanPostProcessorRegistry.class);
        PlanRpcService planRpcService = mock(PlanRpcService.class);
        Channel repositoryChannel = mock(Channel.class);
        planProjectExecutor = new PlanProjectExecutor(planDao, planProjectDao, grpcServer.getChannel(),
                planRpcService, registry, repositoryChannel, templatesDao, grpcServer.getChannel(),
                projectNotificationSender, true, topologyProcessor);
        headroomExecutor = planProjectExecutor.getHeadroomExecutor();
        when(templatesDao.getFilteredTemplates(any()))
            .thenReturn(Collections.singleton(Template.newBuilder()
                    .setId(7L)
                    .setType(Type.SYSTEM)
                    .setTemplateInfo(TemplateInfo.newBuilder()
                        .setName(StringConstants.CLUSTER_HEADROOM_DEFAULT_TEMPLATE_NAME))
                    .build()));
        when(topologyProcessor.getAllTargets()).thenReturn(Collections.emptySet());
    }

    /**
     * Each cluster should run a plan against each scenario.
     *
     * @throws Exception should not be thrown.
     */
    @Test
    public void testExecutePlanOnePlanInstancePerClusterPerScenario() throws Exception {
        final PlanProjectOuterClass.PlanProject planProject = createHeadroomPlanProjectWithTwoScenarios();

        // 2 clusters
        List<Grouping> groupList = new ArrayList<>();
        groupList.add(Grouping.newBuilder()
                .setId(100)
                .addExpectedTypes(MemberType.newBuilder().setEntity(ApiEntityType.PHYSICAL_MACHINE.typeNumber()))
                .setDefinition(GroupDefinition.newBuilder()
                                .setType(GroupType.COMPUTE_HOST_CLUSTER))
                .build());
        groupList.add(Grouping.newBuilder()
                        .setId(101)
                        .addExpectedTypes(MemberType.newBuilder().setEntity(ApiEntityType.PHYSICAL_MACHINE.typeNumber()))
                        .setDefinition(GroupDefinition.newBuilder()
                                        .setType(GroupType.COMPUTE_HOST_CLUSTER))
                        .build());

        when(groupServiceMole.getGroups(any(GroupDTO.GetGroupsRequest.class)))
                .thenReturn(groupList);

        when(planDao.createPlanInstance(any(Scenario.class), eq(PlanProjectType.CLUSTER_HEADROOM)))
                .thenReturn(PlanDTO.PlanInstance.newBuilder()
                        .setPlanId(IdentityGenerator.next())
                        .setStatus(PlanStatus.READY)
                        .build());

        // Set maxPlanInstancesPerPlan to 10
        when(settingServiceMole.getGlobalSetting(any(GetSingleGlobalSettingRequest.class)))
            .thenReturn(GetGlobalSettingResponse.newBuilder()
                .setSetting(Setting.newBuilder()
                    .setNumericSettingValue(NumericSettingValue.newBuilder()
                            .setValue(10)
                            .build()))
                .build());

        when(templatesDao.getClusterHeadroomTemplateForGroup(anyLong())).thenReturn(Optional.empty());

        ReflectionTestUtils.setField(headroomExecutor, "headroomCalculationForAllClusters", false);
        planProjectExecutor.executePlan(planProject);

        // 2 clusters, with 2 scenarios each.  So there are 4 plan instances created.
        verify(planDao, Mockito.times(4))
                .createPlanInstance(any(Scenario.class), eq(PlanProjectType.CLUSTER_HEADROOM));
    }

    /**
     * If the per_cluster_scope value of the plan is set to false, we will apply the plan project
     * on all clusters. We will create one plan instance for all clusters per scenario.
     *
     * @throws Exception if exceptions occur
     */
    @Test
    public void testExecutePlanOnePlanInstanceAllClusterPerScenario() throws Exception {
        // 3 clusters
        List<Grouping> groupList = new ArrayList<>();
        Arrays.asList(1, 2, 3).forEach(i -> groupList.add(
                        Grouping.newBuilder()
                        .setId(i)
                        .addExpectedTypes(MemberType.newBuilder().setEntity(ApiEntityType.PHYSICAL_MACHINE.typeNumber()))
                        .setDefinition(GroupDefinition.newBuilder()
                                        .setType(GroupType.COMPUTE_HOST_CLUSTER))
                        .build()
        ));

        when(groupServiceMole.getGroups(any(GroupDTO.GetGroupsRequest.class)))
            .thenReturn(groupList);

        when(planDao.createPlanInstance(any(Scenario.class), eq(PlanProjectType.CLUSTER_HEADROOM)))
            .thenReturn(PlanDTO.PlanInstance.newBuilder()
                .setPlanId(IdentityGenerator.next())
                .setStatus(PlanStatus.READY)
                .build());

        when(templatesDao.getClusterHeadroomTemplateForGroup(anyLong())).thenReturn(Optional.empty());

        PlanProjectOuterClass.PlanProject planProject = createHeadroomPlanProjectWithTwoScenarios();
        planProjectExecutor.executePlan(planProject);

        // 3 clusters, with 2 scenarios each. So there are 2 plan instances created.
        verify(planDao, Mockito.times(2))
            .createPlanInstance(any(Scenario.class), eq(PlanProjectType.CLUSTER_HEADROOM));
    }

    /**
     * When calling createPlanInstanceWithClusterHeadroomTemplate and the group has a selected
     * template ID configured, and the template with that ID does exist, this template
     * will be used for execution. We verify that edit template is not called because
     * the template is not a headroom template (it does not have an appropriate name).
     *
     * @throws Exception if exception occurs
     */
    @Test
    public void testCreatePlanInstanceWithClusterSelectedTemplate() throws Exception {
        when(statsHistoryServiceMole.getSystemLoadInfo(any()))
            .thenReturn(Collections.singletonList(SystemLoadInfoResponse.newBuilder()
                .addRecord(SystemLoadRecord.newBuilder()
                    .setPropertyType("VCPU")
                    .setAvgValue(10)
                    .setRelationType(0))
                .build()));

        long selectedTemplateId = 3333;
        final Grouping groupWithHeadroomTemplateId = Grouping.newBuilder()
        .setId(12345)
        .addExpectedTypes(MemberType.newBuilder().setEntity(ApiEntityType.PHYSICAL_MACHINE.typeNumber()))
        .setDefinition(GroupDefinition.newBuilder()
                        .setType(GroupType.COMPUTE_HOST_CLUSTER))
        .build();


        when(templatesDao.getClusterHeadroomTemplateForGroup(groupWithHeadroomTemplateId.getId()))
            .thenReturn(Optional.of(Template.getDefaultInstance()));

        headroomExecutor.createClusterPlanInstance(Collections.singleton(groupWithHeadroomTemplateId),
                PlanProjectScenario.getDefaultInstance(), PlanProjectType.CLUSTER_HEADROOM);

        // The use selects a template which is not a headroomVM or an average template and the code regarding
        // headroomVM or average is not executed, thus editTemplate() and getFilteredTemplates() are not called
        verify(templatesDao, never()).editTemplate(eq(selectedTemplateId), any());
        verify(templatesDao).getFilteredTemplates(any());
        verify(templatesDao, never()).setOrUpdateHeadroomTemplateForCluster(anyLong(), anyLong());
    }

    /**
     * When calling createPlanInstanceWithClusterHeadroomTemplate and the group has a selected
     * template ID configured, and the template with that ID does exist, this template
     * will be used for execution. We verify that edit template is called because
     * the template is an average headroom template.
     *
     * @throws Exception if exception occurs
     */
    @Test
    public void testCreatePlanInstanceWithClusterHeadroomTemplate() throws Exception {
        when(statsHistoryServiceMole.getSystemLoadInfo(any()))
            .thenReturn(Collections.singletonList(SystemLoadInfoResponse.newBuilder()
                .addRecord(SystemLoadRecord.newBuilder()
                    .setPropertyType("VCPU")
                    .setAvgValue(10)
                    .setRelationType(0))
                .build()));

        long averageTemplateId = 3333;
        final Grouping groupWithHeadroomTemplateId = Grouping.newBuilder()
            .setId(12345L)
            .addExpectedTypes(MemberType.newBuilder().setEntity(ApiEntityType.PHYSICAL_MACHINE.typeNumber()))
            .setDefinition(GroupDefinition.newBuilder()
                .setDisplayName("TestCluster")
                .setType(GroupType.COMPUTE_HOST_CLUSTER))
            .setOrigin(Origin.newBuilder().setDiscovered(Discovered.newBuilder().addDiscoveringTargetId(500L)))
            .build();

        TemplateInfo templateInfo = TemplateInfo.newBuilder()
                .setName("target::AVG:TestCluster for last 10 days")
                .build();

        Template template = Template.newBuilder()
                .setId(averageTemplateId)
                .setTemplateInfo(templateInfo)
                .build();

        when(templatesDao.getTemplate(averageTemplateId)).thenReturn(Optional.of(template));

        when(templatesDao.getClusterHeadroomTemplateForGroup(eq(12345L)))
            .thenReturn(Optional.of(template));

        when(topologyProcessor.getAllTargets()).thenReturn(ImmutableSet.of(new TargetInfo(500L,
            "target", null, null, null, null, null)));

        headroomExecutor.createClusterPlanInstance(Collections.singleton(groupWithHeadroomTemplateId),
                PlanProjectScenario.getDefaultInstance(), PlanProjectType.CLUSTER_HEADROOM);
        // The user selects a template which is an average one thus the respective code is executed (where
        // headroomTemplateInfo.isPresent) and editTemplate() is called while getFilteredTemplates() is not called
        verify(templatesDao).editTemplate(eq(averageTemplateId), any(), any());
        verify(templatesDao).getFilteredTemplates(TemplatesFilter.newBuilder()
            .addTemplateName(StringConstants.CLUSTER_HEADROOM_DEFAULT_TEMPLATE_NAME).build());
        verify(templatesDao, never()).setOrUpdateHeadroomTemplateForCluster(anyLong(), anyLong());
    }

    /**
     *  When calling createPlanInstanceWithClusterHeadroomTemplate, and the group does not have
     * cluster information. In this case the code for changing the template is called.
     *
     * @throws Exception should not be thrown.
     */
    @Test
    public void testCreatePlanInstanceWithoutClusterInfo() throws Exception {
        Grouping groupWithoutHeadroomClusterInfo = Grouping.newBuilder()
            .setId(12345)
            .addExpectedTypes(MemberType.newBuilder().setEntity(ApiEntityType.PHYSICAL_MACHINE.typeNumber()))
            .setDefinition(GroupDefinition.newBuilder()
                            .setDisplayName("TestCluster")
                            .setType(GroupType.COMPUTE_HOST_CLUSTER))
            .build();

        when(templatesDao.getClusterHeadroomTemplateForGroup(anyLong())).thenReturn(Optional.empty());
        when(templatesDao.createOrEditTemplate(any(), any())).thenReturn(Template.getDefaultInstance());

        headroomExecutor.createClusterPlanInstance(Collections.singleton(groupWithoutHeadroomClusterInfo),
                PlanProjectScenario.getDefaultInstance(), PlanProjectType.CLUSTER_HEADROOM);
    }

    /**
     * When calling createPlanInstanceWithClusterHeadroomTemplate, and the group does not have
     * a headroom template ID. In this case, the code for creating the template is called
     *
     * @throws Exception should not be thrown.
     */
    @Test
    public void testCreatePlanInstanceWithoutClusterHeadroomTemplate() throws Exception {
        when(statsHistoryServiceMole.getSystemLoadInfo(any()))
            .thenReturn(Collections.singletonList(SystemLoadInfoResponse.newBuilder()
                .addRecord(SystemLoadRecord.newBuilder()
                    .setPropertyType("VCPU")
                    .setAvgValue(10)
                    .setRelationType(0))
                .build()));

        Grouping groupWithHeadroomTemplateId = Grouping.newBuilder()
            .setId(12345)
            .addExpectedTypes(MemberType.newBuilder().setEntity(ApiEntityType.PHYSICAL_MACHINE.typeNumber()))
            .setDefinition(GroupDefinition.newBuilder()
                .setType(GroupType.COMPUTE_HOST_CLUSTER))
            .build();

        when(templatesDao.createOrEditTemplate(any(), any())).thenReturn(Template.getDefaultInstance());

        when(templatesDao.getClusterHeadroomTemplateForGroup(anyLong())).thenReturn(Optional.empty());

        headroomExecutor.createClusterPlanInstance(Collections.singleton(groupWithHeadroomTemplateId),
                PlanProjectScenario.getDefaultInstance(), PlanProjectType.CLUSTER_HEADROOM);
        verify(templatesDao).getClusterHeadroomTemplateForGroup(anyLong());
        verify(templatesDao).createOrEditTemplate(any(), any());
        verify(templatesDao).setOrUpdateHeadroomTemplateForCluster(anyLong(), anyLong());
    }

    /**
     * Create a plan project of type CLUSTER_HEADROOM, with 2 scenarios.
     *
     * @return a plan project
     */
    private PlanProjectOuterClass.PlanProject createHeadroomPlanProjectWithTwoScenarios() {
        ScenarioOuterClass.ScenarioChange.TopologyAddition topologyAddition =
                ScenarioOuterClass.ScenarioChange.TopologyAddition.newBuilder()
                        .addChangeApplicationDays(0)
                        .build();
        ScenarioOuterClass.ScenarioChange scenarioChange1 = ScenarioOuterClass.ScenarioChange.newBuilder()
                .setTopologyAddition(topologyAddition)
                .build();
        ScenarioOuterClass.ScenarioChange scenarioChange2 = ScenarioOuterClass.ScenarioChange.newBuilder()
                .setTopologyAddition(topologyAddition)
                .build();
        PlanProjectInfo.PlanProjectScenario scenario1 =
                PlanProjectInfo.PlanProjectScenario.newBuilder()
                        .addChanges(scenarioChange1)
                        .build();
        PlanProjectInfo.PlanProjectScenario scenario2 =
                PlanProjectInfo.PlanProjectScenario.newBuilder()
                        .addChanges(scenarioChange2)
                        .build();
        PlanProjectOuterClass.PlanProjectInfo planProjectInfo = PlanProjectOuterClass.PlanProjectInfo.newBuilder()
                .setName("Test Project")
                .setType(PlanProjectType.CLUSTER_HEADROOM)
                .addScenarios(scenario1)
                .addScenarios(scenario2)
                .build();
        PlanProjectOuterClass.PlanProject planProject = PlanProjectOuterClass.PlanProject.newBuilder()
                .setPlanProjectInfo(planProjectInfo)
                .build();
        return planProject;
    }

    /**
     * Should restrict the number of clusters to the global setting.
     */
    @Test
    public void testRestrictNumberOfClustersMoreThanMax() {
        int numberOfClusters = 100;
        Float maxNumberOfClusters = 20F;
        when(settingServiceMole.getGlobalSetting(any(GetSingleGlobalSettingRequest.class)))
            .thenReturn(GetGlobalSettingResponse.newBuilder()
                .setSetting(Setting.newBuilder()
                    .setNumericSettingValue(NumericSettingValue.newBuilder()
                            .setValue(maxNumberOfClusters)
                            .build()))
                .build());
        Set<Grouping> groupSet1 = new HashSet<>();
        for (int i = 0; i < numberOfClusters; i++) {
            Grouping group = Grouping.newBuilder()
                    .setId(i)
                    .build();
            groupSet1.add(group);
        }
        groupSet1 = headroomExecutor.restrictNumberOfClusters(groupSet1);

        assertEquals(maxNumberOfClusters.intValue(), groupSet1.size());
    }

    /**
     * Should not change the number of clusters because it's below the global max setting.
     */
    @Test
    public void testRestrictNumberOfClustersLessThanMax() {
        int numberOfClusters = 15;
        Float maxNumberOfClusters = 20F;
        when(settingServiceMole.getGlobalSetting(any(GetSingleGlobalSettingRequest.class)))
            .thenReturn(GetGlobalSettingResponse.newBuilder()
                .setSetting(Setting.newBuilder()
                    .setNumericSettingValue(NumericSettingValue.newBuilder()
                            .setValue(maxNumberOfClusters)
                            .build()))
                .build());
        Set<Grouping> groupSet1 = new HashSet<>();
        for (int i = 0; i < numberOfClusters; i++) {
            Grouping group = Grouping.newBuilder()
                    .setId(i)
                    .build();
            groupSet1.add(group);
        }
        groupSet1 = headroomExecutor.restrictNumberOfClusters(groupSet1);

        Set<Grouping> groupSet2 = new HashSet<>();
        for (int i = 0; i < numberOfClusters; i++) {
            Grouping group = Grouping.newBuilder()
                    .setId(i)
                    .build();
            groupSet2.add(group);
        }
        groupSet2 = headroomExecutor.restrictNumberOfClusters(groupSet2);

        assertTrue(groupSet1.containsAll(groupSet2));
        assertEquals(numberOfClusters, groupSet1.size());
        assertEquals(numberOfClusters, groupSet2.size());
    }

    /**
     * Test {@link ClusterHeadroomPlanProjectExecutor#updateClusterHeadroomTemplate(Grouping, Optional, Map)}
     * with sufficient systemLoad data.
     *
     * @throws NoSuchObjectException if default cluster headroom template not found
     * @throws IllegalTemplateOperationException if the operation is not allowed created template
     * @throws DuplicateTemplateException if there are errors when a user tries to create templates
     */
    @Test
    public void testUpdateClusterHeadroomTemplateWithSufficientSystemLoadData()
        throws NoSuchObjectException, IllegalTemplateOperationException, DuplicateTemplateException {

        when(statsHistoryServiceMole.getSystemLoadInfo(any()))
            .thenReturn(Collections.singletonList(SystemLoadInfoResponse.newBuilder()
                .addRecord(SystemLoadRecord.newBuilder()
                    .setPropertyType("VCPU")
                    .setAvgValue(10)
                    .setRelationType(0))
                .build()));

        final long defaultHeadroomTemplateId = 100;
        final Optional<Template> defaultHeadroomTemplate = Optional.of(
            Template.newBuilder().setId(defaultHeadroomTemplateId)
                .setTemplateInfo(TemplateInfo.newBuilder()
                    .setName(StringConstants.CLUSTER_HEADROOM_DEFAULT_TEMPLATE_NAME)).build());

        final long avgHeadroomTemplateId = 101;
        final Template avgHeadroomTemplate = Template.newBuilder().setId(avgHeadroomTemplateId)
            .setTemplateInfo(TemplateInfo.newBuilder()
                    .setName("target::AVG:test_cluster for last 10 days")).build();

        final Grouping cluster = Grouping.newBuilder().setId(123)
            .addExpectedTypes(MemberType.newBuilder().setEntity(ApiEntityType.PHYSICAL_MACHINE.typeNumber()))
            .setDefinition(GroupDefinition.newBuilder()
                .setDisplayName("test_cluster")
                .setType(GroupType.COMPUTE_HOST_CLUSTER))
                .setOrigin(Origin.newBuilder().setDiscovered(Discovered.newBuilder().addDiscoveringTargetId(500L)))
            .build();

        // 1. cluster template exists in the db
        // 1.1. associated template is avg template
        when(templatesDao.getClusterHeadroomTemplateForGroup(cluster.getId()))
            .thenReturn(Optional.of(avgHeadroomTemplate));
        headroomExecutor.updateClusterHeadroomTemplate(cluster, defaultHeadroomTemplate, ImmutableMap.of(500L, "target"));

        verify(templatesDao).getClusterHeadroomTemplateForGroup(cluster.getId());
        verify(templatesDao).editTemplate(eq(avgHeadroomTemplateId), any(), any());
        verify(templatesDao, never()).createOrEditTemplate(any(), any());
        verify(templatesDao, never()).setOrUpdateHeadroomTemplateForCluster(anyLong(), anyLong());

        // 1.2. associated template is default headroom template
        reset(templatesDao);
        reset(groupServiceMole);
        when(templatesDao.getClusterHeadroomTemplateForGroup(cluster.getId()))
            .thenReturn(defaultHeadroomTemplate);
<<<<<<< HEAD
        when(templatesDao.createTemplate(any(), any())).thenReturn(avgHeadroomTemplate);
        headroomExecutor.updateClusterHeadroomTemplate(cluster, defaultHeadroomTemplate, ImmutableMap.of(500L, "target"));
=======
        when(templatesDao.createOrEditTemplate(any(), any())).thenReturn(avgHeadroomTemplate);
        planProjectExecutor.updateClusterHeadroomTemplate(cluster, defaultHeadroomTemplate, ImmutableMap.of(500L, "target"));
>>>>>>> 83eeb5b0

        verify(templatesDao).getClusterHeadroomTemplateForGroup(cluster.getId());
        verify(templatesDao, never()).editTemplate(anyLong(), any());
        verify(templatesDao, never()).editTemplate(anyLong(), any(), any());
        verify(templatesDao).createOrEditTemplate(any(), any());
        verify(templatesDao).setOrUpdateHeadroomTemplateForCluster(cluster.getId(), avgHeadroomTemplateId);

        // 1.3. associated template is not avg template or default headroom template
        reset(templatesDao);
        reset(groupServiceMole);
        when(templatesDao.getClusterHeadroomTemplateForGroup(cluster.getId()))
            .thenReturn(Optional.of(Template.newBuilder().setId(1)
                .setTemplateInfo(TemplateInfo.newBuilder()
                    .setName("associated template is not avg template")).build()));
        headroomExecutor.updateClusterHeadroomTemplate(cluster, defaultHeadroomTemplate, ImmutableMap.of(500L, "target"));

        verify(templatesDao).getClusterHeadroomTemplateForGroup(cluster.getId());
        verify(templatesDao, never()).editTemplate(anyLong(), any());
        verify(templatesDao, never()).editTemplate(anyLong(), any(), any());
        verify(templatesDao).createOrEditTemplate(any(), any());
        verify(templatesDao, never()).setOrUpdateHeadroomTemplateForCluster(anyLong(), anyLong());

        // 2. associated template doesn't exist in the db
        reset(templatesDao);
        reset(groupServiceMole);
        when(templatesDao.getClusterHeadroomTemplateForGroup(cluster.getId()))
            .thenReturn(Optional.empty());
<<<<<<< HEAD
        when(templatesDao.createTemplate(any(), any())).thenReturn(avgHeadroomTemplate);
        headroomExecutor.updateClusterHeadroomTemplate(cluster, defaultHeadroomTemplate, ImmutableMap.of(500L, "target"));
=======
        when(templatesDao.createOrEditTemplate(any(), any())).thenReturn(avgHeadroomTemplate);
        planProjectExecutor.updateClusterHeadroomTemplate(cluster, defaultHeadroomTemplate, ImmutableMap.of(500L, "target"));
>>>>>>> 83eeb5b0

        verify(templatesDao).getClusterHeadroomTemplateForGroup(cluster.getId());
        verify(templatesDao, never()).editTemplate(anyLong(), any());
        verify(templatesDao, never()).editTemplate(anyLong(), any(), any());
        verify(templatesDao).createOrEditTemplate(any(), any());
        verify(templatesDao).setOrUpdateHeadroomTemplateForCluster(cluster.getId(), avgHeadroomTemplateId);

        // 3. cluster doesn't have clusterHeadroomTemplateId (by default it will be 0)
        reset(templatesDao);
        reset(groupServiceMole);
        when(templatesDao.getClusterHeadroomTemplateForGroup(cluster.getId())).thenReturn(Optional.empty());
<<<<<<< HEAD
        when(templatesDao.createTemplate(any(), any())).thenReturn(avgHeadroomTemplate);
        headroomExecutor.updateClusterHeadroomTemplate(cluster, defaultHeadroomTemplate, ImmutableMap.of(500L, "target"));
=======
        when(templatesDao.createOrEditTemplate(any(), any())).thenReturn(avgHeadroomTemplate);
        planProjectExecutor.updateClusterHeadroomTemplate(cluster, defaultHeadroomTemplate, ImmutableMap.of(500L, "target"));
>>>>>>> 83eeb5b0

        verify(templatesDao).getClusterHeadroomTemplateForGroup(cluster.getId());
        verify(templatesDao, never()).editTemplate(anyLong(), any());
        verify(templatesDao, never()).editTemplate(anyLong(), any(), any());
        verify(templatesDao).createOrEditTemplate(any(), any());
        verify(templatesDao).setOrUpdateHeadroomTemplateForCluster(cluster.getId(), avgHeadroomTemplateId);
    }

    /**
     * Test {@link ClusterHeadroomPlanProjectExecutor#updateClusterHeadroomTemplate(Grouping, Optional, Map)}
     * with insufficient systemLoad data.
     *
     * @throws NoSuchObjectException if default cluster headroom template not found
     * @throws IllegalTemplateOperationException if the operation is not allowed created template
     * @throws DuplicateTemplateException if there are errors when a user tries to create templates
     */
    @Test
    public void testUpdateClusterHeadroomTemplateWithInsufficientSystemLoadData()
        throws NoSuchObjectException, IllegalTemplateOperationException, DuplicateTemplateException {

        when(statsHistoryServiceMole.getSystemLoadInfo(any())).thenReturn(Collections.emptyList());

        final long defaultHeadroomTemplateId = 100;
        final Optional<Template> defaultHeadroomTemplate = Optional.of(
            Template.newBuilder().setId(defaultHeadroomTemplateId)
                .setTemplateInfo(TemplateInfo.newBuilder()
                    .setName(StringConstants.CLUSTER_HEADROOM_DEFAULT_TEMPLATE_NAME)).build());

        final Grouping cluster = Grouping.newBuilder().setId(123)
            .addExpectedTypes(MemberType.newBuilder().setEntity(ApiEntityType.PHYSICAL_MACHINE.typeNumber()))
            .setDefinition(GroupDefinition.newBuilder()
                .setType(GroupType.COMPUTE_HOST_CLUSTER))
            .build();

        // cluster template exists in the db, updateClusterHeadroomTemplate will not be invoked
        when(templatesDao.getClusterHeadroomTemplateForGroup(cluster.getId()))
            .thenReturn(Optional.of(Template.getDefaultInstance()));
        headroomExecutor.updateClusterHeadroomTemplate(cluster, defaultHeadroomTemplate, Collections.emptyMap());

        verify(templatesDao).getClusterHeadroomTemplateForGroup(cluster.getId());
        verify(templatesDao, never()).editTemplate(anyLong(), any());
        verify(templatesDao, never()).createOrEditTemplate(any(), any());
        verify(templatesDao, never()).setOrUpdateHeadroomTemplateForCluster(anyLong(), anyLong());

        // cluster template doesn't exist in the db
        reset(templatesDao);
        reset(groupServiceMole);
        when(templatesDao.getClusterHeadroomTemplateForGroup(cluster.getId()))
            .thenReturn(Optional.empty());
        headroomExecutor.updateClusterHeadroomTemplate(cluster, defaultHeadroomTemplate, Collections.emptyMap());

        verify(templatesDao).getClusterHeadroomTemplateForGroup(cluster.getId());
        verify(templatesDao, never()).editTemplate(anyLong(), any());
        verify(templatesDao, never()).createOrEditTemplate(any(), any());
        verify(templatesDao).setOrUpdateHeadroomTemplateForCluster(cluster.getId(), defaultHeadroomTemplateId);

        // cluster doesn't have clusterHeadroomTemplateId (by default it will be 0)
        reset(templatesDao);
        reset(groupServiceMole);
        when(templatesDao.getClusterHeadroomTemplateForGroup(cluster.getId()))
            .thenReturn(Optional.empty());
        headroomExecutor.updateClusterHeadroomTemplate(cluster, defaultHeadroomTemplate, Collections.emptyMap());

        verify(templatesDao).getClusterHeadroomTemplateForGroup(cluster.getId());
        verify(templatesDao, never()).editTemplate(anyLong(), any());
        verify(templatesDao, never()).createOrEditTemplate(any(), any());
        verify(templatesDao).setOrUpdateHeadroomTemplateForCluster(cluster.getId(), defaultHeadroomTemplateId);
    }

    /**
     * Test {@link ClusterHeadroomPlanProjectExecutor#updateClusterHeadroomTemplate(Grouping, Optional, Map)}
     * with insufficient systemLoad data and with no default headroom template.
     *
     * @throws NoSuchObjectException if default cluster headroom template not found
     * @throws IllegalTemplateOperationException if the operation is not allowed created template
     * @throws DuplicateTemplateException if there are errors when a user tries to create templates
     */
    @Test(expected = NoSuchObjectException.class)
    public void testUpdateClusterHeadroomTemplateNoDefaultHeadroomTemplate()
        throws NoSuchObjectException, IllegalTemplateOperationException, DuplicateTemplateException {

        when(statsHistoryServiceMole.getSystemLoadInfo(any())).thenReturn(Collections.emptyList());

        when(templatesDao.getClusterHeadroomTemplateForGroup(anyLong())).thenReturn(Optional.empty());

        final Grouping cluster = Grouping.newBuilder().setId(123)
            .addExpectedTypes(MemberType.newBuilder().setEntity(ApiEntityType.PHYSICAL_MACHINE.typeNumber()))
            .setDefinition(GroupDefinition.newBuilder()
                .setType(GroupType.COMPUTE_HOST_CLUSTER))
            .build();
        headroomExecutor.updateClusterHeadroomTemplate(cluster, Optional.empty(), Collections.emptyMap());

        verify(templatesDao, never()).getClusterHeadroomTemplateForGroup(anyLong());
        verify(templatesDao, never()).editTemplate(anyLong(), any());
        verify(templatesDao, never()).createOrEditTemplate(any(), any());
        verify(templatesDao, never()).setOrUpdateHeadroomTemplateForCluster(anyLong(), anyLong());
    }
}<|MERGE_RESOLUTION|>--- conflicted
+++ resolved
@@ -529,13 +529,8 @@
         reset(groupServiceMole);
         when(templatesDao.getClusterHeadroomTemplateForGroup(cluster.getId()))
             .thenReturn(defaultHeadroomTemplate);
-<<<<<<< HEAD
-        when(templatesDao.createTemplate(any(), any())).thenReturn(avgHeadroomTemplate);
+        when(templatesDao.createOrEditTemplate(any(), any())).thenReturn(avgHeadroomTemplate);
         headroomExecutor.updateClusterHeadroomTemplate(cluster, defaultHeadroomTemplate, ImmutableMap.of(500L, "target"));
-=======
-        when(templatesDao.createOrEditTemplate(any(), any())).thenReturn(avgHeadroomTemplate);
-        planProjectExecutor.updateClusterHeadroomTemplate(cluster, defaultHeadroomTemplate, ImmutableMap.of(500L, "target"));
->>>>>>> 83eeb5b0
 
         verify(templatesDao).getClusterHeadroomTemplateForGroup(cluster.getId());
         verify(templatesDao, never()).editTemplate(anyLong(), any());
@@ -563,13 +558,8 @@
         reset(groupServiceMole);
         when(templatesDao.getClusterHeadroomTemplateForGroup(cluster.getId()))
             .thenReturn(Optional.empty());
-<<<<<<< HEAD
-        when(templatesDao.createTemplate(any(), any())).thenReturn(avgHeadroomTemplate);
+        when(templatesDao.createOrEditTemplate(any(), any())).thenReturn(avgHeadroomTemplate);
         headroomExecutor.updateClusterHeadroomTemplate(cluster, defaultHeadroomTemplate, ImmutableMap.of(500L, "target"));
-=======
-        when(templatesDao.createOrEditTemplate(any(), any())).thenReturn(avgHeadroomTemplate);
-        planProjectExecutor.updateClusterHeadroomTemplate(cluster, defaultHeadroomTemplate, ImmutableMap.of(500L, "target"));
->>>>>>> 83eeb5b0
 
         verify(templatesDao).getClusterHeadroomTemplateForGroup(cluster.getId());
         verify(templatesDao, never()).editTemplate(anyLong(), any());
@@ -581,13 +571,8 @@
         reset(templatesDao);
         reset(groupServiceMole);
         when(templatesDao.getClusterHeadroomTemplateForGroup(cluster.getId())).thenReturn(Optional.empty());
-<<<<<<< HEAD
-        when(templatesDao.createTemplate(any(), any())).thenReturn(avgHeadroomTemplate);
+        when(templatesDao.createOrEditTemplate(any(), any())).thenReturn(avgHeadroomTemplate);
         headroomExecutor.updateClusterHeadroomTemplate(cluster, defaultHeadroomTemplate, ImmutableMap.of(500L, "target"));
-=======
-        when(templatesDao.createOrEditTemplate(any(), any())).thenReturn(avgHeadroomTemplate);
-        planProjectExecutor.updateClusterHeadroomTemplate(cluster, defaultHeadroomTemplate, ImmutableMap.of(500L, "target"));
->>>>>>> 83eeb5b0
 
         verify(templatesDao).getClusterHeadroomTemplateForGroup(cluster.getId());
         verify(templatesDao, never()).editTemplate(anyLong(), any());
