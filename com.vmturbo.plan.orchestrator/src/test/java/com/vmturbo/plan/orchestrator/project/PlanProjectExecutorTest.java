package com.vmturbo.plan.orchestrator.project;

import static org.junit.Assert.assertEquals;
import static org.junit.Assert.assertTrue;
import static org.mockito.Matchers.any;
import static org.mockito.Matchers.anyLong;
import static org.mockito.Matchers.eq;
import static org.mockito.Mockito.mock;
import static org.mockito.Mockito.never;
import static org.mockito.Mockito.reset;
import static org.mockito.Mockito.spy;
import static org.mockito.Mockito.verify;
import static org.mockito.Mockito.when;

import java.util.ArrayList;
import java.util.Arrays;
import java.util.Collections;
import java.util.HashSet;
import java.util.List;
import java.util.Map;
import java.util.Optional;
import java.util.Set;

import com.google.common.collect.ImmutableMap;
import com.google.common.collect.ImmutableSet;

import io.grpc.Channel;

import org.junit.Before;
import org.junit.Rule;
import org.junit.Test;
import org.mockito.Mockito;
import org.springframework.test.util.ReflectionTestUtils;

import com.vmturbo.common.protobuf.group.GroupDTO;
import com.vmturbo.common.protobuf.group.GroupDTO.GroupDefinition;
import com.vmturbo.common.protobuf.group.GroupDTO.Grouping;
import com.vmturbo.common.protobuf.group.GroupDTO.MemberType;
import com.vmturbo.common.protobuf.group.GroupDTO.Origin;
import com.vmturbo.common.protobuf.group.GroupDTO.Origin.Discovered;
import com.vmturbo.common.protobuf.group.GroupDTOMoles;
import com.vmturbo.common.protobuf.group.GroupDTOMoles.GroupServiceMole;
import com.vmturbo.common.protobuf.plan.PlanDTO;
import com.vmturbo.common.protobuf.plan.PlanDTO.PlanInstance.PlanStatus;
import com.vmturbo.common.protobuf.plan.PlanProjectOuterClass;
import com.vmturbo.common.protobuf.plan.PlanProjectOuterClass.PlanProjectInfo;
import com.vmturbo.common.protobuf.plan.PlanProjectOuterClass.PlanProjectInfo.PlanProjectScenario;
import com.vmturbo.common.protobuf.plan.PlanProjectOuterClass.PlanProjectType;
import com.vmturbo.common.protobuf.plan.ScenarioOuterClass;
import com.vmturbo.common.protobuf.plan.ScenarioOuterClass.Scenario;
import com.vmturbo.common.protobuf.plan.TemplateDTO.Template;
import com.vmturbo.common.protobuf.plan.TemplateDTO.Template.Type;
import com.vmturbo.common.protobuf.plan.TemplateDTO.TemplateInfo;
import com.vmturbo.common.protobuf.plan.TemplateDTO.TemplatesFilter;
import com.vmturbo.common.protobuf.setting.SettingProto.GetGlobalSettingResponse;
import com.vmturbo.common.protobuf.setting.SettingProto.GetSingleGlobalSettingRequest;
import com.vmturbo.common.protobuf.setting.SettingProto.NumericSettingValue;
import com.vmturbo.common.protobuf.setting.SettingProto.Setting;
import com.vmturbo.common.protobuf.setting.SettingProtoMoles.SettingServiceMole;
import com.vmturbo.common.protobuf.stats.Stats.SystemLoadInfoResponse;
import com.vmturbo.common.protobuf.stats.Stats.SystemLoadRecord;
import com.vmturbo.common.protobuf.stats.StatsMoles.StatsHistoryServiceMole;
import com.vmturbo.common.protobuf.topology.ApiEntityType;
import com.vmturbo.common.protobuf.utils.StringConstants;
import com.vmturbo.commons.idgen.IdentityGenerator;
import com.vmturbo.communication.CommunicationException;
import com.vmturbo.components.api.test.GrpcTestServer;
import com.vmturbo.plan.orchestrator.plan.NoSuchObjectException;
import com.vmturbo.plan.orchestrator.plan.PlanDao;
import com.vmturbo.plan.orchestrator.plan.PlanRpcService;
import com.vmturbo.plan.orchestrator.project.headroom.ClusterHeadroomPlanProjectExecutor;
import com.vmturbo.plan.orchestrator.templates.TemplatesDao;
import com.vmturbo.plan.orchestrator.templates.exceptions.DuplicateTemplateException;
import com.vmturbo.plan.orchestrator.templates.exceptions.IllegalTemplateOperationException;
import com.vmturbo.platform.common.dto.CommonDTO.GroupDTO.GroupType;
import com.vmturbo.topology.processor.api.TopologyProcessor;
import com.vmturbo.topology.processor.api.impl.TargetRESTApi.TargetInfo;

/**
 * Tests for the {@link com.vmturbo.plan.orchestrator.project.PlanProjectExecutor} class.
 */
public class PlanProjectExecutorTest {

    private PlanDao planDao = mock(PlanDao.class);

    private PlanProjectDao planProjectDao = mock(PlanProjectDao.class);

    private PlanProjectExecutor planProjectExecutor;

    private ClusterHeadroomPlanProjectExecutor headroomExecutor;

    private GroupServiceMole groupServiceMole = spy(new GroupDTOMoles.GroupServiceMole());

    private SettingServiceMole settingServiceMole = spy(new SettingServiceMole());

    private StatsHistoryServiceMole statsHistoryServiceMole = spy(new StatsHistoryServiceMole());

<<<<<<< HEAD
    private PlanProjectNotificationSender projectNotificationSender =
            mock(PlanProjectNotificationSender.class);

=======
    /**
     * The grpcServer mock.
     */
>>>>>>> 899810de
    @Rule
    public GrpcTestServer grpcServer = GrpcTestServer.newServer(groupServiceMole, settingServiceMole, statsHistoryServiceMole);

    private TemplatesDao templatesDao = mock(TemplatesDao.class);

    private TopologyProcessor topologyProcessor = mock(TopologyProcessor.class);

    /**
     * Set up the mocks.
     *
     * @throws CommunicationException should not be thrown.
     */
    @Before
    public void setup() throws CommunicationException {
        IdentityGenerator.initPrefix(0);
        ProjectPlanPostProcessorRegistry registry = mock(ProjectPlanPostProcessorRegistry.class);
        PlanRpcService planRpcService = mock(PlanRpcService.class);
        Channel repositoryChannel = mock(Channel.class);
<<<<<<< HEAD
        planProjectExecutor = new PlanProjectExecutor(planDao, planProjectDao, grpcServer.getChannel(),
                planRpcService, registry, repositoryChannel, templatesDao, grpcServer.getChannel(),
                projectNotificationSender, true, topologyProcessor);
        headroomExecutor = planProjectExecutor.getHeadroomExecutor();
=======
        planProjectExecutor = new PlanProjectExecutor(planDao, grpcServer.getChannel(),
                planRpcService, registry, repositoryChannel, templatesDao, grpcServer.getChannel(),
                true, topologyProcessor);
>>>>>>> 899810de
        when(templatesDao.getFilteredTemplates(any()))
            .thenReturn(Collections.singleton(Template.newBuilder()
                    .setId(7L)
                    .setType(Type.SYSTEM)
                    .setTemplateInfo(TemplateInfo.newBuilder()
                        .setName(StringConstants.CLUSTER_HEADROOM_DEFAULT_TEMPLATE_NAME))
                    .build()));
        when(topologyProcessor.getAllTargets()).thenReturn(Collections.emptySet());
    }

    /**
     * Each cluster should run a plan against each scenario.
     *
     * @throws Exception should not be thrown.
     */
    @Test
    public void testExecutePlanOnePlanInstancePerClusterPerScenario() throws Exception {
        final PlanProjectOuterClass.PlanProject planProject = createHeadroomPlanProjectWithTwoScenarios();

        // 2 clusters
        List<Grouping> groupList = new ArrayList<>();
        groupList.add(Grouping.newBuilder()
                .setId(100)
                .addExpectedTypes(MemberType.newBuilder().setEntity(ApiEntityType.PHYSICAL_MACHINE.typeNumber()))
                .setDefinition(GroupDefinition.newBuilder()
                                .setType(GroupType.COMPUTE_HOST_CLUSTER))
                .build());
        groupList.add(Grouping.newBuilder()
                        .setId(101)
                        .addExpectedTypes(MemberType.newBuilder().setEntity(ApiEntityType.PHYSICAL_MACHINE.typeNumber()))
                        .setDefinition(GroupDefinition.newBuilder()
                                        .setType(GroupType.COMPUTE_HOST_CLUSTER))
                        .build());

        when(groupServiceMole.getGroups(any(GroupDTO.GetGroupsRequest.class)))
                .thenReturn(groupList);

        when(planDao.createPlanInstance(any(Scenario.class), eq(PlanProjectType.CLUSTER_HEADROOM)))
                .thenReturn(PlanDTO.PlanInstance.newBuilder()
                        .setPlanId(IdentityGenerator.next())
                        .setStatus(PlanStatus.READY)
                        .build());

        // Set maxPlanInstancesPerPlan to 10
        when(settingServiceMole.getGlobalSetting(any(GetSingleGlobalSettingRequest.class)))
            .thenReturn(GetGlobalSettingResponse.newBuilder()
                .setSetting(Setting.newBuilder()
                    .setNumericSettingValue(NumericSettingValue.newBuilder()
                            .setValue(10)
                            .build()))
                .build());

        when(templatesDao.getClusterHeadroomTemplateForGroup(anyLong())).thenReturn(Optional.empty());

        ReflectionTestUtils.setField(headroomExecutor, "headroomCalculationForAllClusters", false);
        planProjectExecutor.executePlan(planProject);

        // 2 clusters, with 2 scenarios each.  So there are 4 plan instances created.
        verify(planDao, Mockito.times(4))
                .createPlanInstance(any(Scenario.class), eq(PlanProjectType.CLUSTER_HEADROOM));
    }

    /**
     * If the per_cluster_scope value of the plan is set to false, we will apply the plan project
     * on all clusters. We will create one plan instance for all clusters per scenario.
     *
     * @throws Exception if exceptions occur
     */
    @Test
    public void testExecutePlanOnePlanInstanceAllClusterPerScenario() throws Exception {
        // 3 clusters
        List<Grouping> groupList = new ArrayList<>();
        Arrays.asList(1, 2, 3).forEach(i -> groupList.add(
                        Grouping.newBuilder()
                        .setId(i)
                        .addExpectedTypes(MemberType.newBuilder().setEntity(ApiEntityType.PHYSICAL_MACHINE.typeNumber()))
                        .setDefinition(GroupDefinition.newBuilder()
                                        .setType(GroupType.COMPUTE_HOST_CLUSTER))
                        .build()
        ));

        when(groupServiceMole.getGroups(any(GroupDTO.GetGroupsRequest.class)))
            .thenReturn(groupList);

        when(planDao.createPlanInstance(any(Scenario.class), eq(PlanProjectType.CLUSTER_HEADROOM)))
            .thenReturn(PlanDTO.PlanInstance.newBuilder()
                .setPlanId(IdentityGenerator.next())
                .setStatus(PlanStatus.READY)
                .build());

        when(templatesDao.getClusterHeadroomTemplateForGroup(anyLong())).thenReturn(Optional.empty());

        PlanProjectOuterClass.PlanProject planProject = createHeadroomPlanProjectWithTwoScenarios();
        planProjectExecutor.executePlan(planProject);

        // 3 clusters, with 2 scenarios each. So there are 2 plan instances created.
        verify(planDao, Mockito.times(2))
            .createPlanInstance(any(Scenario.class), eq(PlanProjectType.CLUSTER_HEADROOM));
    }

    /**
     * When calling createPlanInstanceWithClusterHeadroomTemplate and the group has a selected
     * template ID configured, and the template with that ID does exist, this template
     * will be used for execution. We verify that edit template is not called because
     * the template is not a headroom template (it does not have an appropriate name).
     *
     * @throws Exception if exception occurs
     */
    @Test
    public void testCreatePlanInstanceWithClusterSelectedTemplate() throws Exception {
        when(statsHistoryServiceMole.getSystemLoadInfo(any()))
            .thenReturn(Collections.singletonList(SystemLoadInfoResponse.newBuilder()
                .addRecord(SystemLoadRecord.newBuilder()
                    .setPropertyType("VCPU")
                    .setAvgValue(10)
                    .setRelationType(0))
                .build()));

        long selectedTemplateId = 3333;
        Grouping groupWithHeadroomTemplateId = Grouping.newBuilder()
        .setId(12345)
        .addExpectedTypes(MemberType.newBuilder().setEntity(ApiEntityType.PHYSICAL_MACHINE.typeNumber()))
        .setDefinition(GroupDefinition.newBuilder()
                        .setType(GroupType.COMPUTE_HOST_CLUSTER))
        .build();


        when(templatesDao.getClusterHeadroomTemplateForGroup(groupWithHeadroomTemplateId.getId()))
            .thenReturn(Optional.of(Template.getDefaultInstance()));

        headroomExecutor.createClusterPlanInstance(Collections.singleton(groupWithHeadroomTemplateId),
                PlanProjectScenario.getDefaultInstance(), PlanProjectType.CLUSTER_HEADROOM);

        // The use selects a template which is not a headroomVM or an average template and the code regarding
        // headroomVM or average is not executed, thus editTemplate() and getFilteredTemplates() are not called
        verify(templatesDao, never()).editTemplate(eq(selectedTemplateId), any());
        verify(templatesDao).getFilteredTemplates(any());
        verify(templatesDao, never()).setOrUpdateHeadroomTemplateForCluster(anyLong(), anyLong());
    }

    /**
     * When calling createPlanInstanceWithClusterHeadroomTemplate and the group has a selected
     * template ID configured, and the template with that ID does exist, this template
     * will be used for execution. We verify that edit template is called because
     * the template is an average headroom template.
     *
     * @throws Exception if exception occurs
     */
    @Test
    public void testCreatePlanInstanceWithClusterHeadroomTemplate() throws Exception {
        when(statsHistoryServiceMole.getSystemLoadInfo(any()))
            .thenReturn(Collections.singletonList(SystemLoadInfoResponse.newBuilder()
                .addRecord(SystemLoadRecord.newBuilder()
                    .setPropertyType("VCPU")
                    .setAvgValue(10)
                    .setRelationType(0))
                .build()));

        long averageTemplateId = 3333;
        final Grouping groupWithHeadroomTemplateId = Grouping.newBuilder()
            .setId(12345L)
            .addExpectedTypes(MemberType.newBuilder().setEntity(ApiEntityType.PHYSICAL_MACHINE.typeNumber()))
            .setDefinition(GroupDefinition.newBuilder()
<<<<<<< HEAD
                            .setDisplayName("TestCluster")
                            .setType(GroupType.COMPUTE_HOST_CLUSTER))
                .setOrigin(Origin.newBuilder().setDiscovered(Discovered.newBuilder().addDiscoveringTargetId(500L)))
=======
                .setDisplayName("TestCluster")
                .setType(GroupType.COMPUTE_HOST_CLUSTER))
            .setOrigin(Origin.newBuilder().setDiscovered(Discovered.newBuilder().addDiscoveringTargetId(500L)))
>>>>>>> 899810de
            .build();

        TemplateInfo templateInfo = TemplateInfo.newBuilder()
                .setName("target::AVG:TestCluster for last 10 days")
                .build();

        Template template = Template.newBuilder()
                .setId(averageTemplateId)
                .setTemplateInfo(templateInfo)
                .build();

        when(templatesDao.getTemplate(averageTemplateId)).thenReturn(Optional.of(template));

        when(templatesDao.getClusterHeadroomTemplateForGroup(eq(12345L)))
            .thenReturn(Optional.of(template));

        when(topologyProcessor.getAllTargets()).thenReturn(ImmutableSet.of(new TargetInfo(500L,
                "target", null, null, null, null, null)));

        headroomExecutor.createClusterPlanInstance(Collections.singleton(groupWithHeadroomTemplateId),
                PlanProjectScenario.getDefaultInstance(), PlanProjectType.CLUSTER_HEADROOM);
        // The user selects a template which is an average one thus the respective code is executed (where
        // headroomTemplateInfo.isPresent) and editTemplate() is called while getFilteredTemplates() is not called
        verify(templatesDao).editTemplate(eq(averageTemplateId), any(), any());
        verify(templatesDao).getFilteredTemplates(TemplatesFilter.newBuilder()
            .addTemplateName(StringConstants.CLUSTER_HEADROOM_DEFAULT_TEMPLATE_NAME).build());
        verify(templatesDao, never()).setOrUpdateHeadroomTemplateForCluster(anyLong(), anyLong());
    }

    /**
     *  When calling createPlanInstanceWithClusterHeadroomTemplate, and the group does not have
     * cluster information. In this case the code for changing the template is called.
     *
     * @throws Exception should not be thrown.
     */
    @Test
    public void testCreatePlanInstanceWithoutClusterInfo() throws Exception {
        Grouping groupWithoutHeadroomClusterInfo = Grouping.newBuilder()
            .setId(12345)
            .addExpectedTypes(MemberType.newBuilder().setEntity(ApiEntityType.PHYSICAL_MACHINE.typeNumber()))
            .setDefinition(GroupDefinition.newBuilder()
                            .setDisplayName("TestCluster")
                            .setType(GroupType.COMPUTE_HOST_CLUSTER))
            .build();

        when(templatesDao.getClusterHeadroomTemplateForGroup(anyLong())).thenReturn(Optional.empty());
        when(templatesDao.createTemplate(any())).thenReturn(Template.getDefaultInstance());

        headroomExecutor.createClusterPlanInstance(Collections.singleton(groupWithoutHeadroomClusterInfo),
                PlanProjectScenario.getDefaultInstance(), PlanProjectType.CLUSTER_HEADROOM);
    }

    /**
     * When calling createPlanInstanceWithClusterHeadroomTemplate, and the group does not have
     * a headroom template ID. In this case, the code for creating the template is called
     *
     * @throws Exception should not be thrown.
     */
    @Test
    public void testCreatePlanInstanceWithoutClusterHeadroomTemplate() throws Exception {
        when(statsHistoryServiceMole.getSystemLoadInfo(any()))
            .thenReturn(Collections.singletonList(SystemLoadInfoResponse.newBuilder()
                .addRecord(SystemLoadRecord.newBuilder()
                    .setPropertyType("VCPU")
                    .setAvgValue(10)
                    .setRelationType(0))
                .build()));

        Grouping groupWithHeadroomTemplateId = Grouping.newBuilder()
            .setId(12345)
            .addExpectedTypes(MemberType.newBuilder().setEntity(ApiEntityType.PHYSICAL_MACHINE.typeNumber()))
            .setDefinition(GroupDefinition.newBuilder()
                .setType(GroupType.COMPUTE_HOST_CLUSTER))
            .build();

        when(templatesDao.createTemplate(any(), any())).thenReturn(Template.getDefaultInstance());

        when(templatesDao.getClusterHeadroomTemplateForGroup(anyLong())).thenReturn(Optional.empty());

        headroomExecutor.createClusterPlanInstance(Collections.singleton(groupWithHeadroomTemplateId),
                PlanProjectScenario.getDefaultInstance(), PlanProjectType.CLUSTER_HEADROOM);
        verify(templatesDao).getClusterHeadroomTemplateForGroup(anyLong());
        verify(templatesDao).createTemplate(any(), any());
        verify(templatesDao).setOrUpdateHeadroomTemplateForCluster(anyLong(), anyLong());
    }

    /**
     * Create a plan project of type CLUSTER_HEADROOM, with 2 scenarios.
     *
     * @return a plan project
     */
    private PlanProjectOuterClass.PlanProject createHeadroomPlanProjectWithTwoScenarios() {
        ScenarioOuterClass.ScenarioChange.TopologyAddition topologyAddition =
                ScenarioOuterClass.ScenarioChange.TopologyAddition.newBuilder()
                        .addChangeApplicationDays(0)
                        .build();
        ScenarioOuterClass.ScenarioChange scenarioChange1 = ScenarioOuterClass.ScenarioChange.newBuilder()
                .setTopologyAddition(topologyAddition)
                .build();
        ScenarioOuterClass.ScenarioChange scenarioChange2 = ScenarioOuterClass.ScenarioChange.newBuilder()
                .setTopologyAddition(topologyAddition)
                .build();
        PlanProjectInfo.PlanProjectScenario scenario1 =
                PlanProjectInfo.PlanProjectScenario.newBuilder()
                        .addChanges(scenarioChange1)
                        .build();
        PlanProjectInfo.PlanProjectScenario scenario2 =
                PlanProjectInfo.PlanProjectScenario.newBuilder()
                        .addChanges(scenarioChange2)
                        .build();
        PlanProjectOuterClass.PlanProjectInfo planProjectInfo = PlanProjectOuterClass.PlanProjectInfo.newBuilder()
                .setName("Test Project")
                .setType(PlanProjectType.CLUSTER_HEADROOM)
                .addScenarios(scenario1)
                .addScenarios(scenario2)
                .build();
        PlanProjectOuterClass.PlanProject planProject = PlanProjectOuterClass.PlanProject.newBuilder()
                .setPlanProjectInfo(planProjectInfo)
                .build();
        return planProject;
    }

    /**
     * Should restrict the number of clusters to the global setting.
     */
    @Test
    public void testRestrictNumberOfClustersMoreThanMax() {
        int numberOfClusters = 100;
        Float maxNumberOfClusters = 20F;
        when(settingServiceMole.getGlobalSetting(any(GetSingleGlobalSettingRequest.class)))
            .thenReturn(GetGlobalSettingResponse.newBuilder()
                .setSetting(Setting.newBuilder()
                    .setNumericSettingValue(NumericSettingValue.newBuilder()
                            .setValue(maxNumberOfClusters)
                            .build()))
                .build());
        Set<Grouping> groupSet1 = new HashSet<>();
        for (int i = 0; i < numberOfClusters; i++) {
            Grouping group = Grouping.newBuilder()
                    .setId(i)
                    .build();
            groupSet1.add(group);
        }
        groupSet1 = headroomExecutor.restrictNumberOfClusters(groupSet1);

        assertEquals(maxNumberOfClusters.intValue(), groupSet1.size());
    }

    /**
     * Should not change the number of clusters because it's below the global max setting.
     */
    @Test
    public void testRestrictNumberOfClustersLessThanMax() {
        int numberOfClusters = 15;
        Float maxNumberOfClusters = 20F;
        when(settingServiceMole.getGlobalSetting(any(GetSingleGlobalSettingRequest.class)))
            .thenReturn(GetGlobalSettingResponse.newBuilder()
                .setSetting(Setting.newBuilder()
                    .setNumericSettingValue(NumericSettingValue.newBuilder()
                            .setValue(maxNumberOfClusters)
                            .build()))
                .build());
        Set<Grouping> groupSet1 = new HashSet<>();
        for (int i = 0; i < numberOfClusters; i++) {
            Grouping group = Grouping.newBuilder()
                    .setId(i)
                    .build();
            groupSet1.add(group);
        }
        groupSet1 = headroomExecutor.restrictNumberOfClusters(groupSet1);

        Set<Grouping> groupSet2 = new HashSet<>();
        for (int i = 0; i < numberOfClusters; i++) {
            Grouping group = Grouping.newBuilder()
                    .setId(i)
                    .build();
            groupSet2.add(group);
        }
        groupSet2 = headroomExecutor.restrictNumberOfClusters(groupSet2);

        assertTrue(groupSet1.containsAll(groupSet2));
        assertEquals(numberOfClusters, groupSet1.size());
        assertEquals(numberOfClusters, groupSet2.size());
    }

    /**
     * Test {@link ClusterHeadroomPlanProjectExecutor#updateClusterHeadroomTemplate(Grouping, Optional, Map)}
     * with sufficient systemLoad data.
     *
     * @throws NoSuchObjectException if default cluster headroom template not found
     * @throws IllegalTemplateOperationException if the operation is not allowed created template
     * @throws DuplicateTemplateException if there are errors when a user tries to create templates
     */
    @Test
    public void testUpdateClusterHeadroomTemplateWithSufficientSystemLoadData()
        throws NoSuchObjectException, IllegalTemplateOperationException, DuplicateTemplateException {

        when(statsHistoryServiceMole.getSystemLoadInfo(any()))
            .thenReturn(Collections.singletonList(SystemLoadInfoResponse.newBuilder()
                .addRecord(SystemLoadRecord.newBuilder()
                    .setPropertyType("VCPU")
                    .setAvgValue(10)
                    .setRelationType(0))
                .build()));

        final long defaultHeadroomTemplateId = 100;
        final Optional<Template> defaultHeadroomTemplate = Optional.of(
            Template.newBuilder().setId(defaultHeadroomTemplateId)
                .setTemplateInfo(TemplateInfo.newBuilder()
                    .setName(StringConstants.CLUSTER_HEADROOM_DEFAULT_TEMPLATE_NAME)).build());

        final long avgHeadroomTemplateId = 101;
        final Template avgHeadroomTemplate = Template.newBuilder().setId(avgHeadroomTemplateId)
            .setTemplateInfo(TemplateInfo.newBuilder()
                    .setName("target::AVG:test_cluster for last 10 days")).build();

        final Grouping cluster = Grouping.newBuilder().setId(123)
            .addExpectedTypes(MemberType.newBuilder().setEntity(ApiEntityType.PHYSICAL_MACHINE.typeNumber()))
            .setDefinition(GroupDefinition.newBuilder()
                .setDisplayName("test_cluster")
                .setType(GroupType.COMPUTE_HOST_CLUSTER))
                .setOrigin(Origin.newBuilder().setDiscovered(Discovered.newBuilder().addDiscoveringTargetId(500L)))
            .build();

        // 1. cluster template exists in the db
        // 1.1. associated template is avg template
        when(templatesDao.getClusterHeadroomTemplateForGroup(cluster.getId()))
            .thenReturn(Optional.of(avgHeadroomTemplate));
        headroomExecutor.updateClusterHeadroomTemplate(cluster, defaultHeadroomTemplate, ImmutableMap.of(500L, "target"));

        verify(templatesDao).getClusterHeadroomTemplateForGroup(cluster.getId());
        verify(templatesDao).editTemplate(eq(avgHeadroomTemplateId), any(), any());
        verify(templatesDao, never()).createTemplate(any());
        verify(templatesDao, never()).setOrUpdateHeadroomTemplateForCluster(anyLong(), anyLong());

        // 1.2. associated template is default headroom template
        reset(templatesDao);
        reset(groupServiceMole);
        when(templatesDao.getClusterHeadroomTemplateForGroup(cluster.getId()))
            .thenReturn(defaultHeadroomTemplate);
        when(templatesDao.createTemplate(any(), any())).thenReturn(avgHeadroomTemplate);
        headroomExecutor.updateClusterHeadroomTemplate(cluster, defaultHeadroomTemplate, ImmutableMap.of(500L, "target"));

        verify(templatesDao).getClusterHeadroomTemplateForGroup(cluster.getId());
        verify(templatesDao, never()).editTemplate(anyLong(), any());
        verify(templatesDao, never()).editTemplate(anyLong(), any(), any());
        verify(templatesDao).createTemplate(any(), any());
        verify(templatesDao).setOrUpdateHeadroomTemplateForCluster(cluster.getId(), avgHeadroomTemplateId);

        // 1.3. associated template is not avg template or default headroom template
        reset(templatesDao);
        reset(groupServiceMole);
        when(templatesDao.getClusterHeadroomTemplateForGroup(cluster.getId()))
            .thenReturn(Optional.of(Template.newBuilder().setId(1)
                .setTemplateInfo(TemplateInfo.newBuilder()
                    .setName("associated template is not avg template")).build()));
        headroomExecutor.updateClusterHeadroomTemplate(cluster, defaultHeadroomTemplate, ImmutableMap.of(500L, "target"));

        verify(templatesDao).getClusterHeadroomTemplateForGroup(cluster.getId());
        verify(templatesDao, never()).editTemplate(anyLong(), any());
        verify(templatesDao, never()).editTemplate(anyLong(), any(), any());
        verify(templatesDao).createTemplate(any(), any());
        verify(templatesDao, never()).setOrUpdateHeadroomTemplateForCluster(anyLong(), anyLong());

        // 2. associated template doesn't exist in the db
        reset(templatesDao);
        reset(groupServiceMole);
        when(templatesDao.getClusterHeadroomTemplateForGroup(cluster.getId()))
            .thenReturn(Optional.empty());
        when(templatesDao.createTemplate(any(), any())).thenReturn(avgHeadroomTemplate);
        headroomExecutor.updateClusterHeadroomTemplate(cluster, defaultHeadroomTemplate, ImmutableMap.of(500L, "target"));

        verify(templatesDao).getClusterHeadroomTemplateForGroup(cluster.getId());
        verify(templatesDao, never()).editTemplate(anyLong(), any());
        verify(templatesDao, never()).editTemplate(anyLong(), any(), any());
        verify(templatesDao).createTemplate(any(), any());
        verify(templatesDao).setOrUpdateHeadroomTemplateForCluster(cluster.getId(), avgHeadroomTemplateId);

        // 3. cluster doesn't have clusterHeadroomTemplateId (by default it will be 0)
        reset(templatesDao);
        reset(groupServiceMole);
        when(templatesDao.getClusterHeadroomTemplateForGroup(cluster.getId())).thenReturn(Optional.empty());
        when(templatesDao.createTemplate(any(), any())).thenReturn(avgHeadroomTemplate);
        headroomExecutor.updateClusterHeadroomTemplate(cluster, defaultHeadroomTemplate, ImmutableMap.of(500L, "target"));

        verify(templatesDao).getClusterHeadroomTemplateForGroup(cluster.getId());
        verify(templatesDao, never()).editTemplate(anyLong(), any());
        verify(templatesDao, never()).editTemplate(anyLong(), any(), any());
        verify(templatesDao).createTemplate(any(), any());
        verify(templatesDao).setOrUpdateHeadroomTemplateForCluster(cluster.getId(), avgHeadroomTemplateId);
    }

    /**
     * Test {@link ClusterHeadroomPlanProjectExecutor#updateClusterHeadroomTemplate(Grouping, Optional, Map)}
     * with insufficient systemLoad data.
     *
     * @throws NoSuchObjectException if default cluster headroom template not found
     * @throws IllegalTemplateOperationException if the operation is not allowed created template
     * @throws DuplicateTemplateException if there are errors when a user tries to create templates
     */
    @Test
    public void testUpdateClusterHeadroomTemplateWithInsufficientSystemLoadData()
        throws NoSuchObjectException, IllegalTemplateOperationException, DuplicateTemplateException {

        when(statsHistoryServiceMole.getSystemLoadInfo(any())).thenReturn(Collections.emptyList());

        final long defaultHeadroomTemplateId = 100;
        final Optional<Template> defaultHeadroomTemplate = Optional.of(
            Template.newBuilder().setId(defaultHeadroomTemplateId)
                .setTemplateInfo(TemplateInfo.newBuilder()
                    .setName(StringConstants.CLUSTER_HEADROOM_DEFAULT_TEMPLATE_NAME)).build());

        final Grouping cluster = Grouping.newBuilder().setId(123)
            .addExpectedTypes(MemberType.newBuilder().setEntity(ApiEntityType.PHYSICAL_MACHINE.typeNumber()))
            .setDefinition(GroupDefinition.newBuilder()
                .setType(GroupType.COMPUTE_HOST_CLUSTER))
            .build();

        // cluster template exists in the db, updateClusterHeadroomTemplate will not be invoked
        when(templatesDao.getClusterHeadroomTemplateForGroup(cluster.getId()))
            .thenReturn(Optional.of(Template.getDefaultInstance()));
        headroomExecutor.updateClusterHeadroomTemplate(cluster, defaultHeadroomTemplate, Collections.emptyMap());

        verify(templatesDao).getClusterHeadroomTemplateForGroup(cluster.getId());
        verify(templatesDao, never()).editTemplate(anyLong(), any());
        verify(templatesDao, never()).createTemplate(any());
        verify(templatesDao, never()).setOrUpdateHeadroomTemplateForCluster(anyLong(), anyLong());

        // cluster template doesn't exist in the db
        reset(templatesDao);
        reset(groupServiceMole);
        when(templatesDao.getClusterHeadroomTemplateForGroup(cluster.getId()))
            .thenReturn(Optional.empty());
        headroomExecutor.updateClusterHeadroomTemplate(cluster, defaultHeadroomTemplate, Collections.emptyMap());

        verify(templatesDao).getClusterHeadroomTemplateForGroup(cluster.getId());
        verify(templatesDao, never()).editTemplate(anyLong(), any());
        verify(templatesDao, never()).createTemplate(any());
        verify(templatesDao).setOrUpdateHeadroomTemplateForCluster(cluster.getId(), defaultHeadroomTemplateId);

        // cluster doesn't have clusterHeadroomTemplateId (by default it will be 0)
        reset(templatesDao);
        reset(groupServiceMole);
        when(templatesDao.getClusterHeadroomTemplateForGroup(cluster.getId()))
            .thenReturn(Optional.empty());
        headroomExecutor.updateClusterHeadroomTemplate(cluster, defaultHeadroomTemplate, Collections.emptyMap());

        verify(templatesDao).getClusterHeadroomTemplateForGroup(cluster.getId());
        verify(templatesDao, never()).editTemplate(anyLong(), any());
        verify(templatesDao, never()).createTemplate(any());
        verify(templatesDao).setOrUpdateHeadroomTemplateForCluster(cluster.getId(), defaultHeadroomTemplateId);
    }

    /**
     * Test {@link ClusterHeadroomPlanProjectExecutor#updateClusterHeadroomTemplate(Grouping, Optional, Map)}
     * with insufficient systemLoad data and with no default headroom template.
     *
     * @throws NoSuchObjectException if default cluster headroom template not found
     * @throws IllegalTemplateOperationException if the operation is not allowed created template
     * @throws DuplicateTemplateException if there are errors when a user tries to create templates
     */
    @Test(expected = NoSuchObjectException.class)
    public void testUpdateClusterHeadroomTemplateNoDefaultHeadroomTemplate()
        throws NoSuchObjectException, IllegalTemplateOperationException, DuplicateTemplateException {

        when(statsHistoryServiceMole.getSystemLoadInfo(any())).thenReturn(Collections.emptyList());

        when(templatesDao.getClusterHeadroomTemplateForGroup(anyLong())).thenReturn(Optional.empty());

        final Grouping cluster = Grouping.newBuilder().setId(123)
            .addExpectedTypes(MemberType.newBuilder().setEntity(ApiEntityType.PHYSICAL_MACHINE.typeNumber()))
            .setDefinition(GroupDefinition.newBuilder()
                .setType(GroupType.COMPUTE_HOST_CLUSTER))
            .build();
        headroomExecutor.updateClusterHeadroomTemplate(cluster, Optional.empty(), Collections.emptyMap());

        verify(templatesDao, never()).getClusterHeadroomTemplateForGroup(anyLong());
        verify(templatesDao, never()).editTemplate(anyLong(), any());
        verify(templatesDao, never()).createTemplate(any());
        verify(templatesDao, never()).setOrUpdateHeadroomTemplateForCluster(anyLong(), anyLong());
    }
}<|MERGE_RESOLUTION|>--- conflicted
+++ resolved
@@ -95,15 +95,12 @@
 
     private StatsHistoryServiceMole statsHistoryServiceMole = spy(new StatsHistoryServiceMole());
 
-<<<<<<< HEAD
     private PlanProjectNotificationSender projectNotificationSender =
             mock(PlanProjectNotificationSender.class);
 
-=======
     /**
      * The grpcServer mock.
      */
->>>>>>> 899810de
     @Rule
     public GrpcTestServer grpcServer = GrpcTestServer.newServer(groupServiceMole, settingServiceMole, statsHistoryServiceMole);
 
@@ -122,16 +119,10 @@
         ProjectPlanPostProcessorRegistry registry = mock(ProjectPlanPostProcessorRegistry.class);
         PlanRpcService planRpcService = mock(PlanRpcService.class);
         Channel repositoryChannel = mock(Channel.class);
-<<<<<<< HEAD
         planProjectExecutor = new PlanProjectExecutor(planDao, planProjectDao, grpcServer.getChannel(),
                 planRpcService, registry, repositoryChannel, templatesDao, grpcServer.getChannel(),
                 projectNotificationSender, true, topologyProcessor);
         headroomExecutor = planProjectExecutor.getHeadroomExecutor();
-=======
-        planProjectExecutor = new PlanProjectExecutor(planDao, grpcServer.getChannel(),
-                planRpcService, registry, repositoryChannel, templatesDao, grpcServer.getChannel(),
-                true, topologyProcessor);
->>>>>>> 899810de
         when(templatesDao.getFilteredTemplates(any()))
             .thenReturn(Collections.singleton(Template.newBuilder()
                     .setId(7L)
@@ -295,15 +286,9 @@
             .setId(12345L)
             .addExpectedTypes(MemberType.newBuilder().setEntity(ApiEntityType.PHYSICAL_MACHINE.typeNumber()))
             .setDefinition(GroupDefinition.newBuilder()
-<<<<<<< HEAD
-                            .setDisplayName("TestCluster")
-                            .setType(GroupType.COMPUTE_HOST_CLUSTER))
-                .setOrigin(Origin.newBuilder().setDiscovered(Discovered.newBuilder().addDiscoveringTargetId(500L)))
-=======
                 .setDisplayName("TestCluster")
                 .setType(GroupType.COMPUTE_HOST_CLUSTER))
             .setOrigin(Origin.newBuilder().setDiscovered(Discovered.newBuilder().addDiscoveringTargetId(500L)))
->>>>>>> 899810de
             .build();
 
         TemplateInfo templateInfo = TemplateInfo.newBuilder()
@@ -321,7 +306,7 @@
             .thenReturn(Optional.of(template));
 
         when(topologyProcessor.getAllTargets()).thenReturn(ImmutableSet.of(new TargetInfo(500L,
-                "target", null, null, null, null, null)));
+            "target", null, null, null, null, null)));
 
         headroomExecutor.createClusterPlanInstance(Collections.singleton(groupWithHeadroomTemplateId),
                 PlanProjectScenario.getDefaultInstance(), PlanProjectType.CLUSTER_HEADROOM);
