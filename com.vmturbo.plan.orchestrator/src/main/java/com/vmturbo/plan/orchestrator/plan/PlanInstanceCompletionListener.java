package com.vmturbo.plan.orchestrator.plan;

import javax.annotation.Nonnull;

import org.apache.logging.log4j.LogManager;
import org.apache.logging.log4j.Logger;

import com.vmturbo.common.protobuf.PlanDTOUtil;
import com.vmturbo.common.protobuf.plan.PlanDTO.PlanInstance;

public class PlanInstanceCompletionListener implements PlanStatusListener {

    private final Logger logger = LogManager.getLogger();

    private final PlanInstanceQueue planInstanceQueue;


    public PlanInstanceCompletionListener(PlanInstanceQueue planInstanceQueue) {
        this.planInstanceQueue = planInstanceQueue;
    }

    @Override
    public void onPlanStatusChanged(@Nonnull final PlanInstance plan)
            throws PlanStatusListenerException {
<<<<<<< HEAD
        if (plan.getStatus().equals(PlanStatus.SUCCEEDED) ||
                plan.getStatus().equals(PlanStatus.FAILED) ||
                plan.getStatus().equals(PlanStatus.STOPPED)) {

            try {
                logger.info("Plan [{} {}] has completed execution in {} ms with status {}.",
                    plan.getPlanId(),
                    plan.getScenario().getScenarioInfo().getType(),
                    plan.getEndTime() - plan.getStartTime(),
                    plan.getStatus());
            } catch (Exception e) {
                logger.error("Encountered exception while trying to log plan completion: ", e);
            }

=======
        if (PlanDTOUtil.isTerminalStatus(plan.getStatus())) {
            logger.info("Plan instance {} has completed execution.", plan.getPlanId());
>>>>>>> 78612136
            // Run the next plan instance in queue if available.
            planInstanceQueue.runNextPlanInstance();
        }
    }

    @Override
    public void onPlanDeleted(@Nonnull final PlanInstance plan) {
        if (!PlanDTOUtil.isTerminalStatus(plan.getStatus())) {
            // Plan got deleted while running, so it's safe to run the next plan instance in queue.
            logger.info("Plan instance {} deleted (while in status {}). Queueing next instance.",
                plan.getPlanId(), plan.getStatus());
            logger.debug("Full plan instance: {}", plan);
            // Run the next plan instance in queue if available.
            planInstanceQueue.runNextPlanInstance();
        }
    }
}<|MERGE_RESOLUTION|>--- conflicted
+++ resolved
@@ -22,25 +22,8 @@
     @Override
     public void onPlanStatusChanged(@Nonnull final PlanInstance plan)
             throws PlanStatusListenerException {
-<<<<<<< HEAD
-        if (plan.getStatus().equals(PlanStatus.SUCCEEDED) ||
-                plan.getStatus().equals(PlanStatus.FAILED) ||
-                plan.getStatus().equals(PlanStatus.STOPPED)) {
-
-            try {
-                logger.info("Plan [{} {}] has completed execution in {} ms with status {}.",
-                    plan.getPlanId(),
-                    plan.getScenario().getScenarioInfo().getType(),
-                    plan.getEndTime() - plan.getStartTime(),
-                    plan.getStatus());
-            } catch (Exception e) {
-                logger.error("Encountered exception while trying to log plan completion: ", e);
-            }
-
-=======
         if (PlanDTOUtil.isTerminalStatus(plan.getStatus())) {
             logger.info("Plan instance {} has completed execution.", plan.getPlanId());
->>>>>>> 78612136
             // Run the next plan instance in queue if available.
             planInstanceQueue.runNextPlanInstance();
         }
