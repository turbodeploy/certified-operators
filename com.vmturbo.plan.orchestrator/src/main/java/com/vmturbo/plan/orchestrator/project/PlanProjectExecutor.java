--- conflicted
+++ resolved
@@ -1,21 +1,36 @@
 package com.vmturbo.plan.orchestrator.project;
 
+import java.util.ArrayList;
+import java.util.Collections;
+import java.util.HashSet;
+import java.util.List;
+import java.util.Map;
+import java.util.Objects;
+import java.util.Optional;
+import java.util.Set;
+import java.util.stream.Collectors;
+
 import javax.annotation.Nonnull;
 
 import com.google.common.annotations.VisibleForTesting;
 
 import io.grpc.Channel;
+import io.grpc.StatusRuntimeException;
 import io.grpc.stub.StreamObserver;
 
 import org.apache.logging.log4j.LogManager;
 import org.apache.logging.log4j.Logger;
 
+import com.vmturbo.common.protobuf.group.GroupDTO.GetGroupsRequest;
+import com.vmturbo.common.protobuf.group.GroupDTO.GroupFilter;
+import com.vmturbo.common.protobuf.group.GroupDTO.Grouping;
+import com.vmturbo.common.protobuf.group.GroupServiceGrpc;
+import com.vmturbo.common.protobuf.group.GroupServiceGrpc.GroupServiceBlockingStub;
 import com.vmturbo.common.protobuf.plan.PlanDTO.PlanId;
 import com.vmturbo.common.protobuf.plan.PlanDTO.PlanInstance;
 import com.vmturbo.common.protobuf.plan.PlanProjectOuterClass.PlanProject;
+import com.vmturbo.common.protobuf.plan.PlanProjectOuterClass.PlanProjectInfo.PlanProjectScenario;
 import com.vmturbo.common.protobuf.plan.PlanProjectOuterClass.PlanProjectType;
-<<<<<<< HEAD
-=======
 import com.vmturbo.common.protobuf.plan.ScenarioOuterClass.PlanScope;
 import com.vmturbo.common.protobuf.plan.ScenarioOuterClass.PlanScopeEntry;
 import com.vmturbo.common.protobuf.plan.ScenarioOuterClass.Scenario;
@@ -38,12 +53,19 @@
 import com.vmturbo.components.common.setting.GlobalSettingSpecs;
 import com.vmturbo.plan.orchestrator.plan.IntegrityException;
 import com.vmturbo.plan.orchestrator.plan.NoSuchObjectException;
->>>>>>> 899810de
 import com.vmturbo.plan.orchestrator.plan.PlanDao;
 import com.vmturbo.plan.orchestrator.plan.PlanRpcService;
+import com.vmturbo.plan.orchestrator.project.headroom.ClusterHeadroomPlanPostProcessor;
 import com.vmturbo.plan.orchestrator.project.headroom.ClusterHeadroomPlanProjectExecutor;
+import com.vmturbo.plan.orchestrator.project.headroom.SystemLoadCalculatedProfile;
+import com.vmturbo.plan.orchestrator.project.headroom.SystemLoadCalculatedProfile.Operation;
+import com.vmturbo.plan.orchestrator.project.headroom.SystemLoadProfileCreator;
 import com.vmturbo.plan.orchestrator.project.migration.CloudMigrationPlanProjectExecutor;
 import com.vmturbo.plan.orchestrator.templates.TemplatesDao;
+import com.vmturbo.plan.orchestrator.templates.exceptions.DuplicateTemplateException;
+import com.vmturbo.plan.orchestrator.templates.exceptions.IllegalTemplateOperationException;
+import com.vmturbo.platform.common.dto.CommonDTO.GroupDTO.GroupType;
+import com.vmturbo.topology.processor.api.TargetInfo;
 import com.vmturbo.topology.processor.api.TopologyProcessor;
 
 /**
@@ -52,32 +74,29 @@
 public class PlanProjectExecutor {
     private final Logger logger = LogManager.getLogger();
 
-<<<<<<< HEAD
+    private final PlanDao planDao;
+
+    private final PlanRpcService planService;
+
+    private final ProjectPlanPostProcessorRegistry projectPlanPostProcessorRegistry;
+
+    private final Channel repositoryChannel;
+
+    private final Channel historyChannel;
+
+    private final TemplatesDao templatesDao;
+
+    private final Channel groupChannel;
+
+    private final GroupServiceBlockingStub groupRpcService;
+
+    private final SettingServiceBlockingStub settingService;
+
+    private final StatsHistoryServiceBlockingStub statsHistoryService;
+
     private final ClusterHeadroomPlanProjectExecutor headroomExecutor;
+
     private final CloudMigrationPlanProjectExecutor cloudMigrationExecutor;
-
-    /**
-     * Constructor for {@link PlanProjectExecutor}
-=======
-    private final PlanDao planDao;
-
-    private final PlanRpcService planService;
-
-    private final ProjectPlanPostProcessorRegistry projectPlanPostProcessorRegistry;
-
-    private final Channel repositoryChannel;
-
-    private final Channel historyChannel;
-
-    private final TemplatesDao templatesDao;
-
-    private final Channel groupChannel;
-
-    private final GroupServiceBlockingStub groupRpcService;
-
-    private final SettingServiceBlockingStub settingService;
-
-    private final StatsHistoryServiceBlockingStub statsHistoryService;
 
     // If true, calculate headroom for all clusters in one plan instance.
     // If false, calculate headroom for restricted number of clusters in multiple plan instances.
@@ -90,13 +109,12 @@
 
     /**
      * Constructor for {@link PlanProjectExecutor}.
->>>>>>> 899810de
      *
      * @param planDao Plan DAO
      * @param planProjectDao DAO for plan project status update.
      * @param groupChannel  Group service channel
      * @param planRpcService Plan RPC Service
-     * @param processorRegistry Registry for post processors of plans
+     * @param projectPlanPostProcessorRegistry Registry for post processors of plans
      * @param repositoryChannel Repository channel
      * @param templatesDao templates DAO
      * @param historyChannel history channel
@@ -108,31 +126,33 @@
                         @Nonnull final PlanProjectDao planProjectDao,
                         @Nonnull final Channel groupChannel,
                         @Nonnull final PlanRpcService planRpcService,
-                        @Nonnull final ProjectPlanPostProcessorRegistry processorRegistry,
+                        @Nonnull final ProjectPlanPostProcessorRegistry projectPlanPostProcessorRegistry,
                         @Nonnull final Channel repositoryChannel,
                         @Nonnull final TemplatesDao templatesDao,
                         @Nonnull final Channel historyChannel,
                         @Nonnull final PlanProjectNotificationSender projectNotifier,
                         final boolean headroomCalculationForAllClusters,
                         @Nonnull final TopologyProcessor topologyProcessor) {
-
+        this.groupChannel = Objects.requireNonNull(groupChannel);
+        this.planService = Objects.requireNonNull(planRpcService);
+        this.projectPlanPostProcessorRegistry = Objects.requireNonNull(projectPlanPostProcessorRegistry);
+        this.repositoryChannel = Objects.requireNonNull(repositoryChannel);
+        this.planDao = Objects.requireNonNull(planDao);
+        this.templatesDao = Objects.requireNonNull(templatesDao);
+        this.historyChannel = Objects.requireNonNull(historyChannel);
+        this.headroomCalculationForAllClusters = headroomCalculationForAllClusters;
+
+        this.groupRpcService = GroupServiceGrpc.newBlockingStub(Objects.requireNonNull(groupChannel));
+        this.settingService = SettingServiceGrpc.newBlockingStub(groupChannel);
+        this.statsHistoryService =
+            StatsHistoryServiceGrpc.newBlockingStub(Objects.requireNonNull(historyChannel));
+        this.topologyProcessor = Objects.requireNonNull(topologyProcessor);
         headroomExecutor = new ClusterHeadroomPlanProjectExecutor(planDao, groupChannel,
-                planRpcService, processorRegistry, repositoryChannel, templatesDao, historyChannel,
+                planRpcService, projectPlanPostProcessorRegistry, repositoryChannel, templatesDao, historyChannel,
                 headroomCalculationForAllClusters, topologyProcessor);
 
         cloudMigrationExecutor = new CloudMigrationPlanProjectExecutor(planDao, planProjectDao,
-                planRpcService, processorRegistry, projectNotifier);
-    }
-
-    /**
-     * Returns instance of internal headroom executor, only for existing tests to work,
-     * which are calling a bunch of internal methods.
-     *
-     * @return Instance of ClusterHeadroomPlanProjectExecutor.
-     */
-    @VisibleForTesting
-    ClusterHeadroomPlanProjectExecutor getHeadroomExecutor() {
-        return headroomExecutor;
+                planRpcService, projectPlanPostProcessorRegistry, projectNotifier);
     }
 
     /**
@@ -161,350 +181,6 @@
     }
 
     /**
-<<<<<<< HEAD
-=======
-     * Create one plan instance per cluster per scenario.
-     *
-     * @param planProject a plan project
-     */
-    private void runPlanInstancePerClusters(@Nonnull final PlanProject planProject) {
-        Set<Grouping> clusters = getAllComputeClusters();
-        // Limit the number of clusters for each run.
-        clusters = restrictNumberOfClusters(clusters);
-        logger.info("Running plan project {} on {} clusters. "
-                + "(one plan instance per cluster per scenario)",
-            planProject.getPlanProjectInfo().getName(), clusters.size());
-
-        // Total number of plan instances to be created equals the number of clusters times
-        // number of scenarios in the plan project.
-        clusters.forEach(cluster ->
-            createClusterPlanInstanceAndRun(planProject, Collections.singleton(cluster)));
-    }
-
-    /**
-     * Create one plan instance for all clusters per scenario.
-     *
-     * @param planProject a plan project
-     */
-    private void runPlanInstanceAllCluster(@Nonnull final PlanProject planProject) {
-        Set<Grouping> clusters = getAllComputeClusters();
-        logger.info("Running plan project {} on {} clusters. "
-                + "(one plan instance for all clusters per scenario)",
-            planProject.getPlanProjectInfo().getName(), clusters.size());
-
-        createClusterPlanInstanceAndRun(planProject, clusters);
-    }
-
-    /**
-     * Get all compute cluster groups from the topology.
-     *
-     * @return a set of compute clusters
-     */
-    private Set<Grouping> getAllComputeClusters() {
-        Set<Grouping> clusters = new HashSet<>();
-
-        groupRpcService.getGroups(
-                        GetGroupsRequest.newBuilder()
-                        .setGroupFilter(GroupFilter.newBuilder()
-                                        .setGroupType(GroupType.COMPUTE_HOST_CLUSTER))
-                        .build()).forEachRemaining(clusters::add);
-
-        return clusters;
-    }
-
-    /**
-     * Create one plan instance for the given clusters per scenario and run it.
-     *
-     * @param planProject a plan project
-     * @param clusters the clusters where this plan is applied
-     */
-    private void createClusterPlanInstanceAndRun(@Nonnull final PlanProject planProject,
-                                                 @Nonnull final Set<Grouping> clusters) {
-        for (PlanProjectScenario scenario : planProject.getPlanProjectInfo().getScenariosList()) {
-            // Create plan instance
-            PlanInstance planInstance;
-            try {
-                planInstance = createClusterPlanInstance(clusters, scenario,
-                    planProject.getPlanProjectInfo().getType());
-            } catch (IntegrityException e) {
-                logger.error("Failed to create a plan instance for plan project {}: {}",
-                    planProject.getPlanProjectInfo().getName(), e.getMessage());
-                continue;
-            }
-
-            // Register post process handler
-            ProjectPlanPostProcessor planProjectPostProcessor = null;
-            if (planProject.getPlanProjectInfo().getType().equals(PlanProjectType.CLUSTER_HEADROOM)) {
-                planProjectPostProcessor = new ClusterHeadroomPlanPostProcessor(planInstance.getPlanId(),
-                    clusters.stream().map(Grouping::getId).collect(Collectors.toSet()),
-                    repositoryChannel, historyChannel, planDao, groupChannel, templatesDao);
-            }
-            if (planProjectPostProcessor != null) {
-                projectPlanPostProcessorRegistry.registerPlanPostProcessor(planProjectPostProcessor);
-            } else {
-                continue;
-            }
-
-            logger.info("Starting plan instance for plan project {}",
-                planProject.getPlanProjectInfo().getName());
-            // This will make a synchronous call to the Topology Processor's RPC service,
-            // and return after the plan topology is broadcast out of the Topology Processor.
-            // At that point it's safe to start running the next plan instance, without
-            // fear of overrunning the system with plans.
-            //
-            // In the future, we still need to address maximum concurrent plans (between
-            // all plan projects), and the interaction between user and system plans.
-            runPlanInstance(planInstance);
-        }
-    }
-
-    /**
-     * The global setting "MaxPlanInstancesPerPlan" specifies the maximum number of cluster
-     * a project plan can analyse on each execution.  For example, if there are 100 clusters
-     * and this settings is set at 20, only 20 project instances will be created.
-     * If the max number is exceeded, the list of clusters is first randomized, and a subset
-     * of the list will be returned.
-     * It is a simple algorithm that can achieve a level of "fairness" to this function.
-     * i.e. we won't always analyse the same clusters on every run.
-     * TODO Provide algorithms that ensure all clusters are cycled through in subsequent executions
-     * of the plan project. Additional information may be required to achieve this goal.
-     *
-     * @param clusters the original clusters where this plan is applied
-     * @return the restricted clusters where this plan is applied
-     */
-    @VisibleForTesting
-    Set<Grouping> restrictNumberOfClusters(Set<Grouping> clusters) {
-        final GetGlobalSettingResponse response = settingService.getGlobalSetting(
-                GetSingleGlobalSettingRequest.newBuilder()
-                        .setSettingSpecName(GlobalSettingSpecs.MaxPlanInstancesPerPlan
-                                .getSettingName())
-                        .build());
-
-        final Float maxPlanInstancesPerPlan;
-        if (response.hasSetting()) {
-            maxPlanInstancesPerPlan = response.getSetting().getNumericSettingValue().getValue();
-        } else {
-            maxPlanInstancesPerPlan = GlobalSettingSpecs.MaxPlanInstancesPerPlan.createSettingSpec()
-                .getNumericSettingValueType().getDefault();
-        }
-
-        if (clusters.size() <= maxPlanInstancesPerPlan) {
-            return clusters;
-        }
-
-        List<Grouping> clustersAsList = new ArrayList<>(clusters);
-        Collections.shuffle(clustersAsList);
-        clustersAsList = clustersAsList.subList(0, maxPlanInstancesPerPlan.intValue());
-        return new HashSet<>(clustersAsList);
-    }
-
-    /**
-     * Creates a plan instance from a plan project scenario, and sets the cluster ID in plan scope.
-     *
-     * @param clusters the clusters where this plan is applied
-     * @param planProjectScenario the plan project scenario
-     * @param type of plan project
-     * @return a plan instance
-     * @throws IntegrityException if some integrity constraints violated
-     */
-    @VisibleForTesting
-    PlanInstance createClusterPlanInstance(@Nonnull final Set<Grouping> clusters,
-                                           @Nonnull final PlanProjectScenario planProjectScenario,
-                                           @Nonnull final PlanProjectType type)
-                                           throws IntegrityException {
-        final PlanScope.Builder planScopeBuilder = PlanScope.newBuilder();
-
-        // TODO (roman, Dec 5 2017): Project-type-specific logic should not be in the main
-        // executor class. We should refactor this to separate the general and type-specific
-        // processing steps.
-        if (type.equals(PlanProjectType.CLUSTER_HEADROOM)) {
-            Map<Long, String> targetOidToTargetName = Collections.emptyMap();
-            try {
-                // Construct targetOid to targetName map.
-                targetOidToTargetName = topologyProcessor.getAllTargets()
-                    .stream()
-                    .collect(Collectors.toMap(TargetInfo::getId, TargetInfo::getDisplayName));
-            } catch (CommunicationException e) {
-                logger.error("Error getting targets list", e);
-            }
-
-            // Get the default cluster headroom template.
-            Optional<Template> defaultHeadroomTemplate = templatesDao
-                .getFilteredTemplates(TemplatesFilter.newBuilder()
-                    .addTemplateName(StringConstants.CLUSTER_HEADROOM_DEFAULT_TEMPLATE_NAME).build())
-                .stream().filter(template -> template.getType().equals(Type.SYSTEM))
-                .findFirst();
-
-            for (Grouping cluster : clusters) {
-                // The failure for a single cluster should not fail the entire plan.
-                boolean addScopeEntry = true;
-
-                try {
-                    updateClusterHeadroomTemplate(cluster, defaultHeadroomTemplate, targetOidToTargetName);
-                } catch (NoSuchObjectException | IllegalTemplateOperationException
-                        | DuplicateTemplateException e) {
-                    addScopeEntry = false;
-                    if (logger.isTraceEnabled()) {
-                        logger.trace("Failed to update headroom template for cluster name {}, id {}: {}",
-                            cluster.getDefinition().getDisplayName(), cluster.getId(), e.getMessage());
-                    }
-                } catch (StatusRuntimeException e) {
-                    logger.error("Failed to retrieve system load of cluster name {}, id {}: {}",
-                        cluster.getDefinition().getDisplayName(), cluster.getId(), e.getMessage());
-                }
-
-                // If exception was encountered during pre-processing, don't add to the scope entry list.
-                if (addScopeEntry) {
-                    planScopeBuilder.addScopeEntries(PlanScopeEntry.newBuilder()
-                        .setScopeObjectOid(cluster.getId())
-                        .setClassName("Cluster")
-                        .build());
-                }
-            }
-        }
-
-        // No scope entry found means no cluster was included in the plan instance.
-        // So there's no need to create and run the plan instance.
-        if (planScopeBuilder.getScopeEntriesCount() == 0) {
-            throw new IntegrityException("No scope entry found");
-        }
-
-        final ScenarioInfo.Builder scenarioInfoBuilder = ScenarioInfo.newBuilder()
-                .addAllChanges(planProjectScenario.getChangesList())
-                .setScope(planScopeBuilder);
-        final Scenario scenario = Scenario.newBuilder()
-                .setScenarioInfo(scenarioInfoBuilder)
-                .setId(IdentityGenerator.next())
-                .build();
-
-        return planDao.createPlanInstance(scenario, type);
-    }
-
-    /**
-     * Create or update the headroom template for a cluster.
-     *
-     * <p>Here's the logic:
-     * if the cluster has sufficient system load records:
-     *     if cluster template exists in the db:
-     *         if the associated template is avg template:
-     *             update this existing avg template
-     *         else if the associated template is default headroom template:
-     *             create a new avg template
-     *             newClusterHeadroomTemplateId = id of the new avg template
-     *     else:
-     *         create a new avg template
-     *         newClusterHeadroomTemplateId = id of the new avg template
-     * else:
-     *     if cluster template doesn't exist in the db:
-     *         newClusterHeadroomTemplateId = default headroom template id
-     * Send a request to group component to update the clusterHeadroomTemplateId of the cluster.
-     *
-     * <p>Note that sometimes a cluster has an associated template id, but the corresponding template
-     * doesn't exist in the db, e.g. when loading group diags.
-     * This has never happened at a customer.
-     *
-     * @param cluster the cluster whose headroom template will be updated
-     * @param defaultHeadroomTemplate an Optional of default cluster headroom template
-     * @param targetOidToTargetName targetOid to targetName map
-     * @throws NoSuchObjectException if default cluster headroom template not found
-     * @throws IllegalTemplateOperationException if the operation is not allowed created template
-     * @throws DuplicateTemplateException if there are errors when a user tries to create templates
-     */
-    @VisibleForTesting
-    void updateClusterHeadroomTemplate(@Nonnull final Grouping cluster,
-                                       @Nonnull final Optional<Template> defaultHeadroomTemplate,
-                                       @Nonnull final Map<Long, String> targetOidToTargetName)
-                throws NoSuchObjectException, IllegalTemplateOperationException,
-                       DuplicateTemplateException {
-        final List<SystemLoadRecord> systemLoadRecordList = new ArrayList<>();
-        statsHistoryService.getSystemLoadInfo(
-                SystemLoadInfoRequest.newBuilder().addClusterId(cluster.getId()).build())
-            .forEachRemaining(response -> systemLoadRecordList.addAll(response.getRecordList()));
-
-        Optional<Long> newClusterHeadroomTemplateId = Optional.empty();
-        Optional<Template> headroomTemplate =
-            templatesDao.getClusterHeadroomTemplateForGroup(cluster.getId());
-
-        if (!systemLoadRecordList.isEmpty()) {
-            // Cluster has sufficient system load data.
-            // Create avg template info.
-            final SystemLoadProfileCreator profileCreator = new SystemLoadProfileCreator(
-                cluster, systemLoadRecordList, LOOPBACK_DAYS, targetOidToTargetName);
-            final Map<Operation, SystemLoadCalculatedProfile> profiles = profileCreator.createAllProfiles();
-            final SystemLoadCalculatedProfile avgProfile = profiles.get(Operation.AVG);
-            // In this case, avgTemplateInfo exists for sure.
-            final TemplateInfo avgTemplateInfo = avgProfile.getHeadroomTemplateInfo().get();
-            // The target that discovered this group.
-            final Optional<Long> targetId;
-            if (cluster.hasOrigin() && cluster.getOrigin().hasDiscovered()
-                    && cluster.getOrigin().getDiscovered().getDiscoveringTargetIdCount() != 0) {
-                targetId = Optional.of(cluster.getOrigin().getDiscovered().getDiscoveringTargetId(0));
-            } else {
-                targetId = Optional.empty();
-            }
-
-            if (!targetId.isPresent()) {
-                logger.warn("Cluster {} ({}) doesn't have an associated target id.",
-                    cluster.getDefinition().getDisplayName(), cluster.getId());
-            }
-
-            if (headroomTemplate.isPresent()) {
-                // Cluster has sufficient system load data and has associated headroom template.
-                if (headroomTemplate.get().hasTemplateInfo()
-                        && headroomTemplate.get().getTemplateInfo().hasName()) {
-                    if (headroomTemplate.get().getTemplateInfo().getName()
-                        .equals(avgProfile.getProfileName())) {
-                        // Associated headroom template is avg template.
-                        logger.info("Updating existing avg template for cluster {}, id {}",
-                            cluster.getDefinition().getDisplayName(), cluster.getId());
-                        // Provide targetId for editTemplate so that existing templates without a targetId
-                        // will be assigned a targetId and then can be deleted while removing target.
-                        templatesDao.editTemplate(headroomTemplate.get().getId(), avgTemplateInfo, targetId);
-                    } else if (headroomTemplate.get().getTemplateInfo().getName()
-                        .equals(StringConstants.CLUSTER_HEADROOM_DEFAULT_TEMPLATE_NAME)) {
-                        // Associated headroom template is default template.
-                        // Switch from default template to avg template.
-                        logger.info(
-                            "Creating avg template for cluster {}, id {}. Switch from default "
-                            + "template to avg template.",
-                            cluster.getDefinition().getDisplayName(), cluster.getId());
-                        newClusterHeadroomTemplateId =
-                            Optional.of(templatesDao.createTemplate(avgTemplateInfo, targetId).getId());
-                    } else {
-                        // Create or update AVG template even though current template is not AVG template.
-                        templatesDao.createTemplate(avgTemplateInfo, targetId);
-                    }
-                }
-            } else {
-                // Cluster has sufficient system load data but doesn't have associated headroom template.
-                logger.info("Creating avg template for cluster {}, id {}",
-                    cluster.getDefinition().getDisplayName(), cluster.getId());
-                newClusterHeadroomTemplateId =
-                    Optional.of(templatesDao.createTemplate(avgTemplateInfo, targetId).getId());
-            }
-        } else {
-            if (!headroomTemplate.isPresent()) {
-                // Cluster doesn't have sufficient system load data and associated headroom template.
-                if (defaultHeadroomTemplate.isPresent()) {
-                    newClusterHeadroomTemplateId = Optional.of(defaultHeadroomTemplate.get().getId());
-                    logger.info("No system load records found for cluster {}, id {}. "
-                        + "Use default headroom template.",
-                        cluster.getDefinition().getDisplayName(), cluster.getId());
-                } else {
-                    throw new NoSuchObjectException(
-                        "Default cluster headroom template not found for cluster "
-                        + cluster.getDefinition().getDisplayName() + ", id " + cluster.getId());
-                }
-            }
-        }
-
-        // Update cluster with new clusterHeadroomTemplateId.
-        newClusterHeadroomTemplateId.ifPresent(headroomTemplateId ->
-            templatesDao.setOrUpdateHeadroomTemplateForCluster(cluster.getId(), headroomTemplateId));
-    }
-
-    /**
->>>>>>> 899810de
      * Calls the plan service to run the plan instance.
      *
      * @param planService Plan service to call.
