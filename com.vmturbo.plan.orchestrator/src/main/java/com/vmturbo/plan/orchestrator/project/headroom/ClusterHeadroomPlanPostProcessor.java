--- conflicted
+++ resolved
@@ -36,29 +36,21 @@
 import com.vmturbo.common.protobuf.group.GroupDTO.GetGroupsRequest;
 import com.vmturbo.common.protobuf.group.GroupDTO.GroupFilter;
 import com.vmturbo.common.protobuf.group.GroupDTO.Grouping;
-<<<<<<< HEAD
-import com.vmturbo.common.protobuf.group.GroupServiceGrpc.GroupServiceBlockingStub;
 import com.vmturbo.common.protobuf.repository.RepositoryDTO.RetrieveTopologyRequest;
 import com.vmturbo.common.protobuf.repository.RepositoryDTO.RetrieveTopologyResponse;
 import com.vmturbo.common.protobuf.repository.RepositoryDTO.TopologyEntityFilter;
 import com.vmturbo.common.protobuf.repository.SupplyChainProto.GetMultiSupplyChainsRequest;
 import com.vmturbo.common.protobuf.repository.SupplyChainProto.SupplyChainSeed;
-import com.vmturbo.common.protobuf.setting.SettingProto.GetGlobalSettingResponse;
-import com.vmturbo.common.protobuf.setting.SettingProto.GetSingleGlobalSettingRequest;
-import com.vmturbo.common.protobuf.setting.SettingServiceGrpc;
-import com.vmturbo.common.protobuf.setting.SettingServiceGrpc.SettingServiceBlockingStub;
 import com.vmturbo.common.protobuf.stats.Stats.ClusterStatsRequest;
 import com.vmturbo.common.protobuf.stats.Stats.StatSnapshot;
+import com.vmturbo.common.protobuf.stats.Stats.StatSnapshot.StatRecord;
 import com.vmturbo.common.protobuf.stats.Stats.StatsFilter.CommodityRequest;
 import com.vmturbo.common.protobuf.topology.TopologyDTO.EntityState;
 import com.vmturbo.common.protobuf.topology.TopologyDTO.PartialEntity;
 import com.vmturbo.common.protobuf.topology.TopologyDTO.PartialEntity.HeadroomPlanPartialEntity;
 import com.vmturbo.common.protobuf.topology.TopologyDTO.PartialEntity.Type;
 import com.vmturbo.common.protobuf.topology.UIEntityType;
-import com.vmturbo.components.common.setting.GlobalSettingSpecs;
 import com.vmturbo.components.common.utils.StringConstants;
-=======
->>>>>>> ef901554
 import com.vmturbo.common.protobuf.group.GroupServiceGrpc;
 import com.vmturbo.common.protobuf.group.GroupServiceGrpc.GroupServiceBlockingStub;
 import com.vmturbo.common.protobuf.plan.PlanDTO.PlanInstance;
@@ -162,11 +154,7 @@
     private Consumer<ProjectPlanPostProcessor> onCompleteHandler;
 
     /**
-<<<<<<< HEAD
      * A constant holding a big number of days when exhaustion days is infinite
-=======
-     * A constant holding a big number of days when exhaustion days is infinite.
->>>>>>> ef901554
      */
     private static final int MORE_THAN_A_YEAR = 3650;
 
@@ -237,7 +225,6 @@
 
     @Override
     public void onPlanStatusChanged(@Nonnull final PlanInstance plan) {
-<<<<<<< HEAD
         if (plan.hasProjectedTopologyId()) {
             // We may have multiple updates to the plan status after the initial one that set
             // the projected topology. However, we only want to calculate headroom once.
@@ -286,8 +273,6 @@
             }
         }
 
-=======
->>>>>>> ef901554
         // Wait until the plan completes - that is, until all pieces are finished processing -
         // to delete it, so that everything gets deleted properly.
         // In the future, we should be able to issue a delete to an in-progress plan and
@@ -472,21 +457,12 @@
             }
 
             final Optional<Float> earliestVMCount = earliestSnapshot.get().getStatRecordsList().stream()
-<<<<<<< HEAD
                 .filter(statRecord -> statRecord.getName().equals(StringConstants.VM_NUM_VMS))
                 .map(statRecord -> statRecord.getValues().getAvg())
                 .findFirst();
             final Optional<Float> latestVMCount = latestSnapshot.get().getStatRecordsList().stream()
                 .filter(statRecord -> statRecord.getName().equals(StringConstants.VM_NUM_VMS))
                 .map(statRecord -> statRecord.getValues().getAvg())
-=======
-                .filter(statRecord -> statRecord.getName().equals(StringConstants.VM_NUM_VMS))
-                .map(statRecord -> statRecord.getValues().getAvg())
-                .findFirst();
-            final Optional<Float> latestVMCount = latestSnapshot.get().getStatRecordsList().stream()
-                .filter(statRecord -> statRecord.getName().equals(StringConstants.VM_NUM_VMS))
-                .map(statRecord -> statRecord.getValues().getAvg())
->>>>>>> ef901554
                 .findFirst();
 
             if (!earliestVMCount.isPresent() || !latestVMCount.isPresent()) {
