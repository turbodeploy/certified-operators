package com.vmturbo.plan.orchestrator.project;

import org.springframework.beans.factory.annotation.Autowired;
import org.springframework.beans.factory.annotation.Value;
import org.springframework.context.annotation.Bean;
import org.springframework.context.annotation.Configuration;
import org.springframework.context.annotation.Import;

import com.vmturbo.action.orchestrator.api.impl.ActionOrchestratorClientConfig;
import com.vmturbo.common.protobuf.plan.PlanProjectREST.PlanProjectServiceController;
import com.vmturbo.common.protobuf.stats.StatsHistoryServiceGrpc;
import com.vmturbo.common.protobuf.stats.StatsHistoryServiceGrpc.StatsHistoryServiceBlockingStub;
import com.vmturbo.components.api.server.BaseKafkaProducerConfig;
import com.vmturbo.group.api.GroupClientConfig;
import com.vmturbo.history.component.api.impl.HistoryClientConfig;
import com.vmturbo.plan.orchestrator.GlobalConfig;
import com.vmturbo.plan.orchestrator.PlanOrchestratorDBConfig;
import com.vmturbo.plan.orchestrator.api.impl.PlanOrchestratorClientImpl;
import com.vmturbo.plan.orchestrator.market.PlanOrchestratorMarketConfig;
import com.vmturbo.plan.orchestrator.plan.PlanConfig;
import com.vmturbo.plan.orchestrator.templates.TemplatesConfig;
import com.vmturbo.repository.api.impl.RepositoryClientConfig;

/**
 * Spring configuration related to plans.
 */
@Configuration
@Import({PlanOrchestratorDBConfig.class,
        GlobalConfig.class,
        RepositoryClientConfig.class,
        HistoryClientConfig.class,
        GroupClientConfig.class,
        PlanConfig.class,
        TemplatesConfig.class,
        ActionOrchestratorClientConfig.class,
        PlanOrchestratorMarketConfig.class,
        BaseKafkaProducerConfig.class})
public class PlanProjectConfig {
    @Autowired
    private PlanOrchestratorDBConfig databaseConfig;

    @Autowired
    private GlobalConfig globalConfig;

    @Autowired
    private RepositoryClientConfig repositoryClientConfig;

    @Autowired
    private HistoryClientConfig historyClientConfig;

    @Autowired
    private PlanConfig planConfig;

    @Autowired
    private GroupClientConfig groupClientConfig;

    @Autowired
    private TemplatesConfig templatesConfig;

    @Autowired
    private ActionOrchestratorClientConfig aoClientConfig;

    @Autowired
    private PlanOrchestratorMarketConfig planOrchestratorMarketConfig;

    @Value("${defaultHeadroomPlanProjectJsonFile:systemPlanProjects.json}")
    private String defaultHeadroomPlanProjectJsonFile;

    @Value("${headroomCalculationForAllClusters}")
    private boolean headroomCalculationForAllClusters;

<<<<<<< HEAD
    @Autowired
    private BaseKafkaProducerConfig kafkaProducerConfig;

=======
    /**
     * Returns the external service for creating, updating, and running plans.
     *
     * @return the external service for creating, updating, and running plans.
     */
>>>>>>> 899810de
    @Bean
    public PlanProjectRpcService planProjectService() {
        return new PlanProjectRpcService(planProjectDao(), planProjectExecutor());
    }

    /**
     * Returns the instance implementing how plans are persisted and retrieved from storage.
     *
     * @return the instance implementing how plans are persisted and retrieved from storage.
     */
    @Bean
    public PlanProjectDao planProjectDao() {
        return new PlanProjectDaoImpl(databaseConfig.dsl(), globalConfig.identityInitializer());
    }

    /**
     * Returns the external service for creating, updating, and running plans.
     *
     * @return the external service for creating, updating, and running plans.
     */
    @Bean
    public PlanProjectServiceController planProjectServiceController() {
        return new PlanProjectServiceController(planProjectService());
    }

    /**
<<<<<<< HEAD
     * Gets notification sender for plan project.
     *
     * @return Plan project notification sender.
     */
    @Bean
    public PlanProjectNotificationSender planProjectNotificationSender() {
        return new PlanProjectNotificationSender(kafkaProducerConfig.kafkaMessageSender()
                        .messageSender(PlanOrchestratorClientImpl.STATUS_CHANGED_TOPIC));
    }

=======
     * Returns the bean that tracks running plans.
     *
     * @return the bean that tracks running plans.
     */
>>>>>>> 899810de
    @Bean
    public ProjectPlanPostProcessorRegistry planProjectRuntime() {
        final ProjectPlanPostProcessorRegistry runtime = new ProjectPlanPostProcessorRegistry();
        planConfig.planDao().addStatusListener(runtime);
        planOrchestratorMarketConfig.planProjectedTopologyListener().addProjectedTopologyProcessor(runtime);
        return runtime;
    }

    /**
     * Returns the bean for executing plans.
     *
     * @return the bean for executing plans.
     */
    @Bean
    public PlanProjectExecutor planProjectExecutor() {
        return new PlanProjectExecutor(planConfig.planDao(), planProjectDao(),
                groupClientConfig.groupChannel(),
                planConfig.planService(),
                planProjectRuntime(),
                repositoryClientConfig.repositoryChannel(),
                templatesConfig.templatesDao(),
                historyClientConfig.historyChannel(),
                planProjectNotificationSender(),
                headroomCalculationForAllClusters,
                globalConfig.tpNotificationClient());
    }

    /**
     * Returns the bean for accessing the history service.
     *
     * @return the bean for accessing the history service.
     */
    @Bean
    public StatsHistoryServiceBlockingStub historyRpcService() {
        return StatsHistoryServiceGrpc.newBlockingStub(historyClientConfig.historyChannel());
    }
}<|MERGE_RESOLUTION|>--- conflicted
+++ resolved
@@ -69,17 +69,14 @@
     @Value("${headroomCalculationForAllClusters}")
     private boolean headroomCalculationForAllClusters;
 
-<<<<<<< HEAD
     @Autowired
     private BaseKafkaProducerConfig kafkaProducerConfig;
 
-=======
     /**
      * Returns the external service for creating, updating, and running plans.
      *
      * @return the external service for creating, updating, and running plans.
      */
->>>>>>> 899810de
     @Bean
     public PlanProjectRpcService planProjectService() {
         return new PlanProjectRpcService(planProjectDao(), planProjectExecutor());
@@ -106,7 +103,6 @@
     }
 
     /**
-<<<<<<< HEAD
      * Gets notification sender for plan project.
      *
      * @return Plan project notification sender.
@@ -117,12 +113,11 @@
                         .messageSender(PlanOrchestratorClientImpl.STATUS_CHANGED_TOPIC));
     }
 
-=======
+    /**
      * Returns the bean that tracks running plans.
      *
      * @return the bean that tracks running plans.
      */
->>>>>>> 899810de
     @Bean
     public ProjectPlanPostProcessorRegistry planProjectRuntime() {
         final ProjectPlanPostProcessorRegistry runtime = new ProjectPlanPostProcessorRegistry();
