--- conflicted
+++ resolved
@@ -7,11 +7,7 @@
     <parent>
         <groupId>com.vmturbo</groupId>
         <artifactId>com.vmturbo.components</artifactId>
-<<<<<<< HEAD
-        <version>7.22.100-MPC-SNAPSHOT</version>
-=======
         <version>7.22.5-SNAPSHOT</version>
->>>>>>> bd3a93be
         <relativePath>../com.vmturbo.components/pom.xml</relativePath>
     </parent>
 
