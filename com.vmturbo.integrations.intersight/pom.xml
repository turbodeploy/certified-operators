--- conflicted
+++ resolved
@@ -7,11 +7,7 @@
     <parent>
         <groupId>com.vmturbo</groupId>
         <artifactId>com.vmturbo.components</artifactId>
-<<<<<<< HEAD
         <version>7.21.200-EA1</version>
-=======
-        <version>7.22.0-SNAPSHOT</version>
->>>>>>> 78612136
         <relativePath>../com.vmturbo.components/pom.xml</relativePath>
     </parent>
 
