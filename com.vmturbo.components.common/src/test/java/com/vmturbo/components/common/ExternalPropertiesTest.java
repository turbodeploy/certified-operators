--- conflicted
+++ resolved
@@ -90,11 +90,7 @@
         assertThat(propertiesSource.getProperty("test.txt"), equalTo("text-value"));
         // multi-line .txt file
         final String property = (String)propertiesSource.getProperty("test2.txt");
-<<<<<<< HEAD
-        assertThat(property, equalTo("line1" + System.lineSeparator() + "line2"));
-=======
         Assert.assertNotNull(property);
         Assert.assertTrue(property.matches("line1\\Rline2"));
->>>>>>> 17582ef7
     }
 }