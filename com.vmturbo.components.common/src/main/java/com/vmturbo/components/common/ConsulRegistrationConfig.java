--- conflicted
+++ resolved
@@ -75,12 +75,8 @@
         final ConsulClient consulClient = new ConsulClient(rawClient);
         return new ConsulHealthcheckRegistration(consulClient, enableConsulRegistration,
             componentType, instanceId, instanceIp, instanceRoute, serverPort, consulMaxRetrySecs,
-<<<<<<< HEAD
-            ConsulKeyValueStore.constructNamespacePrefix(consulNamespace, enableConsulNamespace));
-=======
             ConsulKeyValueStore.constructNamespacePrefix(consulNamespace, enableConsulNamespace),
             Clock.systemUTC());
->>>>>>> cf81ef1e
     }
 
     /**
