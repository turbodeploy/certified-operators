package com.vmturbo.components.common.setting;

import static com.vmturbo.components.common.setting.SettingDTOUtil.createSettingCategoryPath;

import java.util.Arrays;
import java.util.Collections;
import java.util.EnumSet;
import java.util.HashMap;
import java.util.List;
import java.util.Map;
import java.util.Objects;
import java.util.Optional;
import java.util.Set;
import java.util.stream.Collectors;
import java.util.stream.Stream;

import javax.annotation.Nonnull;
import javax.annotation.Nullable;

import com.google.common.annotations.VisibleForTesting;
import com.google.common.collect.ImmutableSet;

import org.apache.commons.lang3.EnumUtils;
import org.apache.logging.log4j.LogManager;
import org.apache.logging.log4j.Logger;

import com.vmturbo.common.protobuf.setting.SettingProto.EntitySettingScope;
import com.vmturbo.common.protobuf.setting.SettingProto.EntitySettingScope.AllEntityType;
import com.vmturbo.common.protobuf.setting.SettingProto.EntitySettingScope.EntityTypeSet;
import com.vmturbo.common.protobuf.setting.SettingProto.EntitySettingSpec;
import com.vmturbo.common.protobuf.setting.SettingProto.Setting;
import com.vmturbo.common.protobuf.setting.SettingProto.SettingSpec;
import com.vmturbo.common.protobuf.setting.SettingProto.SettingTiebreaker;
import com.vmturbo.common.protobuf.setting.SettingProto.SortedSetOfOidSettingValueType.Type;
import com.vmturbo.platform.common.dto.CommonDTO.EntityDTO.EntityType;

/**
 * Enumeration for all the pre-built entity settings.
 */
public enum EntitySettingSpecs {
    /**
     * Shop together setting for VMs.
     */
    ShopTogether("shopTogether", "Shared-Nothing Migration",
            Collections.emptyList(),
            SettingTiebreaker.SMALLER,
            EnumSet.of(EntityType.VIRTUAL_MACHINE),
            new BooleanSettingDataType(false),
            true),

    /**
     * Rate of resize.
     * Rate of resize setting UI style is defined in settingSpecStyle.json.
     */
    RateOfResize("RATE_OF_RESIZE", "Rate of Resize",
        Collections.singletonList(CategoryPathConstants.RESIZE_RECOMMENDATIONS_CONSTANTS),
        SettingTiebreaker.SMALLER, EnumSet.of(EntityType.VIRTUAL_MACHINE, EntityType.CONTAINER),
        new NumericSettingDataType(1.0f, 3.0f, 2.0f,
            Collections.singletonMap(EntityType.CONTAINER, 3.0f)), true),

    /**
     * The minimum number of vcpu cores which is the threshold to decide automation mode.
     */
    ResizeVcpuMinThreshold("resizeVcpuMinThreshold", "VCPU Resize Min Threshold (in Cores)",
            Collections.emptyList(), SettingTiebreaker.BIGGER,
            EnumSet.of(EntityType.VIRTUAL_MACHINE), numeric(0, 1000, 1), true),

    /**
     * The maximum number of vcpu cores which is the threshold to decide automation mode.
     */
    ResizeVcpuMaxThreshold("resizeVcpuMaxThreshold", "VCPU Resize Max Threshold (in Cores)",
            Collections.emptyList(), SettingTiebreaker.SMALLER,
            EnumSet.of(EntityType.VIRTUAL_MACHINE), numeric(0, 1000, 64), true),

    /**
     * The minimum number of vmem cores which is the threshold to decide automation mode.
     *
     */
    ResizeVmemMinThreshold("resizeVmemMinThreshold", "VMEM Resize Min Threshold (in MB)",
            Collections.emptyList(), SettingTiebreaker.BIGGER,
            EnumSet.of(EntityType.VIRTUAL_MACHINE), numeric(0, 1000000, 512), true),

    /**
     * The maximum number of vmem cores which is the threshold to decide automation mode.
     */
    ResizeVmemMaxThreshold("resizeVmemMaxThreshold", "VMEM Resize Max Threshold (in MB)",
            Collections.emptyList(), SettingTiebreaker.SMALLER,
            EnumSet.of(EntityType.VIRTUAL_MACHINE), numeric(0, 1000000, 131072), true),

    /**
     * Scaling Policy.
     */
    ScalingPolicy("scalingPolicy", "Scaling Policy",
            Collections.emptyList(), SettingTiebreaker.SMALLER,
            EnumSet.of(EntityType.APPLICATION_COMPONENT), scalingPolicy(), true),

    /**
     * Whether allow resizing VMEM commodity when it is collected from hypervisors only (not from ACM, APM, etc)
     * If this setting is false, VMEMs collected from only hypervisors will not have RESIZE action.
     */
    UseHypervisorMetricsForResizing("useHypervisorMetricsForResizing", "Use hypervisor VMEM for resize",
            Collections.emptyList(), SettingTiebreaker.SMALLER,
            EnumSet.of(EntityType.VIRTUAL_MACHINE), new BooleanSettingDataType(true), true),

    /**
     * Enable Scale actions (currently it is used for Volumes only).
     */
    EnableScaleActions("enableScaleActions", "Enable Scale Actions", Collections.emptyList(),
            SettingTiebreaker.SMALLER, EnumSet.of(EntityType.VIRTUAL_VOLUME),
            new BooleanSettingDataType(false), true),

    /**
     * Enable Delete actions (currently it is used for Volumes only).
     */
    EnableDeleteActions("enableDeleteActions", "Enable Delete Actions", Collections.emptyList(),
            SettingTiebreaker.SMALLER, EnumSet.of(EntityType.VIRTUAL_VOLUME),
            new BooleanSettingDataType(true), true),

    /**
     * CPU utilization threshold.
     */
    CpuUtilization("cpuUtilization", "CPU Utilization",
            Collections.singletonList(CategoryPathConstants.UTILIZATION_THRESHOLDS), SettingTiebreaker.SMALLER,
            EnumSet.of(EntityType.PHYSICAL_MACHINE, EntityType.STORAGE_CONTROLLER),
            numeric(0f, 1000000f, 100f), true),

    /**
     * Memory utilization threshold.
     */
    MemoryUtilization("memoryUtilization", "Memory Utilization",
            Collections.singletonList(CategoryPathConstants.UTILIZATION_THRESHOLDS), SettingTiebreaker.SMALLER,
            EnumSet.of(EntityType.PHYSICAL_MACHINE), numeric(0f, 100f, 100f), true),

    /**
     * IO throughput utilization threshold.
     */
    IoThroughput("ioThroughput", "IO Throughput",
            Collections.singletonList(CategoryPathConstants.UTILIZATION_THRESHOLDS), SettingTiebreaker.SMALLER,
            EnumSet.of(EntityType.PHYSICAL_MACHINE), numeric(0f, 100f, 50f), true),

    /**
     * Network throughput utilization threshold.
     */
    NetThroughput("netThroughput", "Net Throughput",
            Collections.singletonList(CategoryPathConstants.UTILIZATION_THRESHOLDS), SettingTiebreaker.SMALLER,
            EnumSet.of(EntityType.PHYSICAL_MACHINE, EntityType.SWITCH),
            new NumericSettingDataType(0f, 100f, 50f,
                    Collections.singletonMap(EntityType.SWITCH, 70f)), true),

    /**
     * Swapping utilization threshold.
     */
    SwappingUtilization("swappingUtilization", "Swapping Utilization",
            Collections.singletonList(CategoryPathConstants.UTILIZATION_THRESHOLDS), SettingTiebreaker.SMALLER,
            EnumSet.of(EntityType.PHYSICAL_MACHINE), numeric(0f, 100f, 20f), true),

    /**
     * Ready queue utilization threshold.
     */
    ReadyQueueUtilization("readyQueueUtilization", "Ready Queue Utilization",
            Collections.singletonList(CategoryPathConstants.UTILIZATION_THRESHOLDS), SettingTiebreaker.SMALLER,
            EnumSet.of(EntityType.PHYSICAL_MACHINE), numeric(0f, 100f, 50f), true),

    /**
     * Storage utilization threshold.
     */
    StorageAmountUtilization("storageAmountUtilization", "Storage Amount Utilization",
            Collections.singletonList(CategoryPathConstants.UTILIZATION_THRESHOLDS), SettingTiebreaker.SMALLER,
            EnumSet.of(EntityType.STORAGE, EntityType.DISK_ARRAY, EntityType.STORAGE_CONTROLLER,
                    EntityType.DATABASE),
            numeric(0f, 100f, 90f),
            true),

    /**
     * VCPURequest utilization threshold.
     * Setting VCPURequest utilization threshold to 0.9999 to avoid rounding errors due to
     * conversion from kubernetes millicores to MHz.
     * This is an internal setting, which should not be modified by user. Therefore, it is
     * hidden from API. The list of category path below is empty as there is no need to specify
     * category grouping for this setting.
     */
    VCPURequestUtilization("vcpuRequestUtilization", "VCPU Request Utilization",
            Collections.emptyList(), SettingTiebreaker.SMALLER,
            EnumSet.of(EntityType.VIRTUAL_MACHINE, EntityType.CONTAINER_POD),
<<<<<<< HEAD
            numeric(0f, 100f, 99.99f), true),
    /**
     * DTU utilization threshold.
     */
    DTUUtilization("dtuUtilization", "Scaling Target DTU Utilization",
            Collections.emptyList(), SettingTiebreaker.SMALLER,
            EnumSet.of(EntityType.DATABASE),
            numeric(0f, 100f, 70.0f), true),
=======
            numeric(0f, 100f, 99.99f), true, true),
>>>>>>> 7a7d10a3

    /**
     * IOPS utilization threshold.
     */
    IopsUtilization("iopsUtilization", "IOPS Utilization",
            Collections.singletonList(CategoryPathConstants.UTILIZATION_THRESHOLDS), SettingTiebreaker.SMALLER,
            EnumSet.of(EntityType.STORAGE), numeric(0f, 100f, 100f), true),

    /**
     * Storage latency utilization threshold.
     */
    LatencyUtilization("latencyUtilization", "Latency Utilization",
            Collections.singletonList(CategoryPathConstants.UTILIZATION_THRESHOLDS), SettingTiebreaker.SMALLER,
            EnumSet.of(EntityType.STORAGE), numeric(0f, 100f, 100f), true),

    /**
     * CPU overprovisioned in percents.
     */
    CpuOverprovisionedPercentage("cpuOverprovisionedPercentage", "CPU Overprovisioned Percentage",
            Collections.singletonList(CategoryPathConstants.UTILIZATION_THRESHOLDS), SettingTiebreaker.SMALLER,
            EnumSet.of(EntityType.PHYSICAL_MACHINE), numeric(1f, 1000000f, 30000f), true),

    /**
     * Memory overprovisioned in percents.
     */
    MemoryOverprovisionedPercentage("memoryOverprovisionedPercentage",
            "Memory Overprovisioned Percentage",
            Collections.singletonList(CategoryPathConstants.UTILIZATION_THRESHOLDS), SettingTiebreaker.SMALLER,
            EnumSet.of(EntityType.PHYSICAL_MACHINE), numeric(1f, 1000000f, 1000f), true),

    /**
     * Storage amount overprovisioned factor in percents.
     */
    StorageOverprovisionedPercentage("storageOverprovisionedPercentage",
            "Storage Overprovisioned Percentage",
            Collections.emptyList(), SettingTiebreaker.SMALLER,
            EnumSet.of(EntityType.STORAGE, EntityType.DISK_ARRAY, EntityType.LOGICAL_POOL),
            numeric(1f, 1000000f, 200f), true),

    /**
     * Desired utilization target.
     */
    UtilTarget("utilTarget", "Center",
            //path is needed for the UI to display this setting in a separate category
            Arrays.asList(CategoryPathConstants.ADVANCED, CategoryPathConstants.UTILTARGET), SettingTiebreaker.SMALLER,
            EnumSet.of(EntityType.PHYSICAL_MACHINE),
            numeric(0.0f/*min*/, 100.0f/*max*/, 70.0f/*default*/), true),

    /**
     * Desired utilization range.
     */
    TargetBand("targetBand", "Diameter",
            //path is needed for the UI to display this setting in a separate category
            Arrays.asList(CategoryPathConstants.ADVANCED, CategoryPathConstants.UTILTARGET),
            SettingTiebreaker.BIGGER, /*this is related to the center setting. bigger diameter is more conservative*/
            EnumSet.of(EntityType.PHYSICAL_MACHINE, EntityType.VIRTUAL_VOLUME), numeric(0.0f/*min*/,
        100.0f/*max*/, 10.0f/*default*/), true),

    /**
     * Aggressiveness for business user.
     */
    PercentileAggressivenessBusinessUser("percentileAggressivenessBusinessUser",
            SettingConstants.AGGRESSIVENESS,
            Collections.singletonList(CategoryPathConstants.RESIZE_RECOMMENDATIONS_CONSTANTS),
            SettingTiebreaker.BIGGER, EnumSet.of(EntityType.BUSINESS_USER),
            numeric(90.0f, 100.0f, 95.0f), true),

    /**
     * Aggressiveness for container spec.
     */
    PercentileAggressivenessContainerSpec("percentileAggressivenessContainerSpec",
        SettingConstants.AGGRESSIVENESS,
        Collections.singletonList(CategoryPathConstants.RESIZE_RECOMMENDATIONS_CONSTANTS),
        SettingTiebreaker.BIGGER, EnumSet.of(EntityType.CONTAINER_SPEC),
        numeric(90.0f, 100.0f, 99.0f), true),

    /**
     * Aggressiveness for virtual machine.
     */
    PercentileAggressivenessVirtualMachine("percentileAggressivenessVirtualMachine",
            SettingConstants.AGGRESSIVENESS,
            Collections.singletonList(CategoryPathConstants.RESIZE_RECOMMENDATIONS_CONSTANTS),
            SettingTiebreaker.BIGGER, EnumSet.of(EntityType.VIRTUAL_MACHINE),
            numeric(90.0f, 100.0f, 95.0f), true),

    /**
     * Aggressiveness for virtual volume.
     */
    PercentileAggressivenessVirtualVolume("percentileAggressivenessVirtualVolume",
            SettingConstants.AGGRESSIVENESS,
            Collections.singletonList(CategoryPathConstants.RESIZE_RECOMMENDATIONS_CONSTANTS),
            SettingTiebreaker.BIGGER, EnumSet.of(EntityType.VIRTUAL_VOLUME),
            numeric(90.0f, 100.0f, 95.0f), true),

    /**
     * Min observation period for container spec.
     */
    MinObservationPeriodContainerSpec("minObservationPeriodContainerSpec",
        "Min Observation Period",
        Collections.singletonList(CategoryPathConstants.RESIZE_RECOMMENDATIONS_CONSTANTS),
        SettingTiebreaker.BIGGER, EnumSet.of(EntityType.CONTAINER_SPEC),
        numeric(0.0f, 90.0f, 1.0f), true),

    /**
     * Aggressiveness for Databases.
     */
    PercentileAggressivenessDatabase("percentileAggressivenessDatabase",
            SettingConstants.AGGRESSIVENESS,
            Collections.singletonList(CategoryPathConstants.RESIZE_RECOMMENDATIONS_CONSTANTS),
            SettingTiebreaker.BIGGER, EnumSet.of(EntityType.DATABASE),
            numeric(90.0f, 99.0f, 95.0f), true),

    /**
     * Min observation period for virtual machine.
     */
    MinObservationPeriodVirtualMachine("minObservationPeriodVirtualMachine",
            "Min Observation Period",
            Collections.singletonList(CategoryPathConstants.RESIZE_RECOMMENDATIONS_CONSTANTS),
            SettingTiebreaker.BIGGER, EnumSet.of(EntityType.VIRTUAL_MACHINE),
            numeric(0.0f, 90.0f, 0.0f), true),

    /**
     * Min observation period for virtual volume.
     */
    MinObservationPeriodVirtualVolume("minObservationPeriodVirtualVolume",
            "Min Observation Period",
            Collections.singletonList(CategoryPathConstants.RESIZE_RECOMMENDATIONS_CONSTANTS),
            SettingTiebreaker.BIGGER, EnumSet.of(EntityType.VIRTUAL_VOLUME),
            numeric(0.0f, 7.0f, 0.0f), true),

    /**
     * Max observation period for business user.
     */
    MaxObservationPeriodBusinessUser("maxObservationPeriodBusinessUser",
            SettingConstants.MAX_OBSERVATION_PERIOD,
            Collections.singletonList(CategoryPathConstants.RESIZE_RECOMMENDATIONS_CONSTANTS),
            SettingTiebreaker.BIGGER, EnumSet.of(EntityType.BUSINESS_USER),
            numeric(7.0f, 90.0f, 30.0f), true),

    /**
     * Max observation period for container spec.
     */
    MaxObservationPeriodContainerSpec("maxObservationPeriodContainerSpec",
        SettingConstants.MAX_OBSERVATION_PERIOD,
        Collections.singletonList(CategoryPathConstants.RESIZE_RECOMMENDATIONS_CONSTANTS),
        SettingTiebreaker.BIGGER, EnumSet.of(EntityType.CONTAINER_SPEC),
        numeric(7.0f, 90.0f, 30.0f), true),

    /**
     * Max observation period for virtual machine.
     */
    MaxObservationPeriodVirtualMachine("maxObservationPeriodVirtualMachine",
            SettingConstants.MAX_OBSERVATION_PERIOD,
            Collections.singletonList(CategoryPathConstants.RESIZE_RECOMMENDATIONS_CONSTANTS),
            SettingTiebreaker.BIGGER, EnumSet.of(EntityType.VIRTUAL_MACHINE),
            numeric(7.0f, 90.0f, 30.0f), true),

    /**
     * Max observation period for virtual volume.
     */
    MaxObservationPeriodVirtualVolume("maxObservationPeriodVirtualVolume",
            SettingConstants.MAX_OBSERVATION_PERIOD,
            Collections.singletonList(CategoryPathConstants.RESIZE_RECOMMENDATIONS_CONSTANTS),
            SettingTiebreaker.BIGGER, EnumSet.of(EntityType.VIRTUAL_VOLUME),
            numeric(7.0f, 90.0f, 30.0f), true),

    /**
     * Max observation period for desktop pool. Used for timeslot feature.
     */
    MaxObservationPeriodDesktopPool("maxObservationPeriodDesktopPool",
                                     SettingConstants.MAX_OBSERVATION_PERIOD,
                                     Collections.singletonList(CategoryPathConstants.RESIZE_RECOMMENDATIONS_CONSTANTS),
                                     SettingTiebreaker.BIGGER, EnumSet.of(EntityType.DESKTOP_POOL),
                                     numeric(3, 30, 7), true),

    /**
     *  Max observation period for Databases.
     */
    MaxObservationPeriodDatabase("maxObservationPeriodDatabase",
            SettingConstants.MAX_OBSERVATION_PERIOD,
            Collections.singletonList(CategoryPathConstants.RESIZE_RECOMMENDATIONS_CONSTANTS),
            SettingTiebreaker.BIGGER, EnumSet.of(EntityType.DATABASE),
            numeric(3.0f, 30.0f, 14.0f), true),

    /**
     * Resize target Utilization for Image CPU.
     */
    ResizeTargetUtilizationImageCPU("resizeTargetUtilizationImageCPU",
            "Image CPU Target Utilization",
            Collections.singletonList(CategoryPathConstants.UTILIZATION_THRESHOLDS),
            SettingTiebreaker.SMALLER, EnumSet.of(EntityType.BUSINESS_USER),
            numeric(1.0f, 100.0f, 70.0F), true),

    /**
     * Resize target Utilization for Image Mem.
     */
    ResizeTargetUtilizationImageMem("resizeTargetUtilizationImageMem",
            "Image Mem Target Utilization",
            Collections.singletonList(CategoryPathConstants.UTILIZATION_THRESHOLDS),
            SettingTiebreaker.SMALLER, EnumSet.of(EntityType.BUSINESS_USER),
            numeric(1.0f, 100.0f, 70.0F), true),

    /**
     * Resize target Utilization for Image Storage.
     */
    ResizeTargetUtilizationImageStorage("resizeTargetUtilizationImageStorage",
            "Image Storage Target Utilization",
            Collections.singletonList(CategoryPathConstants.UTILIZATION_THRESHOLDS),
            SettingTiebreaker.SMALLER, EnumSet.of(EntityType.BUSINESS_USER),
            numeric(1.0f, 100.0f, 70.0F), true),

    /**
     * Resize target Utilization for Net Throughput.
     */
    ResizeTargetUtilizationNetThroughput("resizeTargetUtilizationNetThroughput",
            "Scaling Target Net Throughput Utilization", Collections.emptyList(),
            SettingTiebreaker.SMALLER, EnumSet.of(EntityType.VIRTUAL_MACHINE),
            numeric(1.0f, 100.0f, 70.0f), true),

    /**
     * Resize target Utilization for IO Throughput.
     */
    ResizeTargetUtilizationIoThroughput("resizeTargetUtilizationIoThroughput",
            "Scaling Target IO Throughput Utilization", Collections.emptyList(),
            SettingTiebreaker.SMALLER, EnumSet.of(EntityType.VIRTUAL_MACHINE),
            numeric(1.0f, 100.0f, 70.0f), true),

    /**
     * Resize target Utilization for VCPU.
     */
    ResizeTargetUtilizationVcpu("resizeTargetUtilizationVcpu", "Scaling Target VCPU Utilization",
            //path is needed for the UI to display this setting in a separate category
            Collections.emptyList(), SettingTiebreaker.SMALLER,
            EnumSet.of(EntityType.VIRTUAL_MACHINE, EntityType.DATABASE, EntityType.DATABASE_SERVER),
            numeric(1.0f/*min*/, 100.0f/*max*/, 70.0f/*default*/), true),

    /**
     * Resize target Utilization for VMEM.
     */
    ResizeTargetUtilizationVmem("resizeTargetUtilizationVmem", "Scaling Target VMEM Utilization",
            //path is needed for the UI to display this setting in a separate category
            Collections.emptyList(), SettingTiebreaker.SMALLER,
            EnumSet.of(EntityType.VIRTUAL_MACHINE, EntityType.DATABASE, EntityType.DATABASE_SERVER),
            numeric(1.0f/*min*/, 100.0f/*max*/, 90.0f/*default*/), true),

    /**
     * Resize target Utilization for IOPS and Throughput. We use this unified setting for both IOPS
     * and Throughput because IOPS and Throughput utilization values are dependent on each other.
     */
    ResizeTargetUtilizationIopsAndThroughput("resizeTargetUtilizationIopsAndThroughput",
            "Scaling Target IOPS/Throughput Utilization",
            //path is needed for the UI to display this setting in a separate category
            Collections.emptyList(), SettingTiebreaker.SMALLER,
            EnumSet.of(EntityType.VIRTUAL_VOLUME),
            numeric(1.0f/*min*/, 100.0f/*max*/, 70.0f/*default*/), true),

    /**
     * Resize target Utilization for IOPs.
     */
    ResizeTargetUtilizationIops("resizeTargetUtilizationIops", "Scaling Target IOPs Utilization",
        //path is needed for the UI to display this setting in a separate category
        Collections.emptyList(), SettingTiebreaker.SMALLER,
        EnumSet.of(EntityType.VIRTUAL_MACHINE),
        numeric(0.0f/*min*/, 100.0f/*max*/, 70.0f/*default*/), true),

    /**
     * IOPS capacity to set on the entity.
     */
    IOPSCapacity("iopsCapacity", "IOPS Capacity",
            Collections.emptyList(), SettingTiebreaker.SMALLER,
            EnumSet.of(EntityType.DISK_ARRAY, EntityType.LOGICAL_POOL,
                EntityType.STORAGE_CONTROLLER, EntityType.STORAGE),
            new NumericSettingDataType(20f, 1000000, 5000,
                    Collections.singletonMap(EntityType.DISK_ARRAY, 10_000f)), true),

    /**
     * Storage latency capacity to set on the entity.
     */
    LatencyCapacity("latencyCapacity", "Storage latency capacity [ms]", Collections.emptyList(),
            SettingTiebreaker.SMALLER,
            EnumSet.of(EntityType.STORAGE, EntityType.STORAGE_CONTROLLER,
                    EntityType.LOGICAL_POOL, EntityType.DISK_ARRAY),
            numeric(1f, 2000f, 100f), true),

    /**
     * Virtual CPU Increment for virtual machines.
     */
    VmVcpuIncrement("usedIncrement_VCPU", "Increment constant for VCPU [MHz]",
            Collections.singletonList(CategoryPathConstants.RESIZE_RECOMMENDATIONS_CONSTANTS),
            SettingTiebreaker.SMALLER, EnumSet.of(EntityType.VIRTUAL_MACHINE),
            numeric(0.0f/*min*/, 1000000.0f/*max*/, 1800.0f/*default*/), true),

    /**
     * Virtual Memory Increment for virtual machines.
     */
    VmVmemIncrement("usedIncrement_VMEM", "Increment constant for VMem [MB]",
            Collections.singletonList(CategoryPathConstants.RESIZE_RECOMMENDATIONS_CONSTANTS),
            SettingTiebreaker.SMALLER, EnumSet.of(EntityType.VIRTUAL_MACHINE),
            numeric(0.0f/*min*/, 1000000.0f/*max*/, 1024.0f/*default*/), true),

    /**
     * Virtual CPU Increment for containers.
     */
    ContainerVcpuIncrement("usedIncrement_Container_VCPU", "Increment constant for VCPU and VCPU Request [MHz]",
            Collections.singletonList(CategoryPathConstants.RESIZE_RECOMMENDATIONS_CONSTANTS),
            SettingTiebreaker.SMALLER, EnumSet.of(EntityType.CONTAINER),
            numeric(0.0f, 1000000.0f, 100.0f), true),

    /**
     * Virtual Memory Increment for containers.
     */
    ContainerVmemIncrement("usedIncrement_Container_VMEM", "Increment constant for VMem and VMem Request [MB]",
            Collections.singletonList(CategoryPathConstants.RESIZE_RECOMMENDATIONS_CONSTANTS),
            SettingTiebreaker.SMALLER, EnumSet.of(EntityType.CONTAINER),
            numeric(0.0f, 1000000.0f, 64.0f), true ),

    /**
     * Virtual Storage Increment.
     */
    VstorageIncrement("usedIncrement_VStorage", "Increment constant for VStorage [GB]",
            Collections.singletonList(CategoryPathConstants.RESIZE_RECOMMENDATIONS_CONSTANTS),
            SettingTiebreaker.SMALLER, EnumSet.of(EntityType.VIRTUAL_MACHINE),
            numeric(0.0f/*min*/, 999999.0f/*max*/, 1024.0f/*default*/), true),

    /**
     * Switch to enable/disable VStorage resizes.
     */
    ResizeVStorage("resizeVStorage", "Resize VStorage",
        Collections.singletonList(CategoryPathConstants.RESIZE_RECOMMENDATIONS_CONSTANTS),
        SettingTiebreaker.BIGGER, EnumSet.of(EntityType.VIRTUAL_MACHINE),
        new BooleanSettingDataType(false), true),

    /**
     * Excluded Templates.
     */
    ExcludedTemplates("excludedTemplatesOids", "Excluded templates",
            Collections.singletonList(CategoryPathConstants.RESIZE_RECOMMENDATIONS_CONSTANTS),
            SettingTiebreaker.UNION,
            EnumSet.of(EntityType.VIRTUAL_MACHINE, EntityType.DATABASE, EntityType.DATABASE_SERVER),
            sortedSetOfOid(Type.ENTITY), true),

    /**
     * Storage Increment.
     */
    StorageIncrement("usedIncrement_StAmt", "Increment constant for Storage Amount [GB]",
            Collections.singletonList(CategoryPathConstants.RESIZE_RECOMMENDATIONS_CONSTANTS),
            SettingTiebreaker.SMALLER, EnumSet.of(EntityType.STORAGE),
            numeric(0.0f/*min*/, 100000.0f/*max*/, 100.0f/*default*/), true),

    /**
     * Ignore nvme pre-requisite. When this setting is enabled for a VM, we will not perform the
     * NVMe pre-requisite check.
     */
    IgnoreNvmePreRequisite("ignoreNvmePreRequisite", "Ignore NVMe Constraints",
        Collections.singletonList("resizeRecommendationsConstants"),
        SettingTiebreaker.BIGGER,
        EnumSet.of(EntityType.VIRTUAL_MACHINE),
        new BooleanSettingDataType(false), true),

    /**
     * Response Time SLO used by Application and Database.
     * @deprecated since ResponseTimeSLO was added.
     * This setting shouldn't be removed in case an old topology is loaded.
     */
    @Deprecated
    ResponseTimeCapacity("responseTimeCapacity", "Response Time SLO [ms]",
            Collections.emptyList(),
            SettingTiebreaker.SMALLER,
            EnumSet.of(EntityType.SERVICE, EntityType.BUSINESS_APPLICATION,
                    EntityType.DATABASE_SERVER,  EntityType.APPLICATION_COMPONENT,
                    EntityType.BUSINESS_TRANSACTION),
            numeric(1.0f/*min*/, 31536000000000.0f/*max*/, 2000.0f/*default*/),
            true),

    /**
     * SLA Capacity used by Application and Database.
     */
    @Deprecated
    SLACapacity("slaCapacity", "SLA Capacity",
            Collections.emptyList(),
            SettingTiebreaker.SMALLER,
            EnumSet.of(EntityType.APPLICATION_COMPONENT,
                    EntityType.BUSINESS_APPLICATION, EntityType.DATABASE_SERVER),
            numeric(1.0f/*min*/, 31536000000000.0f/*max*/, 10000.0f/*default*/),
            true),

    /**
     * Indicates whether to auto set the response time SLO of an entity's commodity to the value
     * of the ResponseTimeCapacity setting or to calculate it as the max of the commodity's capacity,
     * used value, and the ResponseTimeCapacity setting.
     * Used by Application and Database.
     * @deprecated since ResponseTimeSLOEnabled was added.
     * This setting shouldn't be removed in case an old topology is loaded.
     */
    @Deprecated
    AutoSetResponseTimeCapacity("autoSetResponseTimeCapacity", "Disable Response Time SLO",
            Collections.emptyList(),
            SettingTiebreaker.BIGGER,
            EnumSet.of(EntityType.BUSINESS_APPLICATION, EntityType.APPLICATION_COMPONENT,
                    EntityType.BUSINESS_TRANSACTION, EntityType.SERVICE,
                    EntityType.DATABASE_SERVER),
            new BooleanSettingDataType(false),
            true),

    /**
     * Transaction SLO used by Application and Database.
     * @deprecated since TransactionSLO was added.
     * This setting shouldn't be removed in case an old topology is loaded.
     */
    @Deprecated
    TransactionsCapacity("transactionsCapacity", "Transaction SLO",
            Collections.emptyList(),
            SettingTiebreaker.SMALLER,
            EnumSet.of(EntityType.SERVICE, EntityType.BUSINESS_APPLICATION,
                    EntityType.DATABASE_SERVER,
                    EntityType.APPLICATION_COMPONENT, EntityType.BUSINESS_TRANSACTION),
            numeric(1.0f/*min*/, 31536000000000.0f/*max*/, 10.0f/*default*/),
            true),

    /**
     * Indicates whether to auto set the transaction capacity of an entity's commodity to the value
     * of the TransactionsCapacity setting or to calculate it as the max of the commodity's capacity,
     * used value, and the TransactionsCapacity setting.
     * Used by Application and Database.
     * @deprecated since TransactionSLOEnabled was added.
     * This setting shouldn't be removed in case an old topology is loaded.
     */
    @Deprecated
    AutoSetTransactionsCapacity("autoSetTransactionsCapacity", "Disable Transaction SLO",
            Collections.emptyList(),
            SettingTiebreaker.BIGGER,
            EnumSet.of(EntityType.SERVICE, EntityType.BUSINESS_APPLICATION,
                    EntityType.BUSINESS_TRANSACTION, EntityType.DATABASE_SERVER,
                    EntityType.APPLICATION_COMPONENT),
            new BooleanSettingDataType(false),
            true),

    /**
     * Response Time SLO for Business Applications, Business Transactions, Services, Application
     * Components and Database Servers.
     * This value will be set only if the ResponseTimeSLOEnabled setting is "true".
     * The default value is 2 seconds, and the user can set it to anything between 1 millisecond
     * and a 1000 years.
     */
    ResponseTimeSLO("responseTimeSLO", "Response Time SLO [ms]",
            Collections.emptyList(),
            SettingTiebreaker.SMALLER,
            SettingDTOUtil.entityTypesWithSLOSettings,
            numeric(1.0f, 31536000000000.0f, 2000.0f),
            true),

    /**
     * Indicates whether to use the ResponseTimeSLO setting value as the Response Time capacity for
     * the entity.
     * This setting is used for Business Applications, Business Transactions, Services, Application
     * Components and Database Servers.
     */
    ResponseTimeSLOEnabled("responseTimeSLOEnabled", "Enable Response Time SLO",
            Collections.emptyList(),
            SettingTiebreaker.BIGGER,
            SettingDTOUtil.entityTypesWithSLOSettings,
            new BooleanSettingDataType(false),
            true),

    /**
     * Transaction SLO for Business Applications, Business Transactions, Services, Application
     * Components and Database Servers.
     * This value will be set only if the TransactionSLOEnabled setting is "true".
     * The default value is 10 (transactions per minute), and the user can set it to anything between
     * 1 transaction and 31536000000000 transactions.
     */
    TransactionSLO("transactionSLO", "Transaction SLO",
            Collections.emptyList(),
            SettingTiebreaker.BIGGER,
            SettingDTOUtil.entityTypesWithSLOSettings,
            numeric(1.0f, 31536000000000.0f, 10.0f),
            true),

    /**
     * Indicates whether to use the TransactionSLO setting value as the Transaction capacity for
     * the entity.
     * This setting is used for Business Applications, Business Transactions, Services, Application
     * Components and Database Servers.
     */
    TransactionSLOEnabled("transactionSLOEnabled", "Enable Transaction SLO",
            Collections.emptyList(),
            SettingTiebreaker.BIGGER,
            SettingDTOUtil.entityTypesWithSLOSettings,
            new BooleanSettingDataType(false),
            true),

    /**
     * Heap utilization threshold.
     */
    HeapUtilization("heapUtilization", "Heap Utilization",
            Collections.singletonList(CategoryPathConstants.UTILIZATION_THRESHOLDS),
            SettingTiebreaker.SMALLER, EnumSet.of(EntityType.APPLICATION_COMPONENT),
            numeric(20f, 100f, 80f), true),

    /**
     * RemainingGcCapacity utilization threshold.
     * This is not exposed to the user and has a fixed value. If we ever want to expose
     * it then add it to settingManagers.json.
     */
    RemainingGcCapacityUtilization("remainingGcCapacityUtilization", "Remaining GC Capacity Utilization",
            Collections.singletonList(CategoryPathConstants.UTILIZATION_THRESHOLDS),
            SettingTiebreaker.SMALLER, EnumSet.of(EntityType.APPLICATION_COMPONENT),
            numeric(90f, 99f, 97f), true, true),

    /**
     * DbCacheHitRate utilization threshold.
     * This is not exposed to the user and has a fixed value. If we ever want to expose
     * it then add it to settingManagers.json.
     */
    DbCacheHitRateUtilization("dbCacheHitRateUtilization", "DB Cache Hit Rate Utilization",
            Collections.singletonList(CategoryPathConstants.UTILIZATION_THRESHOLDS),
            SettingTiebreaker.SMALLER, EnumSet.of(EntityType.DATABASE_SERVER),
            numeric(80f, 99f, 90f), true, true),

    /**
     * DBMem utilization threshold.
     */
    DBMemUtilization("dbmemUtilization", "DBMem Utilization",
            Collections.singletonList(CategoryPathConstants.UTILIZATION_THRESHOLDS),
            SettingTiebreaker.SMALLER, EnumSet.of(EntityType.DATABASE_SERVER),
            numeric(20f, 100f, 80f), true),

    IgnoreDirectories("ignoreDirectories", "Directories to ignore",
        Collections.emptyList(),
        SettingTiebreaker.SMALLER,
        EnumSet.of(EntityType.STORAGE),
        string("\\.dvsData.*|\\.snapshot.*|\\.vSphere-HA.*|\\.naa.*|\\.etc.*|lost\\+found.*|stCtlVM-.*|\\.iSCSI-CONFIG.*|\\.vsan\\.stats.*|etc|targets"),
        true),

    IgnoreFiles("ignoreFiles", "Files to ignore",
        Collections.emptyList(),
        SettingTiebreaker.SMALLER,
        EnumSet.of(EntityType.STORAGE),
        string("config\\.db|stats\\.db.*"),
        true),

    EnforceNonDisruptive("enforceNonDisruptive", "Enforce Non Disruptive Mode",
                    Collections.emptyList(),
                    SettingTiebreaker.SMALLER,
                    EnumSet.of(EntityType.VIRTUAL_MACHINE),
                    new BooleanSettingDataType(false),
                    true),

    /**
     * Setting to represent Disk IOPS Capacity for SSD.
     * This is used to calculate IOPS capacity for Disk Array.
     */
    DiskCapacitySsd("diskCapacitySsd", "SSD Disk IOPS Capacity",
                    Collections.emptyList(), SettingTiebreaker.SMALLER,
                    EnumSet.of(EntityType.DISK_ARRAY),
                    new NumericSettingDataType(20f, 1000000, 50000), true),

    /**
     * Setting to represent Disk IOPS Capacity for 7.2k rpm disk drive.
     * This is used to calculate IOPS capacity for Disk Array.
     */
    DiskCapacity7200("diskCapacity7200", "7.2k Disk IOPS Capacity",
                    Collections.emptyList(), SettingTiebreaker.SMALLER,
                    EnumSet.of(EntityType.DISK_ARRAY),
                    new NumericSettingDataType(20f, 1000000, 800), true),

    /**
     * Setting to represent Disk IOPS Capacity for 10k rpm disk drive.
     * This is used to calculate IOPS capacity for Disk Array.
     */
    DiskCapacity10k("diskCapacity10k", "10k Disk IOPS Capacity",
                    Collections.emptyList(), SettingTiebreaker.SMALLER,
                    EnumSet.of(EntityType.DISK_ARRAY),
                    new NumericSettingDataType(20f, 1000000, 1200), true),

    /**
     * Setting to represent Disk IOPS Capacity for 15k rpm disk drive.
     * This is used to calculate IOPS capacity for Disk Array.
     */
    DiskCapacity15k("diskCapacity15k", "15k Disk IOPS Capacity",
                    Collections.emptyList(), SettingTiebreaker.SMALLER,
                    EnumSet.of(EntityType.DISK_ARRAY),
                    new NumericSettingDataType(20f, 1000000, 1600), true),

    /**
     * Setting to represent Disk IOPS Capacity for VSeries system.
     */
    DiskCapacityVSeries("diskCapacityVSeries", "VSeries LUN IOPS Capacity",
                    Collections.emptyList(), SettingTiebreaker.SMALLER,
                    EnumSet.of(EntityType.DISK_ARRAY),
                    new NumericSettingDataType(20f, 1000000, 5000), true),

    /**
     * This Action Script action is added as a temporary work-around for a bug in the UI.
     * The UI processes workflows as part of the 'actionScript' case - so at least one
     * 'actionScript' must be included, and it must include all EntityTypes that workflows
     * may apply to.
     * Note: ActionScripts are implemented as Workflows in XL, so this policy has nothing
     * to do with actual ActionScripts--those are covered in the workflow policies above!
     * TODO: remove this as part of fix OM-38669
     */
    ProvisionActionScript("provisionActionScript", "Provision",
            Collections.singletonList(CategoryPathConstants.ACTIONSCRIPT),
            SettingTiebreaker.SMALLER,
            EnumSet.of(EntityType.DISK_ARRAY,
                EntityType.PHYSICAL_MACHINE,
                EntityType.STORAGE,
                EntityType.VIRTUAL_MACHINE,
                EntityType.APPLICATION_COMPONENT),
            string(), true),

    /**
     * Yet another hack that described in javadoc of {@link #ProvisionActionScript}.
     * TODO: remove this as part of fix OM-38669
     */
    MoveActionScript("moveActionScript", "Move",
                     Collections.singletonList(CategoryPathConstants.ACTIONSCRIPT),
                     SettingTiebreaker.SMALLER,
                     EnumSet.of(EntityType.BUSINESS_USER),
                     string("false"), true),

    /**
     * Indicates whether to enforce consistent resizing on a group.  Applies to: VM, Container
     */
    EnableConsistentResizing("consistentResizing", "Enable Consistent Resizing",
        Collections.singletonList(CategoryPathConstants.RESIZE_RECOMMENDATIONS_CONSTANTS),
        SettingTiebreaker.SMALLER,
        EnumSet.of(EntityType.VIRTUAL_MACHINE, EntityType.CONTAINER),
        new BooleanSettingDataType(false), false),

    /*
     Indicates the internal scaling group to which an entity belongs.
     */
    ScalingGroupMembership("scalingGroupMembership", "Scaling Group Membership",
        Collections.emptyList(), SettingTiebreaker.SMALLER,
        EnumSet.of(EntityType.VIRTUAL_MACHINE, EntityType.CONTAINER),
        string(), false, true),

    /**
     * Enforce instance store aware scaling actions for {@link EntityType#VIRTUAL_MACHINE}s.
     */
    InstanceStoreAwareScaling("instanceStoreAwareScaling", "Instance Store Aware Scaling",
        Collections.singletonList(CategoryPathConstants.RESIZE_RECOMMENDATIONS_CONSTANTS),
        SettingTiebreaker.BIGGER, EnumSet.of(EntityType.VIRTUAL_MACHINE),
        new BooleanSettingDataType(false), true),

    /**
     * Pool CPU utilization threshold.
     */
    PoolCpuUtilizationThreshold("poolCpuUtilizationThreshold", "Pool CPU Utilization",
                 Collections.singletonList(CategoryPathConstants.UTILIZATION_THRESHOLDS), SettingTiebreaker.SMALLER,
                 EnumSet.of(EntityType.DESKTOP_POOL), numeric(0f, 100f, 95.0f), true),

    /**
     * Pool memory utilization threshold.
     */
    PoolMemoryUtilizationThreshold("poolMemoryUtilizationThreshold", "Pool Memory Utilization",
            Collections.singletonList(CategoryPathConstants.UTILIZATION_THRESHOLDS), SettingTiebreaker.SMALLER,
            EnumSet.of(EntityType.DESKTOP_POOL), numeric(0f, 100f, 95.0f), true),

    /**
     * Pool storage utilization threshold.
     */
    PoolStorageUtilizationThreshold("poolStorageUtilizationThreshold", "Pool Storage Utilization",
            Collections.singletonList(CategoryPathConstants.UTILIZATION_THRESHOLDS), SettingTiebreaker.SMALLER,
            EnumSet.of(EntityType.DESKTOP_POOL), numeric(0f, 100f, 95.0f), true),

    /**
     * Active session capacity.
     */
    ViewPodActiveSessionsCapacity("viewPodActiveSessionCapacity", "Active Sessions Capacity",
                          Collections.emptyList(), SettingTiebreaker.SMALLER,
                          EnumSet.of(EntityType.VIEW_POD),
                          numeric(0f, 10000f, 8000f), true),

    /**
     * Count of observation window per day for desktop pools. Used for "timeslot" feature.
     */
    DailyObservationWindowDesktopPool("dailyObservationWindowDesktopPool",
                                      "Daily Observation Windows",
                                      Collections.emptyList(),
                                      SettingTiebreaker.SMALLER,
                                      EnumSet.of(EntityType.DESKTOP_POOL),
                                      new EnumSettingDataType<>(DailyObservationWindowsCount.THREE,
                                                                DailyObservationWindowsCount.class),
                                      true),

    /**
     * Heap scaling increment for applications.
     */
    ApplicationHeapScalingIncrement("appHeapScalingIncrement", "Heap Scaling Increment [MB]",
            Collections.singletonList(CategoryPathConstants.RESIZE_RECOMMENDATIONS_CONSTANTS),
            SettingTiebreaker.SMALLER, EnumSet.of(EntityType.APPLICATION_COMPONENT),
            numeric(0.0f, 1000000.0f, 128.0f), true),

    /**
     * DBMem Scaling increment.
     */
    DBMemScalingIncrement("dbMemScalingIncrement", "DBMem Scaling Increment [MB]",
            Collections.singletonList(CategoryPathConstants.RESIZE_RECOMMENDATIONS_CONSTANTS),
            SettingTiebreaker.BIGGER, EnumSet.of(EntityType.DATABASE_SERVER),
            numeric(0.0f/*min*/, 1000000.0f/*max*/, 128.0f/*default*/), true),
    /**
     * Hyperconverged Infrastructure setting. Give the value of the uncompressed
     * amount divided by the compressed amount. A setting of 1 means no
     * compression, and a setting of 2 means compression of 50% – compressing 2
     * MB to 1 MB is a ratio of 2:1, which equals 2.
     */
    HciCompressionRatio(
            "hciCompressionRatio",
            "Compression Ratio",
            Collections.emptyList(),
            SettingTiebreaker.SMALLER,
            EnumSet.of(EntityType.STORAGE),
            numeric(0, 1000, 1),
            true),
    /**
     * Hyperconverged Infrastructure setting. Turn this on if you want
     * Turbonomic to consider the compression ratio when calculating storage
     * utilization and capacity. Whether this is on or off, Turbonomic always
     * considers compression when calculating utilization of StorageProvisioned.
     */
    HciUseCompression(
            "hciUseCompression",
            "Usable Space Includes Compression",
            Collections.emptyList(),
            SettingTiebreaker.SMALLER,
            EnumSet.of(EntityType.STORAGE),
            new BooleanSettingDataType(false),
            true),
    /**
     * Hyperconverged Infrastructure setting. The percentage of vSAN capacity
     * that you want to reserve for overhead.
     */
    HciSlackSpacePercentage(
            "hciSlackSpacePercentage",
            "Slack Space Percentage",
            Collections.emptyList(),
            SettingTiebreaker.SMALLER,
            EnumSet.of(EntityType.STORAGE),
            numeric(0, 100, 25),
            true),
    /**
     * Hyperconverged Infrastructure setting. The amount of space to reserve to
     * the array can support hosts going offline. For example, a value of 2
     * reserves enough space to support two hosts going offline at the same
     * time. With that setting you could put two hosts in maintenance mode
     * without impacting the vSAN array.
     *
     * <p>This is not the same as redundancy – It does not specify how the array
     * distributes data to maintain integrity.
     */
    HciHostCapacityReservation(
            "hciHostCapacityReservation",
            "Host Capacity Reservation",
            Collections.emptyList(),
            SettingTiebreaker.SMALLER,
            EnumSet.of(EntityType.STORAGE),
            numeric(0, 1000, 1),
            true),
    /**
     * Hyperconverged Infrastructure setting. The effective IOPS for an
     * individual host in a vSAN cluster. Note that Turbonomic calculates the
     * effective IOPS for the entire vSAN entity as the sum of the IOPS for each
     * host in the cluster.
     */
    HciHostIopsCapacity(
            "hciHostIopsCapacity",
            "Host IOPS Capacity",
            Collections.emptyList(),
            SettingTiebreaker.SMALLER,
            EnumSet.of(EntityType.STORAGE),
            numeric(0, Float.POSITIVE_INFINITY, 50000),
            true),

    /**
     * Instructs Market analysis to prefer savings over reversibility when generating Volume Scale
     * actions.
     */
    PreferSavingsOverReversibility(
            "preferSavingsOverReversibility",
            "Prefer Savings Over Reversibility",
            Collections.emptyList(),
            SettingTiebreaker.SMALLER,
            EnumSet.of(EntityType.VIRTUAL_VOLUME),
            new BooleanSettingDataType(true),
            true);

    private static final Logger logger = LogManager.getLogger();

    private static final ImmutableSet<String> AUTOMATION_SETTINGS = ImmutableSet.<String>builder()
        .add(EntitySettingSpecs.EnforceNonDisruptive.name)
        .add(EntitySettingSpecs.ScalingPolicy.name)
        .add(EntitySettingSpecs.UseHypervisorMetricsForResizing.name)
        .add(EntitySettingSpecs.ShopTogether.name)
        .addAll(Arrays.stream(ConfigurableActionSettings.values())
            .map(ConfigurableActionSettings::getSettingName)
            .collect(Collectors.toList()))
        .build();

    /**
     * A set containing the deprecated settings names. We keep deprecated settings in the codebase
     * to support loading old topologies. Deprecated settings are not visible to the user, and are
     * not used anywhere else in the code.
     */
    @VisibleForTesting
    protected static final Set<String> DEPRECATED_SETTINGS = Arrays.stream(values())
            .filter(setting -> {
                    try {
                        return null != EntitySettingSpecs.class.getField(setting.name())
                                .getAnnotation(Deprecated.class);
                    } catch (NoSuchFieldException e) {
                        return false;
                    }
                })
                .map(EntitySettingSpecs::getSettingName)
                .collect(Collectors.toSet());

    /**
     * Default regex for a String-type SettingDataStructure = matches anything.
     */
    public static final String MATCH_ANYTHING_REGEX = ".*";

    /**
     * Setting name to setting enumeration value map for fast access.
     */
    private static final Map<String, EntitySettingSpecs> SETTING_MAP;

    private final String name;
    private final String displayName;
    private final SettingTiebreaker tieBreaker;
    private final Set<EntityType> entityTypeScope;
    private final SettingDataStructure<?> dataStructure;
    private final List<String> categoryPath;
    private final boolean allowGlobalDefault;

    /**
     * The protobuf representation of this setting spec.
     */
    private final SettingSpec settingSpec;

    static {
        final EntitySettingSpecs[] settings = EntitySettingSpecs.values();
        final Map<String, EntitySettingSpecs> result = new HashMap<>(settings.length);
        for (EntitySettingSpecs setting : settings) {
            result.put(setting.getSettingName(), setting);
        }
        SETTING_MAP = Collections.unmodifiableMap(result);
    }

    /**
     * A setting that is used internally by the system. Internal settings should not be visible to
     * the user.
     */
    private final boolean isInternal;

    /**
     * Create an EntitySettingsSpec, representing a setting attached to an entity or group. Creates
     * an external setting by default. to create an internal setting should use another constructor.
     *
     * @param name the name (also called 'uuid') of this setting
     * @param displayName A human-readable display name for the setting.
     *                    NOTE: For action workflows, the first word MUST be the name of the action
     *                        type affected by the workflow policy. The UI relies on this convention.
     * @param categoryPath the category grouping in which to include this setting
     * @param tieBreaker used to break ties, choosing the bigger or smaller setting
     * @param entityTypeScope enumeration of entity types that this setting may apply to
     * @param dataStructure the type of data structure used to specify the values for this setting
     * @param allowGlobalDefault whether a global default can be set for this setting
     */
    EntitySettingSpecs(@Nonnull String name, @Nonnull String displayName,
                       @Nonnull List<String> categoryPath, @Nonnull SettingTiebreaker tieBreaker,
                       @Nonnull Set<EntityType> entityTypeScope, @Nonnull SettingDataStructure<?> dataStructure,
                       boolean allowGlobalDefault) {
        this(name, displayName, categoryPath, tieBreaker, entityTypeScope,
                dataStructure, allowGlobalDefault, false);
    }

    /**
     * Create an EntitySettingsSpec, representing a setting attached to an entity or group.
     *
     * @param name the name (also called 'uuid') of this setting
     * @param displayName A human-readable display name for the setting.
     *                    NOTE: For action workflows, the first word MUST be the name of the action
     *                        type affected by the workflow policy. The UI relies on this convention.
     * @param categoryPath the category grouping in which to include this setting
     * @param tieBreaker used to break ties, choosing the bigger or smaller setting
     * @param entityTypeScope enumeration of entity types that this setting may apply to
     * @param dataStructure the type of data structure used to specify the values for this setting
     * @param allowGlobalDefault whether a global default can be set for this setting
     * @param isInternal whether a setting is only used internally by the system
     */
    EntitySettingSpecs(@Nonnull String name, @Nonnull String displayName,
            @Nonnull List<String> categoryPath, @Nonnull SettingTiebreaker tieBreaker,
            @Nonnull Set<EntityType> entityTypeScope, @Nonnull SettingDataStructure<?> dataStructure,
            boolean allowGlobalDefault, boolean isInternal) {
        this.name = Objects.requireNonNull(name);
        this.displayName = Objects.requireNonNull(displayName);
        this.categoryPath = Objects.requireNonNull(categoryPath);
        this.tieBreaker = Objects.requireNonNull(tieBreaker);
        this.entityTypeScope = Objects.requireNonNull(entityTypeScope);
        this.dataStructure = Objects.requireNonNull(dataStructure);
        this.allowGlobalDefault = allowGlobalDefault;
        this.settingSpec = createSettingSpec();
        this.isInternal = isInternal;
    }

    /**
     * Returns setting name, identified by this enumeration value.
     *
     * @return setting name
     */
    @Nonnull
    public String getSettingName() {
        return name;
    }

    /**
     * Returns setting name, identified by this enumeration value.
     *
     * @return setting name
     */
    @Nonnull
    public String getDisplayName() {
        return displayName;
    }

    /**
     * Returns scope of entity type applicable for this setting.
     * @return set of entities type in scope
     */
    public Set<EntityType> getEntityTypeScope() {
        return entityTypeScope;
    }

    /**
     * Finds a setting (enumeration value) by setting name.
     *
     * @param settingName setting name
     * @return setting enumeration value or empty optional, if not setting found by the name
     * @throws NullPointerException if {@code settingName} is null
     */
    @Nonnull
    public static Optional<EntitySettingSpecs> getSettingByName(@Nonnull String settingName) {
        Objects.requireNonNull(settingName);
        return Optional.ofNullable(SETTING_MAP.get(settingName));
    }

    /**
     * Get the protobuf representation of this {@link EntitySettingSpecs}.
     *
     * @return A {@link SettingSpec} protobuf.
     */
    @Nonnull
    public SettingSpec getSettingSpec() {
        return settingSpec;
    }

    /**
     * A shortcut to get the numeric default value.
     *
     * @return numeric default value
     */
    public double getNumericDefault() {
        return settingSpec.getNumericSettingValueType().getDefault();
    }

    /**
     * A shortcut to get the boolean default value.
     *
     * @return boolean default value
     */
    public boolean getBooleanDefault() {
        return settingSpec.getBooleanSettingValueType().getDefault();
    }

    /**
     * Constructs Protobuf representation of setting specification.
     *
     * @return Protobuf representation
     */
    @Nonnull
    private SettingSpec createSettingSpec() {
        final EntitySettingScope.Builder scopeBuilder = EntitySettingScope.newBuilder();
        if (entityTypeScope.isEmpty()) {
            scopeBuilder.setAllEntityType(AllEntityType.getDefaultInstance());
        } else {
            scopeBuilder.setEntityTypeSet(EntityTypeSet.newBuilder()
                    .addAllEntityType(entityTypeScope.stream()
                            .map(EntityType::getNumber)
                            .collect(Collectors.toSet())));
        }
        final SettingSpec.Builder builder = SettingSpec.newBuilder()
                .setName(name)
                .setDisplayName(displayName)
                .setEntitySettingSpec(EntitySettingSpec.newBuilder()
                        .setTiebreaker(tieBreaker)
                        .setEntitySettingScope(scopeBuilder)
                .setAllowGlobalDefault(allowGlobalDefault));
        if (!categoryPath.isEmpty()) {
            builder.setPath(createSettingCategoryPath(categoryPath));
        }
        dataStructure.build(builder);
        return builder.build();
    }

    /**
     *  Check if the given setting spec name is an automation setting.
     *
     * @param specName Name of the setting spec.
     * @return Return true if the setting is an automation setting else return false.
     */
    public static boolean isAutomationSetting(@Nonnull String specName) {
        Objects.requireNonNull(specName);
        return AUTOMATION_SETTINGS.contains(specName);
    }

    @VisibleForTesting
    protected static boolean isDeprecatedSetting(@Nonnull String specName) {
        return DEPRECATED_SETTINGS.contains(specName);
    }

    @VisibleForTesting
    protected static boolean isInternalSetting(@Nonnull String specName) {
        boolean isInternal = false;
        EntitySettingSpecs spec = EnumUtils.getEnumIgnoreCase(EntitySettingSpecs.class, specName);
        if (null == spec) {
            logger.error("{} is an invalid EntitySettingSpec name", specName);
            return isInternal;
        }
        isInternal = spec.isInternal;
        return isInternal;
    }

    /**
     * Check if the given setting spec name is a hidden setting. What makes a setting hidden is that
     * it is not listed in settingManagers.json.
     *
     * @param specName Name of the setting spec.
     * @return whether the setting is hidden.
     */
    public static boolean isHiddenSetting(@Nonnull String specName) {
        return isInternalSetting(specName) || isDeprecatedSetting(specName);
    }

    /**
     * Check if the given setting spec name is a visible setting.
     *
     * @param specName Name of the setting spec.
     * @return true if the setting is a visible setting else return false.
     */
    public static boolean isVisibleSetting(@Nonnull String specName) {
        return !isHiddenSetting(specName);
    }

    /**
     * Return {@link EntitySettingSpecs}s with given {@link SettingTiebreaker}.
     *
     * @param tieBreaker a {@link SettingTiebreaker}
     * @return {@link EntitySettingSpecs}s with given {@link SettingTiebreaker}
     */
    public static Stream<EntitySettingSpecs> getEntitySettingSpecByTierBreaker(final SettingTiebreaker tieBreaker) {
        return Stream.of(EntitySettingSpecs.values())
            .filter(settingSpecs -> settingSpecs.getSettingSpec().getEntitySettingSpec().getTiebreaker() == tieBreaker);
    }

    /**
     * Extract the value from a setting.
     *
     * @param <T> type of a setting value
     * @param setting setting
     * @param cls class of a setting value
     * @return value, null if not present
     */
    @Nullable
    public <T> T getValue(@Nonnull Setting setting, @Nonnull Class<T> cls) {
        Objects.requireNonNull(setting);
        Objects.requireNonNull(cls);
        Object value = dataStructure.getValue(setting);
        return cls.isInstance(value) ? cls.cast(value) : null;
    }

    @Nonnull
    public SettingDataStructure<?> getDataStructure() {
        return dataStructure;
    }

    @Nonnull
    private static SettingDataStructure<?> numeric(float min, float max, float defaultValue) {
        return new NumericSettingDataType(min, max, defaultValue);
    }

    @Nonnull
    private static SettingDataStructure<?> string() {
        return new StringSettingDataType(null, MATCH_ANYTHING_REGEX);
    }

    @Nonnull
    private static SettingDataStructure<?> string(String defaultValue) {
        return new StringSettingDataType(defaultValue, MATCH_ANYTHING_REGEX);
    }

    @Nonnull
    private static SettingDataStructure<?> sortedSetOfOid(@Nonnull final Type type) {
        return new SortedSetOfOidSettingDataType(type, null);
    }

    public boolean isAllowGlobalDefault() {
        return allowGlobalDefault;
    }

    @Nonnull
    private static SettingDataStructure<?> scalingPolicy() {
        return new EnumSettingDataType<>(ScalingPolicyEnum.RESIZE, ScalingPolicyEnum.class);
    }

    /**
     * Class for storing setting constants.
     */
    private static class SettingConstants {
        private static final String AGGRESSIVENESS = "Aggressiveness";
        private static final String MAX_OBSERVATION_PERIOD = "Max Observation Period";
    }
}<|MERGE_RESOLUTION|>--- conflicted
+++ resolved
@@ -182,8 +182,7 @@
     VCPURequestUtilization("vcpuRequestUtilization", "VCPU Request Utilization",
             Collections.emptyList(), SettingTiebreaker.SMALLER,
             EnumSet.of(EntityType.VIRTUAL_MACHINE, EntityType.CONTAINER_POD),
-<<<<<<< HEAD
-            numeric(0f, 100f, 99.99f), true),
+            numeric(0f, 100f, 99.99f), true, true),
     /**
      * DTU utilization threshold.
      */
@@ -191,9 +190,6 @@
             Collections.emptyList(), SettingTiebreaker.SMALLER,
             EnumSet.of(EntityType.DATABASE),
             numeric(0f, 100f, 70.0f), true),
-=======
-            numeric(0f, 100f, 99.99f), true, true),
->>>>>>> 7a7d10a3
 
     /**
      * IOPS utilization threshold.
