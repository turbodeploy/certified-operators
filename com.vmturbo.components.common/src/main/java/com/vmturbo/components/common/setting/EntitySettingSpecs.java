--- conflicted
+++ resolved
@@ -400,10 +400,6 @@
     Activate("activate", "Start", Collections.emptyList(), SettingTiebreaker.SMALLER,
             EnumSet.of(EntityType.STORAGE, EntityType.PHYSICAL_MACHINE, EntityType.VIRTUAL_MACHINE,
                     EntityType.CONTAINER_POD, EntityType.CONTAINER,
-<<<<<<< HEAD
-                    EntityType.DISK_ARRAY, EntityType.LOGICAL_POOL,
-                    EntityType.APPLICATION_COMPONENT), actionExecutionModeSetToManual(), true),
-=======
                     EntityType.DISK_ARRAY, EntityType.LOGICAL_POOL), actionExecutionModeSetToManual(), true),
 
     /**
@@ -415,7 +411,6 @@
                     EntityType.CONTAINER_POD, EntityType.CONTAINER, EntityType.DISK_ARRAY,
                     EntityType.LOGICAL_POOL), sortedSetOfOid(Type.ENTITY), true),
 
->>>>>>> e7d88ac4
     /**
      * CPU utilization threshold.
      */
