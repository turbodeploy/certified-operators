package com.vmturbo.components.common.setting;

import static com.vmturbo.components.common.setting.SettingDTOUtil.createSettingCategoryPath;

import java.util.Arrays;
import java.util.Collections;
import java.util.EnumSet;
import java.util.HashMap;
import java.util.List;
import java.util.Map;
import java.util.Objects;
import java.util.Optional;
import java.util.Set;
import java.util.stream.Collectors;

import javax.annotation.Nonnull;
import javax.annotation.Nullable;

import com.google.common.collect.BiMap;
import com.google.common.collect.ImmutableBiMap;
import com.google.common.collect.ImmutableSet;

import com.vmturbo.common.protobuf.action.ActionDTO.ActionMode;
import com.vmturbo.common.protobuf.setting.SettingProto.EntitySettingScope;
import com.vmturbo.common.protobuf.setting.SettingProto.EntitySettingScope.AllEntityType;
import com.vmturbo.common.protobuf.setting.SettingProto.EntitySettingScope.EntityTypeSet;
import com.vmturbo.common.protobuf.setting.SettingProto.EntitySettingSpec;
import com.vmturbo.common.protobuf.setting.SettingProto.Setting;
import com.vmturbo.common.protobuf.setting.SettingProto.SettingSpec;
import com.vmturbo.common.protobuf.setting.SettingProto.SettingTiebreaker;
import com.vmturbo.common.protobuf.setting.SettingProto.SortedSetOfOidSettingValueType.Type;
import com.vmturbo.platform.common.dto.CommonDTO.EntityDTO.EntityType;

/**
 * Enumeration for all the pre-built entity settings.
 */
public enum EntitySettingSpecs {

    /**
     * Move action automation mode.
     */
    Move("move", "Move / Compute Scale", Collections.emptyList(), SettingTiebreaker.SMALLER,
            EnumSet.of(EntityType.STORAGE, EntityType.VIRTUAL_MACHINE, EntityType.VIRTUAL_VOLUME,
                    EntityType.CONTAINER_POD, EntityType.CONTAINER, EntityType.DISK_ARRAY,
                    EntityType.LOGICAL_POOL), actionExecutionModeSetToManual(), true),

    /**
     * Move action execution schedule.
     * NOTE: for all ExecutionSchedule settings we use special tiebreaker logic.
     * If actionModes settings (associated with this appropriate executionSchedule setting) have
     * the same values then we merge execution windows from ExecutionSchedule settings.
     * If actionModes values are different then we select execution window related to less
     * aggressive mode.
     */
    MoveExecutionSchedule("moveExecutionSchedule", "Execution window for Move / Compute Scale",
            Collections.emptyList(), SettingTiebreaker.UNION,
            EnumSet.of(EntityType.STORAGE, EntityType.VIRTUAL_MACHINE, EntityType.VIRTUAL_VOLUME,
                    EntityType.CONTAINER_POD, EntityType.CONTAINER, EntityType.DISK_ARRAY,
                    EntityType.LOGICAL_POOL), sortedSetOfOid(Type.ENTITY), true),

    /**
     * Move action automation mode for business user.
     */
    BusinessUserMove("businessUserMove", "Move", Collections.emptyList(), SettingTiebreaker.SMALLER,
            EnumSet.of(EntityType.BUSINESS_USER), actionExecutionModeSetToManual(), true),

    /**
     * Move action execution schedule for business user.
     */
    BusinessUserMoveExecutionSchedule("businessUserMoveExecutionSchedule",
            "Execution schedule for Business User Move", Collections.emptyList(),
            SettingTiebreaker.UNION, EnumSet.of(EntityType.BUSINESS_USER),
            sortedSetOfOid(Type.ENTITY), true),

    /**
     * Storage Move action automation mode.
     */
    StorageMove("storageMove", "Storage Move / Storage Scale", Collections.emptyList(),
            SettingTiebreaker.SMALLER, EnumSet.of(EntityType.VIRTUAL_MACHINE),
            actionExecutionModeSetToRecommend(), true),

    /**
     * Storage Move action execution schedule.
     */
    StorageMoveExecutionSchedule("storageMoveExecutionSchedule",
            "Execution schedule for Storage Move / Storage Scale", Collections.emptyList(),
            SettingTiebreaker.UNION, EnumSet.of(EntityType.VIRTUAL_MACHINE),
            sortedSetOfOid(Type.ENTITY), true),

    /**
     * Shop together setting for VMs.
     */
    ShopTogether("shopTogether", "Shared-Nothing Migration",
            Collections.emptyList(),
            SettingTiebreaker.SMALLER,
            EnumSet.of(EntityType.VIRTUAL_MACHINE),
            new BooleanSettingDataType(false),
            true),

    /**
     * Resize action automation mode.
     *
     * For VM, this setting is only being used for commodities other than cpu, vcpu, mem and vmem.
     * The reason is that those commodities are handled by their specific settings,
     * such as ResizeVcpuUpInBetweenThresholds.
     */
    Resize("resize", "Resize", Collections.emptyList(), SettingTiebreaker.SMALLER,
            EnumSet.of(EntityType.STORAGE, EntityType.CONTAINER,
                            EntityType.DISK_ARRAY, EntityType.LOGICAL_POOL),
            actionExecutionModeSetToManual(), true),

    /**
     * Resize Up Heap automation mode.
     */
    ResizeUpHeap("resizeUpHeap", "Resize Up Heap", Collections.emptyList(), SettingTiebreaker.SMALLER,
            EnumSet.of(EntityType.APPLICATION_COMPONENT), actionExecutionModeSetToManual(), true),

    /**
     * Resize Down Heap automation mode.
     */
    ResizeDownHeap("resizeDownHeap", "Resize Down Heap", Collections.emptyList(), SettingTiebreaker.SMALLER,
            EnumSet.of(EntityType.APPLICATION_COMPONENT), actionExecutionModeSetToManual(), true),

    /**
     * Resize Up DBMem automation mode.
     */
    ResizeUpDBMem("resizeUpDBMem", "Resize Up DBMem", Collections.emptyList(), SettingTiebreaker.SMALLER,
            EnumSet.of(EntityType.DATABASE_SERVER), actionExecutionModeSetToManual(), true),

    /**
     * Resize Down DBMem automation mode.
     */
    ResizeDownDBMem("resizeDownDBMem", "Resize Down DBMem", Collections.emptyList(), SettingTiebreaker.SMALLER,
            EnumSet.of(EntityType.DATABASE_SERVER), actionExecutionModeSetToManual(), true),

    /**
     * Resize action execution schedule.
     */
    ResizeExecutionSchedule("resizeExecutionSchedule", "Execution schedule for Resize",
            Collections.emptyList(), SettingTiebreaker.UNION,
            EnumSet.of(EntityType.STORAGE, EntityType.CONTAINER, EntityType.DISK_ARRAY,
                    EntityType.LOGICAL_POOL, EntityType.APPLICATION_SERVER,
                    EntityType.DATABASE_SERVER), sortedSetOfOid(Type.ENTITY), true),

    /**
     * Resize action automation mode for vcpu resize ups where the target capacity is between
     * {@link EntitySettingSpecs#ResizeVcpuMinThreshold} and {@link EntitySettingSpecs#ResizeVcpuMaxThreshold}.
     */
    ResizeVcpuUpInBetweenThresholds("resizeVcpuUpInBetweenThresholds", "VCPU Resize Up", Collections.emptyList(), SettingTiebreaker.SMALLER,
            EnumSet.of(EntityType.VIRTUAL_MACHINE), actionExecutionModeSetToManual(), true),

    /**
     * Resize action execution schedule for vcpu resize ups where the target capacity is between
     * {@link EntitySettingSpecs#ResizeVcpuMinThreshold} and {@link EntitySettingSpecs#ResizeVcpuMaxThreshold}.
     */
    ResizeVcpuUpInBetweenThresholdsExecutionSchedule(
            "resizeVcpuUpInBetweenThresholdsExecutionSchedule",
            "Execution schedule for VCPU Resize Up", Collections.emptyList(),
            SettingTiebreaker.UNION, EnumSet.of(EntityType.VIRTUAL_MACHINE),
            sortedSetOfOid(Type.ENTITY), false),

    /**
     * Resize action automation mode for vcpu resize downs where the target capacity is between
     * {@link EntitySettingSpecs#ResizeVcpuMinThreshold} and {@link EntitySettingSpecs#ResizeVcpuMaxThreshold}.
     */
    ResizeVcpuDownInBetweenThresholds("resizeVcpuDownInBetweenThresholds", "VCPU Resize Down", Collections.emptyList(), SettingTiebreaker.SMALLER,
            EnumSet.of(EntityType.VIRTUAL_MACHINE), actionExecutionModeSetToManual(), true),

    /**
     * Resize action execution schedule for vcpu resize downs where the target capacity is between
     * {@link EntitySettingSpecs#ResizeVcpuMinThreshold} and {@link EntitySettingSpecs#ResizeVcpuMaxThreshold}.
     */
    ResizeVcpuDownInBetweenThresholdsExecutionSchedule(
            "resizeVcpuDownInBetweenThresholdsExecutionSchedule",
            "Execution schedule for VCPU Resize Down", Collections.emptyList(),
            SettingTiebreaker.UNION, EnumSet.of(EntityType.VIRTUAL_MACHINE),
            sortedSetOfOid(Type.ENTITY), true),

    /**
     * Resize action automation mode for vcpu resizes where the target capacity is above the max threshold value {@link EntitySettingSpecs#ResizeVcpuMaxThreshold}.
     */
    ResizeVcpuAboveMaxThreshold("resizeVcpuAboveMaxThreshold", "VCPU Resize Above Max", Collections.emptyList(), SettingTiebreaker.SMALLER,
            EnumSet.of(EntityType.VIRTUAL_MACHINE), actionExecutionModeSetToRecommend(), true),

    /**
     * Resize action execution schedule for vcpu resizes where the target capacity is above the max
     * threshold value {@link EntitySettingSpecs#ResizeVcpuMaxThreshold}.
     */
    ResizeVcpuAboveMaxThresholdExecutionSchedule("resizeVcpuAboveMaxThresholdExecutionSchedule",
            "Execution schedule for VCPU Resize Above Max", Collections.emptyList(),
            SettingTiebreaker.UNION, EnumSet.of(EntityType.VIRTUAL_MACHINE),
            sortedSetOfOid(Type.ENTITY), true),

    /**
     * Resize action automation mode for vcpu resizes where the target capacity is below the min value {@link EntitySettingSpecs#ResizeVcpuMinThreshold}.
     */
    ResizeVcpuBelowMinThreshold("resizeVcpuBelowMinThreshold", "VCPU Resize Below Min", Collections.emptyList(), SettingTiebreaker.SMALLER,
            EnumSet.of(EntityType.VIRTUAL_MACHINE), actionExecutionModeSetToRecommend(), true),

    /**
     * Resize action execution schedule for vcpu resizes where the target capacity is below the min
     * value {@link EntitySettingSpecs#ResizeVcpuMinThreshold}.
     */
    ResizeVcpuBelowMinThresholdExecutionSchedule("resizeVcpuBelowMinThresholdExecutionSchedule",
            "Execution schedule for VCPU Resize Below Min", Collections.emptyList(),
            SettingTiebreaker.UNION, EnumSet.of(EntityType.VIRTUAL_MACHINE),
            sortedSetOfOid(Type.ENTITY), true),

    /**
     * The minimum number of vcpu cores which is the threshold to decide automation mode.
     */
    ResizeVcpuMinThreshold("resizeVcpuMinThreshold", "VCPU Resize Min Threshold (in Cores)",
            Collections.emptyList(), SettingTiebreaker.BIGGER,
            EnumSet.of(EntityType.VIRTUAL_MACHINE), numeric(0, 1000, 1), true),

    /**
     * The maximum number of vcpu cores which is the threshold to decide automation mode.
     */
    ResizeVcpuMaxThreshold("resizeVcpuMaxThreshold", "VCPU Resize Max Threshold (in Cores)",
            Collections.emptyList(), SettingTiebreaker.SMALLER,
            EnumSet.of(EntityType.VIRTUAL_MACHINE), numeric(0, 1000, 64), true),

    /**
     * Resize action automation mode for vmem resize ups where the target capacity is between
     * {@link EntitySettingSpecs#ResizeVmemMinThreshold} and {@link EntitySettingSpecs#ResizeVmemMaxThreshold}.
     */
    ResizeVmemUpInBetweenThresholds("resizeVmemUpInBetweenThresholds", "VMem Resize Up", Collections.emptyList(), SettingTiebreaker.SMALLER,
            EnumSet.of(EntityType.VIRTUAL_MACHINE), actionExecutionModeSetToManual(), true),

    /**
     * Resize action execution schedule for vmem resize ups where the target capacity is between
     * {@link EntitySettingSpecs#ResizeVmemMinThreshold} and {@link EntitySettingSpecs#ResizeVmemMaxThreshold}.
     */
    ResizeVmemUpInBetweenThresholdsExecutionSchedule(
            "resizeVmemUpInBetweenThresholdsExecutionSchedule",
            "Execution schedule for VMem Resize Up", Collections.emptyList(),
            SettingTiebreaker.UNION, EnumSet.of(EntityType.VIRTUAL_MACHINE),
            sortedSetOfOid(Type.ENTITY), true),

    /**
     * Resize action automation mode for vmem resize downs where the target capacity is between
     * {@link EntitySettingSpecs#ResizeVmemMinThreshold} and {@link EntitySettingSpecs#ResizeVmemMaxThreshold}.
     */
    ResizeVmemDownInBetweenThresholds("resizeVmemDownInBetweenThresholds", "VMem Resize Down", Collections.emptyList(), SettingTiebreaker.SMALLER,
            EnumSet.of(EntityType.VIRTUAL_MACHINE), actionExecutionModeSetToManual(), true),

    /**
     * Resize action execution schedule for vmem resize downs where the target capacity is between
     * {@link EntitySettingSpecs#ResizeVmemMinThreshold} and {@link EntitySettingSpecs#ResizeVmemMaxThreshold}.
     */
    ResizeVmemDownInBetweenThresholdsExecutionSchedule(
            "resizeVmemDownInBetweenThresholdsExecutionSchedule",
            "Execution schedule for VMem Resize Down", Collections.emptyList(),
            SettingTiebreaker.UNION, EnumSet.of(EntityType.VIRTUAL_MACHINE),
            sortedSetOfOid(Type.ENTITY), true),

    /**
     * Resize action automation mode for vmem resizes where the target capacity is above the max threshold value {@link EntitySettingSpecs#ResizeVmemMaxThreshold}.
     */
    ResizeVmemAboveMaxThreshold("resizeVmemAboveMaxThreshold", "VMem Resize Above Max", Collections.emptyList(), SettingTiebreaker.SMALLER,
            EnumSet.of(EntityType.VIRTUAL_MACHINE), actionExecutionModeSetToRecommend(), true),

    /**
     * Resize action execution schedule for vmem resizes where the target capacity is above the max
     * threshold value {@link EntitySettingSpecs#ResizeVmemMaxThreshold}.
     */
    ResizeVmemAboveMaxThresholdExecutionSchedule("resizeVmemAboveMaxThresholdExecutionSchedule",
            "Execution schedule for VMem Resize Above Max", Collections.emptyList(),
            SettingTiebreaker.UNION, EnumSet.of(EntityType.VIRTUAL_MACHINE),
            sortedSetOfOid(Type.ENTITY), true),

    /**
     * Resize action automation mode for vmem resizes where the target capacity is below the min value {@link EntitySettingSpecs#ResizeVmemMinThreshold}.
     */
    ResizeVmemBelowMinThreshold("resizeVmemBelowMinThreshold", "VMem Resize Below Min", Collections.emptyList(), SettingTiebreaker.SMALLER,
            EnumSet.of(EntityType.VIRTUAL_MACHINE), actionExecutionModeSetToRecommend(), true),

    /**
     * Resize action execution schedule for vmem resizes where the target capacity is below the min
     * value {@link EntitySettingSpecs#ResizeVmemMinThreshold}.
     */
    ResizeVmemBelowMinThresholdExecutionSchedule("resizeVmemBelowMinThresholdExecutionSchedule",
            "Execution schedule for VMem Resize Below Min", Collections.emptyList(),
            SettingTiebreaker.UNION, EnumSet.of(EntityType.VIRTUAL_MACHINE),
            sortedSetOfOid(Type.ENTITY), true),

    /**
     * The minimum number of vmem cores which is the threshold to decide automation mode.
     *
     */
    ResizeVmemMinThreshold("resizeVmemMinThreshold", "VMEM Resize Min Threshold (in MB)",
            Collections.emptyList(), SettingTiebreaker.BIGGER,
            EnumSet.of(EntityType.VIRTUAL_MACHINE), numeric(0, 1000000, 512), true),

    /**
     * The maximum number of vmem cores which is the threshold to decide automation mode.
     */
    ResizeVmemMaxThreshold("resizeVmemMaxThreshold", "VMEM Resize Max Threshold (in MB)",
            Collections.emptyList(), SettingTiebreaker.SMALLER,
            EnumSet.of(EntityType.VIRTUAL_MACHINE), numeric(0, 1000000, 131072), true),

    /**
     * Scaling Policy.
     */
    ScalingPolicy("scalingPolicy", "Scaling Policy",
            Collections.emptyList(), SettingTiebreaker.SMALLER,
            EnumSet.of(EntityType.APPLICATION_COMPONENT), scalingPolicy(), true),

    /**
     * Whether allow resizing VMEM commodity when it is collected from hypervisors only (not from ACM, APM, etc)
     * If this setting is false, VMEMs collected from only hypervisors will not have RESIZE action.
     */
    UseHypervisorMetricsForResizing("useHypervisorMetricsForResizing", "Use hypervisor VMEM for resize",
            Collections.emptyList(), SettingTiebreaker.SMALLER,
            EnumSet.of(EntityType.VIRTUAL_MACHINE), new BooleanSettingDataType(true), true),


    /**
     * Suspend action automation mode.
     */
    Suspend("suspend", "Suspend", Collections.emptyList(), SettingTiebreaker.SMALLER,
        EnumSet.of(EntityType.STORAGE, EntityType.PHYSICAL_MACHINE, EntityType.VIRTUAL_MACHINE,
            EntityType.CONTAINER_POD, EntityType.CONTAINER,
            EntityType.DISK_ARRAY, EntityType.LOGICAL_POOL,
            EntityType.APPLICATION_COMPONENT), actionExecutionModeSetToManual(), true),

    /**
     * Suspend action execution schedule.
     */
    SuspendExecutionSchedule("suspendExecutionSchedule", "Execution schedule for Suspend",
            Collections.emptyList(), SettingTiebreaker.UNION,
            EnumSet.of(EntityType.STORAGE, EntityType.PHYSICAL_MACHINE, EntityType.VIRTUAL_MACHINE,
                    EntityType.CONTAINER_POD, EntityType.CONTAINER, EntityType.DISK_ARRAY,
                    EntityType.LOGICAL_POOL), sortedSetOfOid(Type.ENTITY), true),

    /**
     * For some types of entities Suspend actions are disabled by default.
     */
    DisabledSuspend("suspendIsDisabled", "Suspend", Collections.emptyList(), SettingTiebreaker.SMALLER,
            EnumSet.of(EntityType.IO_MODULE), actionExecutionModeSetToDisabled(), true),

    /**
     * Disable suspend execution schedule.
     */
    DisabledSuspendExecutionSchedule("suspendIsDisabledExecutionSchedule",
            "Execution schedule for Suspend", Collections.emptyList(), SettingTiebreaker.UNION,
            EnumSet.of(EntityType.IO_MODULE), sortedSetOfOid(Type.ENTITY), true),

    /**
     * Delete action automation mode.
     */
    Delete("delete", "Delete", Collections.emptyList(), SettingTiebreaker.SMALLER,
        EnumSet.of(EntityType.STORAGE, EntityType.VIRTUAL_VOLUME), actionExecutionModeSetToManual(), true),

    /**
     * Delete action execution schedule.
     */
    DeleteExecutionSchedule("deleteExecutionSchedule", "Execution schedule for Delete",
            Collections.emptyList(), SettingTiebreaker.UNION,
            EnumSet.of(EntityType.STORAGE, EntityType.VIRTUAL_VOLUME), sortedSetOfOid(Type.ENTITY),
            true),

    /**
     * Provision action automation mode.
     */
    Provision("provision", "Provision", Collections.emptyList(), SettingTiebreaker.SMALLER,
            EnumSet.of(EntityType.STORAGE, EntityType.PHYSICAL_MACHINE, EntityType.DISK_ARRAY,
                    EntityType.VIRTUAL_MACHINE, EntityType.CONTAINER_POD, EntityType.CONTAINER,
<<<<<<< HEAD
                    EntityType.LOGICAL_POOL, EntityType.STORAGE_CONTROLLER,
                    EntityType.APPLICATION_COMPONENT), actionExecutionModeSetToManual(), true),
=======
                    EntityType.LOGICAL_POOL), actionExecutionModeSetToManual(), true),

    /**
     * For some types of entities Suspend actions are disabled by default.
     */
    DisabledProvision("provisionIsDisabled", "Provision", Collections.emptyList(), SettingTiebreaker.SMALLER,
            EnumSet.of(EntityType.STORAGE_CONTROLLER), actionExecutionModeSetToDisabled(), true),
>>>>>>> a26ce5ac

    /**
     * Provision action execution schedule.
     */
    ProvisionExecutionSchedule("provisionExecutionSchedule", "Provision", Collections.emptyList(),
            SettingTiebreaker.UNION,
            EnumSet.of(EntityType.STORAGE, EntityType.PHYSICAL_MACHINE, EntityType.DISK_ARRAY,
                    EntityType.VIRTUAL_MACHINE, EntityType.CONTAINER_POD, EntityType.CONTAINER,
                    EntityType.LOGICAL_POOL),
            sortedSetOfOid(Type.ENTITY), true),

    /**
     * Reconfigure action automation mode (not executable).
     */
    Reconfigure("reconfigure", "Reconfigure", Collections.emptyList(), SettingTiebreaker.SMALLER,
            EnumSet.of(EntityType.VIRTUAL_MACHINE, EntityType.CONTAINER_POD), nonExecutableActionMode(), true),

    /**
     * Reconfigure action execution schedule.
     */
    ReconfigureExecutionSchedule("reconfigureExecutionSchedule",
            "Execution schedule for Reconfigure", Collections.emptyList(),
            SettingTiebreaker.UNION,
            EnumSet.of(EntityType.VIRTUAL_MACHINE, EntityType.CONTAINER_POD),
            sortedSetOfOid(Type.ENTITY), true),

    /**
     * Activate action automation mode.
     */
    Activate("activate", "Start", Collections.emptyList(), SettingTiebreaker.SMALLER,
            EnumSet.of(EntityType.STORAGE, EntityType.PHYSICAL_MACHINE, EntityType.VIRTUAL_MACHINE,
                    EntityType.CONTAINER_POD, EntityType.CONTAINER,
                    EntityType.DISK_ARRAY, EntityType.LOGICAL_POOL), actionExecutionModeSetToManual(), true),

    /**
     * Activate action execution schedule.
     */
    ActivateExecutionSchedule("activateExecutionSchedule", "Execution schedule for Start",
            Collections.emptyList(), SettingTiebreaker.UNION,
            EnumSet.of(EntityType.STORAGE, EntityType.PHYSICAL_MACHINE, EntityType.VIRTUAL_MACHINE,
                    EntityType.CONTAINER_POD, EntityType.CONTAINER, EntityType.DISK_ARRAY,
                    EntityType.LOGICAL_POOL), sortedSetOfOid(Type.ENTITY), true),

    /**
     * CPU utilization threshold.
     */
    CpuUtilization("cpuUtilization", "CPU Utilization",
            Collections.singletonList(CategoryPathConstants.UTILIZATION_THRESHOLDS), SettingTiebreaker.SMALLER,
            EnumSet.of(EntityType.PHYSICAL_MACHINE, EntityType.STORAGE_CONTROLLER),
            numeric(0f, 1000000f, 100f), true),

    /**
     * Memory utilization threshold.
     */
    MemoryUtilization("memoryUtilization", "Memory Utilization",
            Collections.singletonList(CategoryPathConstants.UTILIZATION_THRESHOLDS), SettingTiebreaker.SMALLER,
            EnumSet.of(EntityType.PHYSICAL_MACHINE), numeric(0f, 100f, 100f), true),

    /**
     * IO throughput utilization threshold.
     */
    IoThroughput("ioThroughput", "IO Throughput",
            Collections.singletonList(CategoryPathConstants.UTILIZATION_THRESHOLDS), SettingTiebreaker.SMALLER,
            EnumSet.of(EntityType.PHYSICAL_MACHINE), numeric(0f, 100f, 50f), true),

    /**
     * Network throughput utilization threshold.
     */
    NetThroughput("netThroughput", "Net Throughput",
            Collections.singletonList(CategoryPathConstants.UTILIZATION_THRESHOLDS), SettingTiebreaker.SMALLER,
            EnumSet.of(EntityType.PHYSICAL_MACHINE, EntityType.SWITCH),
            new NumericSettingDataType(0f, 100f, 50f,
                    Collections.singletonMap(EntityType.SWITCH, 70f)), true),

    /**
     * Swapping utilization threshold.
     */
    SwappingUtilization("swappingUtilization", "Swapping Utilization",
            Collections.singletonList(CategoryPathConstants.UTILIZATION_THRESHOLDS), SettingTiebreaker.SMALLER,
            EnumSet.of(EntityType.PHYSICAL_MACHINE), numeric(0f, 100f, 20f), true),

    /**
     * Ready queue utilization threshold.
     */
    ReadyQueueUtilization("readyQueueUtilization", "Ready Queue Utilization",
            Collections.singletonList(CategoryPathConstants.UTILIZATION_THRESHOLDS), SettingTiebreaker.SMALLER,
            EnumSet.of(EntityType.PHYSICAL_MACHINE), numeric(0f, 100f, 50f), true),

    /**
     * Storage utilization threshold.
     */
    StorageAmountUtilization("storageAmountUtilization", "Storage Amount Utilization",
            Collections.singletonList(CategoryPathConstants.UTILIZATION_THRESHOLDS), SettingTiebreaker.SMALLER,
            EnumSet.of(EntityType.STORAGE, EntityType.DISK_ARRAY, EntityType.STORAGE_CONTROLLER),
            numeric(0f, 100f, 90f),
            true),

    /**
     * VCPURequest utilization threshold.
     * Setting VCPURequest utilization threshold to 0.9999 to avoid rounding errors due to
     * conversion from kubernetes millicores to MHz.
     * This is an internal setting, which should not be modified by user. Therefore, it is
     * hidden from API. The list of category path below is empty as there is no need to specify
     * category grouping for this setting.
     */
    VCPURequestUtilization("vcpuRequestUtilization", "VCPU Request Utilization",
            Collections.emptyList(), SettingTiebreaker.SMALLER,
            EnumSet.of(EntityType.VIRTUAL_MACHINE, EntityType.CONTAINER_POD),
            numeric(0f, 100f, 99.99f), true),

    /**
     * IOPS utilization threshold.
     */
    IopsUtilization("iopsUtilization", "IOPS Utilization",
            Collections.singletonList(CategoryPathConstants.UTILIZATION_THRESHOLDS), SettingTiebreaker.SMALLER,
            EnumSet.of(EntityType.STORAGE), numeric(0f, 100f, 100f), true),

    /**
     * Storage latency utilization threshold.
     */
    LatencyUtilization("latencyUtilization", "Latency Utilization",
            Collections.singletonList(CategoryPathConstants.UTILIZATION_THRESHOLDS), SettingTiebreaker.SMALLER,
            EnumSet.of(EntityType.STORAGE), numeric(0f, 100f, 100f), true),

    /**
     * CPU overprovisioned in percents.
     */
    CpuOverprovisionedPercentage("cpuOverprovisionedPercentage", "CPU Overprovisioned Percentage",
            Collections.singletonList(CategoryPathConstants.UTILIZATION_THRESHOLDS), SettingTiebreaker.SMALLER,
            EnumSet.of(EntityType.PHYSICAL_MACHINE), numeric(1f, 1000000f, 30000f), true),

    /**
     * Memory overprovisioned in percents.
     */
    MemoryOverprovisionedPercentage("memoryOverprovisionedPercentage",
            "Memory Overprovisioned Percentage",
            Collections.singletonList(CategoryPathConstants.UTILIZATION_THRESHOLDS), SettingTiebreaker.SMALLER,
            EnumSet.of(EntityType.PHYSICAL_MACHINE), numeric(1f, 1000000f, 1000f), true),

    /**
     * Storage amount overprovisioned factor in percents.
     */
    StorageOverprovisionedPercentage("storageOverprovisionedPercentage",
            "Storage Overprovisioned Percentage",
            Collections.emptyList(), SettingTiebreaker.SMALLER,
            EnumSet.of(EntityType.STORAGE, EntityType.DISK_ARRAY, EntityType.LOGICAL_POOL),
            numeric(1f, 1000000f, 200f), true),

    /**
     * Desired utilization target.
     */
    UtilTarget("utilTarget", "Center",
            //path is needed for the UI to display this setting in a separate category
            Arrays.asList(CategoryPathConstants.ADVANCED, CategoryPathConstants.UTILTARGET), SettingTiebreaker.SMALLER,
            EnumSet.of(EntityType.PHYSICAL_MACHINE),
            numeric(0.0f/*min*/, 100.0f/*max*/, 70.0f/*default*/), true),

    /**
     * Desired utilization range.
     */
    TargetBand("targetBand", "Diameter",
            //path is needed for the UI to display this setting in a separate category
            Arrays.asList(CategoryPathConstants.ADVANCED, CategoryPathConstants.UTILTARGET),
            SettingTiebreaker.BIGGER, /*this is related to the center setting. bigger diameter is more conservative*/
            EnumSet.of(EntityType.PHYSICAL_MACHINE), numeric(0.0f/*min*/, 100.0f/*max*/, 10.0f/*default*/), true),

    /**
     * Aggressiveness for business user.
     */
    PercentileAggressivenessBusinessUser("percentileAggressivenessBusinessUser",
            SettingConstants.AGGRESSIVENESS,
            Collections.singletonList(CategoryPathConstants.RESIZE_RECOMMENDATIONS_CONSTANTS),
            SettingTiebreaker.BIGGER, EnumSet.of(EntityType.BUSINESS_USER),
            numeric(90.0f, 100.0f, 95.0f), true),

    /**
     * Aggressiveness for virtual machine.
     */
    PercentileAggressivenessVirtualMachine("percentileAggressivenessVirtualMachine",
            SettingConstants.AGGRESSIVENESS,
            Collections.singletonList(CategoryPathConstants.RESIZE_RECOMMENDATIONS_CONSTANTS),
            SettingTiebreaker.BIGGER, EnumSet.of(EntityType.VIRTUAL_MACHINE),
            numeric(90.0f, 100.0f, 95.0f), true),

    /**
     * Min observation period for business user.
     */
    MinObservationPeriodVirtualMachine("minObservationPeriodVirtualMachine",
            "Min Observation Period",
            Collections.singletonList(CategoryPathConstants.RESIZE_RECOMMENDATIONS_CONSTANTS),
            SettingTiebreaker.BIGGER, EnumSet.of(EntityType.VIRTUAL_MACHINE),
            numeric(0.0f, 7.0f, 0.0f), true),

    /**
     * Max observation period for business user.
     */
    MaxObservationPeriodBusinessUser("maxObservationPeriodBusinessUser",
            SettingConstants.MAX_OBSERVATION_PERIOD,
            Collections.singletonList(CategoryPathConstants.RESIZE_RECOMMENDATIONS_CONSTANTS),
            SettingTiebreaker.BIGGER, EnumSet.of(EntityType.BUSINESS_USER),
            numeric(7.0f, 90.0f, 30.0f), true),

    /**
     * Max observation period for virtual machine.
     */
    MaxObservationPeriodVirtualMachine("maxObservationPeriodVirtualMachine",
            SettingConstants.MAX_OBSERVATION_PERIOD,
            Collections.singletonList(CategoryPathConstants.RESIZE_RECOMMENDATIONS_CONSTANTS),
            SettingTiebreaker.BIGGER, EnumSet.of(EntityType.VIRTUAL_MACHINE),
            numeric(7.0f, 90.0f, 30.0f), true),

    /**
     * Max observation period for desktop pool. Used for timeslot feature.
     */
    MaxObservationPeriodDesktopPool("maxObservationPeriodDesktopPool",
                                     SettingConstants.MAX_OBSERVATION_PERIOD,
                                     Collections.singletonList(CategoryPathConstants.RESIZE_RECOMMENDATIONS_CONSTANTS),
                                     SettingTiebreaker.BIGGER, EnumSet.of(EntityType.DESKTOP_POOL),
                                     numeric(3, 30, 7), true),

    /**
     * Resize target Utilization for Image CPU.
     */
    ResizeTargetUtilizationImageCPU("resizeTargetUtilizationImageCPU",
            "Image CPU Target Utilization",
            Collections.singletonList(CategoryPathConstants.UTILIZATION_THRESHOLDS),
            SettingTiebreaker.SMALLER, EnumSet.of(EntityType.BUSINESS_USER),
            numeric(1.0f, 100.0f, 70.0F), true),

    /**
     * Resize target Utilization for Image Mem.
     */
    ResizeTargetUtilizationImageMem("resizeTargetUtilizationImageMem",
            "Image Mem Target Utilization",
            Collections.singletonList(CategoryPathConstants.UTILIZATION_THRESHOLDS),
            SettingTiebreaker.SMALLER, EnumSet.of(EntityType.BUSINESS_USER),
            numeric(1.0f, 100.0f, 70.0F), true),

    /**
     * Resize target Utilization for Image Storage.
     */
    ResizeTargetUtilizationImageStorage("resizeTargetUtilizationImageStorage",
            "Image Storage Target Utilization",
            Collections.singletonList(CategoryPathConstants.UTILIZATION_THRESHOLDS),
            SettingTiebreaker.SMALLER, EnumSet.of(EntityType.BUSINESS_USER),
            numeric(1.0f, 100.0f, 70.0F), true),

    /**
     * Resize target Utilization for Net Throughput.
     */
    ResizeTargetUtilizationNetThroughput("resizeTargetUtilizationNetThroughput",
            "Scaling Target Net Throughput Utilization", Collections.emptyList(),
            SettingTiebreaker.SMALLER, EnumSet.of(EntityType.VIRTUAL_MACHINE),
            numeric(1.0f, 100.0f, 70.0f), true),

    /**
     * Resize target Utilization for IO Throughput.
     */
    ResizeTargetUtilizationIoThroughput("resizeTargetUtilizationIoThroughput",
            "Scaling Target IO Throughput Utilization", Collections.emptyList(),
            SettingTiebreaker.SMALLER, EnumSet.of(EntityType.VIRTUAL_MACHINE),
            numeric(1.0f, 100.0f, 70.0f), true),

    /**
     * Resize target Utilization for VCPU.
     */
    ResizeTargetUtilizationVcpu("resizeTargetUtilizationVcpu", "Scaling Target VCPU Utilization",
            //path is needed for the UI to display this setting in a separate category
            Collections.emptyList(), SettingTiebreaker.SMALLER,
            EnumSet.of(EntityType.VIRTUAL_MACHINE, EntityType.DATABASE, EntityType.DATABASE_SERVER),
            numeric(1.0f/*min*/, 100.0f/*max*/, 70.0f/*default*/), true),

    /**
     * Resize target Utilization for VMEM.
     */
    ResizeTargetUtilizationVmem("resizeTargetUtilizationVmem", "Scaling Target VMEM Utilization",
            //path is needed for the UI to display this setting in a separate category
            Collections.emptyList(), SettingTiebreaker.SMALLER,
            EnumSet.of(EntityType.VIRTUAL_MACHINE, EntityType.DATABASE, EntityType.DATABASE_SERVER),
            numeric(1.0f/*min*/, 100.0f/*max*/, 90.0f/*default*/), true),

    /**
     * IOPS capacity to set on the entity.
     */
    IOPSCapacity("iopsCapacity", "IOPS Capacity",
            Collections.emptyList(), SettingTiebreaker.SMALLER,
            EnumSet.of(EntityType.DISK_ARRAY, EntityType.LOGICAL_POOL,
                EntityType.STORAGE_CONTROLLER, EntityType.STORAGE),
            new NumericSettingDataType(20f, 1000000, 5000,
                    Collections.singletonMap(EntityType.DISK_ARRAY, 10_000f)), true),

    /**
     * Storage latency capacity to set on the entity.
     */
    LatencyCapacity("latencyCapacity", "Storage latency capacity [ms]", Collections.emptyList(),
            SettingTiebreaker.SMALLER,
            EnumSet.of(EntityType.STORAGE, EntityType.STORAGE_CONTROLLER,
                    EntityType.LOGICAL_POOL, EntityType.DISK_ARRAY),
            numeric(1f, 2000f, 100f), true),

    /**
     * Virtual CPU Increment for virtual machines.
     */
    VmVcpuIncrement("usedIncrement_VCPU", "Increment constant for VCPU [MHz]",
            Collections.singletonList(CategoryPathConstants.RESIZE_RECOMMENDATIONS_CONSTANTS),
            SettingTiebreaker.SMALLER, EnumSet.of(EntityType.VIRTUAL_MACHINE),
            numeric(0.0f/*min*/, 1000000.0f/*max*/, 1800.0f/*default*/), true),

    /**
     * Virtual Memory Increment for virtual machines.
     */
    VmVmemIncrement("usedIncrement_VMEM", "Increment constant for VMem [MB]",
            Collections.singletonList(CategoryPathConstants.RESIZE_RECOMMENDATIONS_CONSTANTS),
            SettingTiebreaker.SMALLER, EnumSet.of(EntityType.VIRTUAL_MACHINE),
            numeric(0.0f/*min*/, 1000000.0f/*max*/, 1024.0f/*default*/), true),

    /**
     * Virtual CPU Increment for containers.
     */
    ContainerVcpuIncrement("usedIncrement_Container_VCPU", "Increment constant for VCPU [MHz]",
            Collections.singletonList(CategoryPathConstants.RESIZE_RECOMMENDATIONS_CONSTANTS),
            SettingTiebreaker.SMALLER, EnumSet.of(EntityType.CONTAINER),
            numeric(0.0f, 1000000.0f, 100.0f), true),

    /**
     * Virtual Memory Increment for containers.
     */
    ContainerVmemIncrement("usedIncrement_Container_VMEM", "Increment constant for VMem [MB]",
            Collections.singletonList(CategoryPathConstants.RESIZE_RECOMMENDATIONS_CONSTANTS),
            SettingTiebreaker.SMALLER, EnumSet.of(EntityType.CONTAINER),
            numeric(0.0f, 1000000.0f, 64.0f), true),

    /**
     * Virtual Storage Increment.
     */
    VstorageIncrement("usedIncrement_VStorage", "Increment constant for VStorage [GB]",
            Collections.singletonList(CategoryPathConstants.RESIZE_RECOMMENDATIONS_CONSTANTS),
            SettingTiebreaker.SMALLER, EnumSet.of(EntityType.VIRTUAL_MACHINE),
            numeric(0.0f/*min*/, 999999.0f/*max*/, 1024.0f/*default*/), true),

    /**
     * Switch to enable/disable VStorage resizes.
     */
    ResizeVStorage("resizeVStorage", "Resize VStorage",
        Collections.singletonList(CategoryPathConstants.RESIZE_RECOMMENDATIONS_CONSTANTS),
        SettingTiebreaker.BIGGER, EnumSet.of(EntityType.VIRTUAL_MACHINE),
        new BooleanSettingDataType(false), true),

    /**
     * Excluded Templates.
     */
    ExcludedTemplates("excludedTemplatesOids", "Excluded templates",
            Collections.singletonList(CategoryPathConstants.RESIZE_RECOMMENDATIONS_CONSTANTS),
            SettingTiebreaker.UNION,
            EnumSet.of(EntityType.VIRTUAL_MACHINE, EntityType.DATABASE, EntityType.DATABASE_SERVER),
            sortedSetOfOid(Type.ENTITY), true),

    /**
     * Storage Increment.
     */
    StorageIncrement("usedIncrement_StAmt", "Increment constant for Storage Amount [GB]",
            Collections.singletonList(CategoryPathConstants.RESIZE_RECOMMENDATIONS_CONSTANTS),
            SettingTiebreaker.SMALLER, EnumSet.of(EntityType.STORAGE),
            numeric(0.0f/*min*/, 100000.0f/*max*/, 100.0f/*default*/), true),

    /**
     * Ignore nvme pre-requisite. When this setting is enabled for a VM, we will not perform the
     * NVMe pre-requisite check.
     */
    IgnoreNvmePreRequisite("ignoreNvmePreRequisite", "Ignore NVMe Constraints",
        Collections.singletonList("resizeRecommendationsConstants"),
        SettingTiebreaker.BIGGER,
        EnumSet.of(EntityType.VIRTUAL_MACHINE),
        new BooleanSettingDataType(false), true),

    /**
     * Automation Policy for the Activate Workflow. The value is the name of an
     * Orchestration workflow to invoke when an activate action is generated and executed.
     */
    ActivateActionWorkflow("activateActionWorkflow", "Activate Workflow",
            Collections.singletonList(CategoryPathConstants.AUTOMATION),
            SettingTiebreaker.SMALLER,
            EnumSet.of(EntityType.STORAGE, EntityType.PHYSICAL_MACHINE, EntityType.VIRTUAL_MACHINE,
                    EntityType.CONTAINER_POD, EntityType.CONTAINER,
                    EntityType.DISK_ARRAY, EntityType.LOGICAL_POOL),
            string(), true),

    /**
     * Automation Policy for the Activate pre workflow. The value is the name of an
     * Orchestration workflow to invoke before an activate action is executed.
     *
     * NOTE: For action workflows, the first word MUST be the name of the action
     *       type affected by the workflow policy. The UI relies on this convention.
     *       So "Activate Pre Workflow" is okay, but "Pre Activate Workflow" is not.
     */
    PreActivateActionWorkflow("preActivateActionWorkflow", "Activate Pre Workflow",
        Collections.singletonList(CategoryPathConstants.AUTOMATION),
        SettingTiebreaker.SMALLER,
            EnumSet.of(EntityType.STORAGE, EntityType.PHYSICAL_MACHINE, EntityType.VIRTUAL_MACHINE,
                    EntityType.CONTAINER_POD, EntityType.CONTAINER,
                    EntityType.DISK_ARRAY, EntityType.LOGICAL_POOL),
        string(), true),

    /**
     * Automation Policy for the Activate post workflow. The value is the name of an
     * Orchestration workflow to invoke after an activate action is executed (whether successful or not).
     */
    PostActivateActionWorkflow("postActivateActionWorkflow", "Activate Post Workflow",
        Collections.singletonList(CategoryPathConstants.AUTOMATION),
        SettingTiebreaker.SMALLER,
            EnumSet.of(EntityType.STORAGE, EntityType.PHYSICAL_MACHINE, EntityType.VIRTUAL_MACHINE,
                    EntityType.CONTAINER_POD, EntityType.CONTAINER,
                    EntityType.DISK_ARRAY, EntityType.LOGICAL_POOL),
        string(), true),

    /**
     * Automation Policy for the Move Workflow. The value is the name of an
     * Orchestration workflow to invoke when a move action is generated and executed.
     */
    MoveActionWorkflow("moveActionWorkflow", "Move Workflow",
        Collections.singletonList(CategoryPathConstants.AUTOMATION),
        SettingTiebreaker.SMALLER,
        EnumSet.of(EntityType.STORAGE, EntityType.VIRTUAL_MACHINE, EntityType.CONTAINER_POD,
                EntityType.CONTAINER, EntityType.DISK_ARRAY, EntityType.LOGICAL_POOL),
        string(), true),

    /**
     * Same as {@link #MoveActionWorkflow} but with different default value.
     */
    MoveActionWorkflowWithNativeAsDefault("moveActionWorkflowWithNativeAsDefault", "Move Workflow",
                       Collections.singletonList(CategoryPathConstants.AUTOMATION),
                       SettingTiebreaker.SMALLER,
                       EnumSet.of(EntityType.BUSINESS_USER),
                       string("false"), true),

    /**
     * Automation Policy for the Move Workflow pre workflow. The value is the name of an
     * Orchestration workflow to invoke before a resize action is executed.
     */
    PreMoveActionWorkflow("preMoveActionWorkflow", "Move Pre Workflow",
        Collections.singletonList(CategoryPathConstants.AUTOMATION),
        SettingTiebreaker.SMALLER,
            EnumSet.of(EntityType.STORAGE, EntityType.VIRTUAL_MACHINE, EntityType.CONTAINER_POD,
                    EntityType.CONTAINER, EntityType.DISK_ARRAY, EntityType.LOGICAL_POOL, EntityType.BUSINESS_USER),
            string(), true),

    /**
     * Automation Policy for the Move Workflow post workflow. The value is the name of an
     * Orchestration workflow to invoke after a resize action is executed (whether successful or not).
     */
    PostMoveActionWorkflow("postMoveActionWorkflow", "Move Post Workflow",
        Collections.singletonList(CategoryPathConstants.AUTOMATION),
        SettingTiebreaker.SMALLER,
            EnumSet.of(EntityType.STORAGE, EntityType.VIRTUAL_MACHINE, EntityType.CONTAINER_POD,
                    EntityType.CONTAINER, EntityType.DISK_ARRAY, EntityType.LOGICAL_POOL, EntityType.BUSINESS_USER),
        string(), true),

    /**
     * Automation Policy for the Provision Workflow. The value is the name of an
     * Orchestration workflow to invoke when a provision action is generated and executed.
     */
    ProvisionActionWorkflow("provisionActionWorkflow", "Provision Workflow",
            Collections.singletonList(CategoryPathConstants.AUTOMATION),
            SettingTiebreaker.SMALLER,
            EnumSet.of(EntityType.STORAGE, EntityType.PHYSICAL_MACHINE, EntityType.DISK_ARRAY,
                    EntityType.VIRTUAL_MACHINE, EntityType.CONTAINER_POD, EntityType.CONTAINER,
                    EntityType.LOGICAL_POOL, EntityType.STORAGE_CONTROLLER,
                    EntityType.APPLICATION_COMPONENT),
            string(), true),

    /**
     * Automation Policy for the Provision pre workflow. The value is the name of an
     * Orchestration workflow to invoke before a provision action is executed.
     */
    PreProvisionActionWorkflow("preProvisionActionWorkflow", "Provision Pre Workflow",
        Collections.singletonList(CategoryPathConstants.AUTOMATION),
        SettingTiebreaker.SMALLER,
            EnumSet.of(EntityType.STORAGE, EntityType.PHYSICAL_MACHINE, EntityType.DISK_ARRAY,
                    EntityType.VIRTUAL_MACHINE, EntityType.CONTAINER_POD, EntityType.CONTAINER,
                    EntityType.LOGICAL_POOL, EntityType.STORAGE_CONTROLLER,
                    EntityType.APPLICATION_COMPONENT),
        string(), true),

    /**
     * Automation Policy for the Provision post workflow. The value is the name of an
     * Orchestration workflow to invoke after a provision action is executed (whether successful or not).
     */
    PostProvisionActionWorkflow("postProvisionActionWorkflow", "Provision Post Workflow",
        Collections.singletonList(CategoryPathConstants.AUTOMATION),
        SettingTiebreaker.SMALLER,
            EnumSet.of(EntityType.STORAGE, EntityType.PHYSICAL_MACHINE, EntityType.DISK_ARRAY,
                    EntityType.VIRTUAL_MACHINE, EntityType.CONTAINER_POD, EntityType.CONTAINER,
                    EntityType.LOGICAL_POOL, EntityType.STORAGE_CONTROLLER,
                    EntityType.APPLICATION_COMPONENT),
        string(), true),

    /**
     * Automation Policy for the Resize Workflow. The value is the name of an
     * Orchestration workflow to invoke when a resize action is generated and executed.
     */
    ResizeActionWorkflow("resizeActionWorkflow", "Resize Workflow",
            Collections.singletonList(CategoryPathConstants.AUTOMATION),
            SettingTiebreaker.SMALLER,
            EnumSet.of(EntityType.STORAGE, EntityType.VIRTUAL_MACHINE, EntityType.CONTAINER,
                    EntityType.DISK_ARRAY, EntityType.LOGICAL_POOL,
                    EntityType.APPLICATION_COMPONENT,
                    EntityType.DATABASE_SERVER),
            string(), true),

    /**
     * Automation Policy for the Resize pre workflow. The value is the name of an
     * Orchestration workflow to invoke before a resize action is executed.
     */
    PreResizeActionWorkflow("preResizeActionWorkflow", "Resize Pre Workflow",
        Collections.singletonList(CategoryPathConstants.AUTOMATION),
        SettingTiebreaker.SMALLER,
            EnumSet.of(EntityType.STORAGE, EntityType.VIRTUAL_MACHINE, EntityType.CONTAINER,
                    EntityType.DISK_ARRAY, EntityType.LOGICAL_POOL,
                    EntityType.APPLICATION_COMPONENT,
                    EntityType.DATABASE_SERVER),
            string(), true),

    /**
     * Automation Policy for the Resize post workflow. The value is the name of an
     * Orchestration workflow to invoke after a resize action is executed (whether successful or not).
     */
    PostResizeActionWorkflow("postResizeActionWorkflow", "Resize Post Workflow",
        Collections.singletonList(CategoryPathConstants.AUTOMATION),
        SettingTiebreaker.SMALLER,
            EnumSet.of(EntityType.STORAGE, EntityType.VIRTUAL_MACHINE, EntityType.CONTAINER,
                    EntityType.DISK_ARRAY, EntityType.LOGICAL_POOL,
                    EntityType.APPLICATION_COMPONENT,
                    EntityType.DATABASE_SERVER),
        string(), true),

    /**
     * Automation Policy for the Suspend Workflow. The value is the name of an
     * Orchestration workflow to invoke when a suspend action is generated and executed.
     */
    SuspendActionWorkflow("suspendActionWorkflow", "Suspend Workflow",
        Collections.singletonList(CategoryPathConstants.AUTOMATION),
        SettingTiebreaker.SMALLER,
            EnumSet.of(EntityType.STORAGE, EntityType.PHYSICAL_MACHINE, EntityType.VIRTUAL_MACHINE,
                    EntityType.CONTAINER_POD, EntityType.CONTAINER,
                    EntityType.DISK_ARRAY, EntityType.LOGICAL_POOL,
                    EntityType.APPLICATION_COMPONENT),
        string(), true),

    /**
     * Automation Policy for the Suspend pre workflow. The value is the name of an
     * Orchestration workflow to invoke before a suspend action is executed.
     */
    PreSuspendActionWorkflow("preSuspendActionWorkflow", "Suspend Pre Workflow",
        Collections.singletonList(CategoryPathConstants.AUTOMATION),
        SettingTiebreaker.SMALLER,
            EnumSet.of(EntityType.STORAGE, EntityType.PHYSICAL_MACHINE, EntityType.VIRTUAL_MACHINE,
                    EntityType.CONTAINER_POD, EntityType.CONTAINER,
                    EntityType.DISK_ARRAY, EntityType.LOGICAL_POOL,
                    EntityType.APPLICATION_COMPONENT),
        string(), true),

    /**
     * Automation Policy for the Suspend post workflow. The value is the name of an
     * Orchestration workflow to invoke after a suspend action is executed (whether successful or not).
     */
    PostSuspendActionWorkflow("postSuspendActionWorkflow", "Suspend Post Workflow",
        Collections.singletonList(CategoryPathConstants.AUTOMATION),
        SettingTiebreaker.SMALLER,
            EnumSet.of(EntityType.STORAGE, EntityType.PHYSICAL_MACHINE, EntityType.VIRTUAL_MACHINE,
                    EntityType.CONTAINER_POD, EntityType.CONTAINER,
                    EntityType.DISK_ARRAY, EntityType.LOGICAL_POOL,
                    EntityType.APPLICATION_COMPONENT),
        string(), true),

    /**
     * Automation Policy for the Delete Workflow. The value is the name of an
     * Orchestration workflow to invoke when a delete action is generated and executed.
     */
    DeleteActionWorkflow("deleteActionWorkflow", "Delete Workflow",
        Collections.singletonList(CategoryPathConstants.AUTOMATION),
        SettingTiebreaker.SMALLER,
        EnumSet.of(EntityType.STORAGE, EntityType.VIRTUAL_VOLUME),
        string(), true),

    /**
     * Automation Policy for the Delete pre workflow. The value is the name of an
     * Orchestration workflow to invoke before a delete action is executed.
     */
    PreDeleteActionWorkflow("preDeleteActionWorkflow", "Delete Pre Workflow",
        Collections.singletonList(CategoryPathConstants.AUTOMATION),
        SettingTiebreaker.SMALLER,
        EnumSet.of(EntityType.STORAGE, EntityType.VIRTUAL_VOLUME),
        string(), true),

    /**
     * Automation Policy for the Delete post workflow. The value is the name of an
     * Orchestration workflow to invoke after a delete action is executed (whether successful or not).
     */
    PostDeleteActionWorkflow("postDeleteActionWorkflow", "Delete Post Workflow",
        Collections.singletonList(CategoryPathConstants.AUTOMATION),
        SettingTiebreaker.SMALLER,
        EnumSet.of(EntityType.STORAGE, EntityType.VIRTUAL_VOLUME),
        string(), true),

    /**
     * Response Time SLO used by Application and Database.
     */
    ResponseTimeCapacity("responseTimeCapacity", "Response Time SLO [ms]",
            Collections.emptyList(),
            SettingTiebreaker.SMALLER,
            EnumSet.of(EntityType.SERVICE, EntityType.BUSINESS_APPLICATION,
                    EntityType.DATABASE_SERVER,  EntityType.APPLICATION_COMPONENT,
                    EntityType.BUSINESS_TRANSACTION),
            numeric(1.0f/*min*/, 31536000000000.0f/*max*/, 10000.0f/*default*/),
            true),

    /**
     * Indicates whether to auto set the response time SLO of an entity's commodity to the value
     * of the ResponseTimeCapacity setting or to calculate it as the max of the commodity's capacity,
     * used value, and the ResponseTimeCapacity setting.
     * Used by Application and Database.
     */
    AutoSetResponseTimeCapacity("autoSetResponseTimeCapacity", "Disable Response Time SLO",
            Collections.emptyList(),
            SettingTiebreaker.BIGGER,
            EnumSet.of(EntityType.BUSINESS_APPLICATION, EntityType.APPLICATION_COMPONENT,
                    EntityType.BUSINESS_TRANSACTION, EntityType.SERVICE,
                    EntityType.DATABASE_SERVER),
            new BooleanSettingDataType(true),
            true),

    /**
     * Transaction SLO used by Application and Database.
     */
    TransactionsCapacity("transactionsCapacity", "Transaction SLO",
            Collections.emptyList(),
            SettingTiebreaker.SMALLER,
            EnumSet.of(EntityType.SERVICE, EntityType.BUSINESS_APPLICATION,
                    EntityType.DATABASE_SERVER,
                    EntityType.APPLICATION_COMPONENT, EntityType.BUSINESS_TRANSACTION),
            numeric(1.0f/*min*/, 31536000000000.0f/*max*/, 20.0f/*default*/),
            true),

    /**
     * Indicates whether to auto set the transaction capacity of an entity's commodity to the value
     * of the TransactionsCapacity setting or to calculate it as the max of the commodity's capacity,
     * used value, and the TransactionsCapacity setting.
     * Used by Application and Database.
     */
    AutoSetTransactionsCapacity("autoSetTransactionsCapacity", "Disable Transaction SLO",
            Collections.emptyList(),
            SettingTiebreaker.BIGGER,
            EnumSet.of(EntityType.SERVICE, EntityType.BUSINESS_APPLICATION,
                    EntityType.BUSINESS_TRANSACTION, EntityType.DATABASE_SERVER,
                    EntityType.APPLICATION_COMPONENT),
            new BooleanSettingDataType(true),
            true),

    /**
     * Heap utilization threshold.
     */
    HeapUtilization("heapUtilization", "Heap Utilization",
            Collections.singletonList(CategoryPathConstants.UTILIZATION_THRESHOLDS),
            SettingTiebreaker.SMALLER, EnumSet.of(EntityType.APPLICATION_COMPONENT),
            numeric(20f, 100f, 80f), true),

    /**
     * DBMem utilization threshold.
     */
    DBMemUtilization("dbmemUtilization", "DBMem Utilization",
            Collections.singletonList(CategoryPathConstants.UTILIZATION_THRESHOLDS),
            SettingTiebreaker.SMALLER, EnumSet.of(EntityType.DATABASE_SERVER),
            numeric(20f, 100f, 80f), true),

    IgnoreDirectories("ignoreDirectories", "Directories to ignore",
        Collections.emptyList(),
        SettingTiebreaker.SMALLER,
        EnumSet.of(EntityType.STORAGE),
        string("\\.dvsData.*|\\.snapshot.*|\\.vSphere-HA.*|\\.naa.*|\\.etc.*|lost\\+found.*|stCtlVM-.*|\\.iSCSI-CONFIG.*|\\.vsan\\.stats.*|etc|targets"),
        true),

    IgnoreFiles("ignoreFiles", "Files to ignore",
        Collections.emptyList(),
        SettingTiebreaker.SMALLER,
        EnumSet.of(EntityType.STORAGE),
        string("config\\.db|stats\\.db.*"),
        true),

    EnforceNonDisruptive("enforceNonDisruptive", "Enforce Non Disruptive Mode",
                    Collections.emptyList(),
                    SettingTiebreaker.SMALLER,
                    EnumSet.of(EntityType.VIRTUAL_MACHINE),
                    new BooleanSettingDataType(false),
                    true),

    /**
     * Setting to represent Disk IOPS Capacity for SSD.
     * This is used to calculate IOPS capacity for Disk Array.
     */
    DiskCapacitySsd("diskCapacitySsd", "SSD Disk IOPS Capacity",
                    Collections.emptyList(), SettingTiebreaker.SMALLER,
                    EnumSet.of(EntityType.DISK_ARRAY),
                    new NumericSettingDataType(20f, 1000000, 50000), true),

    /**
     * Setting to represent Disk IOPS Capacity for 7.2k rpm disk drive.
     * This is used to calculate IOPS capacity for Disk Array.
     */
    DiskCapacity7200("diskCapacity7200", "7.2k Disk IOPS Capacity",
                    Collections.emptyList(), SettingTiebreaker.SMALLER,
                    EnumSet.of(EntityType.DISK_ARRAY),
                    new NumericSettingDataType(20f, 1000000, 800), true),

    /**
     * Setting to represent Disk IOPS Capacity for 10k rpm disk drive.
     * This is used to calculate IOPS capacity for Disk Array.
     */
    DiskCapacity10k("diskCapacity10k", "10k Disk IOPS Capacity",
                    Collections.emptyList(), SettingTiebreaker.SMALLER,
                    EnumSet.of(EntityType.DISK_ARRAY),
                    new NumericSettingDataType(20f, 1000000, 1200), true),

    /**
     * Setting to represent Disk IOPS Capacity for 15k rpm disk drive.
     * This is used to calculate IOPS capacity for Disk Array.
     */
    DiskCapacity15k("diskCapacity15k", "15k Disk IOPS Capacity",
                    Collections.emptyList(), SettingTiebreaker.SMALLER,
                    EnumSet.of(EntityType.DISK_ARRAY),
                    new NumericSettingDataType(20f, 1000000, 1600), true),

    /**
     * Setting to represent Disk IOPS Capacity for VSeries system.
     */
    DiskCapacityVSeries("diskCapacityVSeries", "VSeries LUN IOPS Capacity",
                    Collections.emptyList(), SettingTiebreaker.SMALLER,
                    EnumSet.of(EntityType.DISK_ARRAY),
                    new NumericSettingDataType(20f, 1000000, 5000), true),

    /**
     * This Action Script action is added as a temporary work-around for a bug in the UI.
     * The UI processes workflows as part of the 'actionScript' case - so at least one
     * 'actionScript' must be included, and it must include all EntityTypes that workflows
     * may apply to.
     * Note: ActionScripts are implemented as Workflows in XL, so this policy has nothing
     * to do with actual ActionScripts--those are covered in the workflow policies above!
     * TODO: remove this as part of fix OM-38669
     */
    ProvisionActionScript("provisionActionScript", "Provision",
            Collections.singletonList(CategoryPathConstants.ACTIONSCRIPT),
            SettingTiebreaker.SMALLER,
            EnumSet.of(EntityType.DISK_ARRAY,
                EntityType.PHYSICAL_MACHINE,
                EntityType.STORAGE,
                EntityType.VIRTUAL_MACHINE,
                EntityType.APPLICATION_COMPONENT),
            string(), true),

    /**
     * Yet another hack that described in javadoc of {@link #ProvisionActionScript}.
     * TODO: remove this as part of fix OM-38669
     */
    MoveActionScript("moveActionScript", "Move",
                     Collections.singletonList(CategoryPathConstants.ACTIONSCRIPT),
                     SettingTiebreaker.SMALLER,
                     EnumSet.of(EntityType.BUSINESS_USER),
                     string("false"), true),

    /**
     * Indicates whether to enforce consistent resizing on a group.  Applies to: VM, Container
     */
    EnableConsistentResizing("consistentResizing", "Enable Consistent Resizing",
        Collections.singletonList(CategoryPathConstants.RESIZE_RECOMMENDATIONS_CONSTANTS),
        SettingTiebreaker.SMALLER,
        EnumSet.of(EntityType.VIRTUAL_MACHINE, EntityType.CONTAINER),
        new BooleanSettingDataType(false), false),

    /*
     Indicates the internal scaling group to which an entity belongs.
     */
    ScalingGroupMembership("scalingGroupMembership", "Scaling Group Membership",
        Collections.emptyList(), SettingTiebreaker.SMALLER,
        EnumSet.of(EntityType.VIRTUAL_MACHINE, EntityType.CONTAINER),
        string(), false),

    /**
     * Enforce instance store aware scaling actions for {@link EntityType#VIRTUAL_MACHINE}s.
     */
    InstanceStoreAwareScaling("instanceStoreAwareScaling", "Instance Store Aware Scaling",
        Collections.singletonList(CategoryPathConstants.RESIZE_RECOMMENDATIONS_CONSTANTS),
        SettingTiebreaker.BIGGER, EnumSet.of(EntityType.VIRTUAL_MACHINE),
        new BooleanSettingDataType(false), true),

    /**
     * Pool CPU utilization threshold.
     */
    PoolCpuUtilizationThreshold("poolCpuUtilizationThreshold", "Pool CPU Utilization",
                 Collections.singletonList(CategoryPathConstants.UTILIZATION_THRESHOLDS), SettingTiebreaker.SMALLER,
                 EnumSet.of(EntityType.DESKTOP_POOL), numeric(0f, 100f, 95.0f), true),

    /**
     * Pool memory utilization threshold.
     */
    PoolMemoryUtilizationThreshold("poolMemoryUtilizationThreshold", "Pool Memory Utilization",
            Collections.singletonList(CategoryPathConstants.UTILIZATION_THRESHOLDS), SettingTiebreaker.SMALLER,
            EnumSet.of(EntityType.DESKTOP_POOL), numeric(0f, 100f, 95.0f), true),

    /**
     * Pool storage utilization threshold.
     */
    PoolStorageUtilizationThreshold("poolStorageUtilizationThreshold", "Pool Storage Utilization",
            Collections.singletonList(CategoryPathConstants.UTILIZATION_THRESHOLDS), SettingTiebreaker.SMALLER,
            EnumSet.of(EntityType.DESKTOP_POOL), numeric(0f, 100f, 95.0f), true),

    /**
     * Active session capacity.
     */
    ViewPodActiveSessionsCapacity("viewPodActiveSessionCapacity", "Active Sessions Capacity",
                          Collections.emptyList(), SettingTiebreaker.SMALLER,
                          EnumSet.of(EntityType.VIEW_POD),
                          numeric(0f, 10000f, 8000f), true),

    /**
     * Count of observation window per day for desktop pools. Used for "timeslot" feature.
     */
    DailyObservationWindowDesktopPool("dailyObservationWindowDesktopPool",
                                      "Daily Observation Windows",
                                      Collections.emptyList(),
                                      SettingTiebreaker.SMALLER,
                                      EnumSet.of(EntityType.DESKTOP_POOL),
                                      new EnumSettingDataType<>(DailyObservationWindowsCount.THREE,
                                                                DailyObservationWindowsCount.class),
                                      true),

    /**
     * Heap scaling increment for applications.
     */
    ApplicationHeapScalingIncrement("appHeapScalingIncrement", "Heap Scaling Increment [MB]",
            Collections.singletonList(CategoryPathConstants.RESIZE_RECOMMENDATIONS_CONSTANTS),
            SettingTiebreaker.SMALLER, EnumSet.of(EntityType.APPLICATION_COMPONENT),
            numeric(0.0f, 1000000.0f, 128.0f), true),

    /**
     * DBMem Scaling increment.
     */
    DBMemScalingIncrement("dbMemScalingIncrement", "DBMem Scaling Increment [MB]",
            Collections.singletonList(CategoryPathConstants.RESIZE_RECOMMENDATIONS_CONSTANTS),
            SettingTiebreaker.BIGGER, EnumSet.of(EntityType.DATABASE_SERVER),
            numeric(0.0f/*min*/, 1000000.0f/*max*/, 128.0f/*default*/), true),
    /**
     * Hyperconverged Infrastructure setting. Give the value of the uncompressed
     * amount divided by the compressed amount. A setting of 1 means no
     * compression, and a setting of 2 means compression of 50% – compressing 2
     * MB to 1 MB is a ratio of 2:1, which equals 2.
     */
    HciCompressionRatio(
            "hciCompressionRatio",
            "Compression Ratio",
            Collections.emptyList(),
            SettingTiebreaker.SMALLER,
            EnumSet.of(EntityType.STORAGE),
            numeric(0, 1000, 1),
            true),
    /**
     * Hyperconverged Infrastructure setting. Turn this on if you want
     * Turbonomic to consider the compression ratio when calculating storage
     * utilization and capacity. Whether this is on or off, Turbonomic always
     * considers compression when calculating utilization of StorageProvisioned.
     */
    HciUseCompression(
            "hciUseCompression",
            "Usable Space Includes Compression",
            Collections.emptyList(),
            SettingTiebreaker.SMALLER,
            EnumSet.of(EntityType.STORAGE),
            new BooleanSettingDataType(false),
            true),
    /**
     * Hyperconverged Infrastructure setting. The percentage of vSAN capacity
     * that you want to reserve for overhead.
     */
    HciSlackSpacePercentage(
            "hciSlackSpacePercentage",
            "Slack Space Percentage",
            Collections.emptyList(),
            SettingTiebreaker.SMALLER,
            EnumSet.of(EntityType.STORAGE),
            numeric(0, 100, 25),
            true),
    /**
     * Hyperconverged Infrastructure setting. The amount of space to reserve to
     * the array can support hosts going offline. For example, a value of 2
     * reserves enough space to support two hosts going offline at the same
     * time. With that setting you could put two hosts in maintenance mode
     * without impacting the vSAN array.
     *
     * <p>This is not the same as redundancy – It does not specify how the array
     * distributes data to maintain integrity.
     */
    HciHostCapacityReservation(
            "hciHostCapacityReservation",
            "Host Capacity Reservation",
            Collections.emptyList(),
            SettingTiebreaker.SMALLER,
            EnumSet.of(EntityType.STORAGE),
            numeric(0, 1000, 1),
            true),
    /**
     * Hyperconverged Infrastructure setting. The effective IOPS for an
     * individual host in a vSAN cluster. Note that Turbonomic calculates the
     * effective IOPS for the entire vSAN entity as the sum of the IOPS for each
     * host in the cluster.
     */
    HciHostIopsCapacity(
            "hciHostIopsCapacity",
            "Host IOPS Capacity",
            Collections.emptyList(),
            SettingTiebreaker.SMALLER,
            EnumSet.of(EntityType.STORAGE),
            numeric(0, Float.POSITIVE_INFINITY, 50000),
            true);

    private static final ImmutableSet<String> AUTOMATION_SETTINGS =
<<<<<<< HEAD
        ImmutableSet.of(
            EntitySettingSpecs.Activate.name,
            EntitySettingSpecs.Move.name,
            EntitySettingSpecs.BusinessUserMove.name,
            EntitySettingSpecs.StorageMove.name,
            EntitySettingSpecs.Provision.name,
            EntitySettingSpecs.Reconfigure.name,
            EntitySettingSpecs.Resize.name,
            EntitySettingSpecs.Suspend.name,
            EntitySettingSpecs.DisabledSuspend.name,
            EntitySettingSpecs.ResizeVcpuAboveMaxThreshold.name,
            EntitySettingSpecs.ResizeVcpuBelowMinThreshold.name,
            EntitySettingSpecs.ResizeVcpuUpInBetweenThresholds.name,
            EntitySettingSpecs.ResizeVcpuDownInBetweenThresholds.name,
            EntitySettingSpecs.ResizeVmemAboveMaxThreshold.name,
            EntitySettingSpecs.ResizeVmemBelowMinThreshold.name,
            EntitySettingSpecs.ResizeVmemUpInBetweenThresholds.name,
            EntitySettingSpecs.ResizeVmemDownInBetweenThresholds.name,
            EntitySettingSpecs.EnforceNonDisruptive.name,
            EntitySettingSpecs.ResizeUpHeap.name,
            EntitySettingSpecs.ResizeDownHeap.name,
            EntitySettingSpecs.ScalingPolicy.name,
            EntitySettingSpecs.ResizeUpDBMem.name,
            EntitySettingSpecs.ResizeDownDBMem.name,
            EntitySettingSpecs.UseHypervisorMetricsForResizing.name,
            EntitySettingSpecs.ShopTogether.name);
=======
            ImmutableSet.of(
                    EntitySettingSpecs.Activate.name,
                    EntitySettingSpecs.Move.name,
                    EntitySettingSpecs.BusinessUserMove.name,
                    EntitySettingSpecs.StorageMove.name,
                    EntitySettingSpecs.Provision.name,
                    EntitySettingSpecs.DisabledProvision.name,
                    EntitySettingSpecs.Reconfigure.name,
                    EntitySettingSpecs.Resize.name,
                    EntitySettingSpecs.Suspend.name,
                    EntitySettingSpecs.DisabledSuspend.name,
                    EntitySettingSpecs.ResizeVcpuAboveMaxThreshold.name,
                    EntitySettingSpecs.ResizeVcpuBelowMinThreshold.name,
                    EntitySettingSpecs.ResizeVcpuUpInBetweenThresholds.name,
                    EntitySettingSpecs.ResizeVcpuDownInBetweenThresholds.name,
                    EntitySettingSpecs.ResizeVmemAboveMaxThreshold.name,
                    EntitySettingSpecs.ResizeVmemBelowMinThreshold.name,
                    EntitySettingSpecs.ResizeVmemUpInBetweenThresholds.name,
                    EntitySettingSpecs.ResizeVmemDownInBetweenThresholds.name,
                    EntitySettingSpecs.UseHypervisorMetricsForResizing.name,
                    EntitySettingSpecs.EnforceNonDisruptive.name,
                    EntitySettingSpecs.ShopTogether.name);
>>>>>>> a26ce5ac
    /**
     * Contains information about ActionMode setting and corresponding ExecutionSchedule setting
     * that can be used optionally in settings policies.
     * Execution schedule windows define when action could be executed.
     */
    private static final BiMap<String, String> ACTION_MODE_TO_EXECUTION_SCHEDULE_SETTINGS =
            new ImmutableBiMap.Builder<String, String>()
    .put(EntitySettingSpecs.Activate.name, EntitySettingSpecs.ActivateExecutionSchedule.name)
    .put(EntitySettingSpecs.Move.name, EntitySettingSpecs.MoveExecutionSchedule.name)
    .put(EntitySettingSpecs.BusinessUserMove.name, EntitySettingSpecs.BusinessUserMoveExecutionSchedule.name)
    .put(EntitySettingSpecs.StorageMove.name, EntitySettingSpecs.StorageMoveExecutionSchedule.name)
    .put(EntitySettingSpecs.Resize.name, EntitySettingSpecs.ResizeExecutionSchedule.name)
    .put(EntitySettingSpecs.ResizeVcpuUpInBetweenThresholds.name, EntitySettingSpecs.ResizeVcpuUpInBetweenThresholdsExecutionSchedule.name)
    .put(EntitySettingSpecs.ResizeVcpuDownInBetweenThresholds.name, EntitySettingSpecs.ResizeVcpuDownInBetweenThresholdsExecutionSchedule.name)
    .put(EntitySettingSpecs.ResizeVcpuAboveMaxThreshold.name, EntitySettingSpecs.ResizeVcpuAboveMaxThresholdExecutionSchedule.name)
    .put(EntitySettingSpecs.ResizeVcpuBelowMinThreshold.name, EntitySettingSpecs.ResizeVcpuBelowMinThresholdExecutionSchedule.name)
    .put(EntitySettingSpecs.ResizeVmemUpInBetweenThresholds.name, EntitySettingSpecs.ResizeVmemUpInBetweenThresholdsExecutionSchedule.name)
    .put(EntitySettingSpecs.ResizeVmemDownInBetweenThresholds.name, EntitySettingSpecs.ResizeVmemDownInBetweenThresholdsExecutionSchedule.name)
    .put(EntitySettingSpecs.ResizeVmemAboveMaxThreshold.name, EntitySettingSpecs.ResizeVmemAboveMaxThresholdExecutionSchedule.name)
    .put(EntitySettingSpecs.ResizeVmemBelowMinThreshold.name, EntitySettingSpecs.ResizeVmemBelowMinThresholdExecutionSchedule.name)
    .put(EntitySettingSpecs.Suspend.name, EntitySettingSpecs.SuspendExecutionSchedule.name)
    .put(EntitySettingSpecs.DisabledSuspend.name, EntitySettingSpecs.DisabledSuspendExecutionSchedule.name)
    .put(EntitySettingSpecs.Delete.name, EntitySettingSpecs.DeleteExecutionSchedule.name)
    .put(EntitySettingSpecs.Provision.name, EntitySettingSpecs.ProvisionExecutionSchedule.name)
    .put(EntitySettingSpecs.Reconfigure.name, EntitySettingSpecs.ReconfigureExecutionSchedule.name)
    .build();

    /**
     * Check if the given setting spec name is an execution schedule.
     *
     * @param specName name of the setting spec
     * @return true if the setting is an execution schedule setting otherwise false.
     */
    public static boolean isExecutionScheduleSetting(@Nonnull String specName) {
        Objects.requireNonNull(specName);
        return ACTION_MODE_TO_EXECUTION_SCHEDULE_SETTINGS.containsValue(specName);
    }

    /**
     * Check if the given setting spec name is action mode setting.
     *
     * @param specName name of the setting spec
     * @return true if the setting is an action mode setting otherwise false.
     */
    public static boolean isActionModeSetting(@Nonnull String specName) {
        Objects.requireNonNull(specName);
        return ACTION_MODE_TO_EXECUTION_SCHEDULE_SETTINGS.containsKey(specName);
    }

    /**
     * Return map of corresponding settings. ActionMode settings has related ExecutionSchedule
     * settings which determine schedules when actions could be executed.
     *
     * @return map of corresponding settings
     */
    @Nonnull
    public static BiMap<String, String> getActionModeToExecutionScheduleSettings() {
        return ACTION_MODE_TO_EXECUTION_SCHEDULE_SETTINGS;
    }

    /**
     * Return all action mode settings.
     *
     * @return set of action mode settings names
     */
    @Nonnull
    public static Set<String> getActionModeSettings() {
        return ACTION_MODE_TO_EXECUTION_SCHEDULE_SETTINGS.keySet();
    }

    /**
     * Default value for a String-type SettingDataStructure = empty String.
     */
    public static final String DEFAULT_STRING_VALUE = "";

    /**
     * Default regex for a String-type SettingDataStructure = matches anything.
     */
    public static final String MATCH_ANYTHING_REGEX = ".*";

    /**
     * Setting name to setting enumeration value map for fast access.
     */
    private static final Map<String, EntitySettingSpecs> SETTING_MAP;

    private final String name;
    private final String displayName;
    private final SettingTiebreaker tieBreaker;
    private final Set<EntityType> entityTypeScope;
    private final SettingDataStructure<?> dataStructure;
    private final List<String> categoryPath;
    private final boolean allowGlobalDefault;

    /**
     * The protobuf representation of this setting spec.
     */
    private final SettingSpec settingSpec;

    static {
        final EntitySettingSpecs[] settings = EntitySettingSpecs.values();
        final Map<String, EntitySettingSpecs> result = new HashMap<>(settings.length);
        for (EntitySettingSpecs setting : settings) {
            result.put(setting.getSettingName(), setting);
        }
        SETTING_MAP = Collections.unmodifiableMap(result);
    }

    /**
     * Create an EntitySettingsSpec, representing a setting attached to an entity or group.
     *
     * @param name the name (also called 'uuid') of this setting
     * @param displayName A human-readable display name for the setting.
     *                    NOTE: For action workflows, the first word MUST be the name of the action
     *                        type affected by the workflow policy. The UI relies on this convention.
     * @param categoryPath the category grouping in which to include this setting
     * @param tieBreaker used to break ties, choosing the bigger or smaller setting
     * @param entityTypeScope enumeration of entity types that this setting may apply to
     * @param dataStructure the type of data structure used to specify the values for this setting
     * @param allowGlobalDefault whether a global default can be set for this setting
     */
    EntitySettingSpecs(@Nonnull String name, @Nonnull String displayName,
            @Nonnull List<String> categoryPath, @Nonnull SettingTiebreaker tieBreaker,
            @Nonnull Set<EntityType> entityTypeScope, @Nonnull SettingDataStructure<?> dataStructure,
            boolean allowGlobalDefault) {
        this.name = Objects.requireNonNull(name);
        this.displayName = Objects.requireNonNull(displayName);
        this.categoryPath = Objects.requireNonNull(categoryPath);
        this.tieBreaker = Objects.requireNonNull(tieBreaker);
        this.entityTypeScope = Objects.requireNonNull(entityTypeScope);
        this.dataStructure = Objects.requireNonNull(dataStructure);
        this.allowGlobalDefault = allowGlobalDefault;
        this.settingSpec = createSettingSpec();
    }

    /**
     * Returns setting name, identified by this enumeration value.
     *
     * @return setting name
     */
    @Nonnull
    public String getSettingName() {
        return name;
    }

    /**
     * Returns setting name, identified by this enumeration value.
     *
     * @return setting name
     */
    @Nonnull
    public String getDisplayName() {
        return displayName;
    }

    /**
     * Returns scope of entity type applicable for this setting.
     * @return set of entities type in scope
     */
    public Set<EntityType> getEntityTypeScope() {
        return entityTypeScope;
    }

    /**
     * Finds a setting (enumeration value) by setting name.
     *
     * @param settingName setting name
     * @return setting enumeration value or empty optional, if not setting found by the name
     * @throws NullPointerException if {@code settingName} is null
     */
    @Nonnull
    public static Optional<EntitySettingSpecs> getSettingByName(@Nonnull String settingName) {
        Objects.requireNonNull(settingName);
        return Optional.ofNullable(SETTING_MAP.get(settingName));
    }

    /**
     * Get the protobuf representation of this {@link EntitySettingSpecs}.
     *
     * @return A {@link SettingSpec} protobuf.
     */
    @Nonnull
    public SettingSpec getSettingSpec() {
        return settingSpec;
    }

    /**
     * Constructs Protobuf representation of setting specification.
     *
     * @return Protobuf representation
     */
    @Nonnull
    private SettingSpec createSettingSpec() {
        final EntitySettingScope.Builder scopeBuilder = EntitySettingScope.newBuilder();
        if (entityTypeScope.isEmpty()) {
            scopeBuilder.setAllEntityType(AllEntityType.getDefaultInstance());
        } else {
            scopeBuilder.setEntityTypeSet(EntityTypeSet.newBuilder()
                    .addAllEntityType(entityTypeScope.stream()
                            .map(EntityType::getNumber)
                            .collect(Collectors.toSet())));
        }
        final SettingSpec.Builder builder = SettingSpec.newBuilder()
                .setName(name)
                .setDisplayName(displayName)
                .setEntitySettingSpec(EntitySettingSpec.newBuilder()
                        .setTiebreaker(tieBreaker)
                        .setEntitySettingScope(scopeBuilder)
                .setAllowGlobalDefault(allowGlobalDefault));
        if (!categoryPath.isEmpty()) {
            builder.setPath(createSettingCategoryPath(categoryPath));
        }
        dataStructure.build(builder);
        return builder.build();
    }

    /**
     *  Check if the given setting spec name is an automation setting.
     *
     * @param specName Name of the setting spec.
     * @return Return true if the setting is an automation setting else return false.
     */
    public static boolean isAutomationSetting(@Nonnull String specName) {
        Objects.requireNonNull(specName);
        return AUTOMATION_SETTINGS.contains(specName);
    }

    /**
     * Extract the value from a setting.
     *
     * @param <T> type of a setting value
     * @param setting setting
     * @param cls class of a setting value
     * @return value, null if not present
     */
    @Nullable
    public <T> T getValue(@Nonnull Setting setting, @Nonnull Class<T> cls) {
        Objects.requireNonNull(setting);
        Objects.requireNonNull(cls);
        Object value = dataStructure.getValue(setting);
        return cls.isInstance(value) ? cls.cast(value) : null;
    }


    @Nonnull
    private static SettingDataStructure<?> actionExecutionModeSetToManual() {
        return new EnumSettingDataType<>(ActionMode.MANUAL, ActionMode.class);
    }

    @Nonnull
    private static SettingDataStructure<?> actionExecutionModeSetToRecommend() {
        return new EnumSettingDataType<>(ActionMode.RECOMMEND, ActionMode.class);
    }

    @Nonnull
    private static SettingDataStructure<?> nonExecutableActionMode() {
        return new EnumSettingDataType<>(ActionMode.RECOMMEND, ActionMode.RECOMMEND, ActionMode.class);
    }

    @Nonnull
    private static SettingDataStructure<?> actionExecutionModeSetToDisabled() {
        return new EnumSettingDataType<>(ActionMode.DISABLED, ActionMode.class);
    }


    @Nonnull
    private static SettingDataStructure<?> numeric(float min, float max, float defaultValue) {
        return new NumericSettingDataType(min, max, defaultValue);
    }

    @Nonnull
    private static SettingDataStructure<?> string() {
        return new StringSettingDataType(DEFAULT_STRING_VALUE, MATCH_ANYTHING_REGEX);
    }

    @Nonnull
    private static SettingDataStructure<?> string(String defaultValue) {
        return new StringSettingDataType(defaultValue, MATCH_ANYTHING_REGEX);
    }

    @Nonnull
    private static SettingDataStructure<?> sortedSetOfOid(@Nonnull final Type type) {
        return new SortedSetOfOidSettingDataType(type, Collections.emptySet());
    }

    @Nonnull
    private static SettingDataStructure<?> sortedSetOfOid(@Nonnull final Type type,
                                                          @Nonnull final Set<Long> defaultValue) {
        return new SortedSetOfOidSettingDataType(type, defaultValue);
    }

    @Nonnull
    private static SettingDataStructure<?> scalingPolicy() {
        return new EnumSettingDataType<>(ScalingPolicyEnum.RESIZE, ScalingPolicyEnum.class);
    }

    /**
     * Class for storing setting constants.
     */
    private static class SettingConstants {
        private static final String AGGRESSIVENESS = "Aggressiveness";
        private static final String MAX_OBSERVATION_PERIOD = "Max Observation Period";
    }
}<|MERGE_RESOLUTION|>--- conflicted
+++ resolved
@@ -366,18 +366,14 @@
     Provision("provision", "Provision", Collections.emptyList(), SettingTiebreaker.SMALLER,
             EnumSet.of(EntityType.STORAGE, EntityType.PHYSICAL_MACHINE, EntityType.DISK_ARRAY,
                     EntityType.VIRTUAL_MACHINE, EntityType.CONTAINER_POD, EntityType.CONTAINER,
-<<<<<<< HEAD
                     EntityType.LOGICAL_POOL, EntityType.STORAGE_CONTROLLER,
                     EntityType.APPLICATION_COMPONENT), actionExecutionModeSetToManual(), true),
-=======
-                    EntityType.LOGICAL_POOL), actionExecutionModeSetToManual(), true),
 
     /**
      * For some types of entities Suspend actions are disabled by default.
      */
     DisabledProvision("provisionIsDisabled", "Provision", Collections.emptyList(), SettingTiebreaker.SMALLER,
             EnumSet.of(EntityType.STORAGE_CONTROLLER), actionExecutionModeSetToDisabled(), true),
->>>>>>> a26ce5ac
 
     /**
      * Provision action execution schedule.
@@ -1301,34 +1297,6 @@
             true);
 
     private static final ImmutableSet<String> AUTOMATION_SETTINGS =
-<<<<<<< HEAD
-        ImmutableSet.of(
-            EntitySettingSpecs.Activate.name,
-            EntitySettingSpecs.Move.name,
-            EntitySettingSpecs.BusinessUserMove.name,
-            EntitySettingSpecs.StorageMove.name,
-            EntitySettingSpecs.Provision.name,
-            EntitySettingSpecs.Reconfigure.name,
-            EntitySettingSpecs.Resize.name,
-            EntitySettingSpecs.Suspend.name,
-            EntitySettingSpecs.DisabledSuspend.name,
-            EntitySettingSpecs.ResizeVcpuAboveMaxThreshold.name,
-            EntitySettingSpecs.ResizeVcpuBelowMinThreshold.name,
-            EntitySettingSpecs.ResizeVcpuUpInBetweenThresholds.name,
-            EntitySettingSpecs.ResizeVcpuDownInBetweenThresholds.name,
-            EntitySettingSpecs.ResizeVmemAboveMaxThreshold.name,
-            EntitySettingSpecs.ResizeVmemBelowMinThreshold.name,
-            EntitySettingSpecs.ResizeVmemUpInBetweenThresholds.name,
-            EntitySettingSpecs.ResizeVmemDownInBetweenThresholds.name,
-            EntitySettingSpecs.EnforceNonDisruptive.name,
-            EntitySettingSpecs.ResizeUpHeap.name,
-            EntitySettingSpecs.ResizeDownHeap.name,
-            EntitySettingSpecs.ScalingPolicy.name,
-            EntitySettingSpecs.ResizeUpDBMem.name,
-            EntitySettingSpecs.ResizeDownDBMem.name,
-            EntitySettingSpecs.UseHypervisorMetricsForResizing.name,
-            EntitySettingSpecs.ShopTogether.name);
-=======
             ImmutableSet.of(
                     EntitySettingSpecs.Activate.name,
                     EntitySettingSpecs.Move.name,
@@ -1348,10 +1316,14 @@
                     EntitySettingSpecs.ResizeVmemBelowMinThreshold.name,
                     EntitySettingSpecs.ResizeVmemUpInBetweenThresholds.name,
                     EntitySettingSpecs.ResizeVmemDownInBetweenThresholds.name,
-                    EntitySettingSpecs.UseHypervisorMetricsForResizing.name,
                     EntitySettingSpecs.EnforceNonDisruptive.name,
+            EntitySettingSpecs.ResizeUpHeap.name,
+            EntitySettingSpecs.ResizeDownHeap.name,
+            EntitySettingSpecs.ScalingPolicy.name,
+            EntitySettingSpecs.ResizeUpDBMem.name,
+            EntitySettingSpecs.ResizeDownDBMem.name,
+            EntitySettingSpecs.UseHypervisorMetricsForResizing.name,
                     EntitySettingSpecs.ShopTogether.name);
->>>>>>> a26ce5ac
     /**
      * Contains information about ActionMode setting and corresponding ExecutionSchedule setting
      * that can be used optionally in settings policies.
