--- conflicted
+++ resolved
@@ -82,11 +82,7 @@
     Resize("resize", "Resize", Collections.emptyList(), SettingTiebreaker.SMALLER,
             EnumSet.of(EntityType.STORAGE, EntityType.CONTAINER,
                             EntityType.DISK_ARRAY, EntityType.LOGICAL_POOL,
-<<<<<<< HEAD
-                    EntityType.DATABASE_SERVER, EntityType.DATABASE),
-=======
-                            EntityType.DATABASE_SERVER, EntityType.WORKLOAD_CONTROLLER),
->>>>>>> 52c6d951
+                    EntityType.DATABASE_SERVER, EntityType.DATABASE, EntityType.WORKLOAD_CONTROLLER),
             actionExecutionModeSetToManual(), true),
 
     /**
@@ -782,12 +778,8 @@
             EnumSet.of(EntityType.STORAGE, EntityType.VIRTUAL_MACHINE, EntityType.CONTAINER,
                     EntityType.DISK_ARRAY, EntityType.LOGICAL_POOL,
                     EntityType.APPLICATION_COMPONENT,
-<<<<<<< HEAD
-                    EntityType.DATABASE_SERVER, EntityType.DATABASE),
-=======
-                    EntityType.DATABASE_SERVER,
+                    EntityType.DATABASE_SERVER, EntityType.DATABASE,
                     EntityType.WORKLOAD_CONTROLLER),
->>>>>>> 52c6d951
             string(), true),
 
     /**
