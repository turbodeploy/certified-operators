package com.vmturbo.components.common.setting;

import static com.vmturbo.components.common.setting.SettingDTOUtil.createSettingCategoryPath;

import java.util.Arrays;
import java.util.Collections;
import java.util.EnumSet;
import java.util.HashMap;
import java.util.List;
import java.util.Map;
import java.util.Objects;
import java.util.Optional;
import java.util.Set;
import java.util.stream.Collectors;

import javax.annotation.Nonnull;
import javax.annotation.Nullable;

import com.google.common.collect.ImmutableSet;

import com.vmturbo.common.protobuf.action.ActionDTO.ActionMode;
import com.vmturbo.common.protobuf.setting.SettingProto.EntitySettingScope;
import com.vmturbo.common.protobuf.setting.SettingProto.EntitySettingScope.AllEntityType;
import com.vmturbo.common.protobuf.setting.SettingProto.EntitySettingScope.EntityTypeSet;
import com.vmturbo.common.protobuf.setting.SettingProto.EntitySettingSpec;
import com.vmturbo.common.protobuf.setting.SettingProto.Setting;
import com.vmturbo.common.protobuf.setting.SettingProto.SettingSpec;
import com.vmturbo.common.protobuf.setting.SettingProto.SettingTiebreaker;
import com.vmturbo.common.protobuf.setting.SettingProto.SortedSetOfOidSettingValueType.Type;
import com.vmturbo.platform.common.dto.CommonDTO.EntityDTO.EntityType;

/**
 * Enumeration for all the pre-built entity settings.
 */
public enum EntitySettingSpecs {

    /**
     * Move action automation mode.
     */
    Move("move", "Move / Compute Scale", Collections.emptyList(), SettingTiebreaker.SMALLER,
            EnumSet.of(EntityType.STORAGE, EntityType.VIRTUAL_MACHINE, EntityType.VIRTUAL_VOLUME,
                    EntityType.CONTAINER_POD, EntityType.CONTAINER, EntityType.DISK_ARRAY,
                    EntityType.LOGICAL_POOL), actionExecutionModeSetToManual(), true),

    /**
     * Move action automation mode for business user.
     */
    BusinessUserMove("businessUserMove", "Move", Collections.emptyList(), SettingTiebreaker.SMALLER,
            EnumSet.of(EntityType.BUSINESS_USER), actionExecutionModeSetToRecommend(), true),

    /**
     * Storage Move action automation mode.
     */
    StorageMove("storageMove", "Storage Move / Storage Scale", Collections.emptyList(),
            SettingTiebreaker.SMALLER, EnumSet.of(EntityType.VIRTUAL_MACHINE),
            actionExecutionModeSetToRecommend(), true),

    /**
     * Resize action automation mode.
     *
     * For VM, this setting is only being used for commodities other than cpu, vcpu, mem and vmem.
     * The reason is that those commodities are handled by their specific settings,
     * such as ResizeVcpuUpInBetweenThresholds.
     */
    Resize("resize", "Resize", Collections.emptyList(), SettingTiebreaker.SMALLER,
            EnumSet.of(EntityType.STORAGE, EntityType.CONTAINER,
                            EntityType.DISK_ARRAY, EntityType.LOGICAL_POOL,
                            EntityType.APPLICATION_SERVER, EntityType.DATABASE_SERVER,
                            EntityType.APPLICATION_COMPONENT),
            actionExecutionModeSetToManual(), true),

    /**
     * Resize action automation mode for vcpu resize ups where the target capacity is between
     * {@link EntitySettingSpecs#ResizeVcpuMinThreshold} and {@link EntitySettingSpecs#ResizeVcpuMaxThreshold}.
     */
    ResizeVcpuUpInBetweenThresholds("resizeVcpuUpInBetweenThresholds", "VCPU Resize Up", Collections.emptyList(), SettingTiebreaker.SMALLER,
            EnumSet.of(EntityType.VIRTUAL_MACHINE), actionExecutionModeSetToManual(), true),

    /**
     * Resize action automation mode for vcpu resize downs where the target capacity is between
     * {@link EntitySettingSpecs#ResizeVcpuMinThreshold} and {@link EntitySettingSpecs#ResizeVcpuMaxThreshold}.
     */
    ResizeVcpuDownInBetweenThresholds("resizeVcpuDownInBetweenThresholds", "VCPU Resize Down", Collections.emptyList(), SettingTiebreaker.SMALLER,
            EnumSet.of(EntityType.VIRTUAL_MACHINE), actionExecutionModeSetToManual(), true),

    /**
     * Resize action automation mode for vcpu resizes where the target capacity is above the max threshold value {@link EntitySettingSpecs#ResizeVcpuMaxThreshold}.
     */
    ResizeVcpuAboveMaxThreshold("resizeVcpuAboveMaxThreshold", "VCPU Resize Above Max", Collections.emptyList(), SettingTiebreaker.SMALLER,
            EnumSet.of(EntityType.VIRTUAL_MACHINE), actionExecutionModeSetToRecommend(), true),

    /**
     * Resize action automation mode for vcpu resizes where the target capacity is below the min value {@link EntitySettingSpecs#ResizeVcpuMinThreshold}.
     */
    ResizeVcpuBelowMinThreshold("resizeVcpuBelowMinThreshold", "VCPU Resize Below Min", Collections.emptyList(), SettingTiebreaker.SMALLER,
            EnumSet.of(EntityType.VIRTUAL_MACHINE), actionExecutionModeSetToRecommend(), true),

    /**
     * The minimum number of vcpu cores which is the threshold to decide automation mode.
     *
     */
    ResizeVcpuMinThreshold("resizeVcpuMinThreshold", "VCPU Resize Min Threshold (in Cores)",
            Collections.emptyList(), SettingTiebreaker.BIGGER,
            EnumSet.of(EntityType.VIRTUAL_MACHINE), numeric(0, 1000, 1), true),

    /**
     * The maximum number of vcpu cores which is the threshold to decide automation mode.
     */
    ResizeVcpuMaxThreshold("resizeVcpuMaxThreshold", "VCPU Resize Max Threshold (in Cores)",
            Collections.emptyList(), SettingTiebreaker.SMALLER,
            EnumSet.of(EntityType.VIRTUAL_MACHINE), numeric(0, 1000, 64), true),

    /**
     * Resize action automation mode for vmem resize ups where the target capacity is between
     * {@link EntitySettingSpecs#ResizeVmemMinThreshold} and {@link EntitySettingSpecs#ResizeVmemMaxThreshold}.
     */
    ResizeVmemUpInBetweenThresholds("resizeVmemUpInBetweenThresholds", "VMem Resize Up", Collections.emptyList(), SettingTiebreaker.SMALLER,
            EnumSet.of(EntityType.VIRTUAL_MACHINE), actionExecutionModeSetToManual(), true),

    /**
     * Resize action automation mode for vmem resize downs where the target capacity is between
     * {@link EntitySettingSpecs#ResizeVmemMinThreshold} and {@link EntitySettingSpecs#ResizeVmemMaxThreshold}.
     */
    ResizeVmemDownInBetweenThresholds("resizeVmemDownInBetweenThresholds", "VMem Resize Down", Collections.emptyList(), SettingTiebreaker.SMALLER,
            EnumSet.of(EntityType.VIRTUAL_MACHINE), actionExecutionModeSetToManual(), true),

    /**
     * Resize action automation mode for vmem resizes where the target capacity is above the max threshold value {@link EntitySettingSpecs#ResizeVmemMaxThreshold}.
     */
    ResizeVmemAboveMaxThreshold("resizeVmemAboveMaxThreshold", "VMem Resize Above Max", Collections.emptyList(), SettingTiebreaker.SMALLER,
            EnumSet.of(EntityType.VIRTUAL_MACHINE), actionExecutionModeSetToRecommend(), true),

    /**
     * Resize action automation mode for vmem resizes where the target capacity is below the min value {@link EntitySettingSpecs#ResizeVmemMinThreshold}.
     */
    ResizeVmemBelowMinThreshold("resizeVmemBelowMinThreshold", "VMem Resize Below Min", Collections.emptyList(), SettingTiebreaker.SMALLER,
            EnumSet.of(EntityType.VIRTUAL_MACHINE), actionExecutionModeSetToRecommend(), true),

    /**
     * The minimum number of vmem cores which is the threshold to decide automation mode.
     *
     */
    ResizeVmemMinThreshold("resizeVmemMinThreshold", "VMEM Resize Min Threshold (in MB)",
            Collections.emptyList(), SettingTiebreaker.BIGGER,
            EnumSet.of(EntityType.VIRTUAL_MACHINE), numeric(0, 1000000, 512), true),

    /**
     * The maximum number of vmem cores which is the threshold to decide automation mode.
     */
    ResizeVmemMaxThreshold("resizeVmemMaxThreshold", "VMEM Resize Max Threshold (in MB)",
            Collections.emptyList(), SettingTiebreaker.SMALLER,
            EnumSet.of(EntityType.VIRTUAL_MACHINE), numeric(0, 1000000, 131072), true),

    /**
     * Suspend action automation mode.
     */
    Suspend("suspend", "Suspend", Collections.emptyList(), SettingTiebreaker.SMALLER,
        EnumSet.of(EntityType.STORAGE, EntityType.PHYSICAL_MACHINE, EntityType.VIRTUAL_MACHINE,
            EntityType.CONTAINER_POD, EntityType.CONTAINER,
            EntityType.DISK_ARRAY, EntityType.LOGICAL_POOL), actionExecutionModeSetToManual(), true),

    /**
     * Delete action automation mode.
     */
    Delete("delete", "Delete", Collections.emptyList(), SettingTiebreaker.SMALLER,
        EnumSet.of(EntityType.STORAGE, EntityType.VIRTUAL_VOLUME), actionExecutionModeSetToManual(), true),

    /**
     * Provision action automation mode.
     */
    Provision("provision", "Provision", Collections.emptyList(), SettingTiebreaker.SMALLER,
            EnumSet.of(EntityType.STORAGE, EntityType.PHYSICAL_MACHINE, EntityType.DISK_ARRAY,
                    EntityType.VIRTUAL_MACHINE, EntityType.CONTAINER_POD, EntityType.CONTAINER,
                    EntityType.LOGICAL_POOL, EntityType.STORAGE_CONTROLLER), actionExecutionModeSetToManual(), true),

    /**
     * Reconfigure action automation mode (not executable).
     */
    Reconfigure("reconfigure", "Reconfigure", Collections.emptyList(), SettingTiebreaker.SMALLER,
            EnumSet.of(EntityType.VIRTUAL_MACHINE, EntityType.CONTAINER_POD), nonExecutableActionMode(), true),

    /**
     * Activate action automation mode.
     */
    Activate("activate", "Start", Collections.emptyList(), SettingTiebreaker.SMALLER,
            EnumSet.of(EntityType.STORAGE, EntityType.PHYSICAL_MACHINE, EntityType.VIRTUAL_MACHINE,
                    EntityType.CONTAINER_POD, EntityType.CONTAINER,
                    EntityType.DISK_ARRAY, EntityType.LOGICAL_POOL), actionExecutionModeSetToManual(), true),
    /**
     * CPU utilization threshold.
     */
    CpuUtilization("cpuUtilization", "CPU Utilization",
            Collections.singletonList(CategoryPathConstants.UTILIZATION_THRESHOLDS), SettingTiebreaker.SMALLER,
            EnumSet.of(EntityType.PHYSICAL_MACHINE, EntityType.STORAGE_CONTROLLER),
            numeric(0f, 1000000f, 100f), true),

    /**
     * Memory utilization threshold.
     */
    MemoryUtilization("memoryUtilization", "Memory Utilization",
            Collections.singletonList(CategoryPathConstants.UTILIZATION_THRESHOLDS), SettingTiebreaker.SMALLER,
            EnumSet.of(EntityType.PHYSICAL_MACHINE), numeric(0f, 100f, 100f), true),

    /**
     * IO throughput utilization threshold.
     */
    IoThroughput("ioThroughput", "IO Throughput",
            Collections.singletonList(CategoryPathConstants.UTILIZATION_THRESHOLDS), SettingTiebreaker.SMALLER,
            EnumSet.of(EntityType.PHYSICAL_MACHINE), numeric(0f, 100f, 50f), true),

    /**
     * Network throughput utilization threshold.
     */
    NetThroughput("netThroughput", "Net Throughput",
            Collections.singletonList(CategoryPathConstants.UTILIZATION_THRESHOLDS), SettingTiebreaker.SMALLER,
            EnumSet.of(EntityType.PHYSICAL_MACHINE, EntityType.SWITCH),
            new NumericSettingDataType(0f, 100f, 50f,
                    Collections.singletonMap(EntityType.SWITCH, 70f)), true),

    /**
     * Swapping utilization threshold.
     */
    SwappingUtilization("swappingUtilization", "Swapping Utilization",
            Collections.singletonList(CategoryPathConstants.UTILIZATION_THRESHOLDS), SettingTiebreaker.SMALLER,
            EnumSet.of(EntityType.PHYSICAL_MACHINE), numeric(0f, 100f, 20f), true),

    /**
     * Ready queue utilization threshold.
     */
    ReadyQueueUtilization("readyQueueUtilization", "Ready Queue Utilization",
            Collections.singletonList(CategoryPathConstants.UTILIZATION_THRESHOLDS), SettingTiebreaker.SMALLER,
            EnumSet.of(EntityType.PHYSICAL_MACHINE), numeric(0f, 100f, 50f), true),

    /**
     * Storage utilization threshold.
     */
    StorageAmountUtilization("storageAmountUtilization", "Storage Amount Utilization",
            Collections.singletonList(CategoryPathConstants.UTILIZATION_THRESHOLDS), SettingTiebreaker.SMALLER,
            EnumSet.of(EntityType.STORAGE, EntityType.DISK_ARRAY, EntityType.STORAGE_CONTROLLER),
            numeric(0f, 100f, 90f),
            true),

    /**
     * VCPURequest utilization threshold.
     * Setting VCPURequest utilization threshold to 0.9999 to avoid rounding errors due to
     * conversion from kubernetes millicores to MHz.
     * This is an internal setting, which should not be modified by user. Therefore, it is
     * hidden from API. The list of category path below is empty as there is no need to specify
     * category grouping for this setting.
     */
    VCPURequestUtilization("vcpuRequestUtilization", "VCPU Request Utilization",
            Collections.emptyList(), SettingTiebreaker.SMALLER,
            EnumSet.of(EntityType.VIRTUAL_MACHINE, EntityType.CONTAINER_POD),
            numeric(0f, 100f, 99.99f), true),

    /**
     * IOPS utilization threshold.
     */
    IopsUtilization("iopsUtilization", "IOPS Utilization",
            Collections.singletonList(CategoryPathConstants.UTILIZATION_THRESHOLDS), SettingTiebreaker.SMALLER,
            EnumSet.of(EntityType.STORAGE), numeric(0f, 100f, 100f), true),

    /**
     * Storage latency utilization threshold.
     */
    LatencyUtilization("latencyUtilization", "Latency Utilization",
            Collections.singletonList(CategoryPathConstants.UTILIZATION_THRESHOLDS), SettingTiebreaker.SMALLER,
            EnumSet.of(EntityType.STORAGE), numeric(0f, 100f, 100f), true),

    /**
     * CPU overprovisioned in percents.
     */
    CpuOverprovisionedPercentage("cpuOverprovisionedPercentage", "CPU Overprovisioned Percentage",
            Collections.singletonList(CategoryPathConstants.UTILIZATION_THRESHOLDS), SettingTiebreaker.SMALLER,
            EnumSet.of(EntityType.PHYSICAL_MACHINE), numeric(1f, 1000000f, 30000f), true),

    /**
     * Memory overprovisioned in percents.
     */
    MemoryOverprovisionedPercentage("memoryOverprovisionedPercentage",
            "Memory Overprovisioned Percentage",
            Collections.singletonList(CategoryPathConstants.UTILIZATION_THRESHOLDS), SettingTiebreaker.SMALLER,
            EnumSet.of(EntityType.PHYSICAL_MACHINE), numeric(1f, 1000000f, 1000f), true),

    /**
     * Storage amount overprovisioned factor in percents.
     */
    StorageOverprovisionedPercentage("storageOverprovisionedPercentage",
            "Storage Overprovisioned Percentage",
            Collections.emptyList(), SettingTiebreaker.SMALLER,
            EnumSet.of(EntityType.STORAGE, EntityType.DISK_ARRAY, EntityType.LOGICAL_POOL),
            numeric(1f, 1000000f, 200f), true),

    /**
     * Desired utilization target.
     */
    UtilTarget("utilTarget", "Center",
            //path is needed for the UI to display this setting in a separate category
            Arrays.asList(CategoryPathConstants.ADVANCED, CategoryPathConstants.UTILTARGET), SettingTiebreaker.SMALLER,
            EnumSet.of(EntityType.PHYSICAL_MACHINE),
            numeric(0.0f/*min*/, 100.0f/*max*/, 70.0f/*default*/), true),

    /**
     * Desired utilization range.
     */
    TargetBand("targetBand", "Diameter",
            //path is needed for the UI to display this setting in a separate category
            Arrays.asList(CategoryPathConstants.ADVANCED, CategoryPathConstants.UTILTARGET),
            SettingTiebreaker.BIGGER, /*this is related to the center setting. bigger diameter is more conservative*/
            EnumSet.of(EntityType.PHYSICAL_MACHINE), numeric(0.0f/*min*/, 100.0f/*max*/, 10.0f/*default*/), true),

    /**
     * Aggressiveness for business user.
     */
    PercentileAggressivenessBusinessUser("percentileAggressivenessBusinessUser",
            SettingConstants.AGGRESSIVENESS,
            Collections.singletonList(CategoryPathConstants.RESIZE_RECOMMENDATIONS_CONSTANTS),
            SettingTiebreaker.BIGGER, EnumSet.of(EntityType.BUSINESS_USER),
            numeric(90.0f, 100.0f, 95.0f), true),

    /**
     * Aggressiveness for virtual machine.
     */
    PercentileAggressivenessVirtualMachine("percentileAggressivenessVirtualMachine",
            SettingConstants.AGGRESSIVENESS,
            Collections.singletonList(CategoryPathConstants.RESIZE_RECOMMENDATIONS_CONSTANTS),
            SettingTiebreaker.BIGGER, EnumSet.of(EntityType.VIRTUAL_MACHINE),
            numeric(90.0f, 100.0f, 95.0f), true),

    /**
     * Min observation period for business user.
     */
    MinObservationPeriodVirtualMachine("minObservationPeriodVirtualMachine",
            "Min Observation Period",
            Collections.singletonList(CategoryPathConstants.RESIZE_RECOMMENDATIONS_CONSTANTS),
            SettingTiebreaker.BIGGER, EnumSet.of(EntityType.VIRTUAL_MACHINE),
            numeric(0.0f, 7.0f, 0.0f), true),

    /**
     * Max observation period for business user.
     */
    MaxObservationPeriodBusinessUser("maxObservationPeriodBusinessUser",
            SettingConstants.MAX_OBSERVATION_PERIOD,
            Collections.singletonList(CategoryPathConstants.RESIZE_RECOMMENDATIONS_CONSTANTS),
            SettingTiebreaker.BIGGER, EnumSet.of(EntityType.BUSINESS_USER),
            numeric(7.0f, 90.0f, 30.0f), true),

    /**
     * Max observation period for virtual machine.
     */
    MaxObservationPeriodVirtualMachine("maxObservationPeriodVirtualMachine",
            SettingConstants.MAX_OBSERVATION_PERIOD,
            Collections.singletonList(CategoryPathConstants.RESIZE_RECOMMENDATIONS_CONSTANTS),
            SettingTiebreaker.BIGGER, EnumSet.of(EntityType.VIRTUAL_MACHINE),
            numeric(7.0f, 90.0f, 30.0f), true),

    /**
     * Max observation period for desktop pool. Used for timeslot feature.
     */
    MaxObservationPeriodDesktopPool("maxObservationPeriodDesktopPool",
                                     SettingConstants.MAX_OBSERVATION_PERIOD,
                                     Collections.singletonList(CategoryPathConstants.RESIZE_RECOMMENDATIONS_CONSTANTS),
                                     SettingTiebreaker.BIGGER, EnumSet.of(EntityType.DESKTOP_POOL),
                                     numeric(3, 30, 7), true),

    /**
     * Resize target Utilization for Image CPU.
     */
    ResizeTargetUtilizationImageCPU("resizeTargetUtilizationImageCPU",
            "Image CPU Target Utilization",
            Collections.singletonList(CategoryPathConstants.UTILIZATION_THRESHOLDS),
            SettingTiebreaker.SMALLER, EnumSet.of(EntityType.BUSINESS_USER),
            numeric(1.0f, 100.0f, 100.0f), true),

    /**
     * Resize target Utilization for Image Mem.
     */
    ResizeTargetUtilizationImageMem("resizeTargetUtilizationImageMem",
            "Image Mem Target Utilization",
            Collections.singletonList(CategoryPathConstants.UTILIZATION_THRESHOLDS),
            SettingTiebreaker.SMALLER, EnumSet.of(EntityType.BUSINESS_USER),
            numeric(1.0f, 100.0f, 100.0f), true),

    /**
     * Resize target Utilization for Image Storage.
     */
    ResizeTargetUtilizationImageStorage("resizeTargetUtilizationImageStorage",
            "Image Storage Target Utilization",
            Collections.singletonList(CategoryPathConstants.UTILIZATION_THRESHOLDS),
            SettingTiebreaker.SMALLER, EnumSet.of(EntityType.BUSINESS_USER),
            numeric(1.0f, 100.0f, 100.0f), true),

    /**
     * Resize target Utilization for Net Throughput.
     */
    ResizeTargetUtilizationNetThroughput("resizeTargetUtilizationNetThroughput",
            "Scaling Target Net Throughput Utilization", Collections.emptyList(),
            SettingTiebreaker.SMALLER, EnumSet.of(EntityType.VIRTUAL_MACHINE),
            numeric(1.0f, 100.0f, 70.0f), true),

    /**
     * Resize target Utilization for IO Throughput.
     */
    ResizeTargetUtilizationIoThroughput("resizeTargetUtilizationIoThroughput",
            "Scaling Target IO Throughput Utilization", Collections.emptyList(),
            SettingTiebreaker.SMALLER, EnumSet.of(EntityType.VIRTUAL_MACHINE),
            numeric(1.0f, 100.0f, 70.0f), true),

    /**
     * Resize target Utilization for VCPU.
     */
    ResizeTargetUtilizationVcpu("resizeTargetUtilizationVcpu", "Scaling Target VCPU Utilization",
            //path is needed for the UI to display this setting in a separate category
            Collections.emptyList(), SettingTiebreaker.SMALLER,
            EnumSet.of(EntityType.VIRTUAL_MACHINE, EntityType.DATABASE, EntityType.DATABASE_SERVER),
            numeric(1.0f/*min*/, 100.0f/*max*/, 70.0f/*default*/), true),

    /**
     * Resize target Utilization for VMEM.
     */
    ResizeTargetUtilizationVmem("resizeTargetUtilizationVmem", "Scaling Target VMEM Utilization",
            //path is needed for the UI to display this setting in a separate category
            Collections.emptyList(), SettingTiebreaker.SMALLER,
            EnumSet.of(EntityType.VIRTUAL_MACHINE, EntityType.DATABASE, EntityType.DATABASE_SERVER),
            numeric(1.0f/*min*/, 100.0f/*max*/, 90.0f/*default*/), true),

    /**
     * IOPS capacity to set on the entity.
     */
    IOPSCapacity("iopsCapacity", "IOPS Capacity",
            Collections.emptyList(), SettingTiebreaker.SMALLER,
            EnumSet.of(EntityType.DISK_ARRAY, EntityType.LOGICAL_POOL,
                EntityType.STORAGE_CONTROLLER, EntityType.STORAGE),
            new NumericSettingDataType(20f, 1000000, 5000,
                    Collections.singletonMap(EntityType.DISK_ARRAY, 10_000f)), true),

    /**
     * Storage latency capacity to set on the entity.
     */
    LatencyCapacity("latencyCapacity", "Storage latency capacity [ms]", Collections.emptyList(),
            SettingTiebreaker.SMALLER,
            EnumSet.of(EntityType.STORAGE, EntityType.STORAGE_CONTROLLER,
                    EntityType.LOGICAL_POOL, EntityType.DISK_ARRAY),
            numeric(1f, 2000f, 100f), true),

    /**
     * Virtual CPU Increment for virtual machines.
     */
    VmVcpuIncrement("usedIncrement_VCPU", "Increment constant for VCPU [MHz]",
            Collections.singletonList(CategoryPathConstants.RESIZE_RECOMMENDATIONS_CONSTANTS),
            SettingTiebreaker.SMALLER, EnumSet.of(EntityType.VIRTUAL_MACHINE),
            numeric(0.0f/*min*/, 1000000.0f/*max*/, 1800.0f/*default*/), true),

    /**
     * Virtual Memory Increment for virtual machines.
     */
    VmVmemIncrement("usedIncrement_VMEM", "Increment constant for VMem [MB]",
            Collections.singletonList(CategoryPathConstants.RESIZE_RECOMMENDATIONS_CONSTANTS),
            SettingTiebreaker.SMALLER, EnumSet.of(EntityType.VIRTUAL_MACHINE),
            numeric(0.0f/*min*/, 1000000.0f/*max*/, 1024.0f/*default*/), true),

    /**
     * Virtual CPU Increment for containers.
     */
    ContainerVcpuIncrement("usedIncrement_Container_VCPU", "Increment constant for VCPU [MHz]",
            Collections.singletonList(CategoryPathConstants.RESIZE_RECOMMENDATIONS_CONSTANTS),
            SettingTiebreaker.SMALLER, EnumSet.of(EntityType.CONTAINER),
            numeric(0.0f, 1000000.0f, 100.0f), true),

    /**
     * Virtual Memory Increment for containers.
     */
    ContainerVmemIncrement("usedIncrement_Container_VMEM", "Increment constant for VMem [MB]",
            Collections.singletonList(CategoryPathConstants.RESIZE_RECOMMENDATIONS_CONSTANTS),
            SettingTiebreaker.SMALLER, EnumSet.of(EntityType.CONTAINER),
            numeric(0.0f, 1000000.0f, 64.0f), true),

    /**
     * Virtual Storage Increment.
     */
    VstorageIncrement("usedIncrement_VStorage", "Increment constant for VStorage [GB]",
            Collections.singletonList(CategoryPathConstants.RESIZE_RECOMMENDATIONS_CONSTANTS),
            SettingTiebreaker.SMALLER, EnumSet.of(EntityType.VIRTUAL_MACHINE),
            numeric(0.0f/*min*/, 999999.0f/*max*/, 999999.0f/*default*/), true),

    /**
     * Excluded Templates.
     */
    ExcludedTemplates("excludedTemplatesOids", "Excluded templates",
            Collections.singletonList(CategoryPathConstants.RESIZE_RECOMMENDATIONS_CONSTANTS),
            SettingTiebreaker.UNION,
            EnumSet.of(EntityType.VIRTUAL_MACHINE, EntityType.DATABASE, EntityType.DATABASE_SERVER),
            sortedSetOfOid(Type.ENTITY), true),

    /**
     * Storage Increment.
     */
    StorageIncrement("usedIncrement_StAmt", "Increment constant for Storage Amount [GB]",
            Collections.singletonList(CategoryPathConstants.RESIZE_RECOMMENDATIONS_CONSTANTS),
            SettingTiebreaker.SMALLER, EnumSet.of(EntityType.STORAGE),
            numeric(0.0f/*min*/, 100000.0f/*max*/, 100.0f/*default*/), true),

    /**
     * Ignore nvme pre-requisite. When this setting is enabled for a VM, we will not perform the
     * NVMe pre-requisite check.
     */
    IgnoreNvmePreRequisite("ignoreNvmePreRequisite", "Ignore NVMe Constraints",
        Collections.singletonList("resizeRecommendationsConstants"),
        SettingTiebreaker.BIGGER,
        EnumSet.of(EntityType.VIRTUAL_MACHINE),
        new BooleanSettingDataType(false), true),

    /**
     * Automation Policy for the Activate Workflow. The value is the name of an
     * Orchestration workflow to invoke when an activate action is generated and executed.
     */
    ActivateActionWorkflow("activateActionWorkflow", "Activate Workflow",
            Collections.singletonList(CategoryPathConstants.AUTOMATION),
            SettingTiebreaker.SMALLER,
            EnumSet.of(EntityType.STORAGE, EntityType.PHYSICAL_MACHINE, EntityType.VIRTUAL_MACHINE,
                    EntityType.CONTAINER_POD, EntityType.CONTAINER,
                    EntityType.DISK_ARRAY, EntityType.LOGICAL_POOL),
            string(), true),

    /**
     * Automation Policy for the Activate pre workflow. The value is the name of an
     * Orchestration workflow to invoke before an activate action is executed.
     *
     * NOTE: For action workflows, the first word MUST be the name of the action
     *       type affected by the workflow policy. The UI relies on this convention.
     *       So "Activate Pre Workflow" is okay, but "Pre Activate Workflow" is not.
     */
    PreActivateActionWorkflow("preActivateActionWorkflow", "Activate Pre Workflow",
        Collections.singletonList(CategoryPathConstants.AUTOMATION),
        SettingTiebreaker.SMALLER,
            EnumSet.of(EntityType.STORAGE, EntityType.PHYSICAL_MACHINE, EntityType.VIRTUAL_MACHINE,
                    EntityType.CONTAINER_POD, EntityType.CONTAINER,
                    EntityType.DISK_ARRAY, EntityType.LOGICAL_POOL),
        string(), true),

    /**
     * Automation Policy for the Activate post workflow. The value is the name of an
     * Orchestration workflow to invoke after an activate action is executed (whether successful or not).
     */
    PostActivateActionWorkflow("postActivateActionWorkflow", "Activate Post Workflow",
        Collections.singletonList(CategoryPathConstants.AUTOMATION),
        SettingTiebreaker.SMALLER,
            EnumSet.of(EntityType.STORAGE, EntityType.PHYSICAL_MACHINE, EntityType.VIRTUAL_MACHINE,
                    EntityType.CONTAINER_POD, EntityType.CONTAINER,
                    EntityType.DISK_ARRAY, EntityType.LOGICAL_POOL),
        string(), true),

    /**
     * Automation Policy for the Move Workflow. The value is the name of an
     * Orchestration workflow to invoke when a move action is generated and executed.
     */
    MoveActionWorkflow("moveActionWorkflow", "Move Workflow",
        Collections.singletonList(CategoryPathConstants.AUTOMATION),
        SettingTiebreaker.SMALLER,
        EnumSet.of(EntityType.STORAGE, EntityType.VIRTUAL_MACHINE, EntityType.CONTAINER_POD,
                EntityType.CONTAINER, EntityType.DISK_ARRAY, EntityType.LOGICAL_POOL),
        string(), true),

    /**
     * Same as {@link #MoveActionWorkflow} but with different default value.
     */
    MoveActionWorkflowWithNativeAsDefault("moveActionWorkflowWithNativeAsDefault", "Move Workflow",
                       Collections.singletonList(CategoryPathConstants.AUTOMATION),
                       SettingTiebreaker.SMALLER,
                       EnumSet.of(EntityType.BUSINESS_USER),
                       string("false"), true),

    /**
     * Automation Policy for the Move Workflow pre workflow. The value is the name of an
     * Orchestration workflow to invoke before a resize action is executed.
     */
    PreMoveActionWorkflow("preMoveActionWorkflow", "Move Pre Workflow",
        Collections.singletonList(CategoryPathConstants.AUTOMATION),
        SettingTiebreaker.SMALLER,
            EnumSet.of(EntityType.STORAGE, EntityType.VIRTUAL_MACHINE, EntityType.CONTAINER_POD,
                    EntityType.CONTAINER, EntityType.DISK_ARRAY, EntityType.LOGICAL_POOL, EntityType.BUSINESS_USER),
            string(), true),

    /**
     * Automation Policy for the Move Workflow post workflow. The value is the name of an
     * Orchestration workflow to invoke after a resize action is executed (whether successful or not).
     */
    PostMoveActionWorkflow("postMoveActionWorkflow", "Move Post Workflow",
        Collections.singletonList(CategoryPathConstants.AUTOMATION),
        SettingTiebreaker.SMALLER,
            EnumSet.of(EntityType.STORAGE, EntityType.VIRTUAL_MACHINE, EntityType.CONTAINER_POD,
                    EntityType.CONTAINER, EntityType.DISK_ARRAY, EntityType.LOGICAL_POOL, EntityType.BUSINESS_USER),
        string(), true),

    /**
     * Automation Policy for the Provision Workflow. The value is the name of an
     * Orchestration workflow to invoke when a provision action is generated and executed.
     */
    ProvisionActionWorkflow("provisionActionWorkflow", "Provision Workflow",
            Collections.singletonList(CategoryPathConstants.AUTOMATION),
            SettingTiebreaker.SMALLER,
            EnumSet.of(EntityType.STORAGE, EntityType.PHYSICAL_MACHINE, EntityType.DISK_ARRAY,
                    EntityType.VIRTUAL_MACHINE, EntityType.CONTAINER_POD, EntityType.CONTAINER,
                    EntityType.LOGICAL_POOL, EntityType.STORAGE_CONTROLLER),
            string(), true),

    /**
     * Automation Policy for the Provision pre workflow. The value is the name of an
     * Orchestration workflow to invoke before a provision action is executed.
     */
    PreProvisionActionWorkflow("preProvisionActionWorkflow", "Provision Pre Workflow",
        Collections.singletonList(CategoryPathConstants.AUTOMATION),
        SettingTiebreaker.SMALLER,
            EnumSet.of(EntityType.STORAGE, EntityType.PHYSICAL_MACHINE, EntityType.DISK_ARRAY,
                    EntityType.VIRTUAL_MACHINE, EntityType.CONTAINER_POD, EntityType.CONTAINER,
                    EntityType.LOGICAL_POOL, EntityType.STORAGE_CONTROLLER),
        string(), true),

    /**
     * Automation Policy for the Provision post workflow. The value is the name of an
     * Orchestration workflow to invoke after a provision action is executed (whether successful or not).
     */
    PostProvisionActionWorkflow("postProvisionActionWorkflow", "Provision Post Workflow",
        Collections.singletonList(CategoryPathConstants.AUTOMATION),
        SettingTiebreaker.SMALLER,
            EnumSet.of(EntityType.STORAGE, EntityType.PHYSICAL_MACHINE, EntityType.DISK_ARRAY,
                    EntityType.VIRTUAL_MACHINE, EntityType.CONTAINER_POD, EntityType.CONTAINER,
                    EntityType.LOGICAL_POOL, EntityType.STORAGE_CONTROLLER),
        string(), true),

    /**
     * Automation Policy for the Resize Workflow. The value is the name of an
     * Orchestration workflow to invoke when a resize action is generated and executed.
     */
    ResizeActionWorkflow("resizeActionWorkflow", "Resize Workflow",
            Collections.singletonList(CategoryPathConstants.AUTOMATION),
            SettingTiebreaker.SMALLER,
            EnumSet.of(EntityType.STORAGE, EntityType.VIRTUAL_MACHINE, EntityType.CONTAINER,
                    EntityType.DISK_ARRAY, EntityType.LOGICAL_POOL,
                    EntityType.APPLICATION_SERVER, EntityType.APPLICATION_COMPONENT,
                    EntityType.DATABASE_SERVER),
            string(), true),

    /**
     * Automation Policy for the Resize pre workflow. The value is the name of an
     * Orchestration workflow to invoke before a resize action is executed.
     */
    PreResizeActionWorkflow("preResizeActionWorkflow", "Resize Pre Workflow",
        Collections.singletonList(CategoryPathConstants.AUTOMATION),
        SettingTiebreaker.SMALLER,
            EnumSet.of(EntityType.STORAGE, EntityType.VIRTUAL_MACHINE, EntityType.CONTAINER,
                    EntityType.DISK_ARRAY, EntityType.LOGICAL_POOL,
                    EntityType.APPLICATION_SERVER, EntityType.APPLICATION_COMPONENT,
                    EntityType.DATABASE_SERVER),
            string(), true),

    /**
     * Automation Policy for the Resize post workflow. The value is the name of an
     * Orchestration workflow to invoke after a resize action is executed (whether successful or not).
     */
    PostResizeActionWorkflow("postResizeActionWorkflow", "Resize Post Workflow",
        Collections.singletonList(CategoryPathConstants.AUTOMATION),
        SettingTiebreaker.SMALLER,
            EnumSet.of(EntityType.STORAGE, EntityType.VIRTUAL_MACHINE, EntityType.CONTAINER,
                    EntityType.DISK_ARRAY, EntityType.LOGICAL_POOL,
                    EntityType.APPLICATION_SERVER, EntityType.APPLICATION_COMPONENT,
                    EntityType.DATABASE_SERVER),
        string(), true),

    /**
     * Automation Policy for the Suspend Workflow. The value is the name of an
     * Orchestration workflow to invoke when a suspend action is generated and executed.
     */
    SuspendActionWorkflow("suspendActionWorkflow", "Suspend Workflow",
        Collections.singletonList(CategoryPathConstants.AUTOMATION),
        SettingTiebreaker.SMALLER,
            EnumSet.of(EntityType.STORAGE, EntityType.PHYSICAL_MACHINE, EntityType.VIRTUAL_MACHINE,
                    EntityType.CONTAINER_POD, EntityType.CONTAINER,
                    EntityType.DISK_ARRAY, EntityType.LOGICAL_POOL),
        string(), true),

    /**
     * Automation Policy for the Suspend pre workflow. The value is the name of an
     * Orchestration workflow to invoke before a suspend action is executed.
     */
    PreSuspendActionWorkflow("preSuspendActionWorkflow", "Suspend Pre Workflow",
        Collections.singletonList(CategoryPathConstants.AUTOMATION),
        SettingTiebreaker.SMALLER,
            EnumSet.of(EntityType.STORAGE, EntityType.PHYSICAL_MACHINE, EntityType.VIRTUAL_MACHINE,
                    EntityType.CONTAINER_POD, EntityType.CONTAINER,
                    EntityType.DISK_ARRAY, EntityType.LOGICAL_POOL),
        string(), true),

    /**
     * Automation Policy for the Suspend post workflow. The value is the name of an
     * Orchestration workflow to invoke after a suspend action is executed (whether successful or not).
     */
    PostSuspendActionWorkflow("postSuspendActionWorkflow", "Suspend Post Workflow",
        Collections.singletonList(CategoryPathConstants.AUTOMATION),
        SettingTiebreaker.SMALLER,
            EnumSet.of(EntityType.STORAGE, EntityType.PHYSICAL_MACHINE, EntityType.VIRTUAL_MACHINE,
                    EntityType.CONTAINER_POD, EntityType.CONTAINER,
                    EntityType.DISK_ARRAY, EntityType.LOGICAL_POOL),
        string(), true),

    /**
     * Automation Policy for the Delete Workflow. The value is the name of an
     * Orchestration workflow to invoke when a delete action is generated and executed.
     */
    DeleteActionWorkflow("deleteActionWorkflow", "Delete Workflow",
        Collections.singletonList(CategoryPathConstants.AUTOMATION),
        SettingTiebreaker.SMALLER,
        EnumSet.of(EntityType.STORAGE, EntityType.VIRTUAL_VOLUME),
        string(), true),

    /**
     * Automation Policy for the Delete pre workflow. The value is the name of an
     * Orchestration workflow to invoke before a delete action is executed.
     */
    PreDeleteActionWorkflow("preDeleteActionWorkflow", "Delete Pre Workflow",
        Collections.singletonList(CategoryPathConstants.AUTOMATION),
        SettingTiebreaker.SMALLER,
        EnumSet.of(EntityType.STORAGE, EntityType.VIRTUAL_VOLUME),
        string(), true),

    /**
     * Automation Policy for the Delete post workflow. The value is the name of an
     * Orchestration workflow to invoke after a delete action is executed (whether successful or not).
     */
    PostDeleteActionWorkflow("postDeleteActionWorkflow", "Delete Post Workflow",
        Collections.singletonList(CategoryPathConstants.AUTOMATION),
        SettingTiebreaker.SMALLER,
        EnumSet.of(EntityType.STORAGE, EntityType.VIRTUAL_VOLUME),
        string(), true),

    /**
     * Response Time Capacity used by Application and Database.
     */
    ResponseTimeCapacity("responseTimeCapacity", "Response Time Capacity [ms]",
            Collections.emptyList(),
            SettingTiebreaker.SMALLER,
            EnumSet.of(EntityType.APPLICATION, EntityType.VIRTUAL_APPLICATION,
            EntityType.APPLICATION_SERVER, EntityType.BUSINESS_APPLICATION,
            EntityType.DATABASE_SERVER, EntityType.SERVICE,
            EntityType.APPLICATION_COMPONENT, EntityType.BUSINESS_TRANSACTION),
            numeric(1.0f/*min*/, 31536000000000.0f/*max*/, 10000.0f/*default*/),
            true),

    /**
     * SLA Capacity used by Application and Database.
     */
    SLACapacity("slaCapacity", "SLA Capacity",
            Collections.emptyList(),
            SettingTiebreaker.SMALLER,
            EnumSet.of(EntityType.APPLICATION, EntityType.VIRTUAL_APPLICATION,
            EntityType.APPLICATION_SERVER, EntityType.BUSINESS_APPLICATION,
            EntityType.DATABASE_SERVER, EntityType.APPLICATION_COMPONENT),
            numeric(1.0f/*min*/, 31536000000000.0f/*max*/, 10000.0f/*default*/),
            true),

    /**
     * Transactions Capacity used by Application and Database.
     */
    TransactionsCapacity("transactionsCapacity", "Transactions Capacity",
            Collections.emptyList(),
            SettingTiebreaker.SMALLER,
            EnumSet.of(EntityType.APPLICATION, EntityType.VIRTUAL_APPLICATION,
<<<<<<< HEAD
                    EntityType.APPLICATION_SERVER, EntityType.BUSINESS_APPLICATION,
                    EntityType.DATABASE_SERVER, EntityType.SERVICE, EntityType.APPLICATION_COMPONENT,
                    EntityType.BUSINESS_TRANSACTION),
=======
                    EntityType.APPLICATION_SERVER, EntityType.BUSINESS_APPLICATION, EntityType.DATABASE_SERVER,
                    EntityType.DATABASE),
>>>>>>> 6bddcfab
            numeric(1.0f/*min*/, 31536000000000.0f/*max*/, 20.0f/*default*/),
            true),

    /**
     * Indicates whether to auto set the transaction capacity of an entity's commodity to the value
     * of the TransactionsCapacity setting or to calculate it as the max of the commodity's capacity,
     * used value, and the TransactionsCapacity setting.
     * Used by Application and Database.
     */
    AutoSetTransactionsCapacity("autoSetTransactionsCapacity", "Auto Set Transactions Capacity",
            Collections.emptyList(),
            SettingTiebreaker.BIGGER,
            EnumSet.of(EntityType.APPLICATION, EntityType.VIRTUAL_APPLICATION,
<<<<<<< HEAD
            EntityType.APPLICATION_SERVER, EntityType.BUSINESS_APPLICATION,
            EntityType.DATABASE_SERVER, EntityType.APPLICATION_COMPONENT),
=======
                    EntityType.APPLICATION_SERVER, EntityType.BUSINESS_APPLICATION, EntityType.DATABASE_SERVER,
                    EntityType.DATABASE),
>>>>>>> 6bddcfab
            new BooleanSettingDataType(false),
            true),

    /**
     * Heap utilization threshold.
     */
    HeapUtilization("heapUtilization", "Heap Utilization",
            Collections.singletonList(CategoryPathConstants.UTILIZATION_THRESHOLDS),
            SettingTiebreaker.SMALLER, EnumSet.of(EntityType.APPLICATION, EntityType.APPLICATION_SERVER,
            EntityType.APPLICATION_COMPONENT),
            numeric(20f, 100f, 80f), true),

    /**
     * Collection time utilization threshold.
     */
    CollectionTimeUtilization("collectionTimeUtilization", "Collection Time Utilization",
            Collections.singletonList(CategoryPathConstants.UTILIZATION_THRESHOLDS),
            SettingTiebreaker.SMALLER,
            EnumSet.of(EntityType.APPLICATION, EntityType.APPLICATION_SERVER,
                    EntityType.APPLICATION_COMPONENT),
            numeric(1f, 100f, 10f), true),

    IgnoreDirectories("ignoreDirectories", "Directories to ignore",
        Collections.emptyList(),
        SettingTiebreaker.SMALLER,
        EnumSet.of(EntityType.STORAGE),
        string("\\.dvsData.*|\\.snapshot.*|\\.vSphere-HA.*|\\.naa.*|\\.etc.*|lost\\+found.*|stCtlVM-.*|\\.iSCSI-CONFIG.*|\\.vsan\\.stats.*|etc|targets"),
        true),

    IgnoreFiles("ignoreFiles", "Files to ignore",
        Collections.emptyList(),
        SettingTiebreaker.SMALLER,
        EnumSet.of(EntityType.STORAGE),
        string("config\\.db|stats\\.db.*"),
        true),

    EnforceNonDisruptive("enforceNonDisruptive", "Enforce Non Disruptive Mode",
                    Collections.emptyList(),
                    SettingTiebreaker.SMALLER,
                    EnumSet.of(EntityType.VIRTUAL_MACHINE),
                    new BooleanSettingDataType(false),
                    true),

    /**
     * Setting to represent Disk IOPS Capacity for SSD.
     * This is used to calculate IOPS capacity for Disk Array.
     */
    DiskCapacitySsd("diskCapacitySsd", "SSD Disk IOPS Capacity",
                    Collections.emptyList(), SettingTiebreaker.SMALLER,
                    EnumSet.of(EntityType.DISK_ARRAY),
                    new NumericSettingDataType(20f, 1000000, 50000), true),

    /**
     * Setting to represent Disk IOPS Capacity for 7.2k rpm disk drive.
     * This is used to calculate IOPS capacity for Disk Array.
     */
    DiskCapacity7200("diskCapacity7200", "7.2k Disk IOPS Capacity",
                    Collections.emptyList(), SettingTiebreaker.SMALLER,
                    EnumSet.of(EntityType.DISK_ARRAY),
                    new NumericSettingDataType(20f, 1000000, 800), true),

    /**
     * Setting to represent Disk IOPS Capacity for 10k rpm disk drive.
     * This is used to calculate IOPS capacity for Disk Array.
     */
    DiskCapacity10k("diskCapacity10k", "10k Disk IOPS Capacity",
                    Collections.emptyList(), SettingTiebreaker.SMALLER,
                    EnumSet.of(EntityType.DISK_ARRAY),
                    new NumericSettingDataType(20f, 1000000, 1200), true),

    /**
     * Setting to represent Disk IOPS Capacity for 15k rpm disk drive.
     * This is used to calculate IOPS capacity for Disk Array.
     */
    DiskCapacity15k("diskCapacity15k", "15k Disk IOPS Capacity",
                    Collections.emptyList(), SettingTiebreaker.SMALLER,
                    EnumSet.of(EntityType.DISK_ARRAY),
                    new NumericSettingDataType(20f, 1000000, 1600), true),

    /**
     * Setting to represent Disk IOPS Capacity for VSeries system.
     */
    DiskCapacityVSeries("diskCapacityVSeries", "VSeries LUN IOPS Capacity",
                    Collections.emptyList(), SettingTiebreaker.SMALLER,
                    EnumSet.of(EntityType.DISK_ARRAY),
                    new NumericSettingDataType(20f, 1000000, 5000), true),

    /**
     * This Action Script action is added as a temporary work-around for a bug in the UI.
     * The UI processes workflows as part of the 'actionScript' case - so at least one
     * 'actionScript' must be included, and it must include all EntityTypes that workflows
     * may apply to.
     * Note: ActionScripts are implemented as Workflows in XL, so this policy has nothing
     * to do with actual ActionScripts--those are covered in the workflow policies above!
     * TODO: remove this as part of fix OM-38669
     */
    ProvisionActionScript("provisionActionScript", "Provision",
            Collections.singletonList(CategoryPathConstants.ACTIONSCRIPT),
            SettingTiebreaker.SMALLER,
            EnumSet.of(EntityType.DISK_ARRAY,
                EntityType.PHYSICAL_MACHINE,
                EntityType.STORAGE,
                EntityType.VIRTUAL_MACHINE),
            string(), true),

    /**
     * Yet another hack that described in javadoc of {@link #ProvisionActionScript}.
     * TODO: remove this as part of fix OM-38669
     */
    MoveActionScript("moveActionScript", "Move",
                     Collections.singletonList(CategoryPathConstants.ACTIONSCRIPT),
                     SettingTiebreaker.SMALLER,
                     EnumSet.of(EntityType.BUSINESS_USER),
                     string("false"), true),

    /**
     * Indicates whether to enforce consistent resizing on a group.  Applies to: VM, Container
     */
    EnableConsistentResizing("consistentResizing", "Enable Consistent Resizing",
        Collections.singletonList(CategoryPathConstants.RESIZE_RECOMMENDATIONS_CONSTANTS),
        SettingTiebreaker.SMALLER,
        EnumSet.of(EntityType.VIRTUAL_MACHINE, EntityType.CONTAINER),
        new BooleanSettingDataType(false), false),

    /*
     Indicates the internal scaling group to which an entity belongs.
     */
    ScalingGroupMembership("scalingGroupMembership", "Scaling Group Membership",
        Collections.emptyList(), SettingTiebreaker.SMALLER,
        EnumSet.of(EntityType.VIRTUAL_MACHINE, EntityType.CONTAINER),
        string(), false),

    /**
     * Enforce instance store aware scaling actions for {@link EntityType#VIRTUAL_MACHINE}s.
     */
    InstanceStoreAwareScaling("instanceStoreAwareScaling", "Instance Store Aware Scaling",
        Collections.singletonList(CategoryPathConstants.RESIZE_RECOMMENDATIONS_CONSTANTS),
        SettingTiebreaker.BIGGER, EnumSet.of(EntityType.VIRTUAL_MACHINE),
        new BooleanSettingDataType(false), true),

    /**
     * Pool CPU utilization threshold.
     */
    PoolCpuUtilizationThreshold("poolCpuUtilizationThreshold", "Pool CPU Utilization",
                 Collections.singletonList(CategoryPathConstants.UTILIZATION_THRESHOLDS), SettingTiebreaker.SMALLER,
                 EnumSet.of(EntityType.DESKTOP_POOL), numeric(0f, 100f, 95.0f), true),

    /**
     * Pool memory utilization threshold.
     */
    PoolMemoryUtilizationThreshold("poolMemoryUtilizationThreshold", "Pool Memory Utilization",
            Collections.singletonList(CategoryPathConstants.UTILIZATION_THRESHOLDS), SettingTiebreaker.SMALLER,
            EnumSet.of(EntityType.DESKTOP_POOL), numeric(0f, 100f, 95.0f), true),

    /**
     * Pool storage utilization threshold.
     */
    PoolStorageUtilizationThreshold("poolStorageUtilizationThreshold", "Pool Storage Utilization",
            Collections.singletonList(CategoryPathConstants.UTILIZATION_THRESHOLDS), SettingTiebreaker.SMALLER,
            EnumSet.of(EntityType.DESKTOP_POOL), numeric(0f, 100f, 95.0f), true),

    /**
     * Active session capacity.
     */
    ViewPodActiveSessionsCapacity("viewPodActiveSessionCapacity", "Active Sessions Capacity",
                          Collections.emptyList(), SettingTiebreaker.SMALLER,
                          EnumSet.of(EntityType.VIEW_POD),
                          numeric(0f, 10000f, 8000f), true),

    /**
     * Count of observation window per day for desktop pools. Used for "timeslot" feature.
     */
    DailyObservationWindowDesktopPool("dailyObservationWindowDesktopPool",
                                      "Daily Observation Windows",
                                      Collections.emptyList(),
                                      SettingTiebreaker.SMALLER,
                                      EnumSet.of(EntityType.DESKTOP_POOL),
                                      new EnumSettingDataType<>(DailyObservationWindowsCount.THREE,
                                                                DailyObservationWindowsCount.class),
                                      true);

    private static final ImmutableSet<String> AUTOMATION_SETTINGS =
        ImmutableSet.of(
            EntitySettingSpecs.Activate.name,
            EntitySettingSpecs.Move.name,
            EntitySettingSpecs.BusinessUserMove.name,
            EntitySettingSpecs.StorageMove.name,
            EntitySettingSpecs.Provision.name,
            EntitySettingSpecs.Reconfigure.name,
            EntitySettingSpecs.Resize.name,
            EntitySettingSpecs.Suspend.name,
            EntitySettingSpecs.ResizeVcpuAboveMaxThreshold.name,
            EntitySettingSpecs.ResizeVcpuBelowMinThreshold.name,
            EntitySettingSpecs.ResizeVcpuUpInBetweenThresholds.name,
            EntitySettingSpecs.ResizeVcpuDownInBetweenThresholds.name,
            EntitySettingSpecs.ResizeVmemAboveMaxThreshold.name,
            EntitySettingSpecs.ResizeVmemBelowMinThreshold.name,
            EntitySettingSpecs.ResizeVmemUpInBetweenThresholds.name,
            EntitySettingSpecs.ResizeVmemDownInBetweenThresholds.name,
            EntitySettingSpecs.EnforceNonDisruptive.name);

    /**
     * Default value for a String-type SettingDataStructure = empty String.
     */
    public static final String DEFAULT_STRING_VALUE = "";

    /**
     * Default regex for a String-type SettingDataStructure = matches anything.
     */
    public static final String MATCH_ANYTHING_REGEX = ".*";

    /**
     * Setting name to setting enumeration value map for fast access.
     */
    private static final Map<String, EntitySettingSpecs> SETTING_MAP;

    private final String name;
    private final String displayName;
    private final SettingTiebreaker tieBreaker;
    private final Set<EntityType> entityTypeScope;
    private final SettingDataStructure<?> dataStructure;
    private final List<String> categoryPath;
    private final boolean allowGlobalDefault;

    /**
     * The protobuf representation of this setting spec.
     */
    private final SettingSpec settingSpec;

    static {
        final EntitySettingSpecs[] settings = EntitySettingSpecs.values();
        final Map<String, EntitySettingSpecs> result = new HashMap<>(settings.length);
        for (EntitySettingSpecs setting : settings) {
            result.put(setting.getSettingName(), setting);
        }
        SETTING_MAP = Collections.unmodifiableMap(result);
    }

    /**
     * Create an EntitySettingsSpec, representing a setting attached to an entity or group.
     *
     * @param name the name (also called 'uuid') of this setting
     * @param displayName A human-readable display name for the setting.
     *                    NOTE: For action workflows, the first word MUST be the name of the action
     *                        type affected by the workflow policy. The UI relies on this convention.
     * @param categoryPath the category grouping in which to include this setting
     * @param tieBreaker used to break ties, choosing the bigger or smaller setting
     * @param entityTypeScope enumeration of entity types that this setting may apply to
     * @param dataStructure the type of data structure used to specify the values for this setting
     * @param allowGlobalDefault whether a global default can be set for this setting
     */
    EntitySettingSpecs(@Nonnull String name, @Nonnull String displayName,
            @Nonnull List<String> categoryPath, @Nonnull SettingTiebreaker tieBreaker,
            @Nonnull Set<EntityType> entityTypeScope, @Nonnull SettingDataStructure<?> dataStructure,
            boolean allowGlobalDefault) {
        this.name = Objects.requireNonNull(name);
        this.displayName = Objects.requireNonNull(displayName);
        this.categoryPath = Objects.requireNonNull(categoryPath);
        this.tieBreaker = Objects.requireNonNull(tieBreaker);
        this.entityTypeScope = Objects.requireNonNull(entityTypeScope);
        this.dataStructure = Objects.requireNonNull(dataStructure);
        this.allowGlobalDefault = allowGlobalDefault;
        this.settingSpec = createSettingSpec();
    }

    /**
     * Returns setting name, identified by this enumeration value.
     *
     * @return setting name
     */
    @Nonnull
    public String getSettingName() {
        return name;
    }

    /**
     * Returns setting name, identified by this enumeration value.
     *
     * @return setting name
     */
    @Nonnull
    public String getDisplayName() {
        return displayName;
    }

    /**
     * Returns scope of entity type applicable for this setting.
     * @return set of entities type in scope
     */
    public Set<EntityType> getEntityTypeScope() {
        return entityTypeScope;
    }

    /**
     * Finds a setting (enumeration value) by setting name.
     *
     * @param settingName setting name
     * @return setting enumeration value or empty optional, if not setting found by the name
     * @throws NullPointerException if {@code settingName} is null
     */
    @Nonnull
    public static Optional<EntitySettingSpecs> getSettingByName(@Nonnull String settingName) {
        Objects.requireNonNull(settingName);
        return Optional.ofNullable(SETTING_MAP.get(settingName));
    }

    /**
     * Get the protobuf representation of this {@link EntitySettingSpecs}.
     *
     * @return A {@link SettingSpec} protobuf.
     */
    @Nonnull
    public SettingSpec getSettingSpec() {
        return settingSpec;
    }

    /**
     * Constructs Protobuf representation of setting specification.
     *
     * @return Protobuf representation
     */
    @Nonnull
    private SettingSpec createSettingSpec() {
        final EntitySettingScope.Builder scopeBuilder = EntitySettingScope.newBuilder();
        if (entityTypeScope.isEmpty()) {
            scopeBuilder.setAllEntityType(AllEntityType.getDefaultInstance());
        } else {
            scopeBuilder.setEntityTypeSet(EntityTypeSet.newBuilder()
                    .addAllEntityType(entityTypeScope.stream()
                            .map(EntityType::getNumber)
                            .collect(Collectors.toSet())));
        }
        final SettingSpec.Builder builder = SettingSpec.newBuilder()
                .setName(name)
                .setDisplayName(displayName)
                .setEntitySettingSpec(EntitySettingSpec.newBuilder()
                        .setTiebreaker(tieBreaker)
                        .setEntitySettingScope(scopeBuilder)
                .setAllowGlobalDefault(allowGlobalDefault));
        if (!categoryPath.isEmpty()) {
            builder.setPath(createSettingCategoryPath(categoryPath));
        }
        dataStructure.build(builder);
        return builder.build();
    }

    /**
     *  Check if the given setting spec name is an automation setting.
     *
     * @param specName Name of the setting spec.
     * @return Return true if the setting is an automation setting else return false.
     */
    public static boolean isAutomationSetting(@Nonnull String specName) {
        Objects.requireNonNull(specName);
        return AUTOMATION_SETTINGS.contains(specName);
    }

    /**
     * Extract the value from a setting.
     *
     * @param <T> type of a setting value
     * @param setting setting
     * @param cls class of a setting value
     * @return value, null if not present
     */
    @Nullable
    public <T> T getValue(@Nonnull Setting setting, @Nonnull Class<T> cls) {
        Objects.requireNonNull(setting);
        Objects.requireNonNull(cls);
        Object value = dataStructure.getValue(setting);
        return cls.isInstance(value) ? cls.cast(value) : null;
    }

    @Nonnull
    private static SettingDataStructure<?> actionExecutionModeSetToManual() {
        return new EnumSettingDataType<>(ActionMode.MANUAL, ActionMode.class);
    }

    @Nonnull
    private static SettingDataStructure<?> actionExecutionModeSetToRecommend() {
        return new EnumSettingDataType<>(ActionMode.RECOMMEND, ActionMode.class);
    }

    @Nonnull
    private static SettingDataStructure<?> nonExecutableActionMode() {
        return new EnumSettingDataType<>(ActionMode.RECOMMEND, ActionMode.RECOMMEND, ActionMode.class);
    }

    @Nonnull
    private static SettingDataStructure<?> numeric(float min, float max, float defaultValue) {
        return new NumericSettingDataType(min, max, defaultValue);
    }

    @Nonnull
    private static SettingDataStructure<?> string() {
        return new StringSettingDataType(DEFAULT_STRING_VALUE, MATCH_ANYTHING_REGEX);
    }

    @Nonnull
    private static SettingDataStructure<?> string(String defaultValue) {
        return new StringSettingDataType(defaultValue, MATCH_ANYTHING_REGEX);
    }

    @Nonnull
    private static SettingDataStructure<?> sortedSetOfOid(@Nonnull final Type type) {
        return new SortedSetOfOidSettingDataType(type, Collections.emptySet());
    }

    @Nonnull
    private static SettingDataStructure<?> sortedSetOfOid(@Nonnull final Type type,
                                                          @Nonnull final Set<Long> defaultValue) {
        return new SortedSetOfOidSettingDataType(type, defaultValue);
    }

    /**
     * Class for storing setting constants.
     */
    private static class SettingConstants {
        private static final String AGGRESSIVENESS = "Aggressiveness";
        private static final String MAX_OBSERVATION_PERIOD = "Max Observation Period";
    }
}<|MERGE_RESOLUTION|>--- conflicted
+++ resolved
@@ -765,14 +765,9 @@
             Collections.emptyList(),
             SettingTiebreaker.SMALLER,
             EnumSet.of(EntityType.APPLICATION, EntityType.VIRTUAL_APPLICATION,
-<<<<<<< HEAD
                     EntityType.APPLICATION_SERVER, EntityType.BUSINESS_APPLICATION,
-                    EntityType.DATABASE_SERVER, EntityType.SERVICE, EntityType.APPLICATION_COMPONENT,
+                    EntityType.DATABASE_SERVER, EntityType.DATABASE, EntityType.SERVICE, EntityType.APPLICATION_COMPONENT,
                     EntityType.BUSINESS_TRANSACTION),
-=======
-                    EntityType.APPLICATION_SERVER, EntityType.BUSINESS_APPLICATION, EntityType.DATABASE_SERVER,
-                    EntityType.DATABASE),
->>>>>>> 6bddcfab
             numeric(1.0f/*min*/, 31536000000000.0f/*max*/, 20.0f/*default*/),
             true),
 
@@ -786,13 +781,8 @@
             Collections.emptyList(),
             SettingTiebreaker.BIGGER,
             EnumSet.of(EntityType.APPLICATION, EntityType.VIRTUAL_APPLICATION,
-<<<<<<< HEAD
-            EntityType.APPLICATION_SERVER, EntityType.BUSINESS_APPLICATION,
-            EntityType.DATABASE_SERVER, EntityType.APPLICATION_COMPONENT),
-=======
-                    EntityType.APPLICATION_SERVER, EntityType.BUSINESS_APPLICATION, EntityType.DATABASE_SERVER,
-                    EntityType.DATABASE),
->>>>>>> 6bddcfab
+                    EntityType.APPLICATION_SERVER, EntityType.BUSINESS_APPLICATION,
+                    EntityType.DATABASE_SERVER, EntityType.DATABASE, EntityType.APPLICATION_COMPONENT),
             new BooleanSettingDataType(false),
             true),
 
