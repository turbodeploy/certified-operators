<?xml version="1.0" encoding="UTF-8"?>
<project xmlns="http://maven.apache.org/POM/4.0.0"
         xmlns:xsi="http://www.w3.org/2001/XMLSchema-instance"
         xsi:schemaLocation="http://maven.apache.org/POM/4.0.0 http://maven.apache.org/xsd/maven-4.0.0.xsd">

    <parent>
        <artifactId>components-api-root</artifactId>
        <groupId>com.vmturbo</groupId>
<<<<<<< HEAD
        <version>7.22.100-TeamPaaS-SNAPSHOT</version>
=======
        <version>7.22.9-SNAPSHOT</version>
>>>>>>> f75efa5a
        <relativePath>../com.vmturbo.components.api.root/pom.xml</relativePath>
    </parent>

    <build>
        <plugins>
            <plugin>
                <groupId>org.apache.maven.plugins</groupId>
                <artifactId>maven-checkstyle-plugin</artifactId>
                <configuration>
                    <suppressionsLocation>checkstyle-suppressions.xml</suppressionsLocation>
                </configuration>
            </plugin>
        </plugins>
    </build>
    <modelVersion>4.0.0</modelVersion>

    <artifactId>cost-api</artifactId>

</project><|MERGE_RESOLUTION|>--- conflicted
+++ resolved
@@ -6,11 +6,7 @@
     <parent>
         <artifactId>components-api-root</artifactId>
         <groupId>com.vmturbo</groupId>
-<<<<<<< HEAD
-        <version>7.22.100-TeamPaaS-SNAPSHOT</version>
-=======
         <version>7.22.9-SNAPSHOT</version>
->>>>>>> f75efa5a
         <relativePath>../com.vmturbo.components.api.root/pom.xml</relativePath>
     </parent>
 
