package com.vmturbo.search;

import static org.junit.Assert.assertFalse;
import static org.junit.Assert.assertNotNull;
import static org.junit.Assert.assertTrue;
import static org.mockito.Matchers.any;
import static org.mockito.Mockito.doReturn;
import static org.mockito.Mockito.mock;
import static org.mockito.Mockito.spy;

import java.util.List;
import java.util.Map;
import java.util.Objects;
import java.util.Set;
import java.util.stream.Collectors;

import javax.annotation.Nonnull;
import javax.annotation.Nullable;

<<<<<<< HEAD
=======
import com.fasterxml.jackson.core.JsonProcessingException;
import com.fasterxml.jackson.databind.ObjectMapper;

>>>>>>> 0ba0c40f
import org.jooq.Condition;
import org.jooq.DSLContext;
import org.jooq.Field;
import org.jooq.Record;
import org.jooq.Record4;
import org.jooq.Result;
import org.jooq.SQLDialect;
import org.jooq.Select;
import org.jooq.impl.DSL;
import org.junit.Assert;
import org.junit.Before;
import org.junit.Test;

import com.vmturbo.api.dto.searchquery.CommodityFieldApiDTO;
import com.vmturbo.api.dto.searchquery.EntityQueryApiDTO;
import com.vmturbo.api.dto.searchquery.FieldApiDTO;
import com.vmturbo.api.dto.searchquery.FieldValueApiDTO;
import com.vmturbo.api.dto.searchquery.FieldValueApiDTO.Type;
import com.vmturbo.api.dto.searchquery.InclusionConditionApiDTO;
<<<<<<< HEAD
=======
import com.vmturbo.api.dto.searchquery.IntegerConditionApiDTO;
>>>>>>> 0ba0c40f
import com.vmturbo.api.dto.searchquery.MultiTextFieldValueApiDTO;
import com.vmturbo.api.dto.searchquery.NumberConditionApiDTO;
import com.vmturbo.api.dto.searchquery.NumberFieldValueApiDTO;
import com.vmturbo.api.dto.searchquery.PrimitiveFieldApiDTO;
import com.vmturbo.api.dto.searchquery.RelatedActionFieldApiDTO;
import com.vmturbo.api.dto.searchquery.RelatedEntityFieldApiDTO;
import com.vmturbo.api.dto.searchquery.SearchQueryRecordApiDTO;
import com.vmturbo.api.dto.searchquery.SelectEntityApiDTO;
import com.vmturbo.api.dto.searchquery.TextConditionApiDTO;
import com.vmturbo.api.dto.searchquery.TextFieldValueApiDTO;
import com.vmturbo.api.dto.searchquery.WhereApiDTO;
<<<<<<< HEAD
=======
import com.vmturbo.api.enums.CommodityType;
>>>>>>> 0ba0c40f
import com.vmturbo.api.enums.EntityType;
import com.vmturbo.api.pagination.searchquery.SearchQueryPaginationResponse;
import com.vmturbo.extractor.schema.enums.EntitySeverity;
import com.vmturbo.search.metadata.SearchEntityMetadata;
import com.vmturbo.search.metadata.SearchEntityMetadataMapping;
import com.vmturbo.sql.utils.DbEndpoint;

public class ApiQueryEngineTest {

    private ApiQueryEngine apiQueryEngineSpy;
    private DbEndpoint mockReadonlyDbEndpoint;
    private DSLContext dSLContextSpy;
    private SearchEntityMetadataMapping oidPrimitive = SearchEntityMetadataMapping.PRIMITIVE_OID;
    private ObjectMapper objectMapper = new ObjectMapper();

    /**
     * Set up for test.
     *
     * @throws Exception thrown if db access fails to succeed.
     */
    @Before
    public void setup() throws Exception {
        this.mockReadonlyDbEndpoint = mock(DbEndpoint.class);
        this.dSLContextSpy = spy(DSL.using(SQLDialect.POSTGRES));
        doReturn(this.dSLContextSpy).when(this.mockReadonlyDbEndpoint).dslContext();
        this.apiQueryEngineSpy = spy(new ApiQueryEngine(mockReadonlyDbEndpoint, true));
    }

    /**
     *Creates {@link EntityQueryApiDTO} configured for requesting data for entityType.
     *
     * @param entityType The requested entityType of interest
     * @return {@link EntityQueryApiDTO} configured to entityType
     */
    public static EntityQueryApiDTO basicRequestForEntityType(EntityType entityType) {
        SelectEntityApiDTO selectEntity = SelectEntityApiDTO.selectEntity(EntityType.VIRTUAL_MACHINE).build();
        return EntityQueryApiDTO.queryEntity(selectEntity);
    }

    /**
     * Build basic fields absent of what {@link SelectEntityApiDTO} requests.
     */
    @Test
    public void buildSelectFieldsWithNoExtraFieldsSpecified() {
        //GIVEN
        final EntityQueryApiDTO request = basicRequestForEntityType(EntityType.VIRTUAL_MACHINE);
        this.apiQueryEngineSpy.setMetaDataMapping(request);

        Map<FieldApiDTO, SearchEntityMetadataMapping> mappings = SearchEntityMetadata.VIRTUAL_MACHINE.getMetadataMappingMap();
        //WHEN
        Set<String> fields = this.apiQueryEngineSpy.buildSelectFields()
                .stream()
                .map(Field::getName)
                .collect(Collectors.toSet());

        //THEN
        assertTrue(fields.contains(mappings.get(PrimitiveFieldApiDTO.oid()).getColumnName()));
        assertTrue(fields.contains(mappings.get(PrimitiveFieldApiDTO.name()).getColumnName()));
        assertTrue(fields.contains(mappings.get(PrimitiveFieldApiDTO.entitySeverity()).getColumnName()));
        assertTrue(fields.contains(mappings.get(PrimitiveFieldApiDTO.entityState()).getColumnName()));
        assertTrue(fields.contains(mappings.get(PrimitiveFieldApiDTO.entityType()).getColumnName()));
        assertTrue(fields.contains(mappings.get(PrimitiveFieldApiDTO.environmentType()).getColumnName()));
    }

    /**
     *  Expect return empty set when {@link SelectEntityApiDTO#getFields()} empty.
     */
    @Test
    public void getPrimitiveFieldsWithEmptyFields() {
        //GIVEN
        final EntityQueryApiDTO request = basicRequestForEntityType(EntityType.VIRTUAL_MACHINE);
        this.apiQueryEngineSpy.setMetaDataMapping(request);

        //WHEN
        Set<Field> fields = this.apiQueryEngineSpy.buildNonCommonFields(request.getSelect());

        //THEN
        assertTrue(fields.isEmpty());
    }

    /**
     *  Expect return set when {@link SelectEntityApiDTO#getFields()} empty.
     */
    @Test
    public void getFieldsWithPrimitiveTextFields() {
        //GIVEN

        final EntityType type = EntityType.VIRTUAL_MACHINE;
        final FieldApiDTO primitiveEntityField = getAnyEntityKeyField(type, PrimitiveFieldApiDTO.class, null);

        SelectEntityApiDTO selectEntity = SelectEntityApiDTO.selectEntity(EntityType.VIRTUAL_MACHINE).fields(
                primitiveEntityField,
                primitiveEntityField, // Test to make sure duplicate removed
                PrimitiveFieldApiDTO.primitive("I WILL NEVER EXIST") //should be filtered out
        ).build();

        this.apiQueryEngineSpy.setMetaDataMapping(EntityQueryApiDTO.queryEntity(selectEntity));

        //WHEN
        Set<Field> fields = this.apiQueryEngineSpy.buildNonCommonFields(selectEntity);

        //THEN
        Field primiField = this.apiQueryEngineSpy.buildFieldForEntityField(primitiveEntityField, true);
        assertTrue(fields.size() == 1 );
        assertTrue(fields.contains(primiField));
    }

    /**
     *  Expect no duplicates in results
     */
    @Test
    public void getFieldsNoDuplicatesReturned() {
        //GIVEN
        PrimitiveFieldApiDTO severityField = PrimitiveFieldApiDTO.entitySeverity();

        SelectEntityApiDTO selectEntity = SelectEntityApiDTO.selectEntity(EntityType.VIRTUAL_MACHINE).fields(
                severityField,
                severityField, // Test to make sure duplicate removed
                severityField // Test to make sure duplicate removed
        ).build();

        this.apiQueryEngineSpy.setMetaDataMapping(EntityQueryApiDTO.queryEntity(selectEntity));

        //WHEN
        Set<Field> fields = this.apiQueryEngineSpy.buildNonCommonFields(selectEntity);

        //THEN
        assertTrue(fields.size() == 1 );
    }

    /**
     *  Expect invalid select request to be filtered out, empty results
     */
    @Test
    public void getFieldsInvalidEntriesFilteredOut() {
        //GIVEN
        SelectEntityApiDTO selectEntity = SelectEntityApiDTO.selectEntity(EntityType.VIRTUAL_MACHINE).fields(
                PrimitiveFieldApiDTO.primitive("I WILL NEVER EXIST") //should be filter out
        ).build();

        this.apiQueryEngineSpy.setMetaDataMapping(EntityQueryApiDTO.queryEntity(selectEntity));

        //WHEN
        Set<Field> fields = this.apiQueryEngineSpy.buildNonCommonFields(selectEntity);

        //THEN
        assertTrue(fields.isEmpty());

    }

    /** Return {@link EntityType} representative of existing key for SearchEntityMetadata.
     *
     * @param entityType entityType mappings to target
     * @param expectedKeyClass the key class match wanted
     * @param apiDatatype {@link Type} match wanted
     * @return
     */
    private FieldApiDTO getAnyEntityKeyField(@Nonnull EntityType entityType,
            @Nonnull Class<? extends FieldApiDTO> expectedKeyClass,
            @Nullable Type apiDatatype) {
        return SearchEntityMetadata.valueOf(entityType.name())
                .getMetadataMappingMap()
                .entrySet()
                .stream()
                .filter(entry -> {
                    final FieldApiDTO key = entry.getKey();
                    final SearchEntityMetadataMapping value = entry.getValue();
                    final boolean sameType = Objects.isNull(apiDatatype) ? true : value.getApiDatatype().equals(apiDatatype);
                    final boolean sameKey = !key.equals(this.oidPrimitive)
                            && key.getClass().equals(expectedKeyClass);
                    return sameKey && sameType;
                })
                .findAny()
                .get()
                .getKey();
    }

    /**
     *  Expect creates {@link Field} from {@link CommodityFieldApiDTO}.
     */
    @Test
    public void getPrimitiveFieldsWithCommodityFields() {
        //GIVEN
        final EntityType type = EntityType.VIRTUAL_MACHINE;
        final FieldApiDTO commodityField = getAnyEntityKeyField(type, CommodityFieldApiDTO.class, null);
        final SelectEntityApiDTO selectEntity = SelectEntityApiDTO.selectEntity(type)
                .fields(commodityField)
                .build();

        this.apiQueryEngineSpy.setMetaDataMapping(EntityQueryApiDTO.queryEntity(selectEntity));

        //WHEN
        final Set<Field> fields = this.apiQueryEngineSpy.buildNonCommonFields(selectEntity);

        //THEN
        assertFalse(fields.isEmpty());
        Field comField = this.apiQueryEngineSpy.buildFieldForEntityField(commodityField, true);
        assertTrue(fields.contains(comField));
    }

    /**
     *  Expect creates {@link Field} from {@link RelatedEntityFieldApiDTO}.
     */
    @Test
    public void getPrimitiveFieldsWithRelatedEntityFields() {
        //GIVEN
        final EntityType type = EntityType.VIRTUAL_MACHINE;
        final FieldApiDTO relatedEntityField = getAnyEntityKeyField(type, RelatedEntityFieldApiDTO.class, null);
        final SelectEntityApiDTO selectEntity = SelectEntityApiDTO.selectEntity(type)
                .fields(relatedEntityField)
                .build();

        this.apiQueryEngineSpy.setMetaDataMapping(EntityQueryApiDTO.queryEntity(selectEntity));

        //WHEN
        final Set<Field> fields = this.apiQueryEngineSpy.buildNonCommonFields(selectEntity);

        //THEN
        assertFalse(fields.isEmpty());
        Field relField = this.apiQueryEngineSpy.buildFieldForEntityField(relatedEntityField, true);
        assertTrue(fields.contains(relField));
    }

    /**
     * Expect result to generate correct response dtos.
     *
     * <p>This is an end to end test of the class.  The query results are mocked and
     * test focus on expected {@link SearchQueryRecordApiDTO}</p>
     * @throws Exception problems processing request
     */
    @Test
    public void processEntityQuery() throws Exception {
        //GIVEN
        final EntityType type = EntityType.VIRTUAL_MACHINE;
        final FieldApiDTO primitiveOid = PrimitiveFieldApiDTO.oid();
        final FieldApiDTO primitiveTextField = getAnyEntityKeyField(type, PrimitiveFieldApiDTO.class, Type.TEXT);
        final FieldApiDTO commodityNumericField = getAnyEntityKeyField(type, CommodityFieldApiDTO.class, Type.NUMBER);
        final FieldApiDTO relatedEntityMultiTextField = getAnyEntityKeyField(type, RelatedEntityFieldApiDTO.class, Type.MULTI_TEXT);

        final SelectEntityApiDTO selectEntity = SelectEntityApiDTO.selectEntity(EntityType.VIRTUAL_MACHINE)
                .fields(primitiveOid,
                        primitiveTextField,
                        commodityNumericField, // Test to make sure duplicate removed
                        relatedEntityMultiTextField
                ).build();
        EntityQueryApiDTO request = EntityQueryApiDTO.queryEntity(selectEntity);

        this.apiQueryEngineSpy.setMetaDataMapping(request);

        //Jooq Fields for building results
        final Field oidField = this.apiQueryEngineSpy.buildAndTrackSelectFieldFromEntityType(primitiveOid);
        final Field primitive = this.apiQueryEngineSpy.buildAndTrackSelectFieldFromEntityType(primitiveTextField);
        final Field commodity = this.apiQueryEngineSpy.buildAndTrackSelectFieldFromEntityType(commodityNumericField);
        final Field relateEntity = this.apiQueryEngineSpy.buildAndTrackSelectFieldFromEntityType(relatedEntityMultiTextField);
        //Values for jooq results
        final Long oidValue = 123L;
        final String primitiveTextValue = "primitiveTextValue";
        final String commodityNumericValue = "123.456";
        final String relatedEntityMultiTextValue = "[\"relatedEntityMultiTextValue\"]";

        Result<Record4> result = dSLContextSpy.newResult(oidField, primitive, commodity, relateEntity);
        result.add(dSLContextSpy.newRecord(oidField, primitive, commodity, relateEntity)
                .values(oidValue, primitiveTextValue, commodityNumericValue, relatedEntityMultiTextValue));

        doReturn(result).when(dSLContextSpy).fetch(any(Select.class));

        //WHEN
        SearchQueryPaginationResponse<SearchQueryRecordApiDTO> paginationResponse = this.apiQueryEngineSpy.processEntityQuery(request);
        SearchQueryRecordApiDTO dtoResult = paginationResponse.getRestResponse().getBody().get(0);

        //THEN
        List<FieldValueApiDTO> resultValues = dtoResult.getValues();
        assertTrue(resultValues.size() == 3);
        resultValues.forEach(resultValue -> {
            switch (resultValue.getField().getFieldType()) {
                case PRIMITIVE:
                    assertTrue(((TextFieldValueApiDTO)resultValue).getValue().equals(primitiveTextValue));
                    break;
                case COMMODITY:
                    assertTrue(((NumberFieldValueApiDTO)resultValue).getValue() == (Double.valueOf(commodityNumericValue)));
                    break;
                case RELATED_ENTITY:
                    try {
                        assertTrue(((MultiTextFieldValueApiDTO)resultValue).getValue().get(0).equals(
                                objectMapper.readValue(relatedEntityMultiTextValue, String[].class)[0]));
                    } catch (JsonProcessingException e) {
                        Assert.fail("Unable to map multitextField");
                    }
                    break;
                default:
                    Assert.fail("Unexpected Value");
            }
        });
    }

    /**
     * Expect correct translation of {@link WhereApiDTO} clause for entityType.
     */
    @Test
    public void buildWhereClauseEntityType() {
        //GIVEN
        final EntityType type = EntityType.VIRTUAL_MACHINE;
        final FieldApiDTO relatedEntityField = getAnyEntityKeyField(type, RelatedEntityFieldApiDTO.class, null);
        final SelectEntityApiDTO selectEntity = SelectEntityApiDTO.selectEntity(type)
                .fields(relatedEntityField)
                .build();

        this.apiQueryEngineSpy.setMetaDataMapping(EntityQueryApiDTO.queryEntity(selectEntity));
        //WHEN
        Condition condition = this.apiQueryEngineSpy.buildWhereClauses().get(0);

        //THEN
        String expectedCondition = "\"extractor\".\"search_entity\".\"type\" = 'VIRTUAL_MACHINE'";
        assertTrue(condition.toString().equals(expectedCondition));
    }

    /**
     * Expect correct translation of {@link WhereApiDTO} clause for {@link TextConditionApiDTO} a primary column.
     */
    @Test
    public void buildWhereClauseTextConditionEnum() {
        //GIVEN
        TextConditionApiDTO enumCondition = PrimitiveFieldApiDTO.entitySeverity().like(EntitySeverity.CRITICAL.getLiteral());

        final EntityType type = EntityType.VIRTUAL_MACHINE;
        final FieldApiDTO relatedEntityField = getAnyEntityKeyField(type, RelatedEntityFieldApiDTO.class, null);
        final WhereApiDTO where = WhereApiDTO.where().and(enumCondition).build();
        final SelectEntityApiDTO selectEntity = SelectEntityApiDTO.selectEntity(type)
                .fields(relatedEntityField)
                .build();

        EntityQueryApiDTO request = EntityQueryApiDTO.queryEntity(selectEntity, where);
        this.apiQueryEngineSpy.setMetaDataMapping(request);

        //WHEN
        List<Condition> conditions = this.apiQueryEngineSpy.buildWhereClauses();

        //THEN
        assertTrue(conditions.size() == 2);
        Condition condition = conditions.get(1);
        assertTrue(condition.toString().contains("like_regex")); //Regex expression
        assertTrue(condition.toString().contains("(?i)")); //Case Insensitive
        String expectedCondition = "(\"extractor\".\"search_entity\".\"severity\" like_regex '(?i)CRITICAL')";
        assertTrue(condition.toString().equals(expectedCondition));

    }

    /**
     * Expect correct translation of {@link WhereApiDTO} clause for {@link TextConditionApiDTO} of non enum value.
     */
    @Test
    public void buildWhereClauseTextConditionNonEnum() {
        //GIVEN
        TextConditionApiDTO enumCondition = PrimitiveFieldApiDTO.primitive("guestOsType").like("foobar");

        final EntityType type = EntityType.VIRTUAL_MACHINE;
        final FieldApiDTO relatedEntityField = getAnyEntityKeyField(type, RelatedEntityFieldApiDTO.class, null);
        final WhereApiDTO where = WhereApiDTO.where().and(enumCondition).build();
        final SelectEntityApiDTO selectEntity = SelectEntityApiDTO.selectEntity(type)
                .fields(relatedEntityField)
                .build();

        EntityQueryApiDTO request = EntityQueryApiDTO.queryEntity(selectEntity, where);
        this.apiQueryEngineSpy.setMetaDataMapping(request);

        //WHEN
        List<Condition> conditions = this.apiQueryEngineSpy.buildWhereClauses();

        //THEN
        assertTrue(conditions.size() == 2);
        Condition condition = conditions.get(1);
        assertTrue(condition.toString().contains("like_regex")); //Regex expression
        assertTrue(condition.toString().contains("(?i)")); //Case Insensitive
        String expectedCondition = "(attrs->>'guest_os_type' like_regex '(?i)foobar')";
        assertTrue(condition.toString().equals(expectedCondition));
    }

    /**
<<<<<<< HEAD
     * Expect correct translation of {@link WhereApiDTO} clause for {@link InclusionConditionApiDTO} of non enum value.
=======
     * Expect correct translation of {@link WhereApiDTO} clause for {@link InclusionConditionApiDTO} of enum value.
>>>>>>> 0ba0c40f
     */
    @Test
    public void buildWhereClauseInclusionCondition() {
        //GIVEN
        String[] states = {"ACTIVE", "IDLE"};
        InclusionConditionApiDTO enumCondition = PrimitiveFieldApiDTO.entityState()
                .in(states);

        final EntityType type = EntityType.VIRTUAL_MACHINE;
<<<<<<< HEAD
        final FieldApiDTO relatedEntityField = getAnyEntityKeyField(type, RelatedEntityFieldApiDTO.class, null);
        final WhereApiDTO where = WhereApiDTO.where().and(enumCondition).build();
        final SelectEntityApiDTO selectEntity = SelectEntityApiDTO.selectEntity(type)
                .fields(relatedEntityField)
=======
        final WhereApiDTO where = WhereApiDTO.where().and(enumCondition).build();
        final SelectEntityApiDTO selectEntity = SelectEntityApiDTO.selectEntity(type)
                .fields(PrimitiveFieldApiDTO.entityState())
>>>>>>> 0ba0c40f
                .build();

        EntityQueryApiDTO request = EntityQueryApiDTO.queryEntity(selectEntity, where);
        this.apiQueryEngineSpy.setMetaDataMapping(request);

        //WHEN
        List<Condition> conditions = this.apiQueryEngineSpy.buildWhereClauses();

        //THEN
        assertTrue(conditions.size() == 2);
        Condition condition = conditions.get(1);

        String expectedCondition1 = "\"extractor\".\"search_entity\".\"state\" in (\n  "
                + "'POWERED_ON', 'POWERED_OFF'\n)";
        assertTrue(condition.toString().equals(expectedCondition1));
    }

<<<<<<< HEAD

=======
    /**
     * Expect correct translation of {@link WhereApiDTO} clause for {@link NumberConditionApiDTO}.
     */
    @Test
    public void buildWhereClauseNumberCondition() {
        //GIVEN
        final EntityType type = EntityType.VIRTUAL_MACHINE;
        final FieldApiDTO commodityField = CommodityFieldApiDTO.used(CommodityType.VCPU);
        Double doubleValue = 98.89;
        NumberConditionApiDTO numberConditionApiDTO = commodityField.eq(doubleValue);
        final WhereApiDTO where = WhereApiDTO.where().and(numberConditionApiDTO).build();
        final SelectEntityApiDTO selectEntity = SelectEntityApiDTO.selectEntity(type)
                .fields(commodityField)
                .build();

        EntityQueryApiDTO request = EntityQueryApiDTO.queryEntity(selectEntity, where);
        this.apiQueryEngineSpy.setMetaDataMapping(request);

        //WHEN
        List<Condition> conditions = this.apiQueryEngineSpy.buildWhereClauses();

        //THEN
        assertTrue(conditions.size() == 2);
        Condition condition = conditions.get(1);
        String expectedCondition1 = "cast(attrs->>'vcpu_used' as decimal) = 98.89";
        assertTrue(condition.toString().equals(expectedCondition1));
    }

    /**
     * Expect correct translation of {@link WhereApiDTO} clause for {@link IntegerConditionApiDTO}.
     */
    @Test
    public void buildWhereClauseIntegerCondition() {
        //GIVEN
        final EntityType type = EntityType.VIRTUAL_MACHINE;
        final FieldApiDTO commodityField = RelatedActionFieldApiDTO.actionCount();
        Long longValue = 98L;
        IntegerConditionApiDTO integerConditionApiDTO = commodityField.eq(longValue);
        final WhereApiDTO where = WhereApiDTO.where().and(integerConditionApiDTO).build();
        final SelectEntityApiDTO selectEntity = SelectEntityApiDTO.selectEntity(type)
                .fields(commodityField)
                .build();

        EntityQueryApiDTO request = EntityQueryApiDTO.queryEntity(selectEntity, where);
        this.apiQueryEngineSpy.setMetaDataMapping(request);

        //WHEN
        List<Condition> conditions = this.apiQueryEngineSpy.buildWhereClauses();

        //THEN
        assertTrue(conditions.size() == 2);
        Condition condition = conditions.get(1);
        String expectedCondition1 = "cast(\"extractor\".\"search_entity\".\"num_actions\" as bigint) = 98";
        assertTrue(condition.toString().equals(expectedCondition1));
    }

    /**
     * Expect units to be returned for {@link CommodityFieldApiDTO}.
     */
    @Test
    public void mapRecordToValueReturningUnits() {
        //GIVEN
        SearchEntityMetadataMapping columnMetadata = SearchEntityMetadataMapping.COMMODITY_CPU_UTILIZATION;
        FieldApiDTO fieldApiDto = CommodityFieldApiDTO.utilization(CommodityType.VCPU);
        this.apiQueryEngineSpy.entityMetadata = mock(Map.class);
        doReturn(columnMetadata).when(this.apiQueryEngineSpy.entityMetadata).get(any());
        final Field commodityField = this.apiQueryEngineSpy.buildAndTrackSelectFieldFromEntityType(fieldApiDto);
        Record record = dSLContextSpy.newRecord(commodityField).values("45");

        //WHEN
        NumberFieldValueApiDTO value = (NumberFieldValueApiDTO) this.apiQueryEngineSpy.mapRecordToValue(record, columnMetadata, fieldApiDto).get();

        //THEN
        assertNotNull(value.getUnits());
        assertTrue(value.getUnits().equals(columnMetadata.getUnitsString()));
    }
>>>>>>> 0ba0c40f

}
<|MERGE_RESOLUTION|>--- conflicted
+++ resolved
@@ -17,12 +17,9 @@
 import javax.annotation.Nonnull;
 import javax.annotation.Nullable;
 
-<<<<<<< HEAD
-=======
 import com.fasterxml.jackson.core.JsonProcessingException;
 import com.fasterxml.jackson.databind.ObjectMapper;
 
->>>>>>> 0ba0c40f
 import org.jooq.Condition;
 import org.jooq.DSLContext;
 import org.jooq.Field;
@@ -42,10 +39,7 @@
 import com.vmturbo.api.dto.searchquery.FieldValueApiDTO;
 import com.vmturbo.api.dto.searchquery.FieldValueApiDTO.Type;
 import com.vmturbo.api.dto.searchquery.InclusionConditionApiDTO;
-<<<<<<< HEAD
-=======
 import com.vmturbo.api.dto.searchquery.IntegerConditionApiDTO;
->>>>>>> 0ba0c40f
 import com.vmturbo.api.dto.searchquery.MultiTextFieldValueApiDTO;
 import com.vmturbo.api.dto.searchquery.NumberConditionApiDTO;
 import com.vmturbo.api.dto.searchquery.NumberFieldValueApiDTO;
@@ -57,10 +51,7 @@
 import com.vmturbo.api.dto.searchquery.TextConditionApiDTO;
 import com.vmturbo.api.dto.searchquery.TextFieldValueApiDTO;
 import com.vmturbo.api.dto.searchquery.WhereApiDTO;
-<<<<<<< HEAD
-=======
 import com.vmturbo.api.enums.CommodityType;
->>>>>>> 0ba0c40f
 import com.vmturbo.api.enums.EntityType;
 import com.vmturbo.api.pagination.searchquery.SearchQueryPaginationResponse;
 import com.vmturbo.extractor.schema.enums.EntitySeverity;
@@ -439,11 +430,7 @@
     }
 
     /**
-<<<<<<< HEAD
-     * Expect correct translation of {@link WhereApiDTO} clause for {@link InclusionConditionApiDTO} of non enum value.
-=======
      * Expect correct translation of {@link WhereApiDTO} clause for {@link InclusionConditionApiDTO} of enum value.
->>>>>>> 0ba0c40f
      */
     @Test
     public void buildWhereClauseInclusionCondition() {
@@ -453,16 +440,9 @@
                 .in(states);
 
         final EntityType type = EntityType.VIRTUAL_MACHINE;
-<<<<<<< HEAD
-        final FieldApiDTO relatedEntityField = getAnyEntityKeyField(type, RelatedEntityFieldApiDTO.class, null);
         final WhereApiDTO where = WhereApiDTO.where().and(enumCondition).build();
         final SelectEntityApiDTO selectEntity = SelectEntityApiDTO.selectEntity(type)
-                .fields(relatedEntityField)
-=======
-        final WhereApiDTO where = WhereApiDTO.where().and(enumCondition).build();
-        final SelectEntityApiDTO selectEntity = SelectEntityApiDTO.selectEntity(type)
                 .fields(PrimitiveFieldApiDTO.entityState())
->>>>>>> 0ba0c40f
                 .build();
 
         EntityQueryApiDTO request = EntityQueryApiDTO.queryEntity(selectEntity, where);
@@ -480,9 +460,6 @@
         assertTrue(condition.toString().equals(expectedCondition1));
     }
 
-<<<<<<< HEAD
-
-=======
     /**
      * Expect correct translation of {@link WhereApiDTO} clause for {@link NumberConditionApiDTO}.
      */
@@ -559,6 +536,5 @@
         assertNotNull(value.getUnits());
         assertTrue(value.getUnits().equals(columnMetadata.getUnitsString()));
     }
->>>>>>> 0ba0c40f
 
 }
