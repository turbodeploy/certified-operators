<?xml version="1.0" encoding="UTF-8"?>
<project xmlns="http://maven.apache.org/POM/4.0.0"
         xmlns:xsi="http://www.w3.org/2001/XMLSchema-instance"
         xsi:schemaLocation="http://maven.apache.org/POM/4.0.0 http://maven.apache.org/xsd/maven-4.0.0.xsd">
    <parent>
        <artifactId>components-api-root</artifactId>
        <groupId>com.vmturbo</groupId>
<<<<<<< HEAD
        <version>7.22.100-TeamPaaS-SNAPSHOT</version>
=======
        <version>7.22.8-SNAPSHOT</version>
>>>>>>> 52c6d951
        <relativePath>../com.vmturbo.components.api.root</relativePath>
    </parent>
    <modelVersion>4.0.0</modelVersion>

    <artifactId>com.vmturbo.repository.api</artifactId>

    <build>
        <plugins>
            <plugin>
                <groupId>org.apache.maven.plugins</groupId>
                <artifactId>maven-checkstyle-plugin</artifactId>
                <configuration>
                    <suppressionsLocation>checkstyle-suppressions.xml</suppressionsLocation>
                </configuration>
            </plugin>
        </plugins>
    </build>

    <dependencies>
        <dependency>
            <groupId>com.vmturbo</groupId>
            <artifactId>common-protobuf</artifactId>
        </dependency>
    </dependencies>
</project><|MERGE_RESOLUTION|>--- conflicted
+++ resolved
@@ -5,11 +5,7 @@
     <parent>
         <artifactId>components-api-root</artifactId>
         <groupId>com.vmturbo</groupId>
-<<<<<<< HEAD
-        <version>7.22.100-TeamPaaS-SNAPSHOT</version>
-=======
         <version>7.22.8-SNAPSHOT</version>
->>>>>>> 52c6d951
         <relativePath>../com.vmturbo.components.api.root</relativePath>
     </parent>
     <modelVersion>4.0.0</modelVersion>
