<project xmlns="http://maven.apache.org/POM/4.0.0" xmlns:xsi="http://www.w3.org/2001/XMLSchema-instance"
    xsi:schemaLocation="http://maven.apache.org/POM/4.0.0 http://maven.apache.org/xsd/maven-4.0.0.xsd">
    <modelVersion>4.0.0</modelVersion>

    <parent>
        <groupId>com.vmturbo</groupId>
        <artifactId>com.vmturbo.components</artifactId>
<<<<<<< HEAD
        <version>7.22.100-MPC-SNAPSHOT</version>
=======
        <version>7.22.7-SNAPSHOT</version>
>>>>>>> 7402b576
        <relativePath>../com.vmturbo.components</relativePath>
    </parent>

    <artifactId>com.vmturbo.mediation.client</artifactId>
    <description>Mediation client parent project</description>

    <build>
        <pluginManagement>
            <plugins>
                <plugin>
                    <groupId>org.apache.maven.plugins</groupId>
                    <artifactId>maven-surefire-plugin</artifactId>
                    <configuration>
                        <!-- Use parallel test execution in order to reduce test times. Some
                            of tests are using Thread.sleep() to mimic timeouts, so it is possible to
                            accelerate tests even on 1 CPU core -->
                        <parallel>classesAndMethods</parallel>
                        <threadCount>1</threadCount>
                        <systemPropertyVariables>
                            <!-- User property to route logs from log4j into different log files
                                from different JVMs -->
                            <forkNumber>test-fork-${surefire.forkNumber}</forkNumber>
                        </systemPropertyVariables>
                    </configuration>
                </plugin>
                <plugin>
                    <groupId>org.apache.maven.plugins</groupId>
                    <artifactId>maven-failsafe-plugin</artifactId>
                </plugin>
                <plugin>
                    <groupId>org.apache.maven.plugins</groupId>
                    <artifactId>maven-checkstyle-plugin</artifactId>
                    <configuration>
                        <suppressionsLocation>checkstyle-suppressions.xml</suppressionsLocation>
                    </configuration>
                </plugin>
            </plugins>
        </pluginManagement>
        <plugins>
            <plugin>
                <groupId>org.apache.maven.plugins</groupId>
                <artifactId>maven-dependency-plugin</artifactId>
                <executions>
                    <execution>
                        <id>copy-mediation-bootstrap</id>
                        <goals>
                            <goal>copy</goal>
                        </goals>
                        <phase>prepare-package</phase>
                        <configuration>
                            <outputDirectory>${project.build.directory}/bootstrap</outputDirectory>
                            <useBaseVersion>false</useBaseVersion>
                            <stripVersion>true</stripVersion>
                            <artifactItems>
                                <artifactItem>
                                    <groupId>com.vmturbo</groupId>
                                    <artifactId>com.vmturbo.mediation.client.bootstrap</artifactId>
                                    <version>${project.version}</version>
                                </artifactItem>
                            </artifactItems>
                        </configuration>
                    </execution>
                </executions>
            </plugin>
            <plugin>
                <groupId>com.spotify</groupId>
                <artifactId>docker-maven-plugin</artifactId>
                <configuration>
                    <entryPoint>["/entrypoint.sh", "bootstrap/com.vmturbo.mediation.client.bootstrap.jar"]</entryPoint>
                    <resources>
                        <resource>
                            <targetPath>/lib</targetPath>
                            <directory>${project.build.directory}</directory>
                        </resource>
                        <resource>
                            <targetPath>/lib</targetPath>
                            <directory>${project.build.directory}/lib</directory>
                        </resource>
                        <resource>
                            <targetPath>/bootstrap</targetPath>
                            <directory>${project.build.directory}/bootstrap</directory>
                        </resource>
                        <resource>
                            <targetPath>/swagger</targetPath>
                            <directory>${project.build.directory}/generated-docs/swagger</directory>
                        </resource>
                    </resources>
                </configuration>
            </plugin>
            <plugin>
                <groupId>com.github.kongchen</groupId>
                <artifactId>swagger-maven-plugin</artifactId>
                <configuration>
                    <apiSources>
                        <apiSource>
                            <locations>
                                <location>com.vmturbo.common.protobuf.logging</location>
                                <location>com.vmturbo.components.common</location>
                            </locations>
                        </apiSource>
                    </apiSources>
                </configuration>
            </plugin>

        </plugins>
    </build>

    <dependencies>
        <dependency>
            <groupId>com.vmturbo</groupId>
            <artifactId>com.vmturbo.platform.sdk.probe</artifactId>
            <exclusions>
                <exclusion>
                    <groupId>log4j</groupId>
                    <artifactId>log4j</artifactId>
                </exclusion>
            </exclusions>
        </dependency>
        <dependency>
            <groupId>com.vmturbo</groupId>
            <artifactId>com.vmturbo.mediation.common</artifactId>
        </dependency>
        <dependency>
            <groupId>com.vmturbo</groupId>
            <artifactId>com.vmturbo.communication</artifactId>
        </dependency>
        <dependency>
            <groupId>com.google.guava</groupId>
            <artifactId>guava</artifactId>
        </dependency>
        <dependency>
            <groupId>commons-lang</groupId>
            <artifactId>commons-lang</artifactId>
            <exclusions>
                <exclusion>
                    <artifactId>servlet-api</artifactId>
                    <groupId>javax.servlet</groupId>
                </exclusion>
            </exclusions>
        </dependency>
        <dependency>
            <groupId>com.vmturbo</groupId>
            <artifactId>topology-processor</artifactId>
            <scope>test</scope>
        </dependency>

        <!-- test dependencies -->
        <!-- To run websockets in embedded server -->
        <dependency>
            <groupId>org.eclipse.jetty.websocket</groupId>
            <artifactId>websocket-server</artifactId>
            <scope>test</scope>
        </dependency>
        <dependency>
            <groupId>org.eclipse.jetty.websocket</groupId>
            <artifactId>javax-websocket-server-impl</artifactId>
            <scope>test</scope>
        </dependency>
        <dependency>
            <groupId>org.apache.logging.log4j</groupId>
            <artifactId>log4j-slf4j-impl</artifactId>
            <scope>test</scope>
        </dependency>
        <dependency>
            <groupId>com.vmturbo</groupId>
            <artifactId>com.vmturbo.mediation.common</artifactId>
            <type>test-jar</type>
            <version>${vmturbo.mt.branch.version}</version>
            <scope>test</scope>
        </dependency>

        <dependency>
            <!-- this artifact is added only to ensure build order to build the
            bootstrap project before any mediation components -->
            <groupId>com.vmturbo</groupId>
            <artifactId>com.vmturbo.mediation.client.bootstrap</artifactId>
            <scope>test</scope>
        </dependency>
    </dependencies>
</project><|MERGE_RESOLUTION|>--- conflicted
+++ resolved
@@ -5,11 +5,7 @@
     <parent>
         <groupId>com.vmturbo</groupId>
         <artifactId>com.vmturbo.components</artifactId>
-<<<<<<< HEAD
-        <version>7.22.100-MPC-SNAPSHOT</version>
-=======
         <version>7.22.7-SNAPSHOT</version>
->>>>>>> 7402b576
         <relativePath>../com.vmturbo.components</relativePath>
     </parent>
 
