--- conflicted
+++ resolved
@@ -49,19 +49,11 @@
     // There is always exactly one headroom plan project in the system.
     CLUSTER_HEADROOM = 1;
 
-<<<<<<< HEAD
-    // Used for initial placement. No longer needed.
-    reserved 2;
-
-    // A reservation plan
-    RESERVATION_PLAN = 3;
+    // 2 Used for initial placement. 3 used for reservation plan. No longer needed.
+    reserved 2, 3;
 
     // Plan for on-prem or cloud, to cloud migration.
     CLOUD_MIGRATION = 4;
-=======
-    // 2 Used for initial placement. 3 used for reservation plan. No longer needed.
-    reserved 2, 3;
->>>>>>> f929e841
 }
 
 // Information describing the plan project.
