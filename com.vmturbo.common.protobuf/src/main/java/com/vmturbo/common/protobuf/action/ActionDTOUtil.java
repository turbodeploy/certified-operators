package com.vmturbo.common.protobuf.action;

import java.util.ArrayList;
import java.util.Arrays;
import java.util.Collection;
import java.util.Collections;
import java.util.HashMap;
import java.util.HashSet;
import java.util.List;
import java.util.Map;
import java.util.Set;
import java.util.regex.Pattern;
import java.util.stream.Collectors;
import java.util.stream.Stream;

import javax.annotation.Nonnull;

import com.google.common.collect.ImmutableSet;

import org.apache.commons.lang3.StringUtils;
import org.apache.commons.lang3.mutable.MutableInt;
import org.apache.commons.lang3.text.WordUtils;
import org.apache.logging.log4j.LogManager;
import org.apache.logging.log4j.Logger;

import com.vmturbo.common.protobuf.action.ActionDTO.Action;
import com.vmturbo.common.protobuf.action.ActionDTO.ActionCostType;
import com.vmturbo.common.protobuf.action.ActionDTO.ActionEntity;
import com.vmturbo.common.protobuf.action.ActionDTO.ActionInfo;
import com.vmturbo.common.protobuf.action.ActionDTO.ActionInfo.ActionTypeCase;
import com.vmturbo.common.protobuf.action.ActionDTO.ActionPlan.ActionPlanType;
import com.vmturbo.common.protobuf.action.ActionDTO.ActionPlanInfo;
import com.vmturbo.common.protobuf.action.ActionDTO.ActionType;
import com.vmturbo.common.protobuf.action.ActionDTO.Allocate;
import com.vmturbo.common.protobuf.action.ActionDTO.BuyRI;
import com.vmturbo.common.protobuf.action.ActionDTO.ChangeProvider;
import com.vmturbo.common.protobuf.action.ActionDTO.Delete;
import com.vmturbo.common.protobuf.action.ActionDTO.Explanation;
import com.vmturbo.common.protobuf.action.ActionDTO.Explanation.ActionExplanationTypeCase;
import com.vmturbo.common.protobuf.action.ActionDTO.Explanation.ChangeProviderExplanation;
import com.vmturbo.common.protobuf.action.ActionDTO.Explanation.ChangeProviderExplanation.ChangeProviderExplanationTypeCase;
import com.vmturbo.common.protobuf.action.ActionDTO.Explanation.MoveExplanation;
import com.vmturbo.common.protobuf.action.ActionDTO.Explanation.ProvisionExplanation;
import com.vmturbo.common.protobuf.action.ActionDTO.Explanation.ProvisionExplanation.ProvisionByDemandExplanation.CommodityMaxAmountAvailableEntry;
import com.vmturbo.common.protobuf.action.ActionDTO.Explanation.ReasonCommodity;
import com.vmturbo.common.protobuf.action.ActionDTO.Severity;
import com.vmturbo.common.protobuf.common.EnvironmentTypeEnum;
import com.vmturbo.common.protobuf.topology.ApiEntityType;
import com.vmturbo.common.protobuf.topology.TopologyDTO;
import com.vmturbo.common.protobuf.topology.TopologyDTO.PartialEntity.ActionPartialEntity;
import com.vmturbo.common.protobuf.topology.TopologyDTO.TopologyEntityDTO;
import com.vmturbo.common.protobuf.topology.TopologyDTOUtil;
import com.vmturbo.common.protobuf.topology.UICommodityType;
import com.vmturbo.platform.common.dto.CommonDTO.CommodityDTO;
import com.vmturbo.platform.common.dto.CommonDTO.CommodityDTO.CommodityType;
import com.vmturbo.platform.common.dto.CommonDTO.EntityDTO.EntityType;

/**
 * Utility functions for dealing with {@link ActionDTO} protobuf objects.
 */
public class ActionDTOUtil {
    private static final Logger logger = LogManager.getLogger();

    public static final Set<Integer> NON_DISRUPTIVE_SETTING_COMMODITIES = ImmutableSet.of(
        CommodityDTO.CommodityType.VCPU_VALUE,
        CommodityDTO.CommodityType.VMEM_VALUE);

    public static final double NORMAL_SEVERITY_THRESHOLD = Integer.getInteger("importance.normal", -1000).doubleValue();
    public static final double MINOR_SEVERITY_THRESHOLD = Integer.getInteger("importance.minor", 0).doubleValue();
    public static final double MAJOR_SEVERITY_THRESHOLD = Integer.getInteger("importance.major", 200).doubleValue();

    // string used in the commodity key, in order to separate references to different objs or classes
    // FIXME Embed semantics in the commodity key string is an hack. We need to have a better way to
    // express those relations
    public static final String COMMODITY_KEY_SEPARATOR = "::";

    // Some port channel commodities have keys with this prefix. If they do have this as a prefix,
    // we need to remove it before displaying it in the UI.
    private static final String PORT_CHANNEL_KEY_PREFIX = "PortChannelFI-IO:";

    // this prefix designates that the rest of the string needs to pass through a translation phase
    // This "translation" mechanism is specific to the action explanation and is meant to be resolved
    // in the ActionSpecMapper. We are doing this to save a round of entity service lookups when
    // creating the action explanations, and leaving the entity data to be filled-in when the API
    // remaps the actions to API actions. (since it will be querying the entity service anyways)
    public static final String TRANSLATION_PREFIX = "(^_^)~";

    // the syntax to use for a translatable entry: {entity:oid:field:defaultValue}
    private static final String TRANSLATION_REGEX = "\\{entity:([^:]*?):([^:]*?):([^:]*?)\\}";
    public static final Pattern TRANSLATION_PATTERN = Pattern.compile(TRANSLATION_REGEX);

    private static final Set<Integer> PRIMARY_TIER_VALUES = ImmutableSet.of(
            EntityType.COMPUTE_TIER_VALUE, EntityType.DATABASE_SERVER_TIER_VALUE,
            EntityType.STORAGE_TIER_VALUE, EntityType.DATABASE_TIER_VALUE);

    // String constant for displayName.
    private static final String DISPLAY_NAME = "displayName";

    private ActionDTOUtil() {}

    /**
     * Get the topology context ID of a particular {@link ActionPlanInfo}.
     *
     * @param actionPlan The action plan.
     * @return The topology context ID.
     */
    public static long getActionPlanContextId(@Nonnull final ActionPlanInfo actionPlan) {
        switch (actionPlan.getTypeInfoCase()) {
            case MARKET:
                if (actionPlan.getMarket().getSourceTopologyInfo().hasTopologyContextId()) {
                    return actionPlan.getMarket().getSourceTopologyInfo().getTopologyContextId();
                } else {
                    throw new IllegalArgumentException("Market plan info has no context id: " +
                        actionPlan.getMarket());
                }
            case BUY_RI:
                if (actionPlan.getBuyRi().hasTopologyContextId()) {
                    return actionPlan.getBuyRi().getTopologyContextId();
                } else {
                    throw new IllegalArgumentException("Buy RI plan info has no context id: " +
                        actionPlan.getBuyRi());
                }
            default:
                throw new IllegalArgumentException("Invalid/unset action plan: " +
                    actionPlan.getTypeInfoCase());
        }
    }

    /**
     * Given an action plan, return the {@link ActionPlanType} for the plan. This isn't stored
     * directly in the plan because it's derived from the type of type-specific info the plan
     * contains.
     *
     * @param actionPlanInfo The {@link ActionPlanInfo} for the plan.
     * @return The {@link ActionPlanType} of the action plan.
     */
    @Nonnull
    public static ActionPlanType getActionPlanType(@Nonnull final ActionPlanInfo actionPlanInfo) {
        switch (actionPlanInfo.getTypeInfoCase()) {
            case MARKET:
                return ActionPlanType.MARKET;
            case BUY_RI:
                return ActionPlanType.BUY_RI;
            default:
                throw new IllegalArgumentException("Invalid/unset action plan: " +
                    actionPlanInfo.getTypeInfoCase());
        }
    }

    /**
     * Get the ID of the entity to the severity of which this action's importance
     * applies. This will be one of the entities involved in the action.
     *
     * @param action The action in question.
     * @return The ID of the entity whose severity is affected by the action.
     * @throws UnsupportedActionException If the type of the action is not supported.
     */
    public static long getSeverityEntity(@Nonnull final ActionDTO.Action action)
            throws UnsupportedActionException {
        final ActionInfo actionInfo = action.getInfo();

        switch (actionInfo.getActionTypeCase()) {
            case MOVE:
            case SCALE:
                // For any Cloud entity we need to return target id
                // for correct severity calculations
                ActionEntity primaryEntity = getPrimaryEntity(action.getId(), actionInfo, false);
                if (primaryEntity.getEnvironmentType() == EnvironmentTypeEnum.EnvironmentType.CLOUD) {
                    return primaryEntity.getId();
                }

                // Another special case: for Business Users we don't want the severities to be shown
                // at the Desktop Pool level in the supply chain.
                // TODO: This should be a data driven implementation, so we can remove the if branch.
                if (primaryEntity.getType() == EntityType.BUSINESS_USER_VALUE) {
                    return primaryEntity.getId();
                }

                // For compliance actions, the target entity is the severity entity.
                // TODO: Another case where the target entity is the severity entity is for VDI
                // move actions. This special case also needs to be added here.
                ChangeProviderExplanation primaryExplanation =
                    getPrimaryChangeProviderExplanation(action);
                if (primaryExplanation.getChangeProviderExplanationTypeCase() == ChangeProviderExplanationTypeCase.COMPLIANCE) {
                    return primaryEntity.getId();
                }
                // For move/scale actions, the importance of the action
                // is applied to the source instead of the target,
                // since we're moving the load off of the source.
                final List<ChangeProvider> changes = getChangeProviderList(actionInfo);
                return changes.stream()
                    .filter(provider -> provider.getSource().getType() == EntityType.PHYSICAL_MACHINE_VALUE)
                    .findFirst()
                    // If a PM move exists then use the source ID as the severity entity
                    .map(cp -> cp.getSource().getId())
                    // Otherwise use the source ID of the first provider change
                    .orElse(changes.get(0).getSource().getId());
            case BUYRI:
                return actionInfo.getBuyRi().getRegion().getId();
            case ALLOCATE:
            case PROVISION:
            case ATOMICRESIZE:
            case RESIZE:
            case ACTIVATE:
            case DEACTIVATE:
            case RECONFIGURE:
            case DELETE:
                return getPrimaryEntityId(action);
            default:
                throw new UnsupportedActionException(action);
        }
    }

    /**
     * Get the "main" entity targeted by a specific action.
     * This will be one of the entities involved in the action. It can be thought of as the entity
     * that the action is acting upon.
     *
     * @param actionId The action ID.
     * @param actionInfo The action info in question.
     * @param returnVolumeForMoveVolumeAction This parameter affects Move Volume actions only. If
     * it is set to {@code true} then Volume is returned instead of VM although target entity is
     * still a virtual machine.
     * @return The ActionEntity of the entity targeted by the action.
     * @throws UnsupportedActionException If the type of the action is not supported.
     */
    public static ActionEntity getPrimaryEntity(
            final long actionId,
            @Nonnull final ActionInfo actionInfo,
            // TODO: Get rid of this parameter. Move Volume actions must be associated with Volume
            //  rather than VM.
            final boolean returnVolumeForMoveVolumeAction)
            throws UnsupportedActionException {
        switch (actionInfo.getActionTypeCase()) {
            case MOVE:
                return returnVolumeForMoveVolumeAction
                        ? getMoveActionTarget(actionInfo)
                        : actionInfo.getMove().getTarget();
            case SCALE:
                return actionInfo.getScale().getTarget();
            case ALLOCATE:
                return actionInfo.getAllocate().getTarget();
            case RECONFIGURE:
                return actionInfo.getReconfigure().getTarget();
            case PROVISION:
                // The entity to clone is the target of the action. The
                // newly provisioned entity is the result of the clone.
                return actionInfo.getProvision().getEntityToClone();
            case ATOMICRESIZE:
                return actionInfo.getAtomicResize().getExecutionTarget();
            case RESIZE:
                return actionInfo.getResize().getTarget();
            case ACTIVATE:
                return actionInfo.getActivate().getTarget();
            case DEACTIVATE:
                return actionInfo.getDeactivate().getTarget();
            case DELETE:
                return actionInfo.getDelete().getTarget();
            case BUYRI:
                return actionInfo.getBuyRi().getComputeTier();
            default:
                throw new UnsupportedActionException(actionId, actionInfo);
        }
    }

    /**
     * Get the "main" entity targeted by a specific action.
     * This will be one of the entities involved in the action. It can be thought of as the entity
     * that the action is acting upon.
     *
     * @param action The action in question.
     * @param returnVolumeForMoveVolumeAction This parameter affects Move Volume actions only. If
     * it is set to {@code true} then Volume is returned instead of VM although target entity is
     * still a virtual machine.
     * @return The ActionEntity of the entity targeted by the action.
     * @throws UnsupportedActionException If the type of the action is not supported.
     */
    public static ActionEntity getPrimaryEntity(
            @Nonnull final Action action,
            final boolean returnVolumeForMoveVolumeAction)
            throws UnsupportedActionException {
        return getPrimaryEntity(action.getId(), action.getInfo(), returnVolumeForMoveVolumeAction);
    }

    /**
     * Get the "main" entity targeted by a specific action.
     * This will be one of the entities involved in the action. It can be thought of as the entity
     * that the action is acting upon.
     *
     * @param action The action in question.
     * @return The ActionEntity of the entity targeted by the action.
     * @throws UnsupportedActionException If the type of the action is not supported.
     */
    public static ActionEntity getPrimaryEntity(@Nonnull final Action action)
            throws UnsupportedActionException {
        return getPrimaryEntity(action, true);
    }

    /**
     * If a move action has a volume as resource and it is moving from one storage tier to another
     * or it is moving a storage from on-prem to cloud, the volume should be treated as the target
     * of the action.
     *
     * @param actionInfo action info to be assessed
     * @return the entity that should be treated as its target
     */
    public static ActionEntity getMoveActionTarget(final ActionInfo actionInfo) {
        if (!actionInfo.getMove().getChangesList().isEmpty()) {
            final ChangeProvider primaryChangeProvider = getPrimaryChangeProvider(actionInfo);
            if (primaryChangeProvider.hasSource()
                && primaryChangeProvider.hasDestination()
                && primaryChangeProvider.hasResource()
                && (TopologyDTOUtil.isTierEntityType(primaryChangeProvider.getSource().getType())
                    || EntityType.STORAGE_VALUE == primaryChangeProvider.getSource().getType())
                && TopologyDTOUtil.isTierEntityType(primaryChangeProvider.getDestination().getType())
                && TopologyDTOUtil.isStorageEntityType(primaryChangeProvider.getSource().getType())
                && TopologyDTOUtil.isStorageEntityType(primaryChangeProvider.getDestination().getType())) {
                return primaryChangeProvider.getResource();
            }
        }
        return actionInfo.getMove().getTarget();
    }

    /**
     * Get the ID of the "main" entity targeted by a specific action.
     * This will be one of the entities involved in the action. It can be thought of as the entity
     * that the action is acting upon.
     *
     * @param action The action in question.
     * @return The ID of the entity targeted by the action.
     * @throws UnsupportedActionException If the type of the action is not supported.
     */
    public static long getPrimaryEntityId(@Nonnull final Action action)
            throws UnsupportedActionException {
        return getPrimaryEntity(action).getId();
    }

    /**
     * The equivalent of {@link ActionDTOUtil#getInvolvedEntities(Action)} for
     * a collection of actions. Returns the union of involved entities for every
     * action in the collection.
     *
     * @param actions The actions to consider.
     * @return A set of IDs of involved entities.
     */
    @Nonnull
    public static Set<Long> getInvolvedEntityIds(@Nonnull final Collection<Action> actions) {
        final Set<Long> involvedEntitiesSet = new HashSet<>();

        // Avoid allocation of actual map until we actually have an error.
        Map<ActionTypeCase, MutableInt> unsupportedActionTypes = Collections.emptyMap();

        for (final Action action : actions) {
            try {
                involvedEntitiesSet.addAll(getInvolvedEntityIds(action));
            } catch (UnsupportedActionException e) {
                if (unsupportedActionTypes.isEmpty()) {
                    unsupportedActionTypes = new HashMap<>();
                }
                unsupportedActionTypes.computeIfAbsent(e.getActionType(), k -> new MutableInt()).increment();
            }
        }

        if (!unsupportedActionTypes.isEmpty()) {
            logger.error("Encountered unsupported actions of the following types: {}",
                unsupportedActionTypes);
        }

        return involvedEntitiesSet;
    }

    /**
     * Get the entities that are involved in an action.
     * Involved entities are any entities which the action directly
     * affects. For example, in a move the involved entities are the
     * target, source, and destination.
     *
     * @param action The action to consider.
     * @return A set of IDs of involved entities.
     * @throws UnsupportedActionException If the type of the action is not supported.
     */
    @Nonnull
    public static Set<Long> getInvolvedEntityIds(@Nonnull final ActionDTO.Action action)
        throws UnsupportedActionException {
        return getInvolvedEntityIds(action, InvolvedEntityCalculation.INCLUDE_ALL_INVOLVED_ENTITIES);
    }

    /**
     * Get the entities that are involved in an action.
     * Involved entities are any entities which the action directly
     * affects. For example, in a move the involved entities are the
     * target, source, and destination.
     *
     * @param action The action to consider.
     * @param involvedEntityCalculation How the involved entities must participate.
     * @return A set of IDs of involved entities.
     * @throws UnsupportedActionException If the type of the action is not supported.
     */
    @Nonnull
    public static Set<Long> getInvolvedEntityIds(
        @Nonnull final ActionDTO.Action action,
        @Nonnull InvolvedEntityCalculation involvedEntityCalculation)
        throws UnsupportedActionException {
        return getInvolvedEntities(action, involvedEntityCalculation).stream()
            .map(ActionEntity::getId)
            .collect(Collectors.toSet());
    }

    /**
     * Get the entities that are involved in an action.
     * Involved entities are any entities which the action directly
     * affects. For example, in a move the involved entities are the
     * target, source, and destination.
     *
     * @param action The action to consider.
     * @return A set of IDs of involved entities.
     * @throws UnsupportedActionException If the type of the action is not supported.
     */
    @Nonnull
    public static List<ActionEntity> getInvolvedEntities(@Nonnull final ActionDTO.Action action)
        throws UnsupportedActionException {
        return getInvolvedEntities(action, InvolvedEntityCalculation.INCLUDE_ALL_INVOLVED_ENTITIES);
    }

    /**
     * Get the entities that are involved in an action.
     * Involved entities are any entities which the action directly
     * affects. For example, in a move the involved entities are the
     * target, source, and destination.
     *
     * @param action The action to consider.
     * @param involvedEntityCalculation How the involved entities must participate.
     * @return A set of IDs of involved entities.
     * @throws UnsupportedActionException If the type of the action is not supported.
     */
    @Nonnull
    public static List<ActionEntity> getInvolvedEntities(
            @Nonnull final ActionDTO.Action action,
            @Nonnull InvolvedEntityCalculation involvedEntityCalculation)
            throws UnsupportedActionException {
        final ActionInfo actionInfo = action.getInfo();
        switch (actionInfo.getActionTypeCase()) {
            case MOVE:
                return getInvolvedMove(action, involvedEntityCalculation);
            case SCALE:
                return getInvolvedScale(action, involvedEntityCalculation);
            case ALLOCATE:
                return getInvolvedAllocate(action, involvedEntityCalculation);
            case ATOMICRESIZE:
                final List<ActionEntity> atomicResizeEntities = new ArrayList<>();
                atomicResizeEntities.add(getPrimaryEntity(action));
<<<<<<< HEAD
=======
                for (ResizeInfo resize : action.getInfo().getAtomicResize().getResizesList()) {
                    if (resize.hasTarget()) {
                        atomicResizeEntities.add(resize.getTarget());
                    }
                }
>>>>>>> 52c6d951
                return atomicResizeEntities;
            case RESIZE:
            case ACTIVATE:
            case DEACTIVATE:
            case PROVISION:
                return getInvolvedPrimary(action);
            case RECONFIGURE:
                return getInvolvedReconfigure(action);
            case DELETE:
                return getInvolvedDelete(action);
            case BUYRI:
                return getInvolvedBuyRi(action, involvedEntityCalculation);
            default:
                throw new UnsupportedActionException(action);
        }
    }

    private static List<ActionEntity> getInvolvedMove(
            @Nonnull final ActionDTO.Action action,
            InvolvedEntityCalculation involvedEntityCalculation)
            throws UnsupportedActionException {
        final List<ActionEntity> retList = new ArrayList<>();
        boolean isCompliance =
            action.getExplanation().getActionExplanationTypeCase() == ActionExplanationTypeCase.MOVE
                && ChangeProviderExplanationTypeCase.COMPLIANCE
                    == getPrimaryChangeProviderExplanation(action)
                        .getChangeProviderExplanationTypeCase();
        retList.add(getPrimaryEntity(action, false));
        for (ChangeProvider change : getChangeProviderList(action)) {
            if (change.getSource().getId() != 0
                // Compliance source does not impact ARM entity so it should not be included
                && (!isCompliance || involvedEntityCalculation != InvolvedEntityCalculation.INCLUDE_SOURCE_PROVIDERS_WITH_RISKS)) {
                retList.add(change.getSource());
            }
            if (change.hasResource()) {
                retList.add(change.getResource());
            }
            if (involvedEntityCalculation != InvolvedEntityCalculation.INCLUDE_SOURCE_PROVIDERS_WITH_RISKS) {
                retList.add(change.getDestination());
            }
        }
        return retList;
    }

    private static List<ActionEntity> getInvolvedScale(
            @Nonnull final ActionDTO.Action action,
            InvolvedEntityCalculation involvedEntityCalculation)
            throws UnsupportedActionException {
        final List<ActionEntity> retList = new ArrayList<>();
        retList.add(getPrimaryEntity(action, false));
        for (ChangeProvider change : getChangeProviderList(action)) {
            if (change.getSource().getId() != 0) {
                retList.add(change.getSource());
            }
            if (change.hasResource()) {
                retList.add(change.getResource());
            }
            if (involvedEntityCalculation != InvolvedEntityCalculation.INCLUDE_SOURCE_PROVIDERS_WITH_RISKS) {
                retList.add(change.getDestination());
            }
        }
        return retList;
    }

    private static List<ActionEntity> getInvolvedAllocate(
            @Nonnull final ActionDTO.Action action,
            InvolvedEntityCalculation involvedEntityCalculation) {
        final ActionInfo actionInfo = action.getInfo();
        final Allocate allocate = actionInfo.getAllocate();
        final List<ActionEntity> retList = new ArrayList<>();
        retList.add(allocate.getTarget());
        if (involvedEntityCalculation != InvolvedEntityCalculation.INCLUDE_SOURCE_PROVIDERS_WITH_RISKS) {
            retList.add(allocate.getWorkloadTier());
        }
        return retList;
    }

    private static List<ActionEntity> getInvolvedPrimary(
            @Nonnull final ActionDTO.Action action)
            throws UnsupportedActionException {
        return Collections.singletonList(getPrimaryEntity(action));
    }

    private static List<ActionEntity> getInvolvedReconfigure(
            @Nonnull final ActionDTO.Action action) {
        final ActionInfo actionInfo = action.getInfo();
        final ActionDTO.Reconfigure reconfigure = actionInfo.getReconfigure();
        if (reconfigure.hasSource()) {
            return Arrays.asList(reconfigure.getTarget(), reconfigure.getSource());
        } else {
            return Collections.singletonList(reconfigure.getTarget());
        }
    }

    private static List<ActionEntity> getInvolvedDelete(
            @Nonnull final ActionDTO.Action action) {
        final ActionInfo actionInfo = action.getInfo();
        final Delete delete = actionInfo.getDelete();
        List<ActionEntity> deleteActionEntities = new ArrayList<>();
        deleteActionEntities.add(delete.getTarget());
        if (delete.hasSource()) {
            deleteActionEntities.add(delete.getSource());
        }
        return deleteActionEntities;
    }

    private static List<ActionEntity> getInvolvedBuyRi(
            @Nonnull final ActionDTO.Action action,
            InvolvedEntityCalculation involvedEntityCalculation) {
        final ActionInfo actionInfo = action.getInfo();
        final BuyRI buyRi = actionInfo.getBuyRi();
        List<ActionEntity> actionEntities = new ArrayList<>();
        if (involvedEntityCalculation != InvolvedEntityCalculation.INCLUDE_SOURCE_PROVIDERS_WITH_RISKS) {
            actionEntities.add(buyRi.getComputeTier());
            actionEntities.add(buyRi.getRegion());
            actionEntities.add(buyRi.getMasterAccount());
        }
        return actionEntities;
    }

    /**
     * Set the severity using the naming scheme expected by the UI.
     *
     * @param severity The severity whose name should be retrieved
     * @return the name of the severity with proper Capitalization
     */
    public static String getSeverityName(@Nonnull final Severity severity) {
        return StringUtils.capitalize(severity.name().toLowerCase());
    }

    /**
     * Return the {@link ActionType} that matches the contents of an {@link Action}.
     *
     * @param action an action with explanations
     * @return the type corresponding with the action
     */
    @Nonnull
    public static ActionType getActionInfoActionType(@Nonnull final Action action) {
        switch (action.getInfo().getActionTypeCase()) {
            case MOVE:
                if (isMoveActivate(action)) {
                    return ActionType.ACTIVATE;
                }
                return ActionType.MOVE;
            case SCALE:
                return ActionType.SCALE;
            case ALLOCATE:
                return ActionType.ALLOCATE;
            case RECONFIGURE:
                return ActionType.RECONFIGURE;
            case PROVISION:
                return ActionType.PROVISION;
            case RESIZE:
                return ActionType.RESIZE;
            case ATOMICRESIZE:
                return ActionType.RESIZE;
            case ACTIVATE:
                return ActionType.ACTIVATE;
            case DEACTIVATE:
                return ActionType.DEACTIVATE;
            case DELETE:
                return ActionType.DELETE;
            case BUYRI:
                return ActionType.BUY_RI;
            default:
                return ActionType.NONE;
        }
    }

    /**
     * Given an action, return it's cost type.
     *
     * @param action the action to check.
     * @return the {@link ActionCostType} of the action.
     */
    public static ActionCostType getActionCostTypeFromAction(@Nonnull final Action action) {
        if (action.getSavingsPerHour().getAmount() < 0.0) {
            return ActionCostType.INVESTMENT;
        } else if (action.getSavingsPerHour().getAmount() > 0.0) {
            return ActionCostType.SAVINGS;
        } else {
            return ActionCostType.ACTION_COST_TYPE_NONE;
        }
    }

    /**
     * Checks if a given MOVE action is actually an ACTIVATE based on the following two cases:
     * <ul>
     *     <li>if Move has initial placement explanation, it should be ACTIVATE. When a change
     *     within a move has initial placement, all changes will.</li>
     *     <li>If the action doesn't have a source, it's ACTIVATE.</li>
     * </ul>
     *
     * @param action The given MOVE {@link Action}
     * @return true if the given MOVE is ACTIVATE, false otherwise.
     */
    private static Boolean isMoveActivate(@Nonnull final Action action) {
        if (!action.getExplanation().hasMove()) {
            return false;
        }
        MoveExplanation moveExplanation = action.getExplanation().getMove();
        return (moveExplanation.getChangeProviderExplanationCount() > 0
            && moveExplanation.getChangeProviderExplanationList().stream()
            .anyMatch(m -> m.hasInitialPlacement())) ||
            action.getInfo().getMove().getChangesList().stream().anyMatch(m -> !m.hasSource());
    }

    /**
     * Get the list of {@link ChangeProvider} associated with Move or Scale action.
     *
     * @param action Move or Scale action.
     * @return List of {@link ChangeProvider}.
     * @throws IllegalArgumentException if action is not of Move/Scale type.
     */
    @Nonnull
    public static List<ChangeProvider> getChangeProviderList(@Nonnull final ActionDTO.Action action) {
        return getChangeProviderList(action.getInfo());
    }

    /**
     * Get the list of {@link ChangeProvider} associated with Move or Scale action.
     *
     * @param actionInfo Move or Scale action info.
     * @return List of {@link ChangeProvider}.
     * @throws IllegalArgumentException if action is not of Move/Scale type.
     */
    @Nonnull
    public static List<ChangeProvider> getChangeProviderList(@Nonnull final ActionInfo actionInfo) {
        switch (actionInfo.getActionTypeCase()) {
            case MOVE:
                return actionInfo.getMove().getChangesList();
            case SCALE:
                return actionInfo.getScale().getChangesList();
            default:
                throw new IllegalArgumentException("Cannot get change provider list for " +
                        "action type " + actionInfo.getActionTypeCase());
        }
    }

    /**
     * Get the list of {@link ChangeProviderExplanation} associated with Move or Scale action.
     *
     * @param action Move or Scale action.
     * @return List of {@link ChangeProviderExplanation}.
     * @throws IllegalArgumentException if action is not of Move/Scale type.
     */
    @Nonnull
    public static List<ChangeProviderExplanation> getChangeProviderExplanationList(@Nonnull final Action action) {
        switch (action.getExplanation().getActionExplanationTypeCase()) {
            case MOVE:
                return action.getExplanation().getMove().getChangeProviderExplanationList();
            case SCALE:
                return action.getExplanation().getScale().getChangeProviderExplanationList();
            default:
                throw new IllegalArgumentException("Cannot get change provider explanation list for " +
                    "action type " + action.getExplanation().getActionExplanationTypeCase());
        }
    }

    /**
     * Get the list of {@link ChangeProviderExplanation} associated with Move or Right Size action.
     *
     * @param explanation Action explanation.
     * @return List of {@link ChangeProviderExplanation}.
     * @throws IllegalArgumentException if action is not of Move/RightSize type.
     */
    @Nonnull
    public static List<ChangeProviderExplanation> getChangeProviderExplanationList(
                @Nonnull final Explanation explanation) {
        switch (explanation.getActionExplanationTypeCase()) {
            case MOVE:
                return explanation.getMove().getChangeProviderExplanationList();
            case SCALE:
                return explanation.getScale().getChangeProviderExplanationList();
            case ACTIONEXPLANATIONTYPE_NOT_SET:
                return Collections.emptyList();
            default:
                throw new IllegalArgumentException("Cannot get change provider explanation list " +
                    "for explanation type " + explanation.getActionExplanationTypeCase());
        }
    }

    /**
     * Get primary {@link ChangeProvider} for Move or Scale action.
     *
     * @param actionInfo Move or Scale action info.
     * @return The primary {@link ChangeProvider}.
     * @throws IllegalArgumentException if action is not of Move/Scale type.
     */
    @Nonnull
    public static ChangeProvider getPrimaryChangeProvider(@Nonnull final ActionInfo actionInfo) {
        return getChangeProviderList(actionInfo).get(getPrimaryChangeProviderIdx(actionInfo));
    }

    /**
     * Get primary {@link ChangeProvider} for Move or Scale action.
     *
     * @param action Move or Scale action.
     * @return The primary {@link ChangeProvider}.
     * @throws IllegalArgumentException if action is not of Move/Scale type.
     */
    @Nonnull
    public static ChangeProvider getPrimaryChangeProvider(@Nonnull final ActionDTO.Action action) {
        return getPrimaryChangeProvider(action.getInfo());
    }

    @Nonnull
    private static ChangeProviderExplanation getPrimaryChangeProviderExplanation(
        @Nonnull final ActionDTO.Action action) {
        List<ChangeProviderExplanation> changeExplanations = getChangeProviderExplanationList(action);
        return changeExplanations.stream().filter(ChangeProviderExplanation::getIsPrimaryChangeProviderExplanation)
            .findFirst().orElse(changeExplanations.get(0));
    }

    private static int getPrimaryChangeProviderIdx(@Nonnull final ActionInfo actionInfo) {
        final List<ChangeProvider> changeProviderList = getChangeProviderList(actionInfo);
        for (int i = 0; i < changeProviderList.size(); ++i) {
            final ChangeProvider change = changeProviderList.get(i);
            if (isPrimaryEntityType(change.getDestination().getType())) {
                return i;
            }
        }
        return 0;
    }

    /**
     * Is the entity type a primary entity type?
     *
     * Only relevant in compound moves. Generally, if a PM move is accompanied by a storage move,
     * the PM move is considered primary.
     * @param entityType the entity type to check
     * @return true if the entity type is a primary entity type. false otherwise.
     */
    public static boolean isPrimaryEntityType(int entityType) {
        return entityType == EntityType.PHYSICAL_MACHINE_VALUE
                || entityType == EntityType.VIRTUAL_VOLUME_VALUE
                || PRIMARY_TIER_VALUES.contains(entityType);
    }

    /**
     * Get the reason commodities for a particular {@link ActionDTO.Action}. These are the
     * commodities which, in some way, caused the action to happen. e.g. if a VM needs to
     * be sized up due to a lack of VMem, "VMem" would be the reason commodity.
     *
     * @param action The {@link ActionDTO.Action}.
     * @return A stream of {@link TopologyDTO.CommodityType}s that caused the action. May be an
     *         empty stream. May contain multiple commodities, depending on the action explanation.
     */
    @Nonnull
    public static Stream<ReasonCommodity> getReasonCommodities(@Nonnull final ActionDTO.Action action) {
        final ActionInfo actionInfo = action.getInfo();
        switch (actionInfo.getActionTypeCase()) {
            case MOVE:
            case SCALE:
                final ChangeProviderExplanation changeExp = getPrimaryChangeProviderExplanation(
                        action);
                switch (changeExp.getChangeProviderExplanationTypeCase()) {
                    case COMPLIANCE:
                        return changeExp.getCompliance().getMissingCommoditiesList().stream();
                    case CONGESTION:
                        return changeExp.getCongestion().getCongestedCommoditiesList().stream();
                    case EFFICIENCY:
                        return changeExp.getEfficiency().getUnderUtilizedCommoditiesList().stream();
                    case EVACUATION:
                    case INITIALPLACEMENT:
                    case PERFORMANCE:
                    default:
                        return Stream.empty();
                }
            case RECONFIGURE:
                return action.getExplanation().getReconfigure().getReconfigureCommodityList().stream();
            case PROVISION:
                final ProvisionExplanation provisionExplanation = action.getExplanation().getProvision();
                if (provisionExplanation.hasProvisionByDemandExplanation()) {
                    return provisionExplanation.getProvisionByDemandExplanation()
                        .getCommodityMaxAmountAvailableList().stream()
                        .map(CommodityMaxAmountAvailableEntry::getCommodityBaseType)
                        .map(ActionDTOUtil::createReasonCommodityFromBaseType);
                } else if (provisionExplanation.hasProvisionBySupplyExplanation()) {
                    return Stream.of(provisionExplanation.getProvisionBySupplyExplanation()
                                    .getMostExpensiveCommodityInfo());
                } else {
                    return Stream.empty();
                }
            case RESIZE:
                return Stream.of(actionInfo.getResize().getCommodityType())
                                .map(ActionDTOUtil::createReasonCommodityFromCommodityType);
            case ACTIVATE:
                return actionInfo.getActivate().getTriggeringCommoditiesList()
                    .stream().map(ActionDTOUtil::createReasonCommodityFromCommodityType);
            case DEACTIVATE:
                return actionInfo.getDeactivate().getTriggeringCommoditiesList()
                    .stream().map(ActionDTOUtil::createReasonCommodityFromCommodityType);
            // No reason commodities present for BUY RI.
            case BUYRI:
            default:
                return Stream.empty();
        }
    }

    @Nonnull
    private static ReasonCommodity createReasonCommodityFromBaseType(int baseType) {
        return createReasonCommodityFromCommodityType(TopologyDTO.CommodityType.newBuilder()
                        .setType(baseType).build());
    }

    @Nonnull
    private static ReasonCommodity
            createReasonCommodityFromCommodityType(@Nonnull TopologyDTO.CommodityType ct) {
        return ReasonCommodity.newBuilder().setCommodityType(ct).build();
    }

    /**
     * Gets the display name of the commodity from the {@link CommodityType}.
     * The display name usually is the pretty print version of the Commodity type.
     * Example: STORAGE_PROVISION -> Storage Provision.
     * There can be commodities that have special cases, like Network, where we want to show more
     * information to the customer (like the network name itself also).
     *
     * @param commType the {@link CommodityType} for which the displayName is to be retrieved
     * @return display name string of the commodity
     */
    public static String getCommodityDisplayName(@Nonnull TopologyDTO.CommodityType commType) {
        UICommodityType commodity = UICommodityType.fromType(commType.getType());
        String commodityDisplayName = commodity.displayName();

        // If the commodity type is network, we need to append the name of the network.
        // The name of the network is stored in the key currently. So we append the key.
        // TODO: But, this is a hack. We need to come up with a framework for showing display names
        // of commodities.
        // Example:
        // a network commodity with key "Network::testNetwork2" should show in the explanation as
        // Network testNetwork2 and not Network Network::testNetwork2
        if (commodity == UICommodityType.NETWORK) {
            String commKey = commType.getKey();

            // normalize the prefixes to everything lower case
            String commKeyPrefixExpected = commodity.name().toLowerCase() + COMMODITY_KEY_SEPARATOR;
            String commKeyPrefix = commKey.substring(0, commKeyPrefixExpected.length()).toLowerCase();
            // and check if the key has the prefix, and remove it.
            if (commKeyPrefix.startsWith(commKeyPrefixExpected)) {
                commKey = commKey.substring(commKeyPrefixExpected.length());
            }

            // append the modified key to the display name.
            // This will show the specific network name in it.
            commodityDisplayName += " " + commKey;
        } else if (commodity == UICommodityType.PORT_CHANEL) {
            // If the commodity type is port channel, we need to append the name of the port channel.
            // The name of the portChannel is stored in the key currently. So we append the key.
            String commKey = commType.getKey();
            if (commKey.startsWith(PORT_CHANNEL_KEY_PREFIX)) {
                commKey = commKey.substring(PORT_CHANNEL_KEY_PREFIX.length());
            }
            commodityDisplayName += " " + commKey;
        }

        return commodityDisplayName;
    }

    /**
     * Convert a string from UPPER_UNDERSCORE format to Mixed Spaces format. e.g.:
     *
     *      I_AM_A_CONSTANT ==> I Am A Constant
     *
     * @param input
     * @return
     */
    public static String upperUnderScoreToMixedSpaces(@Nonnull final String input) {
        // replace underscores with spaces
        return WordUtils.capitalizeFully(input.replace("_", " "));
    }

    /**
     * Convert a string from "Mixed Spaces" to "UPPER_UNDERSCORE" format. e.g.:
     *
     *     I Am A Constant ==> I_AM_A_CONSTANT
     *
     * This is the inverse of {@link ActionDTOUtil#upperUnderScoreToMixedSpaces(String)}.
     * @param input
     * @return
     */
    @Nonnull
    public static String mixedSpacesToUpperUnderScore(@Nonnull final String input) {
        return input.replace(" ", "_").toUpperCase();
    }

    /**
     * Create a translation chunk using the given properties.
     *
     * @param entityOid
     * @param field
     * @param defaultValue
     * @return
     */
    public static String createTranslationBlock(long entityOid, @Nonnull String field, @Nonnull String defaultValue) {
        return "{entity:"+ entityOid +":"+ field +":"+ defaultValue +"}";
    }

    /**
     * Given an {@link ActionEntity}, create a translation fragment that shows the entity name.
     *
     * @param entity an {@link ActionEntity}
     * @return the translation
     */
    public static String buildEntityName(ActionEntity entity) {
        return ActionDTOUtil.createTranslationBlock(entity.getId(), DISPLAY_NAME, "");
    }

    /**
     * Given an {@link ActionEntity}, create a translation fragment that shows the entity type and name.
     *
     * <p>e.g. For a VM named "Bill", create a fragment that would translate to "Virtual Machine Bill".
     *
     * @param entity an {@link ActionEntity}
     * @return the translation
     */
    public static String buildEntityTypeAndName(ActionEntity entity) {
        return ActionDTOUtil.upperUnderScoreToMixedSpaces(EntityType.forNumber(entity.getType()).name())
            + " " + ActionDTOUtil.createTranslationBlock(entity.getId(), DISPLAY_NAME, "");
    }

    /**
     * Given an {@link ActionEntity}, create a translation fragment that shows the entity name, if
     * available, otherwise will show the entity type if for some reason the entity cannot be found
     * when the text is translated.
     *
     * <p>For example, for a VM named "Bill", the fragment will render "Bill" if the entity name field
     * is available, otherwise it will render "Virtual Machine".
     *
     * @param entity an {@link ActionEntity}
     * @return the translation
     */
    public static String buildEntityNameOrType(ActionEntity entity) {
        return ActionDTOUtil.createTranslationBlock(entity.getId(), DISPLAY_NAME,
            ActionDTOUtil.upperUnderScoreToMixedSpaces(EntityType.forNumber(entity.getType()).name()));
    }

    /**
     * Convert a list of commodity type numbers to a comma-separated string of readable commodity names.
     *
     * Example: BALLOONING, SWAPPING, CPU_ALLOCATION -> Ballooning, Swapping, Cpu Allocation
     *
     * @param commodityTypes commodity types
     * @return comma-separated string commodity types
     */
    public static String beautifyCommodityTypes(@Nonnull final List<TopologyDTO.CommodityType> commodityTypes) {
        return commodityTypes.stream()
            .map(ActionDTOUtil::getCommodityDisplayName)
            .collect(Collectors.joining(", "));
    }

    /**
     * Convert a single commodity type to a readable commodity name. This is really just a passthrough
     * to getCommodityDisplayName(), but with a method name that aligns better with the other
     * "beautify" methods. We seem to create a lot of singleton lists just for the purpose of calling
     * the list-based version of this method when really it's not needed at all.
     *
     * @param commodityType
     * @return
     */
    public static String beautifyCommodityType(@Nonnull final TopologyDTO.CommodityType commodityType) {
        return getCommodityDisplayName(commodityType);
    }


    /**
     * Returns the entity type and entity name in a nicely formatted way separated by a space.
     * e.g. <p>Virtual Machine vm-test-1</p>
     *
     * @param entityDTO {@link TopologyEntityDTO} entity object.
     * @return The entity type and name separated by a space.
     */
    public static String beautifyEntityTypeAndName(@Nonnull final ActionPartialEntity entityDTO) {
        return new StringBuilder()
                .append(ApiEntityType.fromType(entityDTO.getEntityType()).displayName())
                .append(" ")
                .append(entityDTO.getDisplayName())
                .toString();
    }

}<|MERGE_RESOLUTION|>--- conflicted
+++ resolved
@@ -43,6 +43,7 @@
 import com.vmturbo.common.protobuf.action.ActionDTO.Explanation.ProvisionExplanation;
 import com.vmturbo.common.protobuf.action.ActionDTO.Explanation.ProvisionExplanation.ProvisionByDemandExplanation.CommodityMaxAmountAvailableEntry;
 import com.vmturbo.common.protobuf.action.ActionDTO.Explanation.ReasonCommodity;
+import com.vmturbo.common.protobuf.action.ActionDTO.ResizeInfo;
 import com.vmturbo.common.protobuf.action.ActionDTO.Severity;
 import com.vmturbo.common.protobuf.common.EnvironmentTypeEnum;
 import com.vmturbo.common.protobuf.topology.ApiEntityType;
@@ -449,14 +450,11 @@
             case ATOMICRESIZE:
                 final List<ActionEntity> atomicResizeEntities = new ArrayList<>();
                 atomicResizeEntities.add(getPrimaryEntity(action));
-<<<<<<< HEAD
-=======
                 for (ResizeInfo resize : action.getInfo().getAtomicResize().getResizesList()) {
                     if (resize.hasTarget()) {
                         atomicResizeEntities.add(resize.getTarget());
                     }
                 }
->>>>>>> 52c6d951
                 return atomicResizeEntities;
             case RESIZE:
             case ACTIVATE:
