--- conflicted
+++ resolved
@@ -312,31 +312,19 @@
      */
     public static ActionEntity getMoveActionTarget(final ActionInfo actionInfo) {
         if (!actionInfo.getMove().getChangesList().isEmpty()) {
-<<<<<<< HEAD
             final Optional<ChangeProvider> primaryChangeProviderOpt = getPrimaryChangeProvider(actionInfo);
             if (primaryChangeProviderOpt.isPresent()) {
                 final ChangeProvider primaryChangeProvider = primaryChangeProviderOpt.get();
                 if (primaryChangeProvider.hasSource()
                         && primaryChangeProvider.hasDestination()
                         && primaryChangeProvider.hasResource()
-                        && TopologyDTOUtil.isTierEntityType(primaryChangeProvider.getSource().getType())
+                        && (TopologyDTOUtil.isTierEntityType(primaryChangeProvider.getSource().getType())
+                        || EntityType.STORAGE_VALUE == primaryChangeProvider.getSource().getType())
                         && TopologyDTOUtil.isTierEntityType(primaryChangeProvider.getDestination().getType())
                         && TopologyDTOUtil.isStorageEntityType(primaryChangeProvider.getSource().getType())
                         && TopologyDTOUtil.isStorageEntityType(primaryChangeProvider.getDestination().getType())) {
                     return primaryChangeProvider.getResource();
                 }
-=======
-            final ChangeProvider primaryChangeProvider = getPrimaryChangeProvider(actionInfo);
-            if (primaryChangeProvider.hasSource()
-                && primaryChangeProvider.hasDestination()
-                && primaryChangeProvider.hasResource()
-                && (TopologyDTOUtil.isTierEntityType(primaryChangeProvider.getSource().getType())
-                    || EntityType.STORAGE_VALUE == primaryChangeProvider.getSource().getType())
-                && TopologyDTOUtil.isTierEntityType(primaryChangeProvider.getDestination().getType())
-                && TopologyDTOUtil.isStorageEntityType(primaryChangeProvider.getSource().getType())
-                && TopologyDTOUtil.isStorageEntityType(primaryChangeProvider.getDestination().getType())) {
-                return primaryChangeProvider.getResource();
->>>>>>> 75a57f07
             }
         }
         return actionInfo.getMove().getTarget();
