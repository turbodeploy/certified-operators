--- conflicted
+++ resolved
@@ -297,17 +297,10 @@
      * @return True if change providers refers to a move action within same region.
      */
     public static boolean isMoveWithinSameRegion(@Nonnull final ActionDTO.Action action) {
-<<<<<<< HEAD
-        if (action.getInfo().getActionTypeCase() != ActionTypeCase.MOVE) {
-            // Not a move action
-            return false;
-        }
         final Optional<ChangeProvider> primaryChangeProviderOptional = ActionDTOUtil.getPrimaryChangeProvider(action);
         if (!primaryChangeProviderOptional.isPresent()) {
             return false;
         }
-=======
->>>>>>> eba08d5b
         // First check the primary (tier) change provider, verify same entity (e.g compute tier) type.
         final ChangeProvider primaryChangeProvider = primaryChangeProviderOptional.get();
         if (!primaryChangeProvider.hasSource() || !primaryChangeProvider.hasDestination()) {
