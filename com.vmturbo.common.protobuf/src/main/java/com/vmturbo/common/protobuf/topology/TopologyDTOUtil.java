package com.vmturbo.common.protobuf.topology;

import static com.vmturbo.platform.common.builders.SDKConstants.FREE_STORAGE_CLUSTER;

import java.time.Instant;
import java.time.ZoneOffset;
import java.time.format.DateTimeFormatter;
import java.util.List;
import java.util.Map;
import java.util.Objects;
import java.util.Optional;
import java.util.Set;
import java.util.stream.Collectors;
import java.util.stream.IntStream;
import java.util.stream.Stream;

import javax.annotation.Nonnull;

import com.google.common.collect.ImmutableMap;
import com.google.common.collect.ImmutableSet;

import com.vmturbo.common.protobuf.plan.PlanProjectOuterClass.PlanProjectType;
import com.vmturbo.common.protobuf.topology.TopologyDTO.PartialEntity;
import com.vmturbo.common.protobuf.topology.TopologyDTO.TopologyEntityDTO;
import com.vmturbo.common.protobuf.topology.TopologyDTO.TopologyEntityDTO.ConnectedEntity;
import com.vmturbo.common.protobuf.topology.TopologyDTO.TopologyInfo;
import com.vmturbo.platform.common.dto.CommonDTO.EntityDTO.EntityType;

/**
 * Utilities for dealing with protobuf messages in topology/TopologyDTO.proto.
 */
public final class TopologyDTOUtil {

    private static DateTimeFormatter hmsFormat = DateTimeFormatter
        .ofPattern("HH:mm:ss")
        .withZone(ZoneOffset.UTC);

    private static final String STORAGE_CLUSTER_WITH_GROUP = "group";

    private static final String STORAGE_CLUSTER_ISO = "iso-";

    /**
     * Name of alleviate pressure plan type.
     */
    private static final String ALLEVIATE_PRESSURE_PLAN_TYPE = "ALLEVIATE_PRESSURE";

    /**
     * Name of optimize cloud plan type.
     */
    private static final String OPTIMIZE_CLOUD_PLAN = "OPTIMIZE_CLOUD";

    /**
     * The primary tiers entity types. Cloud consumers like VMs and DBs can only consume from one
     * primary tier like compute / database tier. But they can consume from multiple
     * secondary tiers like storage tiers.
     */
    public static final Set<Integer> PRIMARY_TIER_VALUES = ImmutableSet.of(
            EntityType.COMPUTE_TIER_VALUE, EntityType.DATABASE_SERVER_TIER_VALUE, EntityType.DATABASE_TIER_VALUE);

    /**
     * Max allowable length of commodity key String.
     */
    public static final int MAX_KEY_LENGTH = 80;

    private static final Map<Integer, Integer> PRIMARY_TIER_FOR_CONSUMER_TYPE = ImmutableMap.of(
        EntityType.VIRTUAL_VOLUME_VALUE, EntityType.STORAGE_TIER_VALUE
    );

    public static final Set<Integer> TIER_VALUES = ImmutableSet.of(
            EntityType.COMPUTE_TIER_VALUE, EntityType.DATABASE_SERVER_TIER_VALUE,
            EntityType.DATABASE_TIER_VALUE, EntityType.STORAGE_TIER_VALUE);

    /**
     * Storage types.
     */
    public static final Set<EntityType> STORAGE_TYPES =
            ImmutableSet.of(EntityType.STORAGE, EntityType.STORAGE_TIER);

    private TopologyDTOUtil() {
    }

    public static long getOid(@Nonnull final PartialEntity partialEntity) {
        switch (partialEntity.getTypeCase()) {
            case FULL_ENTITY:
                return partialEntity.getFullEntity().getOid();
            case MINIMAL:
                return partialEntity.getMinimal().getOid();
            case ACTION:
                return partialEntity.getAction().getOid();
            case API:
                return partialEntity.getApi().getOid();
            default:
                throw new IllegalArgumentException("Invalid type: " + partialEntity.getTypeCase());
        }
    }

    /**
     * Determine whether or not an entity is placed in whatever topology it belongs to.
     *
     * @param entity The {@link TopologyDTO.TopologyEntityDTO} to evaluate.
     * @return Whether or not the entity is placed (in whatever topology it belongs to).
     */
    public static boolean isPlaced(@Nonnull final TopologyDTO.TopologyEntityDTO entity) {
        return entity.getCommoditiesBoughtFromProvidersList().stream()
                // Only non-negative numbers are valid IDs, so we only consider an entity
                // to be placed if all commodities are bought from valid provider IDs.
                .allMatch(commBought -> commBought.hasProviderId() && commBought.getProviderId() >= 0);
    }

    /**
     * Determine whether or not the topology described by a {@link TopologyDTO.TopologyInfo}
     * is generated for a plan.
     *
     * @param topologyInfo The {@link TopologyDTO.TopologyInfo} describing a topology.
     * @return Whether or not the described topology is generated for a plan.
     */
    public static boolean isPlan(@Nonnull final TopologyDTO.TopologyInfo topologyInfo) {
        return topologyInfo.hasPlanInfo();
    }

    /**
     * Determine whether or not the topology described by a {@link TopologyDTO.TopologyInfo}
     * is generated for an optimize cloud plan.
     *
     * @param topologyInfo The {@link TopologyDTO.TopologyInfo} describing a topology.
     * @return Whether or not the described topology is generated for a optimize cloud plan.
     */
    public static boolean isOptimizeCloudPlan(@Nonnull final TopologyDTO.TopologyInfo topologyInfo) {
        return isPlan(topologyInfo) && topologyInfo.getPlanInfo().hasPlanType() &&
                OPTIMIZE_CLOUD_PLAN.equals(topologyInfo.getPlanInfo().getPlanType());
    }

    /**
     * Determine whether or not the topology described by a {@link TopologyDTO.TopologyInfo}
     * is generated for a plan of the given type.
     *
     * @param type A type of plan project.
     * @param topologyInfo The {@link TopologyDTO.TopologyInfo} describing a topology.
     * @return Whether or not the described topology is generated for a plan of the given type.
     */
    public static boolean isPlanType(@Nonnull final PlanProjectType type,
                                     @Nonnull final TopologyDTO.TopologyInfo topologyInfo) {
        return isPlan(topologyInfo) && topologyInfo.getPlanInfo().getPlanProjectType() == type;
    }

    /**
     * Determine whether or not the topology described by a {@link TopologyDTO.TopologyInfo}
     * is generated for alleviate pressure plan.
     * @param topologyInfo A type of plan project.
     * @return true if plan is of type alleviate pressure.
     */
    public static boolean isAlleviatePressurePlan(@Nonnull final TopologyDTO.TopologyInfo topologyInfo) {
       return isPlan(topologyInfo) && topologyInfo.getPlanInfo().getPlanType().equals(ALLEVIATE_PRESSURE_PLAN_TYPE);
    }

    /**
     * Gets the TopologyEntityDTOs of type connectedEntityType which are connected to entity
     *
     * @param entity entity for which connected entities are retrieved
     * @param connectedEntityType the type of connectedEntity which should be retrieved
     * @return List of connected TopologyEntityDTOs
     */
    @Nonnull
    public static List<TopologyEntityDTO> getConnectedEntitiesOfType(
            @Nonnull final TopologyEntityDTO entity, final int connectedEntityType,
            @Nonnull Map<Long, TopologyEntityDTO> topology) {
        return entity.getConnectedEntityListList().stream()
                .filter(e -> e.getConnectedEntityType() == connectedEntityType)
                .map(e -> topology.get(e.getConnectedEntityId()))
                .filter(Objects::nonNull)
                .collect(Collectors.toList());
    }

    /**
     * Get the {@link TopologyEntityDTO}s of type connectedEntityType which are connected to an entity.
     *
     * @param topologyEntity entity for which connected entities are retrieved
     * @param connectedEntityType the type of connectedEntity which should be retrieved
     * @return List of connected TopologyEntityDTOs
     */
    @Nonnull
    public static List<TopologyEntityDTO> getConnectedEntitiesOfType(
            @Nonnull final TopologyEntityDTO topologyEntity, final Set<Integer> connectedEntityType,
            @Nonnull Map<Long, TopologyEntityDTO> topology) {
        return topologyEntity.getConnectedEntityListList().stream()
            .filter(entity -> connectedEntityType.contains(entity.getConnectedEntityType()))
            .map(entity -> topology.get(entity.getConnectedEntityId()))
            .filter(Objects::nonNull)
            .collect(Collectors.toList());
    }

    /**
     * Return a list containing the oids of the connected entities of the given type.
     *
     * @param entity to start from
     * @param connectedEntityType type of entity to search for
     * @return list of oids of connected entities
     */
    public static Stream<Long> getOidsOfConnectedEntityOfType(
        @Nonnull final TopologyEntityDTO entity, final int connectedEntityType) {
        return entity.getConnectedEntityListList().stream()
            .filter(connectedEntity -> connectedEntity.getConnectedEntityType() ==
                connectedEntityType)
            .map(ConnectedEntity::getConnectedEntityId);
    }

    /**
     * Is the entity type a primary tier entity type?
     * A primary tier is a tier like compute tier. Cloud consumers like VMs and DBs DBSs can only
     * consume from one primary tier like compute / database / database server tier. But they can
     * consume from multiple secondary tiers like storage tiers.
     *
     * @param entityType the entity type to be checked
     * @return true if the the entity type is a primary tier entity type. false otherwise.
     */
    public static boolean isPrimaryTierEntityType(int entityType) {
        return PRIMARY_TIER_VALUES.contains(entityType);
    }

    /**
     * Determine if an entity type plays the role of primary tier for a certain consumer entity.
     * Some entities (Storage Tiers) play the role of primary tier for some entities (Volumes)
     * but not for others (VMs).
     *
     * @param consumerType type of entity consuming from tier
     * @param providerType type of entity to be checked
     * @return true if the checked entity plays the role of primary tier to the consumer entity.
     */
    public static boolean isPrimaryTierEntityType(int consumerType, int providerType) {
        return isPrimaryTierEntityType(providerType) ||
            PRIMARY_TIER_FOR_CONSUMER_TYPE.getOrDefault(consumerType, EntityType.UNKNOWN_VALUE) ==
                providerType;
    }

    /**
     * Is the entity type a tier entity type?
     * A tier entity type is a cloud tier type like a compute tier or storage tier or database tier or
     * database server tier.
     *
     * @param entityType the entity type to be checked
     * @return true if the entity type is a tier entity type. false otherwise.
     */
    public static boolean isTierEntityType(int entityType) {
        return TIER_VALUES.contains(entityType);
    }

    /**
     * Is the entity type either an on prem storage or cloud storage tier type?
     *
     * @param entityType the entity type to be checked.
     * @return true if the entity type is either an on prem storage type or a cloud storage tier
     * entity type. false otherwise.
     */
    public static boolean isStorageEntityType(int entityType) {
        return STORAGE_TYPES.contains(EntityType.forNumber(entityType));
    }

    /**
     * Returns the index of the primary provider from the list of providers.
     * If there is only one provider, then that is the primary provider.
     * If there are multiple providers,
     * 1. For a VirtualMachine, we find the PM/Compute Tier provider.
     * 2. For other entity types, we return 0 as the index of the primary provider. This might
     * need changes in the future.
     *
     * @param targetEntityType the entity type of the target entity
     * @param targetOid the target entity's oid
     * @param providerTypes the provider entity types
     * @return
     */
    public static Optional<Integer> getPrimaryProviderIndex(int targetEntityType, long targetOid,
                                                            @Nonnull List<Integer> providerTypes) {
        if (providerTypes.isEmpty()) {
            return Optional.empty();
        }
        if (providerTypes.size() == 1) {
            return Optional.of(0);
        }
        switch (targetEntityType) {
            case EntityType.VIRTUAL_MACHINE_VALUE:
                return IntStream.range(0, providerTypes.size())
                    .filter(i -> providerTypes.get(i) == EntityType.PHYSICAL_MACHINE_VALUE
                        || providerTypes.get(i) == EntityType.COMPUTE_TIER_VALUE)
                    .boxed()
                    .findFirst();
            default:
                return Optional.of(0);
        }
    }

    /**
     * Check if the key of storage cluster commodity is for real storage cluster.
     * <p>
     * Real storage cluster is a storage cluster that is physically exits in the data center.
     * </p>
     * @param storageClusterCommKey key of storage cluster commodity key
     * @return true if it is for real cluster
     */
    public static boolean isRealStorageClusterCommodityKey(String storageClusterCommKey) {
        if (storageClusterCommKey == null) {
            return false;
        }
        storageClusterCommKey = storageClusterCommKey.toLowerCase();
        return !storageClusterCommKey.startsWith(STORAGE_CLUSTER_WITH_GROUP)
            && !storageClusterCommKey.startsWith(STORAGE_CLUSTER_ISO)
            && !storageClusterCommKey.equals(FREE_STORAGE_CLUSTER);
    }

    /**
     * Checks if the marketTier is connected to the entity with the provided entityId.
     *
     * @param marketTier to check for connectedness.
     * @param entityId id to test for connectedness with marketTier.
     * @return true if connected, false otherwise.
     */
    public static boolean areEntitiesConnected(TopologyEntityDTO marketTier, long entityId) {
        return marketTier.getConnectedEntityListList().stream()
                .map(ConnectedEntity::getConnectedEntityId).anyMatch(id -> id == entityId);
    }
<<<<<<< HEAD
=======

    /**
     * Create a label for a source topology given its {@link TopologyInfo}. Used for logging.
     *
     * @param topologyInfo topology info
     * @return label string
     */
    public static String getSourceTopologyLabel(@Nonnull final TopologyInfo topologyInfo) {
        return getTopologyInfoSummary(topologyInfo, false);
    }

    /**
     * Create a label for a projected topology given its {@link TopologyInfo}. Used for logging.
     *
     * @param topologyInfo topology info
     * @return label string
     */
    public static String getProjectedTopologyLabel(@Nonnull final TopologyInfo topologyInfo) {
        return getTopologyInfoSummary(topologyInfo, true);
    }

    private static String getTopologyInfoSummary(TopologyInfo topologyInfo, boolean projected) {
        String topologyType = (projected ? "PROJECTED" : "SOURCE") + " " + topologyInfo.getTopologyType().name();
        final String hms = hmsFormat.format(Instant.ofEpochMilli(topologyInfo.getCreationTime()));
        return String.format("%s Topology @%s[id: %s; ctx: %s]",
            topologyType, hms, topologyInfo.getTopologyId(), topologyInfo.getTopologyContextId());
    }
>>>>>>> ef901554
}<|MERGE_RESOLUTION|>--- conflicted
+++ resolved
@@ -317,8 +317,6 @@
         return marketTier.getConnectedEntityListList().stream()
                 .map(ConnectedEntity::getConnectedEntityId).anyMatch(id -> id == entityId);
     }
-<<<<<<< HEAD
-=======
 
     /**
      * Create a label for a source topology given its {@link TopologyInfo}. Used for logging.
@@ -346,5 +344,4 @@
         return String.format("%s Topology @%s[id: %s; ctx: %s]",
             topologyType, hms, topologyInfo.getTopologyId(), topologyInfo.getTopologyContextId());
     }
->>>>>>> ef901554
 }