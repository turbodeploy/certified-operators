<project xmlns="http://maven.apache.org/POM/4.0.0" xmlns:xsi="http://www.w3.org/2001/XMLSchema-instance"
         xsi:schemaLocation="http://maven.apache.org/POM/4.0.0 http://maven.apache.org/maven-v4_0_0.xsd">
    <modelVersion>4.0.0</modelVersion>

    <parent>
        <artifactId>xl-sdk-probe-parent</artifactId>
        <groupId>com.vmturbo</groupId>
<<<<<<< HEAD
        <version>7.22.100-TeamPaaS-SNAPSHOT</version>
=======
        <version>7.22.8-SNAPSHOT</version>
>>>>>>> 52c6d951
        <relativePath>../com.vmturbo.mediation.probe.parent/pom.xml</relativePath>
    </parent>

    <artifactId>com.vmturbo.mediation.udt</artifactId>
    <description>User Defined Topology Component</description>
    <packaging>jar</packaging>

    <build>
        <plugins>
            <plugin>
                <groupId>com.vmturbo</groupId>
                <artifactId>vmturbo-sdk-plugin</artifactId>
            </plugin>
            <plugin>
                <groupId>org.jacoco</groupId>
                <artifactId>jacoco-maven-plugin</artifactId>
                <version>${jacocoVersion}</version>
                <executions>
                    <execution>
                        <goals>
                            <goal>prepare-agent</goal>
                        </goals>
                    </execution>
                    <execution>
                        <id>report</id>
                        <phase>prepare-package</phase>
                        <goals>
                            <goal>report</goal>
                        </goals>
                    </execution>
                </executions>
            </plugin>
            <plugin>
                <groupId>org.apache.maven.plugins</groupId>
                <artifactId>maven-checkstyle-plugin</artifactId>
                <configuration>
                    <suppressionsLocation>checkstyle-suppressions.xml</suppressionsLocation>
                </configuration>
            </plugin>
        </plugins>
    </build>

    <dependencies>
        <dependency>
            <groupId>com.google.guava</groupId>
            <artifactId>guava</artifactId>
            <version>${guava.version}</version>
        </dependency>
        <dependency>
            <groupId>com.vmturbo</groupId>
            <artifactId>com.vmturbo.group.api</artifactId>
            <version>${project.version}</version>
            <exclusions>
                <exclusion>
                    <groupId>com.google.protobuf</groupId>
                    <artifactId>protobuf-java</artifactId>
                </exclusion>
            </exclusions>
        </dependency>
        <dependency>
            <groupId>com.vmturbo</groupId>
            <artifactId>com.vmturbo.repository.api</artifactId>
            <version>${project.version}</version>
            <exclusions>
                <exclusion>
                    <groupId>com.google.protobuf</groupId>
                    <artifactId>protobuf-java</artifactId>
                </exclusion>
            </exclusions>
        </dependency>
        <dependency>
            <groupId>com.google.protobuf</groupId>
            <artifactId>protobuf-java</artifactId>
            <scope>provided</scope>
            <version>3.11.0</version>
        </dependency>
        <dependency>
            <groupId>com.vmturbo</groupId>
            <artifactId>common-protobuf</artifactId>
            <exclusions>
                <exclusion>
                    <groupId>com.google.protobuf</groupId>
                    <artifactId>protobuf-java</artifactId>
                </exclusion>
            </exclusions>
            <version>${project.version}</version>
        </dependency>
        <dependency>
            <groupId>com.vmturbo</groupId>
            <artifactId>com.vmturbo.mediation.util</artifactId>
            <version>${project.version}</version>
        </dependency>

        <dependency>
            <groupId>org.apache.logging.log4j</groupId>
            <artifactId>log4j-core</artifactId>
            <version>${log4j2.Version}</version>
            <scope>provided</scope>
        </dependency>
        <dependency>
            <groupId>org.apache.logging.log4j</groupId>
            <artifactId>log4j-api</artifactId>
            <version>${log4j2.Version}</version>
            <scope>provided</scope>
        </dependency>

        <dependency>
            <groupId>org.springframework</groupId>
            <artifactId>spring-core</artifactId>
            <version>4.3.26.RELEASE</version>
        </dependency>
        <dependency>
            <groupId>org.springframework</groupId>
            <artifactId>spring-context</artifactId>
            <version>4.3.26.RELEASE</version>
        </dependency>
        <dependency>
            <groupId>junit</groupId>
            <artifactId>junit</artifactId>
        </dependency>
        <dependency>
            <groupId>org.hamcrest</groupId>
            <artifactId>hamcrest-all</artifactId>
            <scope>test</scope>
        </dependency>
        <dependency>
            <groupId>org.mockito</groupId>
            <artifactId>mockito-core</artifactId>
            <version>${mockito.version}</version>
            <scope>test</scope>
        </dependency>
        <dependency>
            <groupId>org.mockito</groupId>
            <artifactId>mockito-all</artifactId>
            <version>${mockito.version}</version>
            <scope>test</scope>
        </dependency>
        <dependency>
            <groupId>org.springframework</groupId>
            <artifactId>spring-test</artifactId>
            <version>4.3.26.RELEASE</version>
            <scope>test</scope>
        </dependency>

        <dependency>
            <groupId>org.powermock</groupId>
            <artifactId>powermock-module-junit4</artifactId>
            <version>${powermock.version}</version>
            <scope>test</scope>
        </dependency>
        <dependency>
            <groupId>org.powermock</groupId>
            <artifactId>powermock-core</artifactId>
            <version>${powermock.version}</version>
            <scope>test</scope>
        </dependency>
        <dependency>
            <groupId>org.powermock</groupId>
            <artifactId>powermock-api-mockito</artifactId>
            <version>${powermock.version}</version>
            <scope>test</scope>
        </dependency>
    </dependencies>

</project><|MERGE_RESOLUTION|>--- conflicted
+++ resolved
@@ -5,11 +5,7 @@
     <parent>
         <artifactId>xl-sdk-probe-parent</artifactId>
         <groupId>com.vmturbo</groupId>
-<<<<<<< HEAD
-        <version>7.22.100-TeamPaaS-SNAPSHOT</version>
-=======
         <version>7.22.8-SNAPSHOT</version>
->>>>>>> 52c6d951
         <relativePath>../com.vmturbo.mediation.probe.parent/pom.xml</relativePath>
     </parent>
 
