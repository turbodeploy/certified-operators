package com.vmturbo.sql.utils;

import java.sql.SQLException;
import java.util.ArrayList;
import java.util.List;
import java.util.concurrent.CompletableFuture;
import java.util.concurrent.Future;
import java.util.function.UnaryOperator;

import javax.sql.DataSource;

import org.apache.commons.lang3.tuple.Pair;
import org.apache.logging.log4j.LogManager;
import org.apache.logging.log4j.Logger;
import org.flywaydb.core.api.callback.FlywayCallback;
import org.jooq.Configuration;
import org.jooq.DSLContext;
import org.jooq.SQLDialect;
import org.jooq.conf.RenderNameStyle;
import org.jooq.conf.Settings;
import org.jooq.impl.DSL;
import org.jooq.impl.DataSourceConnectionProvider;
import org.jooq.impl.DefaultConfiguration;
import org.jooq.impl.DefaultExecuteListenerProvider;
import org.springframework.core.env.Environment;
import org.springframework.jdbc.datasource.LazyConnectionDataSourceProxy;
import org.springframework.jdbc.datasource.TransactionAwareDataSourceProxy;

import com.vmturbo.auth.api.db.DBPasswordUtil;

/**
 * This class manages access to a database, including initializing the database on first use,
 * applying migrations during restarts, and providing access in the form of JDBC connections and
 * data sources, and jOOQ DSL contexts.
 *
 * <p>Normally, a component should create db endpoints with the assistance of the {@link
 * SQLDatabaseConfig2} class, which constructs a context for resolving the config objects that apply
 * to each endpoint.</p>
 *
 * <p>A given endpoint may be defined with a tag, in which case config property names are all
 * prefixed with the tag name and an underscore, e.g. "xxx_dbPort" instead of just "dbPort". A
 * component may define (at least through {@link SQLDatabaseConfig2} at most one untagged endpoint,
 * and for that component, config properties are un-prefixed.</p>
 *
 * <p>Each endpoint is defined with a {@link SQLDialect} value that identifies the type of database
 * server accessed by the endpoint. Some config property defaults are based on this value. Defaults
 * are used when the Spring {@link Environment} constructed during application context creation does
 * not supply a value.</p>
 *
 * <p>Relevant properties include:</p>
 * <dl>
 *     <dt>dbHost</dt>
 *     <dd>The host name or IP address of the DB server. No default.</dd>
 *     <dt>dbPort</dt>
 *     <dd>The port on which the server listens for new connections. Default is the standard port
 *     for server type, e.g. 3306 for MySql/MariaDB, 5432 for Postgres, etc.</dd>
 *     <dt>dbDatabaseName</dt>
 *     <dd>The name of the database to be accessed on the server. Defaults to the tag name for
 *     tagged endpoints, or to the underlying component name for untagged endpoints.</dd>
 *     <dt>dbSchemaName</dt>
 *     <dd>The name of the schema to be accessed (not relevant for MySql/MariaDB). Defaults to the
 *     tag name for tagged instances, or to the component name for untagged instances.</dd>
 *     <dt>dbUserName</dt>
 *     <dd>The non-root user name by which this endpoint will access the database. Defaults to the
 *     tag name for tagged instances, or to the component name for untagged instances.</dd>
 *     <dt>dbPassword</dt>
 *     <dd>The password for the non-root user. Defaults to the root DB password obtained from the
 *     auth component.</dd>
 *     <dt>dbAccess</dt>
 *     <dd>Specifies the access level required for this endpoint, selected from the
 *     {@link DbEndpointAccess} enum. Default is READ_ONLY.</dd>
 *     <dt>dbRootUserName</dt>
 *     <dd>The name of a DB user with root (super) privileges that will be used to create and set up
 *     this endpoint's database, schema, and non-root user, if needed. Defaults to the user name
 *     provided by the auth component.</dd>
 *     <dt>dbRootPassword</dt>
 *     <dd>The password for the root user. Defaults to the password provided by the auth component.</dd>
 *     <dt>dbDriverProperties</dt>
 *     <dd>Map of name/value pairs for properties to be conveyed as JDBC URL query parameters when
 *     creating a connection to the database. Defaults are based on the {@link SQLDialect}. Values
 *     provided through configuration are merged into the defaults, and should be specified using
 *     the Spring (SPEL) syntax for map literals.</dd>
 *     <dt>dbSecure</dt>
 *     <dd>Boolean indicating whether the database should be accessed with a secure (SSL) connection.
 *     Default is false.</dd>
 *     <dt>dbMigrationLocations</dt>
 *     <dd>Package name (or names, separated by commas) defining the location where Flyway can find
 *     migrations for this database. Defaults to "db.migration".</dd>
 *     <dt>dbFlywayCallbacks</dt>
 *     <dd>Array of {@link FlywayCallback} instances to be invoked during migration processing.
 *     This cannot be specified via configuration, but must be supplied in the endpoint definition
 *     using the {@link DbEndpointBuilder#withDbFlywayCallbacks(FlywayCallback...)} method.
 *     Defaults to no callbacks.
 *     </dd>
 *     <dt>dbDestructiveProvisioningEnabled</dt>
 *     <dd>True if provisioning of this endpoint (creationg of databases, schemas, etc.) may make
 *     use of destructive operations, like dropping an existing user prior to recreating it, in order
 *     to clean up presumed issues with the current object. Defaults to false.</dd>
 *     <dt>dbEndpointEnabled</dt>
 *     <dd>Whether this endpoint should be initialized at all. Defaults to true.</dd>
 * </dl>
 *
 * <p>Endpoints are constructed using a builder pattern where values for selected properties can be
 * explicitly provided. Any such property will be used in place of spring-injected property values
 * or built-in defaults.</p>
 */
public class DbEndpoint {

    static final List<Pair<DbEndpointConfig, CompletableFuture<DbEndpoint>>> pendingEndpoints
            = new ArrayList<>();

    static UnaryOperator<String> resolver;
    private static DBPasswordUtil dbPasswordUtil;

    private final DbEndpointConfig config;
    private final DbAdapter adapter;

    static Future<DbEndpoint> register(DbEndpointConfig config) {
        final CompletableFuture<DbEndpoint> future = new CompletableFuture<>();
        if (resolver == null) {
            pendingEndpoints.add(Pair.of(config, future));
        } else {
            synchronized (pendingEndpoints) {
                completeEndpoint(config, future);
            }
        }
        return future;
    }

    static void setResolver(UnaryOperator<String> resolver, DBPasswordUtil dbPasswordUtil) {
        synchronized (pendingEndpoints) {
            DbEndpoint.resolver = resolver;
            DbEndpoint.dbPasswordUtil = dbPasswordUtil;
            completePendingEndpoints();
        }
    }

    private static void completePendingEndpoints() {
        for (Pair<DbEndpointConfig, CompletableFuture<DbEndpoint>> pair : pendingEndpoints) {
            completeEndpoint(pair.getLeft(), pair.getRight());
        }
    }

    private static void completeEndpoint(DbEndpointConfig config,
            CompletableFuture<DbEndpoint> future) {
        logger.info("Completing endpoint with tag {}", config.getTag());
        try {
            resolveConfig(config);
            final DbAdapter adapter = DbAdapter.of(config);
            adapter.init();
            future.complete(new DbEndpoint(config, adapter));
        } catch (UnsupportedDialectException | SQLException | InterruptedException e) {
            String label = config.getTag() == null ? "untagged DbEndpoint"
                    : String.format("DbEndpoint tagged '%s'", config.getTag());
            logger.error("Failed to create {}", label, e);
            future.completeExceptionally(e);
        }
    }

    private static void resolveConfig(DbEndpointConfig config)
            throws UnsupportedDialectException {
        new DbEndpointResolver(config, resolver, dbPasswordUtil).resolve();
    }

    private DbEndpoint(DbEndpointConfig config, DbAdapter adapter) {
        this.config = config;
        this.adapter = adapter;
    }

    public DbEndpointConfig getConfig() {
        return config;
    }


    // TODO add some debug logging
    private static final Logger logger = LogManager.getLogger();

    /**
     * Create a {@link DSLContext} bound to this endpoint.
     *
     * @return dsl context
     * @throws UnsupportedDialectException if this endpoint is mis-configured
     * @throws SQLException                if there's a problem gaining access
     * @throws InterruptedException        if interrupted
     */
    public DSLContext dslContext() throws UnsupportedDialectException, SQLException, InterruptedException {
        if (config.getDbEndpointEnabled()) {
            return DSL.using(getConfiguration());
        } else {
            throw new IllegalStateException("Attempt to use disabled database endpoint");
        }
    }

    /**
     * Get a {@link DataSource} bound to this endpoint.
     *
     * @return dataSource data source
     * @throws UnsupportedDialectException if this endpoint is mis-configured
     * @throws SQLException                if there's a problem gaining access
     * @throws InterruptedException        if interrupted
     */
    public DataSource datasource() throws UnsupportedDialectException, SQLException, InterruptedException {
        if (config.getDbEndpointEnabled()) {
            return adapter.getDataSource();
        } else {
            throw new IllegalStateException("Attempt to use disabled database endpoint");
        }
    }

    /**
     * Get a jOOQ {@link Configuration} object configured for and bound to this endpoint.
     *
     * @return the configuration object
     * @throws UnsupportedDialectException if this endpoint is mis-configured
     * @throws SQLException                if there's a problem creating the configuration
     * @throws InterruptedException        if interrupted
     */
    private Configuration getConfiguration() throws UnsupportedDialectException, SQLException, InterruptedException {
        DefaultConfiguration jooqConfiguration = new DefaultConfiguration();
        jooqConfiguration.set(connectionProvider());
        jooqConfiguration.set(new Settings()
                .withRenderNameStyle(RenderNameStyle.LOWER)
                // Set withRenderSchema to false to avoid rendering schema name in Jooq generated SQL
                // statement. For example, with false withRenderSchema, statement
                // "SELECT * FROM vmtdb.entities" will be changed to "SELECT * FROM entities".
                // And dynamically set schema name in the constructed JDBC connection URL to support
                // multi-tenant database.
                .withRenderSchema(false));
        jooqConfiguration.set(new DefaultExecuteListenerProvider(exceptionTranslator()));
        jooqConfiguration.set(config.getDialect());
        return jooqConfiguration;
    }

    /**
     * Get a connection provider bound to this endpoint.
     *
     * @return the connection provider
     * @throws UnsupportedDialectException if this endpoint is mis-configured
     * @throws SQLException                if there's a problem gaining access
     * @throws InterruptedException        if interrupted
     */
    private DataSourceConnectionProvider connectionProvider()
            throws UnsupportedDialectException, SQLException, InterruptedException {
        return new DataSourceConnectionProvider(
                new TransactionAwareDataSourceProxy(
                        new LazyConnectionDataSourceProxy(
                                adapter.getDataSource())));
    }

    /**
     * Get the adapter for this endpoint.
     *
     * @return {@link DbAdapter}
     */
<<<<<<< HEAD
    public String getPassword() throws InterruptedException {
        return getTaggedPropertyValue(DB_PASSWORD_PROPERTY, dbPasswordUtil.getSqlDbRootPassword());
    }

    /**
     * Resolve the dbRootUserName property for this endpoint.
     *
     * @return the root user name
     * @throws InterruptedException if interrupted
     */
    public String getRootUserName() throws InterruptedException {
        final String fromTemplate = template != null ? template.getRootUserName() : null;
        return getTaggedPropertyValue(DB_ROOT_USER_NAME_PROPERTY, fromTemplate,
                dbPasswordUtil.getSqlDbRootUsername(dialect.toString()));
    }

    /**
     * Resolve the dbRootPassword for this endpoint.
     *
     * @return the root password
     * @throws InterruptedException if interrupted
     */
    public String getRootPassword() throws InterruptedException {
        final String fromTemplate = template != null ? template.getRootPassword() : null;
        return getTaggedPropertyValue(DB_ROOT_PASSWORD_PROPERTY, fromTemplate, dbPasswordUtil.getSqlDbRootPassword());
    }


    /**
     * Resolve the dbDriverProperties property for this endpoint.
     *
     * @return the driver properties map
     * @throws UnsupportedDialectException if this endpoint is mis-configured
     * @throws InterruptedException if interrupted
     */
    public Map<String, String> getDriverProperties() throws UnsupportedDialectException, InterruptedException {
        final Map<String, String> fromTemplate = template != null ? template.getDriverProperties() : null;
        if (fromTemplate != null) {
            return fromTemplate;
        }
        Map<String, String> props = new HashMap<>(getDefaultDriverProperties());
        final String injectedProperties = getTaggedPropertyValue(DRIVER_PROPERTIES_PROPERTY);
        if (injectedProperties != null) {
            @SuppressWarnings("unchecked")
            final Map<? extends String, ? extends String> injectedMap
                    = (Map<? extends String, ? extends String>)spel.parseRaw(injectedProperties).getValue();
            props.putAll(injectedMap != null ? injectedMap : Collections.emptyMap());
        }
        return props;
    }

    /**
     * Resolve the dbSecure property for this endpoint.
     *
     * @return true if secure connection is required
     * @throws InterruptedException if interrupted
     */
    public boolean isSecureConnectionRequired() throws InterruptedException {
        return Boolean.parseBoolean(
                getTaggedPropertyValue(SECURE_PROPERTY_NAME, DEFAULT_SECURE_VALUE.toString()));
    }

    /**
     * Resolve the dbMigrationLocation property for this endpoint.
     *
     * @return the migration location(s)
     * @throws InterruptedException if interrupted
     */
    public String getMigrationLocation() throws InterruptedException {
        return getTaggedPropertyValue(DB_MIGRATION_LOCATION_PROPERTY, DB_MIGRATION_LOCATION_DEFAULT);
    }

    /**
     * Get the flyway callbacks declared for this endpoint.
     *
     * @return flyway callbacks
     */
    public FlywayCallback[] getFlywayCallbacks() {
        return flywayCallbacks;
    }

    /**
     * Obtain a value for the given property, prefixing the name with this endpoint's tag if it has
     * one.
     *
     * <p>If the property cannot be resolved to a configuration value, the first non-null value
     * among the supplied defaults is returned (if any)</p>
     *
     * @param name          property name
     * @param defaultValues default values
     * @return configured or first non-null default value for property
     * @throws InterruptedException if interrupted
     */
    private String getTaggedPropertyValue(final String name, String... defaultValues) throws InterruptedException {
        // don't resolve any properties until we've begun initialization
        initLatch1.await();
        final String value;
        value = resolver.get().apply(taggedPropertyName(name));
        return Strings.isNullOrEmpty(value)
                ? Arrays.stream(defaultValues).filter(Objects::nonNull).findFirst().orElse(null)
                : value;
    }

    private String taggedPropertyName(String propertyName) {
        return tag != null ? tag + TAG_PREFIX_SEPARATOR + propertyName : propertyName;
    }

    /**
     * Get a connection URL for this endpoint, connecting to the endpoint's configured database.
     *
     * @return connection URL
     * @throws UnsupportedDialectException if this endpoint is mis-configured
     * @throws InterruptedException if interrupted
     */
    public String getUrl() throws UnsupportedDialectException, InterruptedException {
        return getUrl(getDatabaseName());
    }

    /**
     * Get a connection URL for this endpoint, connecting to the given database.
     *
     * @param database name of database to connect to.
     * @return connection URL
     * @throws UnsupportedDialectException if this endpoint is mis-configured
     * @throws InterruptedException if interrupted
     */
    public String getUrl(String database) throws UnsupportedDialectException, InterruptedException {
        return getUrlBuilder()
                .path(database != null ? "/" + database : "/")
                .build().toUriString();
    }

    @NotNull
    private UriComponentsBuilder getUrlBuilder() throws UnsupportedDialectException, InterruptedException {
        final UriComponentsBuilder builder = UriComponentsBuilder.newInstance()
                .scheme("jdbc:" + getJdbcProtocol())
                .host(getHost())
                .port(getPort());
        getDriverProperties().forEach(builder::queryParam);
        return builder;
    }

    /**
     * Get the name of this component from configuration.
     *
     * <p>This is used as a default for some properties in an untagged endpoint.</p>
     *
     * @return component name, or null if not available
     */
    private String getComponentName() {
        return resolver.get().apply("component_type");
    }

    /**
     * Get the default dbPort value based on this endpoint's server type.
     *
     * @return default port
     * @throws UnsupportedDialectException if this endpoint is mis-configured
     */
    private int getDefaultPort() throws UnsupportedDialectException {
        switch (dialect) {
            case MYSQL:
            case MARIADB:
                return DEFAULT_MARIADB_MYSQL_PORT;
            case POSTGRES:
                return DEFAULT_POSTGRES_PORT;
            default:
                throw new UnsupportedDialectException(dialect);
        }
    }

    /**
     * Get the default driver properties for this endpoint, based on the database type.
     *
     * @return default driver properties
     * @throws UnsupportedDialectException if this endpoint is mis-configured
     * @throws InterruptedException if interrupted
     */
    private Map<String, String> getDefaultDriverProperties() throws UnsupportedDialectException, InterruptedException {
        switch (dialect) {
            case MYSQL:
                return ImmutableMap.of(
                        "trustServerCertificate", Boolean.toString(isSecureConnectionRequired())
                );
            case MARIADB:
                return ImmutableMap.of(
                        "trustServerCertificate", Boolean.toString(isSecureConnectionRequired()),
                        "useServerPrepStmts", "true"
                );
            case POSTGRES:
                // set up for secure connection?
                return Collections.emptyMap();
            default:
                throw new UnsupportedDialectException(dialect);
        }
    }

    /**
     * Get the JDBC protocol string to use in connection URLs for this endpoint, based on the server
     * type.
     *
     * @return protocol string
     * @throws UnsupportedDialectException if this endpoint is mis-configured
     */
    private String getJdbcProtocol() throws UnsupportedDialectException {
        switch (dialect) {
            case MARIADB:
            case MYSQL:
                return dialect.getNameLC();
            case POSTGRES:
                return "postgresql";
            default:
                throw new UnsupportedDialectException(dialect);
        }
=======
    public DbAdapter getAdapter() {
        return adapter;
>>>>>>> 71c68051
    }

    /**
     * Exception to throw when an unsupported {@link SQLDialect} value is used to configure an
     * endpoint.
     */
    public static class UnsupportedDialectException extends Exception {
        /**
         * Create a new instance with a message identifying the unsupported dialect value.
         *
         * @param dialect dialect value
         */
        public UnsupportedDialectException(SQLDialect dialect) {
            this("Unsupported SQLDialect: " + dialect.name());
        }

        /**
         * Create a new instance with the given message.
         *
         * @param s message
         */
        public UnsupportedDialectException(final String s) {
            super(s);
        }
    }

    /**
     * Create a jOOQ exception translator for this endpoint.
     *
     * @return exception translator
     */
    public JooqExceptionTranslator exceptionTranslator() {
        return new JooqExceptionTranslator();
    }

    /**
     * Enum declaring levels of access for database endpoints.
     */
    public enum DbEndpointAccess {

        /** Full access to the configured schema. */
        ALL,
        /** Ability to read and write to all objects in the database, but not to create new objects. */
        READ_WRITE_DATA,
        /**
         * Ability to read all objects in the database, but not to alter any data or create new
         * objects.
         */
        READ_ONLY
    }
}<|MERGE_RESOLUTION|>--- conflicted
+++ resolved
@@ -252,225 +252,8 @@
      *
      * @return {@link DbAdapter}
      */
-<<<<<<< HEAD
-    public String getPassword() throws InterruptedException {
-        return getTaggedPropertyValue(DB_PASSWORD_PROPERTY, dbPasswordUtil.getSqlDbRootPassword());
-    }
-
-    /**
-     * Resolve the dbRootUserName property for this endpoint.
-     *
-     * @return the root user name
-     * @throws InterruptedException if interrupted
-     */
-    public String getRootUserName() throws InterruptedException {
-        final String fromTemplate = template != null ? template.getRootUserName() : null;
-        return getTaggedPropertyValue(DB_ROOT_USER_NAME_PROPERTY, fromTemplate,
-                dbPasswordUtil.getSqlDbRootUsername(dialect.toString()));
-    }
-
-    /**
-     * Resolve the dbRootPassword for this endpoint.
-     *
-     * @return the root password
-     * @throws InterruptedException if interrupted
-     */
-    public String getRootPassword() throws InterruptedException {
-        final String fromTemplate = template != null ? template.getRootPassword() : null;
-        return getTaggedPropertyValue(DB_ROOT_PASSWORD_PROPERTY, fromTemplate, dbPasswordUtil.getSqlDbRootPassword());
-    }
-
-
-    /**
-     * Resolve the dbDriverProperties property for this endpoint.
-     *
-     * @return the driver properties map
-     * @throws UnsupportedDialectException if this endpoint is mis-configured
-     * @throws InterruptedException if interrupted
-     */
-    public Map<String, String> getDriverProperties() throws UnsupportedDialectException, InterruptedException {
-        final Map<String, String> fromTemplate = template != null ? template.getDriverProperties() : null;
-        if (fromTemplate != null) {
-            return fromTemplate;
-        }
-        Map<String, String> props = new HashMap<>(getDefaultDriverProperties());
-        final String injectedProperties = getTaggedPropertyValue(DRIVER_PROPERTIES_PROPERTY);
-        if (injectedProperties != null) {
-            @SuppressWarnings("unchecked")
-            final Map<? extends String, ? extends String> injectedMap
-                    = (Map<? extends String, ? extends String>)spel.parseRaw(injectedProperties).getValue();
-            props.putAll(injectedMap != null ? injectedMap : Collections.emptyMap());
-        }
-        return props;
-    }
-
-    /**
-     * Resolve the dbSecure property for this endpoint.
-     *
-     * @return true if secure connection is required
-     * @throws InterruptedException if interrupted
-     */
-    public boolean isSecureConnectionRequired() throws InterruptedException {
-        return Boolean.parseBoolean(
-                getTaggedPropertyValue(SECURE_PROPERTY_NAME, DEFAULT_SECURE_VALUE.toString()));
-    }
-
-    /**
-     * Resolve the dbMigrationLocation property for this endpoint.
-     *
-     * @return the migration location(s)
-     * @throws InterruptedException if interrupted
-     */
-    public String getMigrationLocation() throws InterruptedException {
-        return getTaggedPropertyValue(DB_MIGRATION_LOCATION_PROPERTY, DB_MIGRATION_LOCATION_DEFAULT);
-    }
-
-    /**
-     * Get the flyway callbacks declared for this endpoint.
-     *
-     * @return flyway callbacks
-     */
-    public FlywayCallback[] getFlywayCallbacks() {
-        return flywayCallbacks;
-    }
-
-    /**
-     * Obtain a value for the given property, prefixing the name with this endpoint's tag if it has
-     * one.
-     *
-     * <p>If the property cannot be resolved to a configuration value, the first non-null value
-     * among the supplied defaults is returned (if any)</p>
-     *
-     * @param name          property name
-     * @param defaultValues default values
-     * @return configured or first non-null default value for property
-     * @throws InterruptedException if interrupted
-     */
-    private String getTaggedPropertyValue(final String name, String... defaultValues) throws InterruptedException {
-        // don't resolve any properties until we've begun initialization
-        initLatch1.await();
-        final String value;
-        value = resolver.get().apply(taggedPropertyName(name));
-        return Strings.isNullOrEmpty(value)
-                ? Arrays.stream(defaultValues).filter(Objects::nonNull).findFirst().orElse(null)
-                : value;
-    }
-
-    private String taggedPropertyName(String propertyName) {
-        return tag != null ? tag + TAG_PREFIX_SEPARATOR + propertyName : propertyName;
-    }
-
-    /**
-     * Get a connection URL for this endpoint, connecting to the endpoint's configured database.
-     *
-     * @return connection URL
-     * @throws UnsupportedDialectException if this endpoint is mis-configured
-     * @throws InterruptedException if interrupted
-     */
-    public String getUrl() throws UnsupportedDialectException, InterruptedException {
-        return getUrl(getDatabaseName());
-    }
-
-    /**
-     * Get a connection URL for this endpoint, connecting to the given database.
-     *
-     * @param database name of database to connect to.
-     * @return connection URL
-     * @throws UnsupportedDialectException if this endpoint is mis-configured
-     * @throws InterruptedException if interrupted
-     */
-    public String getUrl(String database) throws UnsupportedDialectException, InterruptedException {
-        return getUrlBuilder()
-                .path(database != null ? "/" + database : "/")
-                .build().toUriString();
-    }
-
-    @NotNull
-    private UriComponentsBuilder getUrlBuilder() throws UnsupportedDialectException, InterruptedException {
-        final UriComponentsBuilder builder = UriComponentsBuilder.newInstance()
-                .scheme("jdbc:" + getJdbcProtocol())
-                .host(getHost())
-                .port(getPort());
-        getDriverProperties().forEach(builder::queryParam);
-        return builder;
-    }
-
-    /**
-     * Get the name of this component from configuration.
-     *
-     * <p>This is used as a default for some properties in an untagged endpoint.</p>
-     *
-     * @return component name, or null if not available
-     */
-    private String getComponentName() {
-        return resolver.get().apply("component_type");
-    }
-
-    /**
-     * Get the default dbPort value based on this endpoint's server type.
-     *
-     * @return default port
-     * @throws UnsupportedDialectException if this endpoint is mis-configured
-     */
-    private int getDefaultPort() throws UnsupportedDialectException {
-        switch (dialect) {
-            case MYSQL:
-            case MARIADB:
-                return DEFAULT_MARIADB_MYSQL_PORT;
-            case POSTGRES:
-                return DEFAULT_POSTGRES_PORT;
-            default:
-                throw new UnsupportedDialectException(dialect);
-        }
-    }
-
-    /**
-     * Get the default driver properties for this endpoint, based on the database type.
-     *
-     * @return default driver properties
-     * @throws UnsupportedDialectException if this endpoint is mis-configured
-     * @throws InterruptedException if interrupted
-     */
-    private Map<String, String> getDefaultDriverProperties() throws UnsupportedDialectException, InterruptedException {
-        switch (dialect) {
-            case MYSQL:
-                return ImmutableMap.of(
-                        "trustServerCertificate", Boolean.toString(isSecureConnectionRequired())
-                );
-            case MARIADB:
-                return ImmutableMap.of(
-                        "trustServerCertificate", Boolean.toString(isSecureConnectionRequired()),
-                        "useServerPrepStmts", "true"
-                );
-            case POSTGRES:
-                // set up for secure connection?
-                return Collections.emptyMap();
-            default:
-                throw new UnsupportedDialectException(dialect);
-        }
-    }
-
-    /**
-     * Get the JDBC protocol string to use in connection URLs for this endpoint, based on the server
-     * type.
-     *
-     * @return protocol string
-     * @throws UnsupportedDialectException if this endpoint is mis-configured
-     */
-    private String getJdbcProtocol() throws UnsupportedDialectException {
-        switch (dialect) {
-            case MARIADB:
-            case MYSQL:
-                return dialect.getNameLC();
-            case POSTGRES:
-                return "postgresql";
-            default:
-                throw new UnsupportedDialectException(dialect);
-        }
-=======
     public DbAdapter getAdapter() {
         return adapter;
->>>>>>> 71c68051
     }
 
     /**
