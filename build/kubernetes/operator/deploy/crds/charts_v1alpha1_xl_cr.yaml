--- conflicted
+++ resolved
@@ -18,11 +18,7 @@
   #  imageUsername: turbouser
   #  imagePassword: turbopassword
     repository: turbonomic
-<<<<<<< HEAD
     tag: 7.22.100-MPC-SNAPSHOT
-=======
-    tag: 7.22.8-SNAPSHOT
->>>>>>> 52c6d951
     externalIP: 10.0.2.15
     externalDbIP: 10.0.2.15
     externalTimescaleDBIP: 10.0.2.15
