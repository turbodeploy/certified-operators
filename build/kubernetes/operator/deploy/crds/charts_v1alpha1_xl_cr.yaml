--- conflicted
+++ resolved
@@ -18,11 +18,7 @@
   #  imageUsername: turbouser
   #  imagePassword: turbopassword
     repository: turbonomic
-<<<<<<< HEAD
     tag: 7.21.200-EA1
-=======
-    tag: 7.22.4-SNAPSHOT
->>>>>>> 71c68051
     externalIP: 10.0.2.15
     externalDbIP: 10.0.2.15
     externalTimescaleDBIP: 10.0.2.15
