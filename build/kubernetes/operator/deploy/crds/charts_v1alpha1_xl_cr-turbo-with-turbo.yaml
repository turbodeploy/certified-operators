--- conflicted
+++ resolved
@@ -20,16 +20,10 @@
   # Global settings
   global:
     repository: turbonomic
-<<<<<<< HEAD
     tag: 7.21.200-EA1
-    externalIP: 10.10.2.15
-    externalDbIP: 10.10.2.15
-=======
-    tag: 7.22.4-SNAPSHOT
     externalIP: 10.0.2.15
     externalDbIP: 10.0.2.15
     externalTimescaleDBIP: 10.0.2.15
->>>>>>> 71c68051
 
   # Kubeturbo probe
   kubeturbo:
