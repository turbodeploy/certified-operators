rbac:
  create: true

podSecurityPolicy:
  enabled: false

imagePullSecrets:
# - name: "image-pull-secret"

## Define serviceAccount names for components. Defaults to component's fully qualified name.
##
serviceAccounts:
  alertmanager:
    create: true
    name:
    annotations: {}
  nodeExporter:
    create: true
    name:
    annotations: {}
  pushgateway:
    create: true
    name:
    annotations: {}
  server:
    create: true
    name:
    annotations: {}

alertmanager:
  ## If false, alertmanager will not be installed
  ##
  enabled: true

  ## Use a ClusterRole (and ClusterRoleBinding)
  ## - If set to false, we define a Role and RoleBinding in the defined namespaces ONLY
  ## This makes alertmanager work - for users who do not have ClusterAdmin privs, but wants alertmanager to operate on their own namespaces, instead of clusterwide.
  useClusterRole: true

  ## alertmanager container name
  ##
  name: alertmanager

  ## alertmanager container image
  ##
  image:
    repository: prom/alertmanager
<<<<<<< HEAD
    tag: v0.21.0
=======
    tag: v0.18.0
>>>>>>> 89504a2b
    pullPolicy: IfNotPresent

  ## alertmanager priorityClassName
  ##
  priorityClassName: ""

  ## Additional alertmanager container arguments
  ##
  extraArgs: {}

  ## Additional InitContainers to initialize the pod
  ##
  extraInitContainers: []

  ## The URL prefix at which the container can be accessed. Useful in the case the '-web.external-url' includes a slug
  ## so that the various internal URLs are still able to access as they are in the default case.
  ## (Optional)
  prefixURL: ""

  ## External URL which can access alertmanager
  baseURL: "http://localhost:9093"

  ## Additional alertmanager container environment variable
  ## For instance to add a http_proxy
  ##
  extraEnv: {}

  ## Additional alertmanager Secret mounts
  # Defines additional mounts with secrets. Secrets must be manually created in the namespace.
  extraSecretMounts: []
    # - name: secret-files
    #   mountPath: /etc/secrets
    #   subPath: ""
    #   secretName: alertmanager-secret-files
    #   readOnly: true

  ## ConfigMap override where fullname is {{.Release.Name}}-{{.Values.alertmanager.configMapOverrideName}}
  ## Defining configMapOverrideName will cause templates/alertmanager-configmap.yaml
  ## to NOT generate a ConfigMap resource
  ##
  configMapOverrideName: ""

  ## The name of a secret in the same kubernetes namespace which contains the Alertmanager config
  ## Defining configFromSecret will cause templates/alertmanager-configmap.yaml
  ## to NOT generate a ConfigMap resource
  ##
  configFromSecret: ""

  ## The configuration file name to be loaded to alertmanager
  ## Must match the key within configuration loaded from ConfigMap/Secret
  ##
  configFileName: alertmanager.yml

  ingress:
    ## If true, alertmanager Ingress will be created
    ##
    enabled: false

    ## alertmanager Ingress annotations
    ##
    annotations: {}
    #   kubernetes.io/ingress.class: nginx
    #   kubernetes.io/tls-acme: 'true'

    ## alertmanager Ingress additional labels
    ##
    extraLabels: {}

    ## alertmanager Ingress hostnames with optional path
    ## Must be provided if Ingress is enabled
    ##
    hosts: []
    #   - alertmanager.domain.com
    #   - domain.com/alertmanager

    ## Extra paths to prepend to every host configuration. This is useful when working with annotation based services.
    extraPaths: []
    # - path: /*
    #   backend:
    #     serviceName: ssl-redirect
    #     servicePort: use-annotation

    ## alertmanager Ingress TLS configuration
    ## Secrets must be manually created in the namespace
    ##
    tls: []
    #   - secretName: prometheus-alerts-tls
    #     hosts:
    #       - alertmanager.domain.com

  ## Alertmanager Deployment Strategy type
  # strategy:
  #   type: Recreate

  ## Node tolerations for alertmanager scheduling to nodes with taints
  ## Ref: https://kubernetes.io/docs/concepts/configuration/assign-pod-node/
  ##
  tolerations: []
    # - key: "key"
    #   operator: "Equal|Exists"
    #   value: "value"
    #   effect: "NoSchedule|PreferNoSchedule|NoExecute(1.6 only)"

  ## Node labels for alertmanager pod assignment
  ## Ref: https://kubernetes.io/docs/user-guide/node-selection/
  ##
  nodeSelector: {}

  ## Pod affinity
  ##
  affinity: {}

  ## PodDisruptionBudget settings
  ## ref: https://kubernetes.io/docs/concepts/workloads/pods/disruptions/
  ##
  podDisruptionBudget:
    enabled: false
    maxUnavailable: 1

  ## Use an alternate scheduler, e.g. "stork".
  ## ref: https://kubernetes.io/docs/tasks/administer-cluster/configure-multiple-schedulers/
  ##
  # schedulerName:

  persistentVolume:
    ## If true, alertmanager will create/use a Persistent Volume Claim
    ## If false, use emptyDir
    ##
    enabled: true

    ## alertmanager data Persistent Volume access modes
    ## Must match those of existing PV or dynamic provisioner
    ## Ref: http://kubernetes.io/docs/user-guide/persistent-volumes/
    ##
    accessModes:
      - ReadWriteOnce

    ## alertmanager data Persistent Volume Claim annotations
    ##
    annotations: {}

    ## alertmanager data Persistent Volume existing claim name
    ## Requires alertmanager.persistentVolume.enabled: true
    ## If defined, PVC must be created manually before volume will be bound
    existingClaim: ""

    ## alertmanager data Persistent Volume mount root path
    ##
    mountPath: /data

    ## alertmanager data Persistent Volume size
    ##
    size: 2Gi

    ## alertmanager data Persistent Volume Storage Class
    ## If defined, storageClassName: <storageClass>
    ## If set to "-", storageClassName: "", which disables dynamic provisioning
    ## If undefined (the default) or set to null, no storageClassName spec is
    ##   set, choosing the default provisioner.  (gp2 on AWS, standard on
    ##   GKE, AWS & OpenStack)
    ##
    # storageClass: "-"

    ## alertmanager data Persistent Volume Binding Mode
    ## If defined, volumeBindingMode: <volumeBindingMode>
    ## If undefined (the default) or set to null, no volumeBindingMode spec is
    ##   set, choosing the default mode.
    ##
    # volumeBindingMode: ""

    ## Subdirectory of alertmanager data Persistent Volume to mount
    ## Useful if the volume's root directory is not empty
    ##
    subPath: ""

  ## Annotations to be added to alertmanager pods
  ##
  podAnnotations: {}
    ## Tell prometheus to use a specific set of alertmanager pods
    ## instead of all alertmanager pods found in the same namespace
    ## Useful if you deploy multiple releases within the same namespace
    ##
    ## prometheus.io/probe: alertmanager-teamA

  ## Labels to be added to Prometheus AlertManager pods
  ##
  podLabels: {}

  ## Specify if a Pod Security Policy for node-exporter must be created
  ## Ref: https://kubernetes.io/docs/concepts/policy/pod-security-policy/
  ##
  podSecurityPolicy:
    annotations: {}
      ## Specify pod annotations
      ## Ref: https://kubernetes.io/docs/concepts/policy/pod-security-policy/#apparmor
      ## Ref: https://kubernetes.io/docs/concepts/policy/pod-security-policy/#seccomp
      ## Ref: https://kubernetes.io/docs/concepts/policy/pod-security-policy/#sysctl
      ##
      # seccomp.security.alpha.kubernetes.io/allowedProfileNames: '*'
      # seccomp.security.alpha.kubernetes.io/defaultProfileName: 'docker/default'
      # apparmor.security.beta.kubernetes.io/defaultProfileName: 'runtime/default'

  ## Specify if a Pod Security Policy for node-exporter must be created
  ## Ref: https://kubernetes.io/docs/concepts/policy/pod-security-policy/
  ##
  podSecurityPolicy:
    annotations: {}
      ## Specify pod annotations
      ## Ref: https://kubernetes.io/docs/concepts/policy/pod-security-policy/#apparmor
      ## Ref: https://kubernetes.io/docs/concepts/policy/pod-security-policy/#seccomp
      ## Ref: https://kubernetes.io/docs/concepts/policy/pod-security-policy/#sysctl
      ##
      # seccomp.security.alpha.kubernetes.io/allowedProfileNames: '*'
      # seccomp.security.alpha.kubernetes.io/defaultProfileName: 'docker/default'
      # apparmor.security.beta.kubernetes.io/defaultProfileName: 'runtime/default'

  ## Use a StatefulSet if replicaCount needs to be greater than 1 (see below)
  ##
  replicaCount: 1

  statefulSet:
    ## If true, use a statefulset instead of a deployment for pod management.
    ## This allows to scale replicas to more than 1 pod
    ##
    enabled: false

    podManagementPolicy: OrderedReady

    ## Alertmanager headless service to use for the statefulset
    ##
    headless:
      annotations: {}
      labels: {}

      ## Enabling peer mesh service end points for enabling the HA alert manager
      ## Ref: https://github.com/prometheus/alertmanager/blob/master/README.md
      # enableMeshPeer : true

      servicePort: 80

  ## alertmanager resource requests and limits
  ## Ref: http://kubernetes.io/docs/user-guide/compute-resources/
  ##
  resources: {}
    # limits:
    #   cpu: 10m
    #   memory: 32Mi
    # requests:
    #   cpu: 10m
    #   memory: 32Mi

  ## Security context to be added to alertmanager pods
  ##
  securityContext:
    runAsUser: 65534
    runAsNonRoot: true
    runAsGroup: 65534
    fsGroup: 65534

  service:
    annotations: {}
    labels: {}
    clusterIP: ""

    ## Enabling peer mesh service end points for enabling the HA alert manager
    ## Ref: https://github.com/prometheus/alertmanager/blob/master/README.md
    # enableMeshPeer : true

    ## List of IP addresses at which the alertmanager service is available
    ## Ref: https://kubernetes.io/docs/user-guide/services/#external-ips
    ##
    externalIPs: []

    loadBalancerIP: ""
    loadBalancerSourceRanges: []
    servicePort: 80
    # nodePort: 30000
    sessionAffinity: None
    type: ClusterIP

## Monitors ConfigMap changes and POSTs to a URL
## Ref: https://github.com/jimmidyson/configmap-reload
##
configmapReload:
<<<<<<< HEAD
  prometheus:
    ## If false, the configmap-reload container will not be deployed
    ##
    enabled: true

    ## configmap-reload container name
    ##
    name: configmap-reload

    ## configmap-reload container image
    ##
    image:
      repository: jimmidyson/configmap-reload
      tag: v0.3.0
      pullPolicy: IfNotPresent

    ## Additional configmap-reload container arguments
    ##
    extraArgs: {}
    ## Additional configmap-reload volume directories
    ##
    extraVolumeDirs: []
=======
  ## configmap-reload container name
  ##
  name: configmap-reload

  ## configmap-reload container image
  ##
  image:
    repository: jimmidyson/configmap-reload
    tag: v0.2.2
    pullPolicy: IfNotPresent

  ## Additional configmap-reload container arguments
  ##
  extraArgs: {}
  ## Additional configmap-reload volume directories
  ##
  extraVolumeDirs: []


  ## Additional configmap-reload mounts
  ##
  extraConfigmapMounts: []
    # - name: prometheus-alerts
    #   mountPath: /etc/alerts.d
    #   subPath: ""
    #   configMap: prometheus-alerts
    #   readOnly: true


  ## configmap-reload resource requests and limits
  ## Ref: http://kubernetes.io/docs/user-guide/compute-resources/
  ##
  resources: {}

kubeStateMetrics:
  ## If false, kube-state-metrics will not be installed
  ##
  enabled: true
>>>>>>> 89504a2b


<<<<<<< HEAD
    ## Additional configmap-reload mounts
    ##
    extraConfigmapMounts: []
      # - name: prometheus-alerts
      #   mountPath: /etc/alerts.d
      #   subPath: ""
      #   configMap: prometheus-alerts
      #   readOnly: true
=======
  ## kube-state-metrics container image
  ##
  image:
    repository: quay.io/coreos/kube-state-metrics
    tag: v1.6.0
    pullPolicy: IfNotPresent
>>>>>>> 89504a2b


    ## configmap-reload resource requests and limits
    ## Ref: http://kubernetes.io/docs/user-guide/compute-resources/
    ##
    resources: {}
  alertmanager:
    ## If false, the configmap-reload container will not be deployed
    ##
    enabled: true

    ## configmap-reload container name
    ##
    name: configmap-reload

    ## configmap-reload container image
    ##
    image:
      repository: jimmidyson/configmap-reload
      tag: v0.3.0
      pullPolicy: IfNotPresent

    ## Additional configmap-reload container arguments
    ##
    extraArgs: {}
    ## Additional configmap-reload volume directories
    ##
    extraVolumeDirs: []


<<<<<<< HEAD
    ## Additional configmap-reload mounts
    ##
    extraConfigmapMounts: []
      # - name: prometheus-alerts
      #   mountPath: /etc/alerts.d
      #   subPath: ""
      #   configMap: prometheus-alerts
      #   readOnly: true
=======
  ## Specify if a Pod Security Policy for node-exporter must be created
  ## Ref: https://kubernetes.io/docs/concepts/policy/pod-security-policy/
  ##
  podSecurityPolicy:
    annotations: {}
      ## Specify pod annotations
      ## Ref: https://kubernetes.io/docs/concepts/policy/pod-security-policy/#apparmor
      ## Ref: https://kubernetes.io/docs/concepts/policy/pod-security-policy/#seccomp
      ## Ref: https://kubernetes.io/docs/concepts/policy/pod-security-policy/#sysctl
      ##
      # seccomp.security.alpha.kubernetes.io/allowedProfileNames: '*'
      # seccomp.security.alpha.kubernetes.io/defaultProfileName: 'docker/default'
      # apparmor.security.beta.kubernetes.io/defaultProfileName: 'runtime/default'

  pod:
    labels: {}
>>>>>>> 89504a2b


    ## configmap-reload resource requests and limits
    ## Ref: http://kubernetes.io/docs/user-guide/compute-resources/
    ##
    resources: {}

kubeStateMetrics:
  ## If false, kube-state-metrics sub-chart will not be installed
  ##
<<<<<<< HEAD
  enabled: true
=======
  securityContext:
    runAsUser: 65534
    runAsNonRoot: true

  service:
    annotations:
      prometheus.io/scrape: "true"
    labels: {}

    # Exposed as a headless service:
    # https://kubernetes.io/docs/concepts/services-networking/service/#headless-services
    clusterIP: None

    ## List of IP addresses at which the kube-state-metrics service is available
    ## Ref: https://kubernetes.io/docs/user-guide/services/#external-ips
    ##
    externalIPs: []
>>>>>>> 89504a2b

## kube-state-metrics sub-chart configurable values
## Please see https://github.com/helm/charts/tree/master/stable/kube-state-metrics
##
# kube-state-metrics:

nodeExporter:
  ## If false, node-exporter will not be installed
  ##
  enabled: true

  ## If true, node-exporter pods share the host network namespace
  ##
  hostNetwork: true

  ## If true, node-exporter pods share the host PID namespace
  ##
  hostPID: true

  ## node-exporter container name
  ##
  name: node-exporter

  ## node-exporter container image
  ##
  image:
    repository: prom/node-exporter
<<<<<<< HEAD
    tag: v1.0.1
=======
    tag: v0.18.0
>>>>>>> 89504a2b
    pullPolicy: IfNotPresent

  ## Specify if a Pod Security Policy for node-exporter must be created
  ## Ref: https://kubernetes.io/docs/concepts/policy/pod-security-policy/
  ##
  podSecurityPolicy:
    annotations: {}
      ## Specify pod annotations
      ## Ref: https://kubernetes.io/docs/concepts/policy/pod-security-policy/#apparmor
      ## Ref: https://kubernetes.io/docs/concepts/policy/pod-security-policy/#seccomp
      ## Ref: https://kubernetes.io/docs/concepts/policy/pod-security-policy/#sysctl
      ##
      # seccomp.security.alpha.kubernetes.io/allowedProfileNames: '*'
      # seccomp.security.alpha.kubernetes.io/defaultProfileName: 'docker/default'
      # apparmor.security.beta.kubernetes.io/defaultProfileName: 'runtime/default'

  ## node-exporter priorityClassName
  ##
  priorityClassName: ""

  ## Custom Update Strategy
  ##
  updateStrategy:
    type: RollingUpdate

  ## Additional node-exporter container arguments
  ##
  extraArgs: {}

  ## Additional InitContainers to initialize the pod
  ##
  extraInitContainers: []

  ## Additional node-exporter hostPath mounts
  ##
  extraHostPathMounts: []
    # - name: textfile-dir
    #   mountPath: /srv/txt_collector
    #   hostPath: /var/lib/node-exporter
    #   readOnly: true
    #   mountPropagation: HostToContainer

  extraConfigmapMounts: []
    # - name: certs-configmap
    #   mountPath: /prometheus
    #   configMap: certs-configmap
    #   readOnly: true

  ## Node tolerations for node-exporter scheduling to nodes with taints
  ## Ref: https://kubernetes.io/docs/concepts/configuration/assign-pod-node/
  ##
  tolerations: []
    # - key: "key"
    #   operator: "Equal|Exists"
    #   value: "value"
    #   effect: "NoSchedule|PreferNoSchedule|NoExecute(1.6 only)"

  ## Node labels for node-exporter pod assignment
  ## Ref: https://kubernetes.io/docs/user-guide/node-selection/
  ##
  nodeSelector: {}

  ## Annotations to be added to node-exporter pods
  ##
  podAnnotations: {}

  ## Labels to be added to node-exporter pods
  ##
  pod:
    labels: {}

  ## PodDisruptionBudget settings
  ## ref: https://kubernetes.io/docs/concepts/workloads/pods/disruptions/
  ##
  podDisruptionBudget:
    enabled: false
    maxUnavailable: 1

  ## node-exporter resource limits & requests
  ## Ref: https://kubernetes.io/docs/user-guide/compute-resources/
  ##
  resources: {}
    # limits:
    #   cpu: 200m
    #   memory: 50Mi
    # requests:
    #   cpu: 100m
    #   memory: 30Mi

  ## Security context to be added to node-exporter pods
  ##
  securityContext: {}
    # runAsUser: 0

  service:
    annotations:
      prometheus.io/scrape: "true"
    labels: {}

    # Exposed as a headless service:
    # https://kubernetes.io/docs/concepts/services-networking/service/#headless-services
    clusterIP: None

    ## List of IP addresses at which the node-exporter service is available
    ## Ref: https://kubernetes.io/docs/user-guide/services/#external-ips
    ##
    externalIPs: []

    hostPort: 9100
    loadBalancerIP: ""
    loadBalancerSourceRanges: []
    servicePort: 9100
    type: ClusterIP

server:
  ## Prometheus server container name
  ##
  enabled: true
<<<<<<< HEAD

  ## Use a ClusterRole (and ClusterRoleBinding)
  ## - If set to false - we define a RoleBinding in the defined namespaces ONLY
  ##
  ## NB: because we need a Role with nonResourceURL's ("/metrics") - you must get someone with Cluster-admin privileges to define this role for you, before running with this setting enabled.
  ##     This makes prometheus work - for users who do not have ClusterAdmin privs, but wants prometheus to operate on their own namespaces, instead of clusterwide.
  ##
  ## You MUST also set namespaces to the ones you have access to and want monitored by Prometheus.
  ##
  # useExistingClusterRoleName: nameofclusterrole

  ## namespaces to monitor (instead of monitoring all - clusterwide). Needed if you want to run without Cluster-admin privileges.
  # namespaces:
  #   - yournamespace

=======
>>>>>>> 89504a2b
  name: server
  sidecarContainers:

  ## Prometheus server container image
  ##
  image:
    repository: prom/prometheus
<<<<<<< HEAD
    tag: v2.19.2
=======
    tag: v2.13.1
>>>>>>> 89504a2b
    pullPolicy: IfNotPresent

  ## prometheus server priorityClassName
  ##
  priorityClassName: ""

  # EnableServiceLinks indicates whether information about services should be injected into pod's environment variables, matching the syntax of Docker links.
  enableServiceLinks: true

  ## The URL prefix at which the container can be accessed. Useful in the case the '-web.external-url' includes a slug
  ## so that the various internal URLs are still able to access as they are in the default case.
  ## (Optional)
  prefixURL: ""

  ## External URL which can access alertmanager
  ## Maybe same with Ingress host name
  baseURL: ""

  ## Additional server container environment variables
  ##
  ## You specify this manually like you would a raw deployment manifest.
  ## This means you can bind in environment variables from secrets.
  ##
  ## e.g. static environment variable:
  ##  - name: DEMO_GREETING
  ##    value: "Hello from the environment"
  ##
  ## e.g. secret environment variable:
  ## - name: USERNAME
  ##   valueFrom:
  ##     secretKeyRef:
  ##       name: mysecret
  ##       key: username
  env: []

  extraFlags:
    - web.enable-lifecycle
    ## web.enable-admin-api flag controls access to the administrative HTTP API which includes functionality such as
    ## deleting time series. This is disabled by default.
    # - web.enable-admin-api
    ##
    ## storage.tsdb.no-lockfile flag controls BD locking
    # - storage.tsdb.no-lockfile
    ##
    ## storage.tsdb.wal-compression flag enables compression of the write-ahead log (WAL)
    # - storage.tsdb.wal-compression

  ## Path to a configuration file on prometheus server container FS
  configPath: /etc/config/prometheus.yml

  global:
    ## How frequently to scrape targets by default
    ##
    scrape_interval: 1m
    ## How long until a scrape request times out
    ##
    scrape_timeout: 10s
    ## How frequently to evaluate rules
    ##
    evaluation_interval: 1m
  ## https://prometheus.io/docs/prometheus/latest/configuration/configuration/#remote_write
  ##
  remoteWrite: []
  ## https://prometheus.io/docs/prometheus/latest/configuration/configuration/#remote_read
  ##
  remoteRead: []

  ## Additional Prometheus server container arguments
  ##
  extraArgs: {}

  ## Additional InitContainers to initialize the pod
  ##
  extraInitContainers: []

  ## Additional Prometheus server Volume mounts
  ##
  extraVolumeMounts: []

  ## Additional Prometheus server Volumes
  ##
  extraVolumes: []

  ## Additional Prometheus server hostPath mounts
  ##
  extraHostPathMounts: []
    # - name: certs-dir
    #   mountPath: /etc/kubernetes/certs
    #   subPath: ""
    #   hostPath: /etc/kubernetes/certs
    #   readOnly: true

  extraConfigmapMounts: []
    # - name: certs-configmap
    #   mountPath: /prometheus
    #   subPath: ""
    #   configMap: certs-configmap
    #   readOnly: true

  ## Additional Prometheus server Secret mounts
  # Defines additional mounts with secrets. Secrets must be manually created in the namespace.
  extraSecretMounts: []
    # - name: secret-files
    #   mountPath: /etc/secrets
    #   subPath: ""
    #   secretName: prom-secret-files
    #   readOnly: true

  ## ConfigMap override where fullname is {{.Release.Name}}-{{.Values.server.configMapOverrideName}}
  ## Defining configMapOverrideName will cause templates/server-configmap.yaml
  ## to NOT generate a ConfigMap resource
  ##
  configMapOverrideName: ""

  ingress:
    ## If true, Prometheus server Ingress will be created
    ##
    enabled: false

    ## Prometheus server Ingress annotations
    ##
    annotations: {}
    #   kubernetes.io/ingress.class: nginx
    #   kubernetes.io/tls-acme: 'true'

    ## Prometheus server Ingress additional labels
    ##
    extraLabels: {}

    ## Prometheus server Ingress hostnames with optional path
    ## Must be provided if Ingress is enabled
    ##
    hosts: []
    #   - prometheus.domain.com
    #   - domain.com/prometheus

    ## Extra paths to prepend to every host configuration. This is useful when working with annotation based services.
    extraPaths: []
    # - path: /*
    #   backend:
    #     serviceName: ssl-redirect
    #     servicePort: use-annotation

    ## Prometheus server Ingress TLS configuration
    ## Secrets must be manually created in the namespace
    ##
    tls: []
    #   - secretName: prometheus-server-tls
    #     hosts:
    #       - prometheus.domain.com

  ## Server Deployment Strategy type
  # strategy:
  #   type: Recreate

  ## hostAliases allows adding entries to /etc/hosts inside the containers
  hostAliases: []
  #   - ip: "127.0.0.1"
  #     hostnames:
  #       - "example.com"

  ## Node tolerations for server scheduling to nodes with taints
  ## Ref: https://kubernetes.io/docs/concepts/configuration/assign-pod-node/
  ##
  tolerations: []
    # - key: "key"
    #   operator: "Equal|Exists"
    #   value: "value"
    #   effect: "NoSchedule|PreferNoSchedule|NoExecute(1.6 only)"

  ## Node labels for Prometheus server pod assignment
  ## Ref: https://kubernetes.io/docs/user-guide/node-selection/
  ##
  nodeSelector: {}

  ## Pod affinity
  ##
  affinity: {}

  ## PodDisruptionBudget settings
  ## ref: https://kubernetes.io/docs/concepts/workloads/pods/disruptions/
  ##
  podDisruptionBudget:
    enabled: false
    maxUnavailable: 1

  ## Use an alternate scheduler, e.g. "stork".
  ## ref: https://kubernetes.io/docs/tasks/administer-cluster/configure-multiple-schedulers/
  ##
  # schedulerName:

  persistentVolume:
    ## If true, Prometheus server will create/use a Persistent Volume Claim
    ## If false, use emptyDir
    ##
    enabled: true

    ## Prometheus server data Persistent Volume access modes
    ## Must match those of existing PV or dynamic provisioner
    ## Ref: http://kubernetes.io/docs/user-guide/persistent-volumes/
    ##
    accessModes:
      - ReadWriteOnce

    ## Prometheus server data Persistent Volume annotations
    ##
    annotations: {}

    ## Prometheus server data Persistent Volume existing claim name
    ## Requires server.persistentVolume.enabled: true
    ## If defined, PVC must be created manually before volume will be bound
    existingClaim: ""

    ## Prometheus server data Persistent Volume mount root path
    ##
    mountPath: /data

    ## Prometheus server data Persistent Volume size
    ##
    size: 8Gi

    ## Prometheus server data Persistent Volume Storage Class
    ## If defined, storageClassName: <storageClass>
    ## If set to "-", storageClassName: "", which disables dynamic provisioning
    ## If undefined (the default) or set to null, no storageClassName spec is
    ##   set, choosing the default provisioner.  (gp2 on AWS, standard on
    ##   GKE, AWS & OpenStack)
    ##
    # storageClass: "-"

    ## Prometheus server data Persistent Volume Binding Mode
    ## If defined, volumeBindingMode: <volumeBindingMode>
    ## If undefined (the default) or set to null, no volumeBindingMode spec is
    ##   set, choosing the default mode.
    ##
    # volumeBindingMode: ""

    ## Subdirectory of Prometheus server data Persistent Volume to mount
    ## Useful if the volume's root directory is not empty
    ##
    subPath: ""

  emptyDir:
    sizeLimit: ""

  ## Annotations to be added to Prometheus server pods
  ##
  podAnnotations: {}
    # iam.amazonaws.com/role: prometheus

  ## Labels to be added to Prometheus server pods
  ##
  podLabels: {}

<<<<<<< HEAD
  ## Prometheus AlertManager configuration
  ##
  alertmanagers: []

=======
>>>>>>> 89504a2b
  ## Specify if a Pod Security Policy for node-exporter must be created
  ## Ref: https://kubernetes.io/docs/concepts/policy/pod-security-policy/
  ##
  podSecurityPolicy:
    annotations: {}
      ## Specify pod annotations
      ## Ref: https://kubernetes.io/docs/concepts/policy/pod-security-policy/#apparmor
      ## Ref: https://kubernetes.io/docs/concepts/policy/pod-security-policy/#seccomp
      ## Ref: https://kubernetes.io/docs/concepts/policy/pod-security-policy/#sysctl
      ##
      # seccomp.security.alpha.kubernetes.io/allowedProfileNames: '*'
      # seccomp.security.alpha.kubernetes.io/defaultProfileName: 'docker/default'
      # apparmor.security.beta.kubernetes.io/defaultProfileName: 'runtime/default'

  ## Use a StatefulSet if replicaCount needs to be greater than 1 (see below)
  ##
  replicaCount: 1

  statefulSet:
    ## If true, use a statefulset instead of a deployment for pod management.
    ## This allows to scale replicas to more than 1 pod
    ##
    enabled: false

    annotations: {}
    labels: {}
    podManagementPolicy: OrderedReady

    ## Alertmanager headless service to use for the statefulset
    ##
    headless:
      annotations: {}
      labels: {}
      servicePort: 80
      ## Enable gRPC port on service to allow auto discovery with thanos-querier
      gRPC:
        enabled: false
        servicePort: 10901
        # nodePort: 10901

  ## Prometheus server readiness and liveness probe initial delay and timeout
  ## Ref: https://kubernetes.io/docs/tasks/configure-pod-container/configure-liveness-readiness-startup-probes/
  ##
  readinessProbeInitialDelay: 30
  readinessProbePeriodSeconds: 5
  readinessProbeTimeout: 30
  readinessProbeFailureThreshold: 3
  readinessProbeSuccessThreshold: 1
  livenessProbeInitialDelay: 30
  livenessProbePeriodSeconds: 15
  livenessProbeTimeout: 30
  livenessProbeFailureThreshold: 3
  livenessProbeSuccessThreshold: 1

  ## Prometheus server readiness and liveness probe initial delay and timeout
  ## Ref: https://kubernetes.io/docs/tasks/configure-pod-container/configure-liveness-readiness-startup-probes/
  ##
  readinessProbeInitialDelay: 30
  readinessProbeTimeout: 30
  livenessProbeInitialDelay: 30
  livenessProbeTimeout: 30

  ## Prometheus server resource requests and limits
  ## Ref: http://kubernetes.io/docs/user-guide/compute-resources/
  ##
  resources: {}
    # limits:
    #   cpu: 500m
    #   memory: 512Mi
    # requests:
    #   cpu: 500m
    #   memory: 512Mi

  ## Vertical Pod Autoscaler config
  ## Ref: https://github.com/kubernetes/autoscaler/tree/master/vertical-pod-autoscaler
  verticalAutoscaler:
    ## If true a VPA object will be created for the controller (either StatefulSet or Deployemnt, based on above configs)
    enabled: false
    # updateMode: "Auto"
    # containerPolicies:
    # - containerName: 'prometheus-server'

  ## Security context to be added to server pods
  ##
  securityContext:
    runAsUser: 65534
    runAsNonRoot: true
    runAsGroup: 65534
    fsGroup: 65534

  service:
    annotations: {}
    labels: {}
    clusterIP: ""

    ## List of IP addresses at which the Prometheus server service is available
    ## Ref: https://kubernetes.io/docs/user-guide/services/#external-ips
    ##
    externalIPs: []

    loadBalancerIP: ""
    loadBalancerSourceRanges: []
    servicePort: 80
    sessionAffinity: None
    type: ClusterIP

    ## Enable gRPC port on service to allow auto discovery with thanos-querier
    gRPC:
      enabled: false
      servicePort: 10901
      # nodePort: 10901

    ## If using a statefulSet (statefulSet.enabled=true), configure the
    ## service to connect to a specific replica to have a consistent view
    ## of the data.
    statefulsetReplica:
      enabled: false
      replica: 0

  ## Prometheus server pod termination grace period
  ##
  terminationGracePeriodSeconds: 300

  ## Prometheus data retention period (default if not specified is 15 days)
  ##
  retention: "15d"

pushgateway:
  ## If false, pushgateway will not be installed
  ##
  enabled: true

  ## Use an alternate scheduler, e.g. "stork".
  ## ref: https://kubernetes.io/docs/tasks/administer-cluster/configure-multiple-schedulers/
  ##
  # schedulerName:

  ## pushgateway container name
  ##
  name: pushgateway

  ## pushgateway container image
  ##
  image:
    repository: prom/pushgateway
<<<<<<< HEAD
    tag: v1.2.0
=======
    tag: v0.8.0
>>>>>>> 89504a2b
    pullPolicy: IfNotPresent

  ## pushgateway priorityClassName
  ##
  priorityClassName: ""

  ## Additional pushgateway container arguments
  ##
  ## for example: persistence.file: /data/pushgateway.data
  extraArgs: {}

  ## Additional InitContainers to initialize the pod
  ##
  extraInitContainers: []

  ingress:
    ## If true, pushgateway Ingress will be created
    ##
    enabled: false

    ## pushgateway Ingress annotations
    ##
    annotations: {}
    #   kubernetes.io/ingress.class: nginx
    #   kubernetes.io/tls-acme: 'true'

    ## pushgateway Ingress hostnames with optional path
    ## Must be provided if Ingress is enabled
    ##
    hosts: []
    #   - pushgateway.domain.com
    #   - domain.com/pushgateway

    ## Extra paths to prepend to every host configuration. This is useful when working with annotation based services.
    extraPaths: []
    # - path: /*
    #   backend:
    #     serviceName: ssl-redirect
    #     servicePort: use-annotation

    ## pushgateway Ingress TLS configuration
    ## Secrets must be manually created in the namespace
    ##
    tls: []
    #   - secretName: prometheus-alerts-tls
    #     hosts:
    #       - pushgateway.domain.com

  ## Node tolerations for pushgateway scheduling to nodes with taints
  ## Ref: https://kubernetes.io/docs/concepts/configuration/assign-pod-node/
  ##
  tolerations: []
    # - key: "key"
    #   operator: "Equal|Exists"
    #   value: "value"
    #   effect: "NoSchedule|PreferNoSchedule|NoExecute(1.6 only)"

  ## Node labels for pushgateway pod assignment
  ## Ref: https://kubernetes.io/docs/user-guide/node-selection/
  ##
  nodeSelector: {}

  ## Annotations to be added to pushgateway pods
  ##
  podAnnotations: {}

  ## Specify if a Pod Security Policy for node-exporter must be created
  ## Ref: https://kubernetes.io/docs/concepts/policy/pod-security-policy/
  ##
  podSecurityPolicy:
    annotations: {}
      ## Specify pod annotations
      ## Ref: https://kubernetes.io/docs/concepts/policy/pod-security-policy/#apparmor
      ## Ref: https://kubernetes.io/docs/concepts/policy/pod-security-policy/#seccomp
      ## Ref: https://kubernetes.io/docs/concepts/policy/pod-security-policy/#sysctl
      ##
      # seccomp.security.alpha.kubernetes.io/allowedProfileNames: '*'
      # seccomp.security.alpha.kubernetes.io/defaultProfileName: 'docker/default'
      # apparmor.security.beta.kubernetes.io/defaultProfileName: 'runtime/default'

  replicaCount: 1

  ## PodDisruptionBudget settings
  ## ref: https://kubernetes.io/docs/concepts/workloads/pods/disruptions/
  ##
  podDisruptionBudget:
    enabled: false
    maxUnavailable: 1

  ## pushgateway resource requests and limits
  ## Ref: http://kubernetes.io/docs/user-guide/compute-resources/
  ##
  resources: {}
    # limits:
    #   cpu: 10m
    #   memory: 32Mi
    # requests:
    #   cpu: 10m
    #   memory: 32Mi

  ## Security context to be added to push-gateway pods
  ##
  securityContext:
    runAsUser: 65534
    runAsNonRoot: true

  service:
    annotations:
      prometheus.io/probe: pushgateway
    labels: {}
    clusterIP: ""

    ## List of IP addresses at which the pushgateway service is available
    ## Ref: https://kubernetes.io/docs/user-guide/services/#external-ips
    ##
    externalIPs: []

    loadBalancerIP: ""
    loadBalancerSourceRanges: []
    servicePort: 9091
    type: ClusterIP

  ## pushgateway Deployment Strategy type
  # strategy:
  #   type: Recreate

  persistentVolume:
    ## If true, pushgateway will create/use a Persistent Volume Claim
    ## If false, use emptyDir
    ##
    enabled: false

    ## pushgateway data Persistent Volume access modes
    ## Must match those of existing PV or dynamic provisioner
    ## Ref: http://kubernetes.io/docs/user-guide/persistent-volumes/
    ##
    accessModes:
      - ReadWriteOnce

    ## pushgateway data Persistent Volume Claim annotations
    ##
    annotations: {}

    ## pushgateway data Persistent Volume existing claim name
    ## Requires pushgateway.persistentVolume.enabled: true
    ## If defined, PVC must be created manually before volume will be bound
    existingClaim: ""

    ## pushgateway data Persistent Volume mount root path
    ##
    mountPath: /data

    ## pushgateway data Persistent Volume size
    ##
    size: 2Gi

    ## pushgateway data Persistent Volume Storage Class
    ## If defined, storageClassName: <storageClass>
    ## If set to "-", storageClassName: "", which disables dynamic provisioning
    ## If undefined (the default) or set to null, no storageClassName spec is
    ##   set, choosing the default provisioner.  (gp2 on AWS, standard on
    ##   GKE, AWS & OpenStack)
    ##
    # storageClass: "-"

    ## pushgateway data Persistent Volume Binding Mode
    ## If defined, volumeBindingMode: <volumeBindingMode>
    ## If undefined (the default) or set to null, no volumeBindingMode spec is
    ##   set, choosing the default mode.
    ##
    # volumeBindingMode: ""

    ## Subdirectory of pushgateway data Persistent Volume to mount
    ## Useful if the volume's root directory is not empty
    ##
    subPath: ""


## alertmanager ConfigMap entries
##
alertmanagerFiles:
  alertmanager.yml:
    global: {}
      # slack_api_url: ''

    receivers:
      - name: default-receiver
        # slack_configs:
        #  - channel: '@you'
        #    send_resolved: true

    route:
      group_wait: 10s
      group_interval: 5m
      receiver: default-receiver
      repeat_interval: 3h

## Prometheus server ConfigMap entries
##
serverFiles:

  ## Alerts configuration
  ## Ref: https://prometheus.io/docs/prometheus/latest/configuration/alerting_rules/
  alerting_rules.yml: {}
  # groups:
  #   - name: Instances
  #     rules:
  #       - alert: InstanceDown
  #         expr: up == 0
  #         for: 5m
  #         labels:
  #           severity: page
  #         annotations:
  #           description: '{{ $labels.instance }} of job {{ $labels.job }} has been down for more than 5 minutes.'
  #           summary: 'Instance {{ $labels.instance }} down'
  ## DEPRECATED DEFAULT VALUE, unless explicitly naming your files, please use alerting_rules.yml
  alerts: {}

  ## Records configuration
  ## Ref: https://prometheus.io/docs/prometheus/latest/configuration/recording_rules/
  recording_rules.yml: {}
  ## DEPRECATED DEFAULT VALUE, unless explicitly naming your files, please use recording_rules.yml
  rules: {}

  prometheus.yml:
    rule_files:
      - /etc/config/recording_rules.yml
      - /etc/config/alerting_rules.yml
    ## Below two files are DEPRECATED will be removed from this default values file
      - /etc/config/rules
      - /etc/config/alerts

    scrape_configs:
      - job_name: prometheus
        static_configs:
          - targets:
            - localhost:9090

      # A scrape configuration for running Prometheus on a Kubernetes cluster.
      # This uses separate scrape configs for cluster components (i.e. API server, node)
      # and services to allow each to use different authentication configs.
      #
      # Kubernetes labels will be added as Prometheus labels on metrics via the
      # `labelmap` relabeling action.

      # Scrape config for API servers.
      #
      # Kubernetes exposes API servers as endpoints to the default/kubernetes
      # service so this uses `endpoints` role and uses relabelling to only keep
      # the endpoints associated with the default/kubernetes service using the
      # default named port `https`. This works for single API server deployments as
      # well as HA API server deployments.
      - job_name: 'kubernetes-apiservers'

        kubernetes_sd_configs:
          - role: endpoints

        # Default to scraping over https. If required, just disable this or change to
        # `http`.
        scheme: https

        # This TLS & bearer token file config is used to connect to the actual scrape
        # endpoints for cluster components. This is separate to discovery auth
        # configuration because discovery & scraping are two separate concerns in
        # Prometheus. The discovery auth config is automatic if Prometheus runs inside
        # the cluster. Otherwise, more config options have to be provided within the
        # <kubernetes_sd_config>.
        tls_config:
          ca_file: /var/run/secrets/kubernetes.io/serviceaccount/ca.crt
          # If your node certificates are self-signed or use a different CA to the
          # master CA, then disable certificate verification below. Note that
          # certificate verification is an integral part of a secure infrastructure
          # so this should only be disabled in a controlled environment. You can
          # disable certificate verification by uncommenting the line below.
          #
          insecure_skip_verify: true
        bearer_token_file: /var/run/secrets/kubernetes.io/serviceaccount/token

        # Keep only the default/kubernetes service endpoints for the https port. This
        # will add targets for each API server which Kubernetes adds an endpoint to
        # the default/kubernetes service.
        relabel_configs:
          - source_labels: [__meta_kubernetes_namespace, __meta_kubernetes_service_name, __meta_kubernetes_endpoint_port_name]
            action: keep
            regex: default;kubernetes;https

      - job_name: 'kubernetes-nodes'

        # Default to scraping over https. If required, just disable this or change to
        # `http`.
        scheme: https

        # This TLS & bearer token file config is used to connect to the actual scrape
        # endpoints for cluster components. This is separate to discovery auth
        # configuration because discovery & scraping are two separate concerns in
        # Prometheus. The discovery auth config is automatic if Prometheus runs inside
        # the cluster. Otherwise, more config options have to be provided within the
        # <kubernetes_sd_config>.
        tls_config:
          ca_file: /var/run/secrets/kubernetes.io/serviceaccount/ca.crt
          # If your node certificates are self-signed or use a different CA to the
          # master CA, then disable certificate verification below. Note that
          # certificate verification is an integral part of a secure infrastructure
          # so this should only be disabled in a controlled environment. You can
          # disable certificate verification by uncommenting the line below.
          #
          insecure_skip_verify: true
        bearer_token_file: /var/run/secrets/kubernetes.io/serviceaccount/token

        kubernetes_sd_configs:
          - role: node

        relabel_configs:
          - action: labelmap
            regex: __meta_kubernetes_node_label_(.+)
          - target_label: __address__
            replacement: kubernetes.default.svc:443
          - source_labels: [__meta_kubernetes_node_name]
            regex: (.+)
            target_label: __metrics_path__
            replacement: /api/v1/nodes/$1/proxy/metrics


      - job_name: 'kubernetes-nodes-cadvisor'

        # Default to scraping over https. If required, just disable this or change to
        # `http`.
        scheme: https

        # This TLS & bearer token file config is used to connect to the actual scrape
        # endpoints for cluster components. This is separate to discovery auth
        # configuration because discovery & scraping are two separate concerns in
        # Prometheus. The discovery auth config is automatic if Prometheus runs inside
        # the cluster. Otherwise, more config options have to be provided within the
        # <kubernetes_sd_config>.
        tls_config:
          ca_file: /var/run/secrets/kubernetes.io/serviceaccount/ca.crt
          # If your node certificates are self-signed or use a different CA to the
          # master CA, then disable certificate verification below. Note that
          # certificate verification is an integral part of a secure infrastructure
          # so this should only be disabled in a controlled environment. You can
          # disable certificate verification by uncommenting the line below.
          #
          insecure_skip_verify: true
        bearer_token_file: /var/run/secrets/kubernetes.io/serviceaccount/token

        kubernetes_sd_configs:
          - role: node

        # This configuration will work only on kubelet 1.7.3+
        # As the scrape endpoints for cAdvisor have changed
        # if you are using older version you need to change the replacement to
        # replacement: /api/v1/nodes/$1:4194/proxy/metrics
        # more info here https://github.com/coreos/prometheus-operator/issues/633
        relabel_configs:
          - action: labelmap
            regex: __meta_kubernetes_node_label_(.+)
          - target_label: __address__
            replacement: kubernetes.default.svc:443
          - source_labels: [__meta_kubernetes_node_name]
            regex: (.+)
            target_label: __metrics_path__
            replacement: /api/v1/nodes/$1/proxy/metrics/cadvisor

      # Scrape config for service endpoints.
      #
      # The relabeling allows the actual service scrape endpoint to be configured
      # via the following annotations:
      #
      # * `prometheus.io/scrape`: Only scrape services that have a value of `true`
      # * `prometheus.io/scheme`: If the metrics endpoint is secured then you will need
      # to set this to `https` & most likely set the `tls_config` of the scrape config.
      # * `prometheus.io/path`: If the metrics path is not `/metrics` override this.
      # * `prometheus.io/port`: If the metrics are exposed on a different port to the
      # service then set this appropriately.
      - job_name: 'kubernetes-service-endpoints'

        kubernetes_sd_configs:
          - role: endpoints

        relabel_configs:
          - source_labels: [__meta_kubernetes_service_annotation_prometheus_io_scrape]
            action: keep
            regex: true
          - source_labels: [__meta_kubernetes_service_annotation_prometheus_io_scheme]
            action: replace
            target_label: __scheme__
            regex: (https?)
          - source_labels: [__meta_kubernetes_service_annotation_prometheus_io_path]
            action: replace
            target_label: __metrics_path__
            regex: (.+)
          - source_labels: [__address__, __meta_kubernetes_service_annotation_prometheus_io_port]
            action: replace
            target_label: __address__
            regex: ([^:]+)(?::\d+)?;(\d+)
            replacement: $1:$2
          - action: labelmap
            regex: __meta_kubernetes_service_label_(.+)
          - source_labels: [__meta_kubernetes_namespace]
            action: replace
            target_label: kubernetes_namespace
          - source_labels: [__meta_kubernetes_service_name]
            action: replace
            target_label: kubernetes_name
          - source_labels: [__meta_kubernetes_pod_node_name]
            action: replace
            target_label: kubernetes_node

      # Scrape config for slow service endpoints; same as above, but with a larger
      # timeout and a larger interval
      #
      # The relabeling allows the actual service scrape endpoint to be configured
      # via the following annotations:
      #
      # * `prometheus.io/scrape-slow`: Only scrape services that have a value of `true`
      # * `prometheus.io/scheme`: If the metrics endpoint is secured then you will need
      # to set this to `https` & most likely set the `tls_config` of the scrape config.
      # * `prometheus.io/path`: If the metrics path is not `/metrics` override this.
      # * `prometheus.io/port`: If the metrics are exposed on a different port to the
      # service then set this appropriately.
      - job_name: 'kubernetes-service-endpoints-slow'

        scrape_interval: 5m
        scrape_timeout: 30s

        kubernetes_sd_configs:
          - role: endpoints

        relabel_configs:
          - source_labels: [__meta_kubernetes_service_annotation_prometheus_io_scrape_slow]
            action: keep
            regex: true
          - source_labels: [__meta_kubernetes_service_annotation_prometheus_io_scheme]
            action: replace
            target_label: __scheme__
            regex: (https?)
          - source_labels: [__meta_kubernetes_service_annotation_prometheus_io_path]
            action: replace
            target_label: __metrics_path__
            regex: (.+)
          - source_labels: [__address__, __meta_kubernetes_service_annotation_prometheus_io_port]
            action: replace
            target_label: __address__
            regex: ([^:]+)(?::\d+)?;(\d+)
            replacement: $1:$2
          - action: labelmap
            regex: __meta_kubernetes_service_label_(.+)
          - source_labels: [__meta_kubernetes_namespace]
            action: replace
            target_label: kubernetes_namespace
          - source_labels: [__meta_kubernetes_service_name]
            action: replace
            target_label: kubernetes_name
          - source_labels: [__meta_kubernetes_pod_node_name]
            action: replace
            target_label: kubernetes_node

      - job_name: 'prometheus-pushgateway'
        honor_labels: true

        kubernetes_sd_configs:
          - role: service

        relabel_configs:
          - source_labels: [__meta_kubernetes_service_annotation_prometheus_io_probe]
            action: keep
            regex: pushgateway

      # Example scrape config for probing services via the Blackbox Exporter.
      #
      # The relabeling allows the actual service scrape endpoint to be configured
      # via the following annotations:
      #
      # * `prometheus.io/probe`: Only probe services that have a value of `true`
      - job_name: 'kubernetes-services'

        metrics_path: /probe
        params:
          module: [http_2xx]

        kubernetes_sd_configs:
          - role: service

        relabel_configs:
          - source_labels: [__meta_kubernetes_service_annotation_prometheus_io_probe]
            action: keep
            regex: true
          - source_labels: [__address__]
            target_label: __param_target
          - target_label: __address__
            replacement: blackbox
          - source_labels: [__param_target]
            target_label: instance
          - action: labelmap
            regex: __meta_kubernetes_service_label_(.+)
          - source_labels: [__meta_kubernetes_namespace]
            target_label: kubernetes_namespace
          - source_labels: [__meta_kubernetes_service_name]
            target_label: kubernetes_name

      # Example scrape config for pods
      #
      # The relabeling allows the actual pod scrape endpoint to be configured via the
      # following annotations:
      #
      # * `prometheus.io/scrape`: Only scrape pods that have a value of `true`
      # * `prometheus.io/path`: If the metrics path is not `/metrics` override this.
      # * `prometheus.io/port`: Scrape the pod on the indicated port instead of the default of `9102`.
      - job_name: 'kubernetes-pods'

        kubernetes_sd_configs:
          - role: pod

        relabel_configs:
          - source_labels: [__meta_kubernetes_pod_annotation_prometheus_io_scrape]
            action: keep
            regex: true
          - source_labels: [__meta_kubernetes_pod_annotation_prometheus_io_path]
            action: replace
            target_label: __metrics_path__
            regex: (.+)
          - source_labels: [__address__, __meta_kubernetes_pod_annotation_prometheus_io_port]
            action: replace
            regex: ([^:]+)(?::\d+)?;(\d+)
            replacement: $1:$2
            target_label: __address__
          - action: labelmap
            regex: __meta_kubernetes_pod_label_(.+)
          - source_labels: [__meta_kubernetes_namespace]
            action: replace
            target_label: kubernetes_namespace
          - source_labels: [__meta_kubernetes_pod_name]
            action: replace
            target_label: kubernetes_pod_name

<<<<<<< HEAD
      # Example Scrape config for pods which should be scraped slower. An useful example
      # would be stackriver-exporter which querys an API on every scrape of the pod
      #
      # The relabeling allows the actual pod scrape endpoint to be configured via the
      # following annotations:
=======
      # Scrape config for xl core components
      #
      - job_name: 'xl'
        kubernetes_sd_configs:
          - role: endpoints
        relabel_configs:
          - action: keep
            source_labels:
              - __meta_kubernetes_service_name
            regex: ^(action-orchestrator|api|auth|clustermgr|cost|group|history|market|ml-datastore|plan-orchestrator|repository|topology-processor)$
          - action: drop
            source_labels:
              - __meta_kubernetes_endpoint_port_name
            regex: ^(tcp-.*|grpc-.*|https-.*)$
          - action: replace
            source_labels:
              - __meta_kubernetes_service_name
            target_label: service
          - action: replace
            source_labels:
              - __meta_kubernetes_endpoint_node_name
            target_label: node
          - action: replace
            source_labels:
              - __meta_kubernetes_namespace
            target_label: namespace

      # Scrape config for xl mediation components
>>>>>>> 89504a2b
      #
      # * `prometheus.io/scrape-slow`: Only scrape pods that have a value of `true`
      # * `prometheus.io/path`: If the metrics path is not `/metrics` override this.
      # * `prometheus.io/port`: Scrape the pod on the indicated port instead of the default of `9102`.
      - job_name: 'kubernetes-pods-slow'

        scrape_interval: 5m
        scrape_timeout: 30s

        kubernetes_sd_configs:
<<<<<<< HEAD
          - role: pod

        relabel_configs:
          - source_labels: [__meta_kubernetes_pod_annotation_prometheus_io_scrape_slow]
            action: keep
            regex: true
          - source_labels: [__meta_kubernetes_pod_annotation_prometheus_io_path]
            action: replace
            target_label: __metrics_path__
            regex: (.+)
          - source_labels: [__address__, __meta_kubernetes_pod_annotation_prometheus_io_port]
            action: replace
            regex: ([^:]+)(?::\d+)?;(\d+)
            replacement: $1:$2
            target_label: __address__
          - action: labelmap
            regex: __meta_kubernetes_pod_label_(.+)
          - source_labels: [__meta_kubernetes_namespace]
            action: replace
            target_label: kubernetes_namespace
          - source_labels: [__meta_kubernetes_pod_name]
            action: replace
            target_label: kubernetes_pod_name
=======
          - role: endpoints
        relabel_configs:
          - source_labels:
              - __meta_kubernetes_service_name
            regex: ^(mediation-.*)$
            action: keep
          - source_labels:
              - __meta_kubernetes_endpoint_port_name
            regex: ^(tcp-.*)$
            action: drop
          - source_labels:
              - __meta_kubernetes_service_name
            regex: ^(mediation-.*)$
            action: replace
            replacement: "xl"
            target_label: job
          - source_labels:
              -  __meta_kubernetes_service_name
            regex: ^(mediation-.*)$
            action: replace
            replacement: $1
            target_label: service
          - source_labels:
              - __meta_kubernetes_endpoint_node_name
            target_label: node
            action: replace
          - source_labels:
              - __meta_kubernetes_namespace
            target_label: namespace
            action: replace
>>>>>>> 89504a2b

# adds additional scrape configs to prometheus.yml
# must be a string so you have to add a | after extraScrapeConfigs:
# example adds prometheus-blackbox-exporter scrape config
extraScrapeConfigs: |
  - job_name: 'xl-mysql'
    kubernetes_sd_configs:
      - role: pod
    relabel_configs:
      - source_labels:
          - __meta_kubernetes_pod_label_app
        regex: prometheus-mysql-exporter
        action: keep
      - source_labels: [__address__, __meta_kubernetes_pod_annotation_prometheus_io_port]
        action: replace
        regex: ([^:]+)(?::\d+)?;(\d+)
        replacement: $1:$2
        target_label: __address__
      - source_labels:
          - __meta_kubernetes_pod_host_ip
        action: replace
        target_label: host_ip
      - source_labels:
          - __meta_kubernetes_pod_label_app
        regex: prometheus-mysql-exporter
        action: replace
        replacement: "xl"
        target_label: job
      - source_labels:
          - __meta_kubernetes_pod_label_app
        regex: prometheus-mysql-exporter
        action: replace
        replacement: "db"
        target_label: service
      - source_labels:
          - __meta_kubernetes_namespace
        action: replace
        target_label: namespace

# Adds option to add alert_relabel_configs to avoid duplicate alerts in alertmanager
# useful in H/A prometheus with different external labels but the same alerts
alertRelabelConfigs:
  # alert_relabel_configs:
  # - source_labels: [dc]
  #   regex: (.+)\d+
  #   target_label: dc

# Adds option to add alert_relabel_configs to avoid duplicate alerts in alertmanager
# useful in H/A prometheus with different external labels but the same alerts
alertRelabelConfigs:
  # alert_relabel_configs:
  # - source_labels: [dc]
  #   regex: (.+)\d+
  #   target_label: dc

networkPolicy:
  ## Enable creation of NetworkPolicy resources.
  ##
  enabled: false

# Force namespace of namespaced resources
forceNamespace: null<|MERGE_RESOLUTION|>--- conflicted
+++ resolved
@@ -45,12 +45,11 @@
   ##
   image:
     repository: prom/alertmanager
-<<<<<<< HEAD
     tag: v0.21.0
-=======
-    tag: v0.18.0
->>>>>>> 89504a2b
     pullPolicy: IfNotPresent
+
+  #nameOverride: ""
+  fullnameOverride: prometheus-alertmanager
 
   ## alertmanager priorityClassName
   ##
@@ -252,6 +251,190 @@
       # seccomp.security.alpha.kubernetes.io/defaultProfileName: 'docker/default'
       # apparmor.security.beta.kubernetes.io/defaultProfileName: 'runtime/default'
 
+  ## Use a StatefulSet if replicaCount needs to be greater than 1 (see below)
+  ##
+  replicaCount: 1
+
+  statefulSet:
+    ## If true, use a statefulset instead of a deployment for pod management.
+    ## This allows to scale replicas to more than 1 pod
+    ##
+    enabled: false
+
+    podManagementPolicy: OrderedReady
+
+    ## Alertmanager headless service to use for the statefulset
+    ##
+    headless:
+      annotations: {}
+      labels: {}
+
+      ## Enabling peer mesh service end points for enabling the HA alert manager
+      ## Ref: https://github.com/prometheus/alertmanager/blob/master/README.md
+      # enableMeshPeer : true
+
+      servicePort: 80
+
+  ## alertmanager resource requests and limits
+  ## Ref: http://kubernetes.io/docs/user-guide/compute-resources/
+  ##
+  resources: {}
+    # limits:
+    #   cpu: 10m
+    #   memory: 32Mi
+    # requests:
+    #   cpu: 10m
+    #   memory: 32Mi
+
+  ## Security context to be added to alertmanager pods
+  ##
+  securityContext:
+    runAsUser: 65534
+    runAsNonRoot: true
+    runAsGroup: 65534
+    fsGroup: 65534
+
+  service:
+    annotations: {}
+    labels: {}
+    clusterIP: ""
+
+    ## Enabling peer mesh service end points for enabling the HA alert manager
+    ## Ref: https://github.com/prometheus/alertmanager/blob/master/README.md
+    # enableMeshPeer : true
+
+    ## List of IP addresses at which the alertmanager service is available
+    ## Ref: https://kubernetes.io/docs/user-guide/services/#external-ips
+    ##
+    externalIPs: []
+
+    loadBalancerIP: ""
+    loadBalancerSourceRanges: []
+    servicePort: 80
+    # nodePort: 30000
+    sessionAffinity: None
+    type: ClusterIP
+
+## Monitors ConfigMap changes and POSTs to a URL
+## Ref: https://github.com/jimmidyson/configmap-reload
+##
+configmapReload:
+  prometheus:
+    ## If false, the configmap-reload container will not be deployed
+    ##
+    enabled: true
+
+    ## configmap-reload container name
+    ##
+    name: configmap-reload
+
+    ## configmap-reload container image
+    ##
+    image:
+      repository: jimmidyson/configmap-reload
+      tag: v0.3.0
+      pullPolicy: IfNotPresent
+
+    ## Additional configmap-reload container arguments
+    ##
+    extraArgs: {}
+    ## Additional configmap-reload volume directories
+    ##
+    extraVolumeDirs: []
+
+
+    ## Additional configmap-reload mounts
+    ##
+    extraConfigmapMounts: []
+      # - name: prometheus-alerts
+      #   mountPath: /etc/alerts.d
+      #   subPath: ""
+      #   configMap: prometheus-alerts
+      #   readOnly: true
+
+
+    ## configmap-reload resource requests and limits
+    ## Ref: http://kubernetes.io/docs/user-guide/compute-resources/
+    ##
+    resources: {}
+  alertmanager:
+    ## If false, the configmap-reload container will not be deployed
+    ##
+    enabled: true
+
+    ## configmap-reload container name
+    ##
+    name: configmap-reload
+
+    ## configmap-reload container image
+    ##
+    image:
+      repository: jimmidyson/configmap-reload
+      tag: v0.3.0
+      pullPolicy: IfNotPresent
+
+    ## Additional configmap-reload container arguments
+    ##
+    extraArgs: {}
+    ## Additional configmap-reload volume directories
+    ##
+    extraVolumeDirs: []
+
+
+    ## Additional configmap-reload mounts
+    ##
+    extraConfigmapMounts: []
+      # - name: prometheus-alerts
+      #   mountPath: /etc/alerts.d
+      #   subPath: ""
+      #   configMap: prometheus-alerts
+      #   readOnly: true
+
+
+    ## configmap-reload resource requests and limits
+    ## Ref: http://kubernetes.io/docs/user-guide/compute-resources/
+    ##
+    resources: {}
+
+kubeStateMetrics:
+  ## If false, kube-state-metrics sub-chart will not be installed
+  ##
+  enabled: true
+
+## kube-state-metrics sub-chart configurable values
+## Please see https://github.com/helm/charts/tree/master/stable/kube-state-metrics
+##
+kube-state-metrics:
+  #nameOverride: ""
+  fullnameOverride: prometheus-kube-state-metrics
+
+nodeExporter:
+  ## If false, node-exporter will not be installed
+  ##
+  enabled: true
+
+  ## If true, node-exporter pods share the host network namespace
+  ##
+  hostNetwork: true
+
+  ## If true, node-exporter pods share the host PID namespace
+  ##
+  hostPID: true
+
+  ## node-exporter container name
+  ##
+  name: node-exporter
+
+  ## node-exporter container image
+  ##
+  image:
+    repository: prom/node-exporter
+    tag: v1.0.1
+    pullPolicy: IfNotPresent
+
+  #nameOverride: ""
+  fullnameOverride: prometheus-node-exporter
+
   ## Specify if a Pod Security Policy for node-exporter must be created
   ## Ref: https://kubernetes.io/docs/concepts/policy/pod-security-policy/
   ##
@@ -266,196 +449,392 @@
       # seccomp.security.alpha.kubernetes.io/defaultProfileName: 'docker/default'
       # apparmor.security.beta.kubernetes.io/defaultProfileName: 'runtime/default'
 
-  ## Use a StatefulSet if replicaCount needs to be greater than 1 (see below)
-  ##
-  replicaCount: 1
-
-  statefulSet:
-    ## If true, use a statefulset instead of a deployment for pod management.
-    ## This allows to scale replicas to more than 1 pod
-    ##
+  ## node-exporter priorityClassName
+  ##
+  priorityClassName: ""
+
+  ## Custom Update Strategy
+  ##
+  updateStrategy:
+    type: RollingUpdate
+
+  ## Additional node-exporter container arguments
+  ##
+  extraArgs: {}
+
+  ## Additional InitContainers to initialize the pod
+  ##
+  extraInitContainers: []
+
+  ## Additional node-exporter hostPath mounts
+  ##
+  extraHostPathMounts: []
+    # - name: textfile-dir
+    #   mountPath: /srv/txt_collector
+    #   hostPath: /var/lib/node-exporter
+    #   readOnly: true
+    #   mountPropagation: HostToContainer
+
+  extraConfigmapMounts: []
+    # - name: certs-configmap
+    #   mountPath: /prometheus
+    #   configMap: certs-configmap
+    #   readOnly: true
+
+  ## Node tolerations for node-exporter scheduling to nodes with taints
+  ## Ref: https://kubernetes.io/docs/concepts/configuration/assign-pod-node/
+  ##
+  tolerations: []
+    # - key: "key"
+    #   operator: "Equal|Exists"
+    #   value: "value"
+    #   effect: "NoSchedule|PreferNoSchedule|NoExecute(1.6 only)"
+
+  ## Node labels for node-exporter pod assignment
+  ## Ref: https://kubernetes.io/docs/user-guide/node-selection/
+  ##
+  nodeSelector: {}
+
+  ## Annotations to be added to node-exporter pods
+  ##
+  podAnnotations: {}
+
+  ## Labels to be added to node-exporter pods
+  ##
+  pod:
+    labels: {}
+
+  ## PodDisruptionBudget settings
+  ## ref: https://kubernetes.io/docs/concepts/workloads/pods/disruptions/
+  ##
+  podDisruptionBudget:
     enabled: false
-
-    podManagementPolicy: OrderedReady
-
-    ## Alertmanager headless service to use for the statefulset
-    ##
-    headless:
-      annotations: {}
-      labels: {}
-
-      ## Enabling peer mesh service end points for enabling the HA alert manager
-      ## Ref: https://github.com/prometheus/alertmanager/blob/master/README.md
-      # enableMeshPeer : true
-
-      servicePort: 80
-
-  ## alertmanager resource requests and limits
-  ## Ref: http://kubernetes.io/docs/user-guide/compute-resources/
+    maxUnavailable: 1
+
+  ## node-exporter resource limits & requests
+  ## Ref: https://kubernetes.io/docs/user-guide/compute-resources/
   ##
   resources: {}
     # limits:
-    #   cpu: 10m
-    #   memory: 32Mi
+    #   cpu: 200m
+    #   memory: 50Mi
     # requests:
-    #   cpu: 10m
-    #   memory: 32Mi
-
-  ## Security context to be added to alertmanager pods
-  ##
-  securityContext:
-    runAsUser: 65534
-    runAsNonRoot: true
-    runAsGroup: 65534
-    fsGroup: 65534
+    #   cpu: 100m
+    #   memory: 30Mi
+
+  ## Security context to be added to node-exporter pods
+  ##
+  securityContext: {}
+    # runAsUser: 0
 
   service:
-    annotations: {}
+    annotations:
+      prometheus.io/scrape: "true"
     labels: {}
-    clusterIP: ""
-
-    ## Enabling peer mesh service end points for enabling the HA alert manager
-    ## Ref: https://github.com/prometheus/alertmanager/blob/master/README.md
-    # enableMeshPeer : true
-
-    ## List of IP addresses at which the alertmanager service is available
+
+    # Exposed as a headless service:
+    # https://kubernetes.io/docs/concepts/services-networking/service/#headless-services
+    clusterIP: None
+
+    ## List of IP addresses at which the node-exporter service is available
     ## Ref: https://kubernetes.io/docs/user-guide/services/#external-ips
     ##
     externalIPs: []
 
+    hostPort: 9100
     loadBalancerIP: ""
     loadBalancerSourceRanges: []
-    servicePort: 80
-    # nodePort: 30000
-    sessionAffinity: None
+    servicePort: 9100
     type: ClusterIP
 
-## Monitors ConfigMap changes and POSTs to a URL
-## Ref: https://github.com/jimmidyson/configmap-reload
-##
-configmapReload:
-<<<<<<< HEAD
-  prometheus:
-    ## If false, the configmap-reload container will not be deployed
+server:
+  ## Prometheus server container name
+  ##
+  enabled: true
+
+  ## Use a ClusterRole (and ClusterRoleBinding)
+  ## - If set to false - we define a RoleBinding in the defined namespaces ONLY
+  ##
+  ## NB: because we need a Role with nonResourceURL's ("/metrics") - you must get someone with Cluster-admin privileges to define this role for you, before running with this setting enabled.
+  ##     This makes prometheus work - for users who do not have ClusterAdmin privs, but wants prometheus to operate on their own namespaces, instead of clusterwide.
+  ##
+  ## You MUST also set namespaces to the ones you have access to and want monitored by Prometheus.
+  ##
+  # useExistingClusterRoleName: nameofclusterrole
+
+  ## namespaces to monitor (instead of monitoring all - clusterwide). Needed if you want to run without Cluster-admin privileges.
+  # namespaces:
+  #   - yournamespace
+
+  name: server
+  sidecarContainers:
+
+  ## Prometheus server container image
+  ##
+  image:
+    repository: prom/prometheus
+    tag: v2.19.2
+    pullPolicy: IfNotPresent
+
+  #nameOverride: ""
+  fullnameOverride: prometheus-server
+
+  ## prometheus server priorityClassName
+  ##
+  priorityClassName: ""
+
+  # EnableServiceLinks indicates whether information about services should be injected into pod's environment variables, matching the syntax of Docker links.
+  enableServiceLinks: true
+
+  ## The URL prefix at which the container can be accessed. Useful in the case the '-web.external-url' includes a slug
+  ## so that the various internal URLs are still able to access as they are in the default case.
+  ## (Optional)
+  prefixURL: ""
+
+  ## External URL which can access alertmanager
+  ## Maybe same with Ingress host name
+  baseURL: ""
+
+  ## Additional server container environment variables
+  ##
+  ## You specify this manually like you would a raw deployment manifest.
+  ## This means you can bind in environment variables from secrets.
+  ##
+  ## e.g. static environment variable:
+  ##  - name: DEMO_GREETING
+  ##    value: "Hello from the environment"
+  ##
+  ## e.g. secret environment variable:
+  ## - name: USERNAME
+  ##   valueFrom:
+  ##     secretKeyRef:
+  ##       name: mysecret
+  ##       key: username
+  env: []
+
+  extraFlags:
+    - web.enable-lifecycle
+    ## web.enable-admin-api flag controls access to the administrative HTTP API which includes functionality such as
+    ## deleting time series. This is disabled by default.
+    # - web.enable-admin-api
+    ##
+    ## storage.tsdb.no-lockfile flag controls BD locking
+    # - storage.tsdb.no-lockfile
+    ##
+    ## storage.tsdb.wal-compression flag enables compression of the write-ahead log (WAL)
+    # - storage.tsdb.wal-compression
+
+  ## Path to a configuration file on prometheus server container FS
+  configPath: /etc/config/prometheus.yml
+
+  global:
+    ## How frequently to scrape targets by default
+    ##
+    scrape_interval: 1m
+    ## How long until a scrape request times out
+    ##
+    scrape_timeout: 10s
+    ## How frequently to evaluate rules
+    ##
+    evaluation_interval: 1m
+  ## https://prometheus.io/docs/prometheus/latest/configuration/configuration/#remote_write
+  ##
+  remoteWrite: []
+  ## https://prometheus.io/docs/prometheus/latest/configuration/configuration/#remote_read
+  ##
+  remoteRead: []
+
+  ## Additional Prometheus server container arguments
+  ##
+  extraArgs: {}
+
+  ## Additional InitContainers to initialize the pod
+  ##
+  extraInitContainers: []
+
+  ## Additional Prometheus server Volume mounts
+  ##
+  extraVolumeMounts: []
+
+  ## Additional Prometheus server Volumes
+  ##
+  extraVolumes: []
+
+  ## Additional Prometheus server hostPath mounts
+  ##
+  extraHostPathMounts: []
+    # - name: certs-dir
+    #   mountPath: /etc/kubernetes/certs
+    #   subPath: ""
+    #   hostPath: /etc/kubernetes/certs
+    #   readOnly: true
+
+  extraConfigmapMounts: []
+    # - name: certs-configmap
+    #   mountPath: /prometheus
+    #   subPath: ""
+    #   configMap: certs-configmap
+    #   readOnly: true
+
+  ## Additional Prometheus server Secret mounts
+  # Defines additional mounts with secrets. Secrets must be manually created in the namespace.
+  extraSecretMounts: []
+    # - name: secret-files
+    #   mountPath: /etc/secrets
+    #   subPath: ""
+    #   secretName: prom-secret-files
+    #   readOnly: true
+
+  ## ConfigMap override where fullname is {{.Release.Name}}-{{.Values.server.configMapOverrideName}}
+  ## Defining configMapOverrideName will cause templates/server-configmap.yaml
+  ## to NOT generate a ConfigMap resource
+  ##
+  configMapOverrideName: ""
+
+  ingress:
+    ## If true, Prometheus server Ingress will be created
+    ##
+    enabled: false
+
+    ## Prometheus server Ingress annotations
+    ##
+    annotations: {}
+    #   kubernetes.io/ingress.class: nginx
+    #   kubernetes.io/tls-acme: 'true'
+
+    ## Prometheus server Ingress additional labels
+    ##
+    extraLabels: {}
+
+    ## Prometheus server Ingress hostnames with optional path
+    ## Must be provided if Ingress is enabled
+    ##
+    hosts: []
+    #   - prometheus.domain.com
+    #   - domain.com/prometheus
+
+    ## Extra paths to prepend to every host configuration. This is useful when working with annotation based services.
+    extraPaths: []
+    # - path: /*
+    #   backend:
+    #     serviceName: ssl-redirect
+    #     servicePort: use-annotation
+
+    ## Prometheus server Ingress TLS configuration
+    ## Secrets must be manually created in the namespace
+    ##
+    tls: []
+    #   - secretName: prometheus-server-tls
+    #     hosts:
+    #       - prometheus.domain.com
+
+  ## Server Deployment Strategy type
+  # strategy:
+  #   type: Recreate
+
+  ## hostAliases allows adding entries to /etc/hosts inside the containers
+  hostAliases: []
+  #   - ip: "127.0.0.1"
+  #     hostnames:
+  #       - "example.com"
+
+  ## Node tolerations for server scheduling to nodes with taints
+  ## Ref: https://kubernetes.io/docs/concepts/configuration/assign-pod-node/
+  ##
+  tolerations: []
+    # - key: "key"
+    #   operator: "Equal|Exists"
+    #   value: "value"
+    #   effect: "NoSchedule|PreferNoSchedule|NoExecute(1.6 only)"
+
+  ## Node labels for Prometheus server pod assignment
+  ## Ref: https://kubernetes.io/docs/user-guide/node-selection/
+  ##
+  nodeSelector: {}
+
+  ## Pod affinity
+  ##
+  affinity: {}
+
+  ## PodDisruptionBudget settings
+  ## ref: https://kubernetes.io/docs/concepts/workloads/pods/disruptions/
+  ##
+  podDisruptionBudget:
+    enabled: false
+    maxUnavailable: 1
+
+  ## Use an alternate scheduler, e.g. "stork".
+  ## ref: https://kubernetes.io/docs/tasks/administer-cluster/configure-multiple-schedulers/
+  ##
+  # schedulerName:
+
+  persistentVolume:
+    ## If true, Prometheus server will create/use a Persistent Volume Claim
+    ## If false, use emptyDir
     ##
     enabled: true
 
-    ## configmap-reload container name
-    ##
-    name: configmap-reload
-
-    ## configmap-reload container image
-    ##
-    image:
-      repository: jimmidyson/configmap-reload
-      tag: v0.3.0
-      pullPolicy: IfNotPresent
-
-    ## Additional configmap-reload container arguments
-    ##
-    extraArgs: {}
-    ## Additional configmap-reload volume directories
-    ##
-    extraVolumeDirs: []
-=======
-  ## configmap-reload container name
-  ##
-  name: configmap-reload
-
-  ## configmap-reload container image
-  ##
-  image:
-    repository: jimmidyson/configmap-reload
-    tag: v0.2.2
-    pullPolicy: IfNotPresent
-
-  ## Additional configmap-reload container arguments
-  ##
-  extraArgs: {}
-  ## Additional configmap-reload volume directories
-  ##
-  extraVolumeDirs: []
-
-
-  ## Additional configmap-reload mounts
-  ##
-  extraConfigmapMounts: []
-    # - name: prometheus-alerts
-    #   mountPath: /etc/alerts.d
-    #   subPath: ""
-    #   configMap: prometheus-alerts
-    #   readOnly: true
-
-
-  ## configmap-reload resource requests and limits
-  ## Ref: http://kubernetes.io/docs/user-guide/compute-resources/
-  ##
-  resources: {}
-
-kubeStateMetrics:
-  ## If false, kube-state-metrics will not be installed
-  ##
-  enabled: true
->>>>>>> 89504a2b
-
-
-<<<<<<< HEAD
-    ## Additional configmap-reload mounts
-    ##
-    extraConfigmapMounts: []
-      # - name: prometheus-alerts
-      #   mountPath: /etc/alerts.d
-      #   subPath: ""
-      #   configMap: prometheus-alerts
-      #   readOnly: true
-=======
-  ## kube-state-metrics container image
-  ##
-  image:
-    repository: quay.io/coreos/kube-state-metrics
-    tag: v1.6.0
-    pullPolicy: IfNotPresent
->>>>>>> 89504a2b
-
-
-    ## configmap-reload resource requests and limits
-    ## Ref: http://kubernetes.io/docs/user-guide/compute-resources/
-    ##
-    resources: {}
-  alertmanager:
-    ## If false, the configmap-reload container will not be deployed
-    ##
-    enabled: true
-
-    ## configmap-reload container name
-    ##
-    name: configmap-reload
-
-    ## configmap-reload container image
-    ##
-    image:
-      repository: jimmidyson/configmap-reload
-      tag: v0.3.0
-      pullPolicy: IfNotPresent
-
-    ## Additional configmap-reload container arguments
-    ##
-    extraArgs: {}
-    ## Additional configmap-reload volume directories
-    ##
-    extraVolumeDirs: []
-
-
-<<<<<<< HEAD
-    ## Additional configmap-reload mounts
-    ##
-    extraConfigmapMounts: []
-      # - name: prometheus-alerts
-      #   mountPath: /etc/alerts.d
-      #   subPath: ""
-      #   configMap: prometheus-alerts
-      #   readOnly: true
-=======
+    ## Prometheus server data Persistent Volume access modes
+    ## Must match those of existing PV or dynamic provisioner
+    ## Ref: http://kubernetes.io/docs/user-guide/persistent-volumes/
+    ##
+    accessModes:
+      - ReadWriteOnce
+
+    ## Prometheus server data Persistent Volume annotations
+    ##
+    annotations: {}
+
+    ## Prometheus server data Persistent Volume existing claim name
+    ## Requires server.persistentVolume.enabled: true
+    ## If defined, PVC must be created manually before volume will be bound
+    existingClaim: ""
+
+    ## Prometheus server data Persistent Volume mount root path
+    ##
+    mountPath: /data
+
+    ## Prometheus server data Persistent Volume size
+    ##
+    size: 8Gi
+
+    ## Prometheus server data Persistent Volume Storage Class
+    ## If defined, storageClassName: <storageClass>
+    ## If set to "-", storageClassName: "", which disables dynamic provisioning
+    ## If undefined (the default) or set to null, no storageClassName spec is
+    ##   set, choosing the default provisioner.  (gp2 on AWS, standard on
+    ##   GKE, AWS & OpenStack)
+    ##
+    # storageClass: "-"
+
+    ## Prometheus server data Persistent Volume Binding Mode
+    ## If defined, volumeBindingMode: <volumeBindingMode>
+    ## If undefined (the default) or set to null, no volumeBindingMode spec is
+    ##   set, choosing the default mode.
+    ##
+    # volumeBindingMode: ""
+
+    ## Subdirectory of Prometheus server data Persistent Volume to mount
+    ## Useful if the volume's root directory is not empty
+    ##
+    subPath: ""
+
+  emptyDir:
+    sizeLimit: ""
+
+  ## Annotations to be added to Prometheus server pods
+  ##
+  podAnnotations: {}
+    # iam.amazonaws.com/role: prometheus
+
+  ## Labels to be added to Prometheus server pods
+  ##
+  podLabels: {}
+
+  ## Prometheus AlertManager configuration
+  ##
+  alertmanagers: []
+
   ## Specify if a Pod Security Policy for node-exporter must be created
   ## Ref: https://kubernetes.io/docs/concepts/policy/pod-security-policy/
   ##
@@ -470,495 +849,6 @@
       # seccomp.security.alpha.kubernetes.io/defaultProfileName: 'docker/default'
       # apparmor.security.beta.kubernetes.io/defaultProfileName: 'runtime/default'
 
-  pod:
-    labels: {}
->>>>>>> 89504a2b
-
-
-    ## configmap-reload resource requests and limits
-    ## Ref: http://kubernetes.io/docs/user-guide/compute-resources/
-    ##
-    resources: {}
-
-kubeStateMetrics:
-  ## If false, kube-state-metrics sub-chart will not be installed
-  ##
-<<<<<<< HEAD
-  enabled: true
-=======
-  securityContext:
-    runAsUser: 65534
-    runAsNonRoot: true
-
-  service:
-    annotations:
-      prometheus.io/scrape: "true"
-    labels: {}
-
-    # Exposed as a headless service:
-    # https://kubernetes.io/docs/concepts/services-networking/service/#headless-services
-    clusterIP: None
-
-    ## List of IP addresses at which the kube-state-metrics service is available
-    ## Ref: https://kubernetes.io/docs/user-guide/services/#external-ips
-    ##
-    externalIPs: []
->>>>>>> 89504a2b
-
-## kube-state-metrics sub-chart configurable values
-## Please see https://github.com/helm/charts/tree/master/stable/kube-state-metrics
-##
-# kube-state-metrics:
-
-nodeExporter:
-  ## If false, node-exporter will not be installed
-  ##
-  enabled: true
-
-  ## If true, node-exporter pods share the host network namespace
-  ##
-  hostNetwork: true
-
-  ## If true, node-exporter pods share the host PID namespace
-  ##
-  hostPID: true
-
-  ## node-exporter container name
-  ##
-  name: node-exporter
-
-  ## node-exporter container image
-  ##
-  image:
-    repository: prom/node-exporter
-<<<<<<< HEAD
-    tag: v1.0.1
-=======
-    tag: v0.18.0
->>>>>>> 89504a2b
-    pullPolicy: IfNotPresent
-
-  ## Specify if a Pod Security Policy for node-exporter must be created
-  ## Ref: https://kubernetes.io/docs/concepts/policy/pod-security-policy/
-  ##
-  podSecurityPolicy:
-    annotations: {}
-      ## Specify pod annotations
-      ## Ref: https://kubernetes.io/docs/concepts/policy/pod-security-policy/#apparmor
-      ## Ref: https://kubernetes.io/docs/concepts/policy/pod-security-policy/#seccomp
-      ## Ref: https://kubernetes.io/docs/concepts/policy/pod-security-policy/#sysctl
-      ##
-      # seccomp.security.alpha.kubernetes.io/allowedProfileNames: '*'
-      # seccomp.security.alpha.kubernetes.io/defaultProfileName: 'docker/default'
-      # apparmor.security.beta.kubernetes.io/defaultProfileName: 'runtime/default'
-
-  ## node-exporter priorityClassName
-  ##
-  priorityClassName: ""
-
-  ## Custom Update Strategy
-  ##
-  updateStrategy:
-    type: RollingUpdate
-
-  ## Additional node-exporter container arguments
-  ##
-  extraArgs: {}
-
-  ## Additional InitContainers to initialize the pod
-  ##
-  extraInitContainers: []
-
-  ## Additional node-exporter hostPath mounts
-  ##
-  extraHostPathMounts: []
-    # - name: textfile-dir
-    #   mountPath: /srv/txt_collector
-    #   hostPath: /var/lib/node-exporter
-    #   readOnly: true
-    #   mountPropagation: HostToContainer
-
-  extraConfigmapMounts: []
-    # - name: certs-configmap
-    #   mountPath: /prometheus
-    #   configMap: certs-configmap
-    #   readOnly: true
-
-  ## Node tolerations for node-exporter scheduling to nodes with taints
-  ## Ref: https://kubernetes.io/docs/concepts/configuration/assign-pod-node/
-  ##
-  tolerations: []
-    # - key: "key"
-    #   operator: "Equal|Exists"
-    #   value: "value"
-    #   effect: "NoSchedule|PreferNoSchedule|NoExecute(1.6 only)"
-
-  ## Node labels for node-exporter pod assignment
-  ## Ref: https://kubernetes.io/docs/user-guide/node-selection/
-  ##
-  nodeSelector: {}
-
-  ## Annotations to be added to node-exporter pods
-  ##
-  podAnnotations: {}
-
-  ## Labels to be added to node-exporter pods
-  ##
-  pod:
-    labels: {}
-
-  ## PodDisruptionBudget settings
-  ## ref: https://kubernetes.io/docs/concepts/workloads/pods/disruptions/
-  ##
-  podDisruptionBudget:
-    enabled: false
-    maxUnavailable: 1
-
-  ## node-exporter resource limits & requests
-  ## Ref: https://kubernetes.io/docs/user-guide/compute-resources/
-  ##
-  resources: {}
-    # limits:
-    #   cpu: 200m
-    #   memory: 50Mi
-    # requests:
-    #   cpu: 100m
-    #   memory: 30Mi
-
-  ## Security context to be added to node-exporter pods
-  ##
-  securityContext: {}
-    # runAsUser: 0
-
-  service:
-    annotations:
-      prometheus.io/scrape: "true"
-    labels: {}
-
-    # Exposed as a headless service:
-    # https://kubernetes.io/docs/concepts/services-networking/service/#headless-services
-    clusterIP: None
-
-    ## List of IP addresses at which the node-exporter service is available
-    ## Ref: https://kubernetes.io/docs/user-guide/services/#external-ips
-    ##
-    externalIPs: []
-
-    hostPort: 9100
-    loadBalancerIP: ""
-    loadBalancerSourceRanges: []
-    servicePort: 9100
-    type: ClusterIP
-
-server:
-  ## Prometheus server container name
-  ##
-  enabled: true
-<<<<<<< HEAD
-
-  ## Use a ClusterRole (and ClusterRoleBinding)
-  ## - If set to false - we define a RoleBinding in the defined namespaces ONLY
-  ##
-  ## NB: because we need a Role with nonResourceURL's ("/metrics") - you must get someone with Cluster-admin privileges to define this role for you, before running with this setting enabled.
-  ##     This makes prometheus work - for users who do not have ClusterAdmin privs, but wants prometheus to operate on their own namespaces, instead of clusterwide.
-  ##
-  ## You MUST also set namespaces to the ones you have access to and want monitored by Prometheus.
-  ##
-  # useExistingClusterRoleName: nameofclusterrole
-
-  ## namespaces to monitor (instead of monitoring all - clusterwide). Needed if you want to run without Cluster-admin privileges.
-  # namespaces:
-  #   - yournamespace
-
-=======
->>>>>>> 89504a2b
-  name: server
-  sidecarContainers:
-
-  ## Prometheus server container image
-  ##
-  image:
-    repository: prom/prometheus
-<<<<<<< HEAD
-    tag: v2.19.2
-=======
-    tag: v2.13.1
->>>>>>> 89504a2b
-    pullPolicy: IfNotPresent
-
-  ## prometheus server priorityClassName
-  ##
-  priorityClassName: ""
-
-  # EnableServiceLinks indicates whether information about services should be injected into pod's environment variables, matching the syntax of Docker links.
-  enableServiceLinks: true
-
-  ## The URL prefix at which the container can be accessed. Useful in the case the '-web.external-url' includes a slug
-  ## so that the various internal URLs are still able to access as they are in the default case.
-  ## (Optional)
-  prefixURL: ""
-
-  ## External URL which can access alertmanager
-  ## Maybe same with Ingress host name
-  baseURL: ""
-
-  ## Additional server container environment variables
-  ##
-  ## You specify this manually like you would a raw deployment manifest.
-  ## This means you can bind in environment variables from secrets.
-  ##
-  ## e.g. static environment variable:
-  ##  - name: DEMO_GREETING
-  ##    value: "Hello from the environment"
-  ##
-  ## e.g. secret environment variable:
-  ## - name: USERNAME
-  ##   valueFrom:
-  ##     secretKeyRef:
-  ##       name: mysecret
-  ##       key: username
-  env: []
-
-  extraFlags:
-    - web.enable-lifecycle
-    ## web.enable-admin-api flag controls access to the administrative HTTP API which includes functionality such as
-    ## deleting time series. This is disabled by default.
-    # - web.enable-admin-api
-    ##
-    ## storage.tsdb.no-lockfile flag controls BD locking
-    # - storage.tsdb.no-lockfile
-    ##
-    ## storage.tsdb.wal-compression flag enables compression of the write-ahead log (WAL)
-    # - storage.tsdb.wal-compression
-
-  ## Path to a configuration file on prometheus server container FS
-  configPath: /etc/config/prometheus.yml
-
-  global:
-    ## How frequently to scrape targets by default
-    ##
-    scrape_interval: 1m
-    ## How long until a scrape request times out
-    ##
-    scrape_timeout: 10s
-    ## How frequently to evaluate rules
-    ##
-    evaluation_interval: 1m
-  ## https://prometheus.io/docs/prometheus/latest/configuration/configuration/#remote_write
-  ##
-  remoteWrite: []
-  ## https://prometheus.io/docs/prometheus/latest/configuration/configuration/#remote_read
-  ##
-  remoteRead: []
-
-  ## Additional Prometheus server container arguments
-  ##
-  extraArgs: {}
-
-  ## Additional InitContainers to initialize the pod
-  ##
-  extraInitContainers: []
-
-  ## Additional Prometheus server Volume mounts
-  ##
-  extraVolumeMounts: []
-
-  ## Additional Prometheus server Volumes
-  ##
-  extraVolumes: []
-
-  ## Additional Prometheus server hostPath mounts
-  ##
-  extraHostPathMounts: []
-    # - name: certs-dir
-    #   mountPath: /etc/kubernetes/certs
-    #   subPath: ""
-    #   hostPath: /etc/kubernetes/certs
-    #   readOnly: true
-
-  extraConfigmapMounts: []
-    # - name: certs-configmap
-    #   mountPath: /prometheus
-    #   subPath: ""
-    #   configMap: certs-configmap
-    #   readOnly: true
-
-  ## Additional Prometheus server Secret mounts
-  # Defines additional mounts with secrets. Secrets must be manually created in the namespace.
-  extraSecretMounts: []
-    # - name: secret-files
-    #   mountPath: /etc/secrets
-    #   subPath: ""
-    #   secretName: prom-secret-files
-    #   readOnly: true
-
-  ## ConfigMap override where fullname is {{.Release.Name}}-{{.Values.server.configMapOverrideName}}
-  ## Defining configMapOverrideName will cause templates/server-configmap.yaml
-  ## to NOT generate a ConfigMap resource
-  ##
-  configMapOverrideName: ""
-
-  ingress:
-    ## If true, Prometheus server Ingress will be created
-    ##
-    enabled: false
-
-    ## Prometheus server Ingress annotations
-    ##
-    annotations: {}
-    #   kubernetes.io/ingress.class: nginx
-    #   kubernetes.io/tls-acme: 'true'
-
-    ## Prometheus server Ingress additional labels
-    ##
-    extraLabels: {}
-
-    ## Prometheus server Ingress hostnames with optional path
-    ## Must be provided if Ingress is enabled
-    ##
-    hosts: []
-    #   - prometheus.domain.com
-    #   - domain.com/prometheus
-
-    ## Extra paths to prepend to every host configuration. This is useful when working with annotation based services.
-    extraPaths: []
-    # - path: /*
-    #   backend:
-    #     serviceName: ssl-redirect
-    #     servicePort: use-annotation
-
-    ## Prometheus server Ingress TLS configuration
-    ## Secrets must be manually created in the namespace
-    ##
-    tls: []
-    #   - secretName: prometheus-server-tls
-    #     hosts:
-    #       - prometheus.domain.com
-
-  ## Server Deployment Strategy type
-  # strategy:
-  #   type: Recreate
-
-  ## hostAliases allows adding entries to /etc/hosts inside the containers
-  hostAliases: []
-  #   - ip: "127.0.0.1"
-  #     hostnames:
-  #       - "example.com"
-
-  ## Node tolerations for server scheduling to nodes with taints
-  ## Ref: https://kubernetes.io/docs/concepts/configuration/assign-pod-node/
-  ##
-  tolerations: []
-    # - key: "key"
-    #   operator: "Equal|Exists"
-    #   value: "value"
-    #   effect: "NoSchedule|PreferNoSchedule|NoExecute(1.6 only)"
-
-  ## Node labels for Prometheus server pod assignment
-  ## Ref: https://kubernetes.io/docs/user-guide/node-selection/
-  ##
-  nodeSelector: {}
-
-  ## Pod affinity
-  ##
-  affinity: {}
-
-  ## PodDisruptionBudget settings
-  ## ref: https://kubernetes.io/docs/concepts/workloads/pods/disruptions/
-  ##
-  podDisruptionBudget:
-    enabled: false
-    maxUnavailable: 1
-
-  ## Use an alternate scheduler, e.g. "stork".
-  ## ref: https://kubernetes.io/docs/tasks/administer-cluster/configure-multiple-schedulers/
-  ##
-  # schedulerName:
-
-  persistentVolume:
-    ## If true, Prometheus server will create/use a Persistent Volume Claim
-    ## If false, use emptyDir
-    ##
-    enabled: true
-
-    ## Prometheus server data Persistent Volume access modes
-    ## Must match those of existing PV or dynamic provisioner
-    ## Ref: http://kubernetes.io/docs/user-guide/persistent-volumes/
-    ##
-    accessModes:
-      - ReadWriteOnce
-
-    ## Prometheus server data Persistent Volume annotations
-    ##
-    annotations: {}
-
-    ## Prometheus server data Persistent Volume existing claim name
-    ## Requires server.persistentVolume.enabled: true
-    ## If defined, PVC must be created manually before volume will be bound
-    existingClaim: ""
-
-    ## Prometheus server data Persistent Volume mount root path
-    ##
-    mountPath: /data
-
-    ## Prometheus server data Persistent Volume size
-    ##
-    size: 8Gi
-
-    ## Prometheus server data Persistent Volume Storage Class
-    ## If defined, storageClassName: <storageClass>
-    ## If set to "-", storageClassName: "", which disables dynamic provisioning
-    ## If undefined (the default) or set to null, no storageClassName spec is
-    ##   set, choosing the default provisioner.  (gp2 on AWS, standard on
-    ##   GKE, AWS & OpenStack)
-    ##
-    # storageClass: "-"
-
-    ## Prometheus server data Persistent Volume Binding Mode
-    ## If defined, volumeBindingMode: <volumeBindingMode>
-    ## If undefined (the default) or set to null, no volumeBindingMode spec is
-    ##   set, choosing the default mode.
-    ##
-    # volumeBindingMode: ""
-
-    ## Subdirectory of Prometheus server data Persistent Volume to mount
-    ## Useful if the volume's root directory is not empty
-    ##
-    subPath: ""
-
-  emptyDir:
-    sizeLimit: ""
-
-  ## Annotations to be added to Prometheus server pods
-  ##
-  podAnnotations: {}
-    # iam.amazonaws.com/role: prometheus
-
-  ## Labels to be added to Prometheus server pods
-  ##
-  podLabels: {}
-
-<<<<<<< HEAD
-  ## Prometheus AlertManager configuration
-  ##
-  alertmanagers: []
-
-=======
->>>>>>> 89504a2b
-  ## Specify if a Pod Security Policy for node-exporter must be created
-  ## Ref: https://kubernetes.io/docs/concepts/policy/pod-security-policy/
-  ##
-  podSecurityPolicy:
-    annotations: {}
-      ## Specify pod annotations
-      ## Ref: https://kubernetes.io/docs/concepts/policy/pod-security-policy/#apparmor
-      ## Ref: https://kubernetes.io/docs/concepts/policy/pod-security-policy/#seccomp
-      ## Ref: https://kubernetes.io/docs/concepts/policy/pod-security-policy/#sysctl
-      ##
-      # seccomp.security.alpha.kubernetes.io/allowedProfileNames: '*'
-      # seccomp.security.alpha.kubernetes.io/defaultProfileName: 'docker/default'
-      # apparmor.security.beta.kubernetes.io/defaultProfileName: 'runtime/default'
-
   ## Use a StatefulSet if replicaCount needs to be greater than 1 (see below)
   ##
   replicaCount: 1
@@ -999,14 +889,6 @@
   livenessProbeFailureThreshold: 3
   livenessProbeSuccessThreshold: 1
 
-  ## Prometheus server readiness and liveness probe initial delay and timeout
-  ## Ref: https://kubernetes.io/docs/tasks/configure-pod-container/configure-liveness-readiness-startup-probes/
-  ##
-  readinessProbeInitialDelay: 30
-  readinessProbeTimeout: 30
-  livenessProbeInitialDelay: 30
-  livenessProbeTimeout: 30
-
   ## Prometheus server resource requests and limits
   ## Ref: http://kubernetes.io/docs/user-guide/compute-resources/
   ##
@@ -1047,7 +929,7 @@
 
     loadBalancerIP: ""
     loadBalancerSourceRanges: []
-    servicePort: 80
+    servicePort: 9090
     sessionAffinity: None
     type: ClusterIP
 
@@ -1090,12 +972,11 @@
   ##
   image:
     repository: prom/pushgateway
-<<<<<<< HEAD
     tag: v1.2.0
-=======
-    tag: v0.8.0
->>>>>>> 89504a2b
     pullPolicy: IfNotPresent
+
+  #nameOverride: ""
+  fullnameOverride: prometheus-pushgateway
 
   ## pushgateway priorityClassName
   ##
@@ -1631,13 +1512,6 @@
             action: replace
             target_label: kubernetes_pod_name
 
-<<<<<<< HEAD
-      # Example Scrape config for pods which should be scraped slower. An useful example
-      # would be stackriver-exporter which querys an API on every scrape of the pod
-      #
-      # The relabeling allows the actual pod scrape endpoint to be configured via the
-      # following annotations:
-=======
       # Scrape config for xl core components
       #
       - job_name: 'xl'
@@ -1666,42 +1540,9 @@
             target_label: namespace
 
       # Scrape config for xl mediation components
->>>>>>> 89504a2b
       #
-      # * `prometheus.io/scrape-slow`: Only scrape pods that have a value of `true`
-      # * `prometheus.io/path`: If the metrics path is not `/metrics` override this.
-      # * `prometheus.io/port`: Scrape the pod on the indicated port instead of the default of `9102`.
-      - job_name: 'kubernetes-pods-slow'
-
-        scrape_interval: 5m
-        scrape_timeout: 30s
-
+      - job_name: 'xl-mediation'
         kubernetes_sd_configs:
-<<<<<<< HEAD
-          - role: pod
-
-        relabel_configs:
-          - source_labels: [__meta_kubernetes_pod_annotation_prometheus_io_scrape_slow]
-            action: keep
-            regex: true
-          - source_labels: [__meta_kubernetes_pod_annotation_prometheus_io_path]
-            action: replace
-            target_label: __metrics_path__
-            regex: (.+)
-          - source_labels: [__address__, __meta_kubernetes_pod_annotation_prometheus_io_port]
-            action: replace
-            regex: ([^:]+)(?::\d+)?;(\d+)
-            replacement: $1:$2
-            target_label: __address__
-          - action: labelmap
-            regex: __meta_kubernetes_pod_label_(.+)
-          - source_labels: [__meta_kubernetes_namespace]
-            action: replace
-            target_label: kubernetes_namespace
-          - source_labels: [__meta_kubernetes_pod_name]
-            action: replace
-            target_label: kubernetes_pod_name
-=======
           - role: endpoints
         relabel_configs:
           - source_labels:
@@ -1732,7 +1573,6 @@
               - __meta_kubernetes_namespace
             target_label: namespace
             action: replace
->>>>>>> 89504a2b
 
 # adds additional scrape configs to prometheus.yml
 # must be a string so you have to add a | after extraScrapeConfigs:
@@ -1780,14 +1620,6 @@
   #   regex: (.+)\d+
   #   target_label: dc
 
-# Adds option to add alert_relabel_configs to avoid duplicate alerts in alertmanager
-# useful in H/A prometheus with different external labels but the same alerts
-alertRelabelConfigs:
-  # alert_relabel_configs:
-  # - source_labels: [dc]
-  #   regex: (.+)\d+
-  #   target_label: dc
-
 networkPolicy:
   ## Enable creation of NetworkPolicy resources.
   ##
