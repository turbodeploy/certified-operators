--- conflicted
+++ resolved
@@ -8,11 +8,7 @@
 #  imageUsername: turbouser
 #  imagePassword: turbopassword
   repository: turbonomic
-<<<<<<< HEAD
-  tag: 7.21.1
-=======
   tag: 7.21.2
->>>>>>> ef901554
 #  pullPolicy: IfNotPresent
   nodeSelector: {}
   tolerations: []
