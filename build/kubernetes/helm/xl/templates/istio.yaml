--- conflicted
+++ resolved
@@ -97,11 +97,8 @@
           number: 8080
   - match:
     - uri:
-<<<<<<< HEAD
-=======
         prefix: /vmturbo/messages
     - uri:
->>>>>>> 71c68051
         prefix: /ws/messages
     route:
     - destination:
