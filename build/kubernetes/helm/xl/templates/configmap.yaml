--- conflicted
+++ resolved
@@ -220,279 +220,6 @@
         # default max time allowed for a single writer to process a single chunk
         ingest.defaultChunkTimeLimitMsec: 60000
 
-<<<<<<< HEAD
-            # timeouts for various execution "styles" used in HistorydbIO
-            # 20 seconds
-            executeTimeoutMsec.IMMEDIATE: 20000
-            # 1 minute
-            executeTimeoutMsec.PATIENT: 60000
-            # 2 minutes
-            executeTimeoutMsec.FORCED: 120000
-        market:
-            identityGeneratorPrefix: 2
-            # The maximum number of placement iterations the market should perform. Use to prevent ping-ponging VMs from
-            # making analysis take too long. If this number is <= 0, uses the default set in the market analysis codebase.
-            maxPlacementIterations: -1
-            # If entity utilization is below the lower watermark, Market could generate resize down actions.
-            rightsizeLowerWatermark: 0.7
-            # If entity utilization is above the upper watermark, Market could generate resize up actions.
-            rightsizeUpperWatermark: 0.7
-            # The maximum ratio of on-demand cost for the new template to current template of a vm for analysis engine to
-            # Quote Factor to be used by alleviate pressure plans.
-            alleviatePressureQuoteFactor: 0.2
-            # Suspension throttling configuration
-            suspensionThrottlingPerCluster: true
-            # Quote Factor to be used by all analysis runs except for alleviate pressure plans.
-            standardQuoteFactor: 0.68
-            # Move cost factor for controlling aggressiveness of market in generating on-prem live market move actions.
-            liveMarketMoveCostFactor: 0.05
-        ml-datastore:
-            influxdbHealthCheckIntervalSeconds: 60
-            influxHost: influxdb
-            influxPort: 8086
-            influxUsername: root
-            influxDatabaseName: metron
-            actionOrchestratorHost: action-orchestrator
-            marketHost: market
-          # Retain data for 52 weeks (1 year),
-            # a replication factor set to one, and a shard group duration set to seven days.
-            # For more details on how retention policies work in influxdb see
-            # https://www.influxdata.com/blog/influxdb-shards-retention-policies/
-            # TODO: At some point consider using continuous queries to do rollups instead of dropping older data.
-            # https://docs.influxdata.com/influxdb/v1.7/guides/downsampling_and_retention/
-            influxShardDuration: 1w
-            influxRetentionPeriod: 52w
-            influxRetentionPolicyName: one-year-retention
-            # Batch size for writing to influx. The default batch size is 1000
-            influxBatchSize: 2000
-            gzipToInflux: false
-            # Setting jitterEnabled to false OR metricJitter to 0 avoids any jitter.
-            jitterEnabled: false
-            metricJitter: 0.05
-            influxHealthCheckIntervalSeconds: 60
-            # Whitelist of commodities to write to influx.
-            defaultCommodityWhitelist:
-                BALLOONING,
-                BUFFER_COMMODITY,
-                COLLECTION_TIME,
-                CONNECTION,
-                COOLING,
-                COUPON,
-                CPU,
-                DB_CACHE_HIT_RATE,
-                DB_MEM,
-                HEAP,
-                HOT_STORAGE,
-                IO_THROUGHPUT,
-                MEM,
-                NET_THROUGHPUT,
-                POWER,
-                Q1_VCPU,
-                Q2_VCPU,
-                Q3_VCPU,
-                Q4_VCPU,
-                Q5_VCPU,
-                Q6_VCPU,
-                Q7_VCPU,
-                Q8_VCPU,
-                Q16_VCPU,
-                Q32_VCPU,
-                Q64_VCPU,
-                QN_VCPU,
-                RESPONSE_TIME,
-                SLA_COMMODITY,
-                SPACE,
-                STORAGE,
-                STORAGE_AMOUNT,
-                STORAGE_LATENCY,
-                SWAPPING,
-                THREADS,
-                TRANSACTION,
-                TRANSACTION_LOG,
-                VCPU,
-                VMEM
-            # Whitelist of metric types to write to influx.
-            defaultMetricTypeWhitelist:
-                CAPACITY,
-                PEAK,
-                SCALING_FACTOR,
-                USED
-            # Whitelist of action types to write to influx.
-            defaultActionTypeWhitelist:
-                PROVISION,
-                ACTIVATE,
-                DEACTIVATE,
-                MOVE,
-                RESIZE
-            # Whitelist of action states to write to influx.
-            defaultActionStateWhitelist:
-                RECOMMENDED_ACTIONS,
-                COMPLETED_ACTIONS
-            # Whether we should write cluster membership information as part of our metrics.
-            clustersSupported: true
-        plan-orchestrator:
-            dbSchemaName: plan
-            # cron spec for running cluster rollup at 1AM daily = second (0-60) ,minute (0-59), hour(0-23),
-            #     day of month(1-31), month(1-12), day of week(0-7, 7=sun)
-            clusterRollupSchedule: "0 0 1 * * *"
-            # Run plan deletion at 2AM everyday
-            planDeletionSchedule: "0 0 2 * * *"
-            # Config parameter to control the batch size for deleting old plans.
-            planDeletionBatchSize: 500
-            # Delay before the next batch of old plans is deleted.
-            planDeletionDelayBetweenDeletesSeconds: 120
-            identityGeneratorPrefix: 3
-            templateSpecFile: defaultTemplateSpec.json
-            defaultTemplatesFile: defaultTemplates.json
-            # Config parameter to control the time out hours for running plan.
-            # If this value is changed, update defaultTimeOutHour value in PlanDaoImplTest#testCleanUpTimeOutedPlans
-            planTimeOutHours: 6
-            # Time-out for the CPU Info cache; this cache is updated very infrequently.
-            cpuInfoCacheLifetimeHours: 8
-            # If true, calculate headroom for all clusters in one plan instance.
-            # If false, calculate headroom for restricted number of clusters in multiple plan instances.
-            headroomCalculationForAllClusters: true
-        reporting:
-            dbSchemaName: vmtdb
-            identityGeneratorPrefix: 8
-            scheduledReportsGenerationTime: 1
-            maxConnectRetryCount: 60
-            retryDelayInMilliSec: 10000
-        repository:
-            repositorySearchPaginationDefaultLimit: 100
-            repositorySearchPaginationMaxLimit: 500
-            repositoryEntityStatsPaginationDefaultLimit: 100
-            repositoryEntityStatsPaginationMaxLimit: 300
-            # Note - OM-36437 - The price index sorting doesn't actually work right now,
-            # but there is no other good universally applicable default commodity.
-            repositoryEntityStatsPaginationDefaultSortCommodity: priceIndex
-            repositoryRealtimeTopologyDropDelaySecs: 30
-            numberOfExpectedRealtimeSourceDB: 2
-            numberOfExpectedRealtimeProjectedDB: 2
-            # we are defaulting to 5 entities per chunk. Serialized entities were in the 1 ~ 5k
-            # range in a quick anecdotal test, and this would put the message chunk size at 25 - 125k range.
-            # This overlaps reasonably with the rumored optimal message size seems to be 16-64k as per
-            # https://github.com/grpc/grpc.github.io/issues/371
-            repositoryMaxEntitiesPerChunk: 5
-        topology-processor:
-            # suppress inspection "UnusedProperty" for whole file
-            identityGeneratorPrefix: 1
-            # This should be in sync with the schema in the Topology Processor s pom.xml
-            dbSchemaName: topology_processor
-            activateOrMoveInProgressRecordExpiredSeconds: 3600
-            moveSucceedRecordExpiredSeconds: 1800
-            activateSucceedRecordExpiredSeconds: 14400
-            # cloud probe discovery involves downloading some large files, so we are setting the discovery
-            # timeout to 120 seconds, instead of using the default of 30 seconds.
-            # several keep-alive messages are sent by the client during this interval to keep the connection open.
-            discoveryTimeoutSeconds: 120
-            validationTimeoutSeconds: 30
-            topologyBroadcastIntervalMinutes: 10
-            minimumAccountExpensesUploadIntervalMins: 60
-            minimumRIDataUploadIntervalMins: 5
-            actionTimeoutSeconds: 30
-            # Max number of concurrent target discoveries per probe.
-            maxConcurrentTargetDiscoveriesPerProbeCount: 5
-            # Urgent metrics are collected every 10 minutes, the offline every 3 days
-            collectionIntervalUrgentSec: 600
-            collectionIntervalOfflineSec: 259200
-            anonymized: true
-            bridgeHost: clustermgr
-            bridgePort: 8120
-            discoveredGroupUploadIntervalSeconds: 10
-            # Size of chunks for uploading entity settings to the group component
-            entitySettingsChunksSize: 100
-            # The interval at which to attempt to reload assigned IDs
-            # after topology processor startup.
-            assignedIdReloadReattemptIntervalSeconds: 10
-            # This configuration value controls how often the commodity max values are
-            # loaded from history component = 12 Hours
-            maxValuesBackgroundLoadFrequencyMinutes: 720
-            # Timeout for acquiring the permit for running a discovering operation on a target.
-            probeDiscoveryPermitWaitTimeoutMins: 40
-            # Additional random interval timeout for acquring permit to prevent thundering herd issue.
-            probeDiscoveryPermitWaitTimeoutIntervalMins: 20
-            # This configuration value controls the initial delay before triggering
-            # the background load task when the initial load during startup fails.
-            # For subsequent fetches from the DB or when the initial load succeeds,
-            # the delay will be based on the maxValuesBackgroundLoadFrequencyMinutes
-            # config value.
-            maxValuesBackgroundLoadDelayOnInitFailureMinutes: 30
-            # IOPS capacities for each type of disk in Storage Controller, Logical Pool, and Disk Array entities.
-            diskIopsCapacitySsd: 5000
-            diskIopsCapacity7200Rpm: 800
-            diskIopsCapacity10kRpm: 1200
-            diskIopsCapacity15kRpm: 1600
-            diskIopsCapacityVseriesLun: 5000
-            # Factor by which to multiply probe's estimate of array's IOPS capacity
-            # For probes like Pure and XtremIO which provide the StorageController
-            # and DiskArray estimated IOPS capacity directly rather than a disk count.
-            arrayIopsCapacityFactor: 1.0
-            # Factors by which to multiply IOPS Capacity if disk has certain properties
-            hybridDiskIopsFactor: 1.5
-            flashAvailableDiskIopsFactor: 1.3
-            # The interval hours that how long the new discovered entities can not be generated
-            # resize down actions by Market.
-            resizeDownWarmUpIntervalHours: 4
-            # Whether or not to periodically collect changes for random entities during stitching
-            # in the stitching journal. Use the journal-related parameters below to tune
-            # how much information is collected.
-            #
-            # Even if this parameter is turned to false the journal can be manually collected
-            # using the /topology-processor/stitchingJournal REST endpoint.
-            stitchingJournalEnabled: true
-            # Control parameters for tuning how frequently and how many entities we trace
-            # through the stitching journal. Tracking more changes in the journal introduces
-            # a greater performance hit but also provides greater debugging information.
-            # journalMaxChangesetsPerOperation controls the maximum number of changes to
-            # be entered in the journal for a single operation.
-            journalMaxChangesetsPerOperation: 100
-            # The number of entities that should be chronicled in the journal when we create
-            # a non-empty stitching journal. Setting to 0 produces a journal that tracks
-            # no changes.
-            journalNumEntitiesToRecord: 8
-            # In production, in order to ensure the stitching journal has minimal performance impact
-            # we usually create an empty journal that does not trace any changes. However, once
-            # in every journalsPerRecording, we create a non-empty journal that does trace changes
-            # according to the configurations above. So, for example, if journalsPerRecording is 6
-            # we will trace stitching changes in one of every 6 broadcasts.
-            #
-            # To manually trigger the stitching journal at run-time using configurations you
-            # can specify (permits custom journal filters and options), use the
-            # /topology-processor/stitchingJournal REST endpoint.
-            journalsPerRecording: 6
-            # Time, in hours that a cpu_model -> scale_factor mapping is cached.
-            scaleFactorCacheTimeoutHr: 8
-            # Number of full discovery dumps to retain for any given target, unless overridden on a per-target basis
-            discoveryDumpsToHold.default: 0
-            # The pool size for commodity history values' calculations
-            historyAggregationMaxPoolSize: 8
-            # The chunk size for fetching data from history component upon startup
-            historyAggregationLoadingChunkSize: 1000
-            # The chunk size for a task of aggregating commodity history values
-            historyAggregationCalculationChunkSize: 2000
-            # The percentile buckets distribution per commodity type, should cover the range from 0 to 100.
-            # Currently allowed: VCPU VMEM IMAGE_CPU IMAGE_MEM IMAGE_STORAGE
-            # If not configured, 101 one-percent buckets will be used.
-            #historyAggregation.percentileBuckets.VCPU: 0,1,2,3,4,5,6,7,8,9,10,20,30,40,50,60,70,80,90,91,92,93,84,95,96,97,98,99,100
-            # How often to checkpoint the percentile cache in the persistence store
-            historyAggregation.percentileMaintenanceWindowHours: 24
-            # The maximum message size for serializing percentile blobs
-            # Typical size for 10 millions of commodities is 120mb
-            historyAggregation.grpcChannelMaxMessageSizeKb: 204800
-            # Whether to enable consistent scaling
-            consistentScalingEnabled: true
-            enableInternalProbes: false
-            # How many timeslot-related commodities trigger background history loading vs synchronous
-            historyAggregation.backgroundLoadingThreshold: 5000
-            # How many background history loading retries are tolerated before stopping and sending up a notification
-            historyAggregation.backgroundLoadingRetries: 3
-            # How long a single background loading attempt is allowed to take before failing
-            historyAggregation.backgroundLoadingTimeoutMin: 60
-            # How often to expire the timeslot cached data going out of observation window
-            historyAggregation.timeslotMaintenanceWindowHours: 23
-            fullAzureEARIDiscovery: false
-=======
         # timeouts for various execution "styles" used in HistorydbIO
         # 20 seconds
         executeTimeoutMsec.IMMEDIATE: 20000
@@ -765,7 +492,6 @@
         # How often to expire the timeslot cached data going out of observation window
         historyAggregation.timeslotMaintenanceWindowHours: 23
         fullAzureEARIDiscovery: false
->>>>>>> 17582ef7
 {{- if .Values.properties }}
     customProperties:
 {{ toYaml .Values.properties | indent 12 }}
