--- conflicted
+++ resolved
@@ -488,9 +488,7 @@
         # The chunk size for history access streaming operations
         historyAggregation.blobReadWriteChunkSizeKb: 128
         consistentScalingEnabled: true
-<<<<<<< HEAD
         enableInternalProbes: false
-=======
         # How many timeslot-related commodities trigger background history loading vs synchronous
         historyAggregation.backgroundLoadingThreshold: 5000
         # How many background history loading retries are tolerated before stopping and sending up a notification
@@ -498,5 +496,4 @@
         # How long a single background loading attempt is allowed to take before failing
         historyAggregation.backgroundLoadingTimeoutMin: 60
         # How often to expire the timeslot cached data going out of observation window
-        historyAggregation.timeslotMaintenanceWindowHours: 23
->>>>>>> 6bddcfab
+        historyAggregation.timeslotMaintenanceWindowHours: 23