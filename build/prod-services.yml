version: '2'

# Service definitions for extension in production environments. For details see
# https://docs.docker.com/compose/extends/#extending-services
# See also common-services.yml
services:
  rsyslog-prod:
    extends:
      file: common-services.yml
      service: common-service
    image: turbonomic/syslog
    volumes:
      - syslogdata:/home/vmtsyslog
      - auditlogdata:/var/log/turbonomic
    restart: always

  nginx-prod:
    extends:
      file: common-services.yml
      service: prod-component
    image: turbonomic/nginx
    ports:
      - "443:8443"
      - "80:8000"
    environment:
      component_type: nginx
      instance_id: nginx-1
    volumes:
      - /tmp/certs:/etc/nginx/certs
      - /tmp/status:/var/www/status
      - nginx-data:/var/cache/nginx
      - nginx-run:/var/run
    restart: always

  consul-prod:
    extends:
      file: common-services.yml
      service: common-service
    image: turbonomic/com.vmturbo.consul
    command: ["vmt-server", "-client=0.0.0.0"]
    environment:
      - CONSUL_BIND_INTERFACE=eth0
      - "constraint:node==/node-4/"
    networks:
      default:
        # choose an address high enough to avoid IPs for other components that docker will assign
        ipv4_address: 10.10.10.128
    volumes:
      - consuldata:/consul/data
    mem_limit: 50M
    restart: always

  db-prod:
    extends:
      file: common-services.yml
      service: common-service
    image: turbonomic/db
    stop_grace_period: '30m'
    volumes:
      - mysqldata:/var/lib/mysql
      - mysql_log:/var/log
      - mysql_var:/var/run
    restart: always
    environment:
        DB_MEM_PCT_FOR_BUFFER_POOL: 60

  zoo1-prod:
    extends:
      file: common-services.yml
      service: prod-component
    image: turbonomic/zookeeper
    restart: always
    environment:
      ZOO_MY_ID: 1
      ZOO_SERVERS: zoo1
    volumes:
      - zoo1-data:/var/lib/zoo

  kafka1-prod:
    extends:
      file: common-services.yml
      service: prod-component
    image: turbonomic/kafka
    restart: always
    mem_limit: 10240M
    environment:
      BROKER_ID: 1
      KAFKA_INTERNAL_PORT: 9092
      KAFKA_INTERNAL_BROKER_ADDRESS: kafka1
      ZOOKEEPER_HOSTS: "zoo1:2181"
      KAFKA_LOG_RETENTION_HRS: 24
      KAFKA_MAX_MESSAGE_BYTES: 67108864
    volumes:
      - kafka1-log:/home/kafka/data

  auth-prod:
    extends:
      file: common-services.yml
      service: prod-component
    image: turbonomic/auth
    environment:
      component_type: auth
      instance_id: auth-1
      kafkaServers: kafka1:9092
      consul_host: consul
    volumes:
      - auth:/home/turbonomic/data
    mem_limit: 768M
    restart: always

  clustermgr-prod:
    extends:
      file: common-services.yml
      service: prod-component
    image: turbonomic/com.vmturbo.clustermgr
    environment:
      component_type: clustermgr
      instance_id: clustermgr-1
      node_name: default
      consul_host: consul
      kafkaServers: kafka1:9092
      serverHttpPort: 8080
    volumes:
      - clustermgr:/home/turbonomic/data
    mem_limit: 512M
    restart: always

  api-prod:
    extends:
      file: common-services.yml
      service: prod-component
    image: turbonomic/com.vmturbo.api.component
    environment:
      component_type: api
      instance_id: api-1
      consul_host: consul
      kafkaServers: kafka1:9092
    volumes:
      - api:/home/turbonomic/data
      - /tmp/certs:/tmp/certs
    restart: always

  market-prod:
    extends:
      file: common-services.yml
      service: prod-component
    image: turbonomic/market-component
    environment:
      component_type: market
      instance_id: market-1
      consul_host: consul
      kafkaServers: kafka1:9092
    restart: always

  action-orchestrator-prod:
    extends:
      file: common-services.yml
      service: prod-component
    image: turbonomic/action-orchestrator
    environment:
      component_type: action-orchestrator
      instance_id: action-orchestrator-1
      consul_host: consul
      kafkaServers: kafka1:9092
    restart: always

  topology-processor-prod:
    extends:
      file: common-services.yml
      service: prod-component
    image: turbonomic/topology-processor
    environment:
      component_type: topology-processor
      instance_id: topology-processor-1
      node_name: default
      consul_host: consul
      kafkaServers: kafka1:9092
    volumes:
      - topology-processor:/home/turbonomic/data
    restart: always

  arangodb-prod:
    extends:
      file: common-services.yml
      service: common-service
    image: turbonomic/arangodb
    environment:
      ARANGO_ROOT_PASSWORD: "root"
    volumes:
      - arangodb:/var/lib/arangodb3
      - arangodb-apps:/var/lib/arangodb3-apps
      - arangodb-dump:/home/arangodb/arangodb-dump
    stop_grace_period: '30m'
    restart: always

  repository-prod:
    extends:
      file: common-services.yml
      service: prod-component
    image: turbonomic/com.vmturbo.repository-component
    environment:
      component_type: repository
      instance_id: repository-1
      REPOSITORY_ARANGODB_HOST: arangodb
      kafkaServers: kafka1:9092
    restart: always

  group-prod:
    extends:
      file: common-services.yml
      service: prod-component
    image: turbonomic/com.vmturbo.group
    environment:
      consul_host: consul
      component_type: group
      instance_id: group-1
      kafkaServers: kafka1:9092
    restart: always

  history-prod:
    extends:
      file: common-services.yml
      service: prod-component
    image: turbonomic/com.vmturbo.history
    environment:
      consul_host: consul
      component_type: history
      instance_id: history-1
      logging.level.com.vmturbo.history: info # change to debug to enable more debugging output
      kafkaServers: kafka1:9092
    restart: always

  plan-orchestrator-prod:
    extends:
      file: common-services.yml
      service: prod-component
    image: turbonomic/com.vmturbo.plan.orchestrator
    environment:
      consul_host: consul
      component_type: plan-orchestrator
      instance_id: plan-orchestrator-1
      kafkaServers: kafka1:9092
    restart: always

  reporting-prod:
    extends:
      file: common-services.yml
      service: prod-component
    image: turbonomic/com.vmturbo.reports.component
    volumes:
      - reporting:/home/turbonomic/data
    environment:
      consul_host: consul
      component_type: reporting
      instance_id: reporting-1
      kafkaServers: kafka1:9092
      report.files.output.dir: /home/turbonomic/data
    restart: always

  cost-prod:
    extends:
      file: common-services.yml
      service: prod-component
    image: turbonomic/com.vmturbo.cost.component
    environment:
      consul_host: consul
      component_type: cost
      instance_id: cost-1
      kafkaServers: kafka1:9092
    restart: always

  influxdb-prod:
    extends:
      file: common-services.yml
      service: common-service
    image: turbonomic/influxdb
    environment:
      METRON_ENABLED: "${METRON_ENABLED}"
    volumes:
      - influxdb:/var/lib/influxdb
      - influxdb-dump:/home/influxdb/influxdb-dump
    mem_limit: 768M
    # Only restart on failure. Allow normal exit. The service will exit normally if
    # the METRON_ENABLED environment flag is not set. Set the METRON_ENABLED flag
    # in the common-services.yml file.
    restart: on-failure

  ml-datastore-prod:
    extends:
      file: common-services.yml
      service: prod-component
    image: turbonomic/ml-datastore
    environment:
      METRON_ENABLED: "${METRON_ENABLED}"
      component_type: ml-datastore
      instance_id: ml-datastore-1
      kafkaServers: kafka1:9092
    # Only restart on failure. Allow normal exit. The component will exit normally if
    # the METRON_ENABLED environment flag is not set. Set the METRON_ENABLED flag
    # in the common-services.yml file.
    restart: on-failure

  mediation-vcenter-prod:
    extends:
      file: common-services.yml
      service: prod-mediation-component
    image: turbonomic/com.vmturbo.mediation.vcenter.component
    environment:
      consul_host: consul
      component_type: mediation-vcenter
      instance_id: mediation-vcenter-1
    restart: always

  mediation-vcenter-browsing-prod:
    extends:
      file: common-services.yml
      service: prod-mediation-component
    image: turbonomic/com.vmturbo.mediation.vcenter.browsing.component
    environment:
      consul_host: consul
      component_type: mediation-vcenter-browsing
      instance_id: mediation-vcenter-browsing-1
    restart: always

  mediation-hyperv-prod:
    extends:
      file: common-services.yml
      service: prod-mediation-component
    image: turbonomic/com.vmturbo.mediation.hyperv.component
    environment:
      consul_host: consul
      component_type: mediation-hyperv
      instance_id: mediation-hyperv-1
    restart: always

  mediation-netapp-prod:
    extends:
      file: common-services.yml
      service: prod-mediation-component
    image: turbonomic/com.vmturbo.mediation.netapp.component
    environment:
      consul_host: consul
      component_type: mediation-netapp
      instance_id: mediation-netapp-1
    restart: always

  mediation-nutanix-prod:
    extends:
      file: common-services.yml
      service: prod-mediation-component
    image: turbonomic/com.vmturbo.mediation.nutanix.component
    environment:
      consul_host: consul
      component_type: mediation-nutanix
      instance_id: mediation-nutanix-1
    restart: always

<<<<<<< HEAD
=======
  mediation-intersightucs-prod:
    extends:
      file: common-services.yml
      service: prod-mediation-component
    image: turbonomic/com.vmturbo.mediation.intersight.ucs.component
    environment:
      consul_host: consul
      component_type: mediation-intersightucs
      instance_id: mediation-intersightucs-1
    restart: always

  mediation-intersighthyperflex-prod:
    extends:
      file: common-services.yml
      service: prod-mediation-component
    image: turbonomic/com.vmturbo.mediation.intersight.hyperflex.component
    environment:
      consul_host: consul
      component_type: mediation-intersighthyperflex
      instance_id: mediation-intersighthyperflex-1
    restart: always

  mediation-intersight-prod:
    extends:
      file: common-services.yml
      service: prod-mediation-component
    image: turbonomic/com.vmturbo.mediation.intersight.server.component
    environment:
      consul_host: consul
      component_type: mediation-intersight
      instance_id: mediation-intersight-1
    restart: always

>>>>>>> ef901554
  mediation-ucs-prod:
    extends:
      file: common-services.yml
      service: prod-mediation-component
    image: turbonomic/com.vmturbo.mediation.ucs.component
    environment:
      consul_host: consul
      component_type: mediation-ucs
      instance_id: mediation-ucs-1
    restart: always

  mediation-vmax-prod:
    extends:
      file: common-services.yml
      service: prod-mediation-component
    image: turbonomic/com.vmturbo.mediation.vmax.component
    environment:
      consul_host: consul
      component_type: mediation-vmax
      instance_id: mediation-vmax-1
    restart: always

  mediation-vmm-prod:
    extends:
      file: common-services.yml
      service: prod-mediation-component
    image: turbonomic/com.vmturbo.mediation.vmm.component
    environment:
      consul_host: consul
      component_type: mediation-vmm
      instance_id: mediation-vmm-1
    restart: always

  mediation-hpe3par-prod:
    extends:
      file: common-services.yml
      service: prod-mediation-component
    image: turbonomic/com.vmturbo.mediation.hpe3par.component
    environment:
      consul_host: consul
      component_type: mediation-hpe3par
      instance_id: mediation-hpe3par-1
    restart: always

  mediation-pure-prod:
    extends:
      file: common-services.yml
      service: prod-mediation-component
    image: turbonomic/com.vmturbo.mediation.pure.component
    environment:
      consul_host: consul
      component_type: mediation-pure
      instance_id: mediation-pure-1
    restart: always

  mediation-scaleio-prod:
    extends:
      file: common-services.yml
      service: prod-mediation-component
    image: turbonomic/com.vmturbo.mediation.scaleio.component
    environment:
      consul_host: consul
      component_type: mediation-scaleio
      instance_id: mediation-scaleio-1
    restart: always

  mediation-hds-prod:
    extends:
      file: common-services.yml
      service: prod-mediation-component
    image: turbonomic/com.vmturbo.mediation.hds.component
    environment:
      consul_host: consul
      component_type: mediation-hds
      instance_id: mediation-hds-1
    restart: always

  mediation-compellent-prod:
    extends:
      file: common-services.yml
      service: prod-mediation-component
    image: turbonomic/com.vmturbo.mediation.compellent.component
    environment:
      consul_host: consul
      component_type: mediation-compellent
      instance_id: mediation-compellent-1
    restart: always

  mediation-xtremio-prod:
    extends:
      file: common-services.yml
      service: prod-mediation-component
    image: turbonomic/com.vmturbo.mediation.xtremio.component
    environment:
      consul_host: consul
      component_type: mediation-xtremio
      instance_id: mediation-xtremio-1
    restart: always

  mediation-vplex-prod:
    extends:
      file: common-services.yml
      service: prod-mediation-component
    image: turbonomic/com.vmturbo.mediation.vplex.component
    environment:
      consul_host: consul
      component_type: mediation-vplex
      instance_id: mediation-vplex-1
    restart: always

  mediation-rhv-prod:
    extends:
      file: common-services.yml
      service: prod-mediation-component
    image: turbonomic/com.vmturbo.mediation.rhv.component
    environment:
      consul_host: consul
      component_type: mediation-rhv
      instance_id: mediation-rhv-1
    restart: always

  mediation-openstack-prod:
    extends:
      file: common-services.yml
      service: prod-mediation-component
    image: turbonomic/com.vmturbo.mediation.openstack.component
    environment:
      consul_host: consul
      component_type: mediation-openstack
      instance_id: mediation-openstack-1

  mediation-ucsdirector-prod:
    extends:
      file: common-services.yml
      service: prod-mediation-component
    image: turbonomic/com.vmturbo.mediation.ucsdirector.component
    environment:
      consul_host: consul
      component_type: mediation-ucsdirector
      instance_id: mediation-ucsdirector-1
    restart: always

  mediation-aws-prod:
    extends:
      file: common-services.yml
      service: prod-mediation-component
    image: turbonomic/com.vmturbo.mediation.aws.component
    environment:
      consul_host: consul
      component_type: mediation-aws
      instance_id: mediation-aws-1
      # overriding the tmpdir location because the cloud probes download large files to temp, and we
      # don't want these to go to a memory-backed volume like /tmp
      MORE_JAVA_OPTS: -Djava.io.tmpdir=/home/turbonomic/data
    volumes:
      - mediation-aws:/home/turbonomic/data
    restart: always

  mediation-awsbilling-prod:
    extends:
      file: common-services.yml
      service: prod-mediation-component
    image: turbonomic/com.vmturbo.mediation.aws.billing.component
    environment:
      consul_host: consul
      component_type: mediation-awsbilling
      instance_id: mediation-awsbilling-1
      # overriding the tmpdir location because the cloud probes download large files to temp, and we
      # don't want these to go to a memory-backed volume like /tmp
      MORE_JAVA_OPTS: -Djava.io.tmpdir=/home/turbonomic/data
    volumes:
      - mediation-awsbilling:/home/turbonomic/data
    restart: always

  mediation-awscost-prod:
    extends:
      file: common-services.yml
      service: prod-mediation-component
    image: turbonomic/com.vmturbo.mediation.aws.cost.component
    environment:
      consul_host: consul
      component_type: mediation-awscost
      instance_id: mediation-awscost-1
      # overriding the tmpdir location because the cloud probes download large files to temp, and we
      # don't want these to go to a memory-backed volume like /tmp
      MORE_JAVA_OPTS: -Djava.io.tmpdir=/home/turbonomic/data
    volumes:
      - mediation-awscost:/home/turbonomic/data
    restart: always

  mediation-datadog-prod:
    extends:
      file: common-services.yml
      service: prod-mediation-component
    image: turbonomic/com.vmturbo.mediation.datadog.component
    environment:
      consul_host: consul
      component_type: mediation-datadog
      instance_id: mediation-datadog-1
      # overriding the tmpdir location because the cloud probes download large files to temp, and we
      # don't want these to go to a memory-backed volume like /tmp
      MORE_JAVA_OPTS: -Djava.io.tmpdir=/home/turbonomic/data
    restart: always

  mediation-azure-prod:
    extends:
      file: common-services.yml
      service: prod-mediation-component
    image: turbonomic/com.vmturbo.mediation.azure.component
    environment:
      consul_host: consul
      component_type: mediation-azure
      instance_id: mediation-azure-1
      # overriding the tmpdir location because the cloud probes download large files to temp, and we
      # don't want these to go to a memory-backed volume like /tmp
      MORE_JAVA_OPTS: -Djava.io.tmpdir=/home/turbonomic/data
    volumes:
      - mediation-azure:/home/turbonomic/data
    restart: always

  mediation-azurecost-prod:
    extends:
      file: common-services.yml
      service: prod-mediation-component
    image: turbonomic/com.vmturbo.mediation.azure.cost.component
    environment:
      consul_host: consul
      component_type: mediation-azurecost
      instance_id: mediation-azurecost-1
      # overriding the tmpdir location because the cloud probes download large files to temp, and we
      # don't want these to go to a memory-backed volume like /tmp
      MORE_JAVA_OPTS: -Djava.io.tmpdir=/home/turbonomic/data
    volumes:
      - mediation-azurecost:/home/turbonomic/data
    restart: always

  mediation-azureea-prod:
    extends:
      file: common-services.yml
      service: prod-mediation-component
    image: turbonomic/com.vmturbo.mediation.azure.ea.component
    environment:
      consul_host: consul
      component_type: mediation-azureea
      instance_id: mediation-azureea-1
      # overriding the tmpdir location because the cloud probes download large files to temp, and we
      # don't want these to go to a memory-backed volume like /tmp
      MORE_JAVA_OPTS: -Djava.io.tmpdir=/home/turbonomic/data
    restart: always

  mediation-azuresp-prod:
    extends:
      file: common-services.yml
      service: prod-mediation-component
    image: turbonomic/com.vmturbo.mediation.azure.sp.component
    environment:
      consul_host: consul
      component_type: mediation-azuresp
      instance_id: mediation-azuresp-1
      # overriding the tmpdir location because the cloud probes download large files to temp, and we
      # don't want these to go to a memory-backed volume like /tmp
      MORE_JAVA_OPTS: -Djava.io.tmpdir=/home/turbonomic/data
    restart: always

  mediation-azure-volumes-prod:
    extends:
      file: common-services.yml
      service: prod-mediation-component
    image: turbonomic/com.vmturbo.mediation.azure.volumes.component
    environment:
      consul_host: consul
      component_type: mediation-azure-volumes
      instance_id: mediation-azure-volumes-1
      # overriding the tmpdir location because the cloud probes download large files to temp, and we
      # don't want these to go to a memory-backed volume like /tmp
      MORE_JAVA_OPTS: -Djava.io.tmpdir=/home/turbonomic/data
    restart: always

  mediation-oneview-prod:
    extends:
      file: common-services.yml
      service: prod-mediation-component
    image: turbonomic/com.vmturbo.mediation.oneview.component
    environment:
      consul_host: consul
      component_type: mediation-oneview
      instance_id: mediation-oneview-1
    restart: always

  mediation-vcd-prod:
    extends:
      file: common-services.yml
      service: prod-mediation-component
    image: turbonomic/com.vmturbo.mediation.vcd.component
    environment:
      consul_host: consul
      component_type: mediation-vcd
      instance_id: mediation-vcd-1
    restart: always

  mediation-mssql-prod:
    extends:
      file: common-services.yml
      service: prod-mediation-component
    image: turbonomic/com.vmturbo.mediation.database.mssql.component
    environment:
      consul_host: consul
      component_type: mediation-mssql
      instance_id: mediation-mssql-1
    restart: always

  mediation-actionscript-prod:
    extends:
      file: common-services.yml
      service: prod-mediation-component
    image: turbonomic/com.vmturbo.mediation.actionscript.component
    environment:
      consul_host: consul
      component_type: mediation-actionscript
      instance_id: mediation-actionscript-1
    restart: always

  mediation-wmi-prod:
    extends:
      file: common-services.yml
      service: prod-mediation-component
    image: turbonomic/com.vmturbo.mediation.apm.wmi.component
    environment:
      consul_host: consul
      component_type: mediation-wmi
      instance_id: mediation-wmi-1
    restart: always

  mediation-snmp-prod:
    extends:
      file: common-services.yml
      service: prod-mediation-component
    image: turbonomic/com.vmturbo.mediation.apm.snmp.component
    environment:
      consul_host: consul
      component_type: mediation-snmp
      instance_id: mediation-snmp-1
    restart: always

  mediation-appdynamics-prod:
    extends:
      file: common-services.yml
      service: prod-mediation-component
    image: turbonomic/com.vmturbo.mediation.appdynamics.component
    environment:
      consul_host: consul
      component_type: mediation-appdynamics
      instance_id: mediation-appdynamics-1
    restart: always

  mediation-newrelic-prod:
    extends:
      file: common-services.yml
      service: prod-mediation-component
    image: turbonomic/com.vmturbo.mediation.newrelic.component
    environment:
      consul_host: consul
      component_type: mediation-newrelic
      instance_id: mediation-newrelic-1
    restart: always

  mediation-udt-prod:
    extends:
      file: common-services.yml
      service: prod-mediation-component
    image: turbonomic/com.vmturbo.mediation.udt.component
    environment:
      consul_host: consul
      component_type: mediation-udt
      instance_id: mediation-udt-1
    restart: always

  mediation-appinsights-prod:
    extends:
      file: common-services.yml
      service: prod-mediation-component
    image: turbonomic/com.vmturbo.mediation.appinsights.component
    environment:
      consul_host: consul
      component_type: mediation-appinsights
      instance_id: mediation-appinsights-1
    restart: always

  mediation-customdata-prod:
    extends:
      file: common-services.yml
      service: prod-mediation-component
    image: turbonomic/com.vmturbo.mediation.custom.data.component
    environment:
      consul_host: consul
      component_type: mediation-customdata
      instance_id: mediation-customdata-1
    restart: always

  mediation-dynatrace-prod:
    extends:
      file: common-services.yml
      service: prod-mediation-component
    image: turbonomic/com.vmturbo.mediation.dynatrace.component
    environment:
      consul_host: consul
      component_type: mediation-dynatrace
      instance_id: mediation-dynatrace-1
    restart: always

  mediation-pivotal-prod:
    extends:
      file: common-services.yml
      service: prod-mediation-component
    image: turbonomic/com.vmturbo.mediation.pivotal.component
    environment:
      consul_host: consul
      component_type: mediation-pivotal
      instance_id: mediation-pivotal-1
    restart: always

  mediation-cloudfoundry-prod:
    extends:
      file: common-services.yml
      service: prod-mediation-component
    image: turbonomic/com.vmturbo.mediation.cloudfoundry.component
    environment:
      consul_host: consul
      component_type: mediation-cloudfoundry
      instance_id: mediation-cloudfoundry-1
    restart: always

  mediation-istio-prod:
    extends:
      file: common-services.yml
      service: prod-mediation-component
    image: turbonomic/com.vmturbo.mediation.istio.component
    environment:
      consul_host: consul
      component_type: mediation-istio
      instance_id: mediation-istio-1
    restart: always

  mediation-netflow-prod:
    extends:
      file: common-services.yml
      service: prod-mediation-component
    image: turbonomic/com.vmturbo.mediation.netflow.component
    environment:
      consul_host: consul
      component_type: mediation-netflow
      instance_id: mediation-netflow-1
    restart: always

  mediation-tetration-prod:
    extends:
      file: common-services.yml
      service: prod-mediation-component
    image: turbonomic/com.vmturbo.mediation.tetration.component
    environment:
      consul_host: consul
      component_type: mediation-tetration
      instance_id: mediation-tetration-1
    restart: always

  mediation-hyperflex-prod:
    extends:
      file: common-services.yml
      service: prod-mediation-component
    image: turbonomic/com.vmturbo.mediation.hyperflex.component
    environment:
      consul_host: consul
      component_type: mediation-hyperflex
      instance_id: mediation-hyperflex-1
    restart: always

  mediation-aix-prod:
    extends:
      file: common-services.yml
      service: prod-mediation-component
    image: turbonomic/com.vmturbo.mediation.aix.component
    environment:
      consul_host: consul
      component_type: mediation-aix
      instance_id: mediation-aix-1
    restart: always

  mediation-horizon-prod:
    extends:
      file: common-services.yml
      service: prod-mediation-component
    image: turbonomic/com.vmturbo.mediation.horizon.component
    environment:
      consul_host: consul
      component_type: mediation-horizon
      instance_id: mediation-horizon-1
    restart: always<|MERGE_RESOLUTION|>--- conflicted
+++ resolved
@@ -355,8 +355,6 @@
       instance_id: mediation-nutanix-1
     restart: always
 
-<<<<<<< HEAD
-=======
   mediation-intersightucs-prod:
     extends:
       file: common-services.yml
@@ -390,7 +388,6 @@
       instance_id: mediation-intersight-1
     restart: always
 
->>>>>>> ef901554
   mediation-ucs-prod:
     extends:
       file: common-services.yml
