--- conflicted
+++ resolved
@@ -9,15 +9,11 @@
 import java.util.Map;
 
 
-<<<<<<< HEAD
-import org.junit.Ignore;
-=======
 import com.google.common.collect.ImmutableList;
 import com.google.common.collect.ImmutableMap;
 import org.junit.Assert;
 import org.junit.Ignore;
 import org.junit.Rule;
->>>>>>> ef901554
 import org.junit.Test;
 
 import com.vmturbo.common.protobuf.common.EnvironmentTypeEnum.EnvironmentType;
@@ -61,8 +57,6 @@
 
     static final long COMPUTE_TIER_ID = 1234;
 
-<<<<<<< HEAD
-=======
     private SettingServiceMole settingServiceMole = spy(new SettingServiceMole());
 
     /**
@@ -71,7 +65,6 @@
     @Rule
     public GrpcTestServer settingsServer = GrpcTestServer.newServer(settingServiceMole);
 
->>>>>>> ef901554
      /**
      * This method tests ReservedInstanceAnalyzer::getHourlyOnDemandCost method.
      **/
@@ -94,8 +87,6 @@
                         regionalContext, priceAndRIProvider, "RILT0000");
         assertEquals(1f, hourlyOnDemandCost, 0.0);
         */
-<<<<<<< HEAD
-=======
     }
 
     /**
@@ -213,7 +204,6 @@
         Assert.assertEquals(2, constraints.size());
         Assert.assertEquals(awsConstraints, constraints.get(CategoryPathConstants.AWS.toUpperCase()));
         Assert.assertEquals(azureConstraints, constraints.get(CategoryPathConstants.AZURE.toUpperCase()));
->>>>>>> ef901554
     }
 
     /**
