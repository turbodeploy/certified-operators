package com.vmturbo.cost.component.reserved.instance.recommendationalgorithm.demand;

import static org.mockito.Matchers.any;
import static org.mockito.Mockito.mock;
import static org.mockito.Mockito.spy;
import static org.mockito.Mockito.when;

import java.math.BigDecimal;
import java.util.Arrays;
import java.util.HashMap;
import java.util.List;
import java.util.Map;
import java.util.Optional;
import java.util.stream.Collectors;


import com.google.common.collect.ImmutableCollection;
import com.google.common.collect.ImmutableList;
import com.google.common.collect.Lists;

import org.flywaydb.core.Flyway;
import org.jooq.DSLContext;
import org.junit.After;
import org.junit.Assert;
import org.junit.Before;
import org.junit.Test;
import org.junit.runner.RunWith;
import org.springframework.beans.factory.annotation.Autowired;
import org.springframework.test.context.ContextConfiguration;
import org.springframework.test.context.TestPropertySource;
import org.springframework.test.context.junit4.SpringJUnit4ClassRunner;

import com.vmturbo.common.protobuf.common.EnvironmentTypeEnum.EnvironmentType;
import com.vmturbo.common.protobuf.cost.Cost.ReservedInstanceSpec;
import com.vmturbo.common.protobuf.cost.Cost.ReservedInstanceSpecInfo;
import com.vmturbo.common.protobuf.cost.Cost.StartBuyRIAnalysisRequest;
import com.vmturbo.common.protobuf.group.GroupDTO.GetGroupsRequest;
import com.vmturbo.common.protobuf.group.GroupDTO.GroupDefinition;
import com.vmturbo.common.protobuf.group.GroupDTO.Grouping;
import com.vmturbo.common.protobuf.repository.RepositoryDTOMoles.RepositoryServiceMole;
import com.vmturbo.common.protobuf.repository.RepositoryServiceGrpc;
import com.vmturbo.common.protobuf.repository.RepositoryServiceGrpc.RepositoryServiceBlockingStub;
import com.vmturbo.common.protobuf.topology.TopologyDTO.PartialEntity;
import com.vmturbo.common.protobuf.topology.TopologyDTO.PartialEntityBatch;
import com.vmturbo.common.protobuf.topology.TopologyDTO.TopologyEntityDTO;
import com.vmturbo.common.protobuf.topology.TopologyDTO.TopologyEntityDTO.CommoditiesBoughtFromProvider;
import com.vmturbo.common.protobuf.topology.TopologyDTO.TopologyEntityDTO.ConnectedEntity;
import com.vmturbo.common.protobuf.topology.TopologyDTO.TopologyEntityDTO.ConnectedEntity.ConnectionType;
import com.vmturbo.common.protobuf.topology.TopologyDTO.TopologyInfo;
import com.vmturbo.common.protobuf.topology.TopologyDTO.TypeSpecificInfo;
import com.vmturbo.common.protobuf.topology.TopologyDTO.TypeSpecificInfo.ComputeTierInfo;
import com.vmturbo.components.api.test.GrpcTestServer;
import com.vmturbo.cost.calculation.integration.CloudTopology;
import com.vmturbo.cost.calculation.topology.TopologyEntityCloudTopologyFactory;
import com.vmturbo.cost.calculation.topology.TopologyEntityCloudTopologyFactory.DefaultTopologyEntityCloudTopologyFactory;
import com.vmturbo.cost.component.db.tables.records.ComputeTierTypeHourlyByWeekRecord;
import com.vmturbo.cost.component.reserved.instance.ComputeTierDemandStatsStore;
import com.vmturbo.cost.component.reserved.instance.recommendationalgorithm.ReservedInstanceAnalysisScope;
import com.vmturbo.cost.component.reserved.instance.recommendationalgorithm.ReservedInstancePurchaseConstraints;
import com.vmturbo.cost.component.reserved.instance.recommendationalgorithm.inventory.ImmutableReservedInstanceSpecData;
import com.vmturbo.cost.component.reserved.instance.recommendationalgorithm.inventory.RegionalRIMatcherCache;
import com.vmturbo.cost.component.reserved.instance.recommendationalgorithm.inventory.RegionalRIMatcherCacheFactory;
import com.vmturbo.cost.component.reserved.instance.recommendationalgorithm.inventory.ReservedInstanceSpecMatcher;
import com.vmturbo.cost.component.reserved.instance.recommendationalgorithm.inventory.ReservedInstanceSpecMatcher.ReservedInstanceSpecData;
import com.vmturbo.group.api.GroupAndMembers;
import com.vmturbo.group.api.GroupMemberRetriever;
import com.vmturbo.platform.common.dto.CommonDTO.EntityDTO.EntityType;
import com.vmturbo.platform.common.dto.CommonDTOREST.EntityDTO.ReservedInstanceData.Platform;
import com.vmturbo.platform.sdk.common.CloudCostDTO;
import com.vmturbo.platform.sdk.common.CloudCostDTO.OSType;
import com.vmturbo.platform.sdk.common.CloudCostDTO.Tenancy;
import com.vmturbo.sql.utils.TestSQLDatabaseConfig;

/**
 * This class tests methods in the ReservedInstanceSpecStore class.
 */
@RunWith(SpringJUnit4ClassRunner.class)
@ContextConfiguration(
    classes = {TestSQLDatabaseConfig.class}
)
@TestPropertySource(properties = {"originalSchemaName=cost"})
public class RIBuyAnalysisContextProviderTest {

    private static final long REGION_ID = 111;
    private static final Long MASTER_ACCOUNT_1_OID = 222L;
    private static final Long TIER_ID = 333L;
    private static final Long ACCOUNT_ID = 444L;
    private static final long ZONE_ID = 666L;

    private static final Map<Long, TopologyEntityDTO> entityMap = getEntityMap();
    private static final long VM_ID = 101L;
    private static final long MASTER_VM_ID = 102L;
    private static final long SPEC_ID = 777L;
    @Autowired
    protected TestSQLDatabaseConfig dbConfig;

    private static final long CONTEXT_ID = 9999L;

    private Flyway flyway;

    private DSLContext dsl;

    private final RepositoryServiceMole repositoryService = spy(new RepositoryServiceMole());
    private final RegionalRIMatcherCache matcherCache = mock(RegionalRIMatcherCache.class);
    private final ReservedInstanceSpecMatcher matcher = mock(ReservedInstanceSpecMatcher.class);

    private final GrpcTestServer grpcServer = GrpcTestServer.newServer(repositoryService);

    /**
     * Setup each test.
     * @throws Exception due to database operations.
     */
    @Before
    public void setup() throws Exception {

        flyway = dbConfig.flyway();
        dsl = dbConfig.dsl();
        flyway.clean();
        flyway.migrate();
        grpcServer.start();

        when(repositoryService.retrieveTopologyEntities(any()))
            .thenReturn(Arrays.asList(PartialEntityBatch.newBuilder()
                .addAllEntities(entityMap.values()
                    .stream()
                    .map(e -> PartialEntity.newBuilder()
                        .setFullEntity(e)
                        .build())
                    .collect(Collectors.toList()))
                .build()));

        ReservedInstanceSpecInfo info = ReservedInstanceSpecInfo.newBuilder()
            .setTierId(TIER_ID)
            .setRegionId(REGION_ID)
            .setOs(CloudCostDTO.OSType.LINUX)
            .setTenancy(Tenancy.DEFAULT)
            .setSizeFlexible(false).build();
        ReservedInstanceSpec spec = ReservedInstanceSpec.newBuilder()
            .setReservedInstanceSpecInfo(info)
            .setId(SPEC_ID).build();
        ReservedInstanceSpecData data =
            ImmutableReservedInstanceSpecData.builder().computeTier(entityMap.get(TIER_ID))
                .reservedInstanceSpec(spec).couponsPerInstance(1).build();
        when(matcher.matchToPurchasingRISpecData(any(TopologyEntityDTO.class),
            any(TopologyEntityDTO.class), any(OSType.class), any(Tenancy.class)))
            .thenReturn(Optional.of(data));
        when(matcherCache.getOrCreateRISpecMatchForRegion(REGION_ID)).thenReturn(matcher);
    }

    /**
     * Teardown after test finishes.
     */
    @After
    public void teardown() {
        flyway.clean();
    }

    /**
     * Test the compute analysis contexts with the scope containing accounts.
     */
    @Test
    public void testComputeAnalysisContexts() {

        ComputeTierDemandStatsStore computeTierDemandStatsStore =
            new ComputeTierDemandStatsStore(dsl, 100, 100);

        ComputeTierTypeHourlyByWeekRecord record1 = setupComputeTierTypeHourlyByWeekRecord(REGION_ID, ACCOUNT_ID, TIER_ID);
        ComputeTierTypeHourlyByWeekRecord record2 = setupComputeTierTypeHourlyByWeekRecord(ZONE_ID, MASTER_ACCOUNT_1_OID, TIER_ID);

        computeTierDemandStatsStore.persistComputeTierDemandStats(ImmutableList.of(record1, record2), false);
        RepositoryServiceBlockingStub repositoryClient = RepositoryServiceGrpc.newBlockingStub(grpcServer.getChannel());

        TopologyEntityCloudTopologyFactory cloudTopologyFactory = new DefaultTopologyEntityCloudTopologyFactory(mock(GroupMemberRetriever.class));

        RegionalRIMatcherCacheFactory regionalRIMatcherCacheFactory = mock(RegionalRIMatcherCacheFactory.class);
        when(regionalRIMatcherCacheFactory.createNewCache(any(CloudTopology.class),
<<<<<<< HEAD
            any(ReservedInstancePurchaseConstraints.class))).thenReturn(matcherCache);
=======
                any(Map.class), any(TopologyInfo.class))).thenReturn(matcherCache);
>>>>>>> a26ce5ac


        final StartBuyRIAnalysisRequest startBuyRIAnalysisRequest = StartBuyRIAnalysisRequest.newBuilder()
            .addAllAccounts(Lists.newArrayList(ACCOUNT_ID, MASTER_ACCOUNT_1_OID)).build();
        ReservedInstanceAnalysisScope scope = new ReservedInstanceAnalysisScope(startBuyRIAnalysisRequest);
        RIBuyAnalysisContextProvider contextProvider =
            new RIBuyAnalysisContextProvider(computeTierDemandStatsStore, repositoryClient,
                cloudTopologyFactory, regionalRIMatcherCacheFactory, CONTEXT_ID,
                true);


        final RIBuyAnalysisContextInfo contexts =
            contextProvider.computeAnalysisContexts(scope, null);
        Assert.assertNotNull(contexts);
        Assert.assertNotNull(contexts.regionalContexts());
        Assert.assertTrue(contexts.regionalContexts().size() == 2);
        contexts.regionalContexts().stream().forEach(context ->
            Assert.assertTrue(context.demandClusters().size() == 1));
    }

    /**
     * Test the compute analysis contexts with the scope containing a billing family.
     */
    @Test
    public void testComputeAnalysisContextsWithBillingFamily() {

        ComputeTierDemandStatsStore computeTierDemandStatsStore =
            new ComputeTierDemandStatsStore(dsl, 100, 100);

        ComputeTierTypeHourlyByWeekRecord record1 = setupComputeTierTypeHourlyByWeekRecord(REGION_ID, ACCOUNT_ID, TIER_ID);
        ComputeTierTypeHourlyByWeekRecord record2 = setupComputeTierTypeHourlyByWeekRecord(ZONE_ID, MASTER_ACCOUNT_1_OID, TIER_ID);

        computeTierDemandStatsStore.persistComputeTierDemandStats(ImmutableList.of(record1, record2), false);
        RepositoryServiceBlockingStub repositoryClient = RepositoryServiceGrpc.newBlockingStub(grpcServer.getChannel());

        GroupMemberRetriever groupMemberRetriever = mockBillingFamilySetup();


        TopologyEntityCloudTopologyFactory cloudTopologyFactory = new DefaultTopologyEntityCloudTopologyFactory(groupMemberRetriever);

        RegionalRIMatcherCacheFactory regionalRIMatcherCacheFactory = mock(RegionalRIMatcherCacheFactory.class);
        when(regionalRIMatcherCacheFactory.createNewCache(any(CloudTopology.class),
<<<<<<< HEAD
            any(ReservedInstancePurchaseConstraints.class))).thenReturn(matcherCache);
=======
                any(Map.class), any(TopologyInfo.class))).thenReturn(matcherCache);
>>>>>>> a26ce5ac


        final StartBuyRIAnalysisRequest startBuyRIAnalysisRequest = StartBuyRIAnalysisRequest.newBuilder()
            .addAllAccounts(Lists.newArrayList(ACCOUNT_ID, MASTER_ACCOUNT_1_OID)).build();
        ReservedInstanceAnalysisScope scope = new ReservedInstanceAnalysisScope(startBuyRIAnalysisRequest);
        RIBuyAnalysisContextProvider contextProvider =
            new RIBuyAnalysisContextProvider(computeTierDemandStatsStore, repositoryClient,
                cloudTopologyFactory, regionalRIMatcherCacheFactory, CONTEXT_ID,
                true);


        final RIBuyAnalysisContextInfo contexts =
            contextProvider.computeAnalysisContexts(scope, null);
        Assert.assertNotNull(contexts);
        Assert.assertNotNull(contexts.regionalContexts());
        Assert.assertTrue(contexts.regionalContexts().size() == 1);
        Assert.assertTrue(contexts.regionalContexts().get(0).demandClusters().size() == 2);
    }

    private GroupMemberRetriever mockBillingFamilySetup() {
        GroupMemberRetriever groupMemberRetriever = mock(GroupMemberRetriever.class);
        final GroupAndMembers billingFamily = mock(GroupAndMembers.class);
        when(billingFamily.entities()).thenReturn(ImmutableList.of(VM_ID, MASTER_VM_ID));
        Grouping group = Grouping.newBuilder().setDefinition(GroupDefinition.newBuilder().setDisplayName("TEST_BILLING_FAMILY").build()).build();
        when(billingFamily.group()).thenReturn(group);
        when(billingFamily.members()).thenReturn(ImmutableList.of(ACCOUNT_ID, MASTER_ACCOUNT_1_OID));
        final List<GroupAndMembers> billingFamilygroups = ImmutableList.of(billingFamily);
        when(groupMemberRetriever.getMembersForGroup(any(List.class))).thenReturn(ImmutableList.of(ACCOUNT_ID, MASTER_ACCOUNT_1_OID));
        when(groupMemberRetriever.getGroupsWithMembers(any(GetGroupsRequest.class))).thenReturn(billingFamilygroups);
        return groupMemberRetriever;
    }


    private ComputeTierTypeHourlyByWeekRecord setupComputeTierTypeHourlyByWeekRecord(final long regionZoneId,
                                                                                     final long accountId,
                                                                                     final long tierId) {
        ComputeTierTypeHourlyByWeekRecord record = new ComputeTierTypeHourlyByWeekRecord();
        record.setRegionOrZoneId(regionZoneId);
        record.setAccountId(accountId);
        record.setComputeTierId(tierId);
        record.setCountFromProjectedTopology(new BigDecimal(1.0d));
        record.setCountFromSourceTopology(new BigDecimal(1.0d));
        record.setPlatform(Byte.valueOf(Platform.LINUX.getValue() + ""));
        record.setDay(Byte.valueOf("1"));
        record.setHour(Byte.valueOf("0"));
        record.setTenancy(Byte.valueOf(Tenancy.DEFAULT_VALUE + ""));
        return record;
    }

    private static Map<Long, TopologyEntityDTO> getEntityMap() {
        Map<Long, TopologyEntityDTO> entityMap = new HashMap<>();
        // build up a topology in which az is owned by region,
        // vm connectedTo az and consumes computeTier,
        // computeTier connectedTo region,
        // ba connectedTo vm
        TopologyEntityDTO az = TopologyEntityDTO.newBuilder()
            .setEnvironmentType(EnvironmentType.CLOUD)
            .setEntityType(EntityType.AVAILABILITY_ZONE_VALUE)
            .setOid(ZONE_ID)
            .build();
        TopologyEntityDTO region = TopologyEntityDTO.newBuilder()
            .setEnvironmentType(EnvironmentType.CLOUD)
            .setEntityType(EntityType.REGION_VALUE)
            .setOid(REGION_ID)
            .addConnectedEntityList(ConnectedEntity.newBuilder()
                .setConnectionType(ConnectionType.OWNS_CONNECTION)
                .setConnectedEntityId(ZONE_ID)
                .setConnectedEntityType(EntityType.AVAILABILITY_ZONE_VALUE))
            .build();
        TopologyEntityDTO ba = TopologyEntityDTO.newBuilder()
            .setEnvironmentType(EnvironmentType.CLOUD)
            .setEntityType(EntityType.BUSINESS_ACCOUNT_VALUE)
            .setOid(ACCOUNT_ID)
            .addConnectedEntityList(ConnectedEntity.newBuilder()
                .setConnectedEntityId(VM_ID)
                .setConnectedEntityType(EntityType.VIRTUAL_MACHINE_VALUE))
            .build();
        TopologyEntityDTO ma = TopologyEntityDTO.newBuilder()
            .setEnvironmentType(EnvironmentType.CLOUD)
            .setEntityType(EntityType.BUSINESS_ACCOUNT_VALUE)
            .setOid(MASTER_ACCOUNT_1_OID)
            .addConnectedEntityList(ConnectedEntity.newBuilder()
                .setConnectedEntityId(MASTER_VM_ID)
                .setConnectedEntityType(EntityType.VIRTUAL_MACHINE_VALUE))
            .build();

        TopologyEntityDTO computeTier = TopologyEntityDTO.newBuilder()
            .setEnvironmentType(EnvironmentType.CLOUD)
            .setEntityType(EntityType.COMPUTE_TIER_VALUE)
            .setOid(TIER_ID)
            .addConnectedEntityList(ConnectedEntity.newBuilder()
                .setConnectedEntityId(REGION_ID)
                .setConnectedEntityType(EntityType.REGION_VALUE))
            .setTypeSpecificInfo(TypeSpecificInfo.newBuilder()
                .setComputeTier(ComputeTierInfo.newBuilder().setNumCoupons(10)))
            .build();
        TopologyEntityDTO vm = TopologyEntityDTO.newBuilder()
            .setEnvironmentType(EnvironmentType.CLOUD)
            .setEntityType(EntityType.VIRTUAL_MACHINE_VALUE)
            .setOid(VM_ID)
            .addCommoditiesBoughtFromProviders(CommoditiesBoughtFromProvider.newBuilder()
                .setProviderId(TIER_ID)
                .setProviderEntityType(EntityType.COMPUTE_TIER_VALUE))
            .addConnectedEntityList(ConnectedEntity.newBuilder()
                .setConnectedEntityId(ZONE_ID)
                .setConnectedEntityType(EntityType.AVAILABILITY_ZONE_VALUE))
            .build();
        TopologyEntityDTO vm2 = TopologyEntityDTO.newBuilder()
            .setEnvironmentType(EnvironmentType.CLOUD)
            .setEntityType(EntityType.VIRTUAL_MACHINE_VALUE)
            .setOid(MASTER_VM_ID)
            .addCommoditiesBoughtFromProviders(CommoditiesBoughtFromProvider.newBuilder()
                .setProviderId(TIER_ID)
                .setProviderEntityType(EntityType.COMPUTE_TIER_VALUE))
            .addConnectedEntityList(ConnectedEntity.newBuilder()
                .setConnectedEntityId(ZONE_ID)
                .setConnectedEntityType(EntityType.AVAILABILITY_ZONE_VALUE))
            .build();
        entityMap.put(ZONE_ID, az);
        entityMap.put(REGION_ID, region);
        entityMap.put(ACCOUNT_ID, ba);
        entityMap.put(MASTER_ACCOUNT_1_OID, ma);
        entityMap.put(TIER_ID, computeTier);
        entityMap.put(VM_ID, vm);
        entityMap.put(MASTER_VM_ID, vm2);
        return entityMap;
    }
}<|MERGE_RESOLUTION|>--- conflicted
+++ resolved
@@ -174,11 +174,7 @@
 
         RegionalRIMatcherCacheFactory regionalRIMatcherCacheFactory = mock(RegionalRIMatcherCacheFactory.class);
         when(regionalRIMatcherCacheFactory.createNewCache(any(CloudTopology.class),
-<<<<<<< HEAD
-            any(ReservedInstancePurchaseConstraints.class))).thenReturn(matcherCache);
-=======
-                any(Map.class), any(TopologyInfo.class))).thenReturn(matcherCache);
->>>>>>> a26ce5ac
+            any(ReservedInstancePurchaseConstraints.class), any(TopologyInfo.class))).thenReturn(matcherCache);
 
 
         final StartBuyRIAnalysisRequest startBuyRIAnalysisRequest = StartBuyRIAnalysisRequest.newBuilder()
@@ -221,11 +217,7 @@
 
         RegionalRIMatcherCacheFactory regionalRIMatcherCacheFactory = mock(RegionalRIMatcherCacheFactory.class);
         when(regionalRIMatcherCacheFactory.createNewCache(any(CloudTopology.class),
-<<<<<<< HEAD
-            any(ReservedInstancePurchaseConstraints.class))).thenReturn(matcherCache);
-=======
-                any(Map.class), any(TopologyInfo.class))).thenReturn(matcherCache);
->>>>>>> a26ce5ac
+            any(ReservedInstancePurchaseConstraints.class), any(TopologyInfo.class))).thenReturn(matcherCache);
 
 
         final StartBuyRIAnalysisRequest startBuyRIAnalysisRequest = StartBuyRIAnalysisRequest.newBuilder()
