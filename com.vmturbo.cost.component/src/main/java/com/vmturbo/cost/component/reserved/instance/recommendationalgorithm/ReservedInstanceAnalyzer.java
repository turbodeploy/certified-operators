package com.vmturbo.cost.component.reserved.instance.recommendationalgorithm;

import java.io.ByteArrayOutputStream;
import java.io.PrintStream;
import java.nio.charset.StandardCharsets;
import java.util.ArrayList;
import java.util.Arrays;
import java.util.Date;
import java.util.HashMap;
import java.util.List;
import java.util.Map;
import java.util.Map.Entry;
import java.util.Objects;
import java.util.Set;
import java.util.concurrent.TimeUnit;
import java.util.stream.Collectors;

import javax.annotation.Nonnull;
import javax.annotation.Nullable;
import javax.annotation.concurrent.ThreadSafe;

import com.google.common.annotations.VisibleForTesting;
import com.google.common.base.Preconditions;
import com.google.common.base.Stopwatch;

import org.apache.logging.log4j.LogManager;
import org.apache.logging.log4j.Logger;

import com.vmturbo.common.protobuf.action.ActionDTO.ActionPlan;
import com.vmturbo.common.protobuf.action.ActionDTO.ActionPlanInfo;
import com.vmturbo.common.protobuf.action.ActionDTO.ActionPlanInfo.BuyRIActionPlanInfo;
import com.vmturbo.common.protobuf.cost.Cost.RIPurchaseProfile;
import com.vmturbo.common.protobuf.setting.SettingProto.GetMultipleGlobalSettingsRequest;
import com.vmturbo.common.protobuf.setting.SettingProto.Setting;
import com.vmturbo.common.protobuf.setting.SettingServiceGrpc.SettingServiceBlockingStub;
import com.vmturbo.common.protobuf.topology.TopologyDTO.TopologyEntityDTO;
import com.vmturbo.commons.idgen.IdentityGenerator;
import com.vmturbo.commons.reservedinstance.recommendationalgorithm.RecommendationKernelAlgorithm;
import com.vmturbo.commons.reservedinstance.recommendationalgorithm.RecommendationKernelAlgorithmResult;
import com.vmturbo.communication.CommunicationException;
import com.vmturbo.components.common.setting.GlobalSettingSpecs;
import com.vmturbo.components.common.setting.RISettingsEnum.PreferredTerm;
import com.vmturbo.cost.component.pricing.BusinessAccountPriceTableKeyStore;
import com.vmturbo.cost.component.pricing.PriceTableStore;
import com.vmturbo.cost.component.reserved.instance.ActionContextRIBuyStore;
import com.vmturbo.cost.component.reserved.instance.BuyReservedInstanceStore;
import com.vmturbo.cost.component.reserved.instance.action.ReservedInstanceActionsSender;
import com.vmturbo.cost.component.reserved.instance.recommendationalgorithm.RIBuyRateProvider.PricingProviderResult;
import com.vmturbo.cost.component.reserved.instance.recommendationalgorithm.demand.RIBuyAnalysisContextInfo;
import com.vmturbo.cost.component.reserved.instance.recommendationalgorithm.demand.RIBuyAnalysisContextProvider;
import com.vmturbo.cost.component.reserved.instance.recommendationalgorithm.demand.RIBuyRegionalContext;
import com.vmturbo.cost.component.reserved.instance.recommendationalgorithm.demand.calculator.RIBuyDemandCalculationInfo;
import com.vmturbo.cost.component.reserved.instance.recommendationalgorithm.demand.calculator.RIBuyDemandCalculator;
import com.vmturbo.cost.component.reserved.instance.recommendationalgorithm.demand.calculator.RIBuyDemandCalculatorFactory;
import com.vmturbo.platform.sdk.common.CloudCostDTO.ReservedInstanceType;
import com.vmturbo.platform.sdk.common.CloudCostDTO.ReservedInstanceType.OfferingClass;
import com.vmturbo.platform.sdk.common.CloudCostDTO.ReservedInstanceType.PaymentOption;

/**
 * <p>This class is ported from Classic/Legacy Opsmgr.</p>
 *
 * <p>This is the entry point for the RI buy analysis.  This class calls the kernel algorithm passing
 * in demand.</p>
 *
 * <p>Class for analyzing a Reserved Instance scenario and generating recommendations.
 * Inputs:
 *  - a scope of analysis (regions, tenancies, platform).
 *  - purchase constraints (specifies what kind of RIs the customer prefers to buy, standard/convertible, term, etc)
 *  - the inventory of RIs that the customer already has
 *  - a list of instance types to consider (eg, t2.small, m4.medium, etc).
 *  - a provider of pricing information for reserved instances (eg RI costs $2/hr vs on-demand @ $3/hr)
 *  - a provider of historical demand (eg, number of VMs using a particular instance type over time)
 * Computation:
 *  For each subset of the specified scope where RIs have the same applicability (eg each region, each platform, etc),
 *  call the RecommendationKernelAlgorithm to determine the number of RIs that the customer should have. Compare with
 *  the existing inventory and generate actions to be taken (eg, buy RIs) to achieve that number.
 * Output:
 *  An AnalysisResult describing the analysis done and a list of recommendations,
 *  of actions to be taken (eg, buy some RIs, convert some others, sell some, etc).
 *<\p>
 *
 * <p>NOTE: The current implementation is only capable of generating Buy recommendations.<\p>
 */
@ThreadSafe
public class ReservedInstanceAnalyzer {

    private static final Logger logger = LogManager.getLogger();

    private final BuyReservedInstanceStore buyRiStore;

    private final SettingServiceBlockingStub settingsServiceClient;

    private final ReservedInstanceActionsSender actionsSender;

    private final RIBuyDemandCalculatorFactory demandCalculatorFactory;

    /**
     * the minimum historical data points required for RI buy.
     */
    private final int riMinimumDataPoints;


    private final ActionContextRIBuyStore actionContextRIBuyStore;

    /*
     * Needed for optimize cloud plan to have the initial topology to start from.
     */
    private final long realtimeTopologyContextId;

    private final RIBuyAnalysisContextProvider analysisContextProvider;

    /*
     * Needed to create the RIBuyRateProvider.
     */
    private final PriceTableStore priceTableStore;
    private final BusinessAccountPriceTableKeyStore baPriceTableStore;

    /**
     * Construct an analyzer.
     *
     * @param settingsServiceClient Setting Services client for fetching settings.
     * @param priceTableStore price table store
     * @param baPriceTableStore Business Account oids to their respective price table key store
     * @param analysisContextProvider Provides unique analysis contexts based on the analysis scope.
     * @param demandCalculatorFactory A factory for demand calculators, used to merge recorded demand
     *                                with RI inventory, in order to calculate uncovered demand for analysis.
     * @param actionsSender used to broadcast the actions.
     * @param buyRiStore Place to store all the buy RIs suggested by this algorithm
     * @param actionContextRIBuyStore the class to perform database operation on the cost.action_context_ri_buy
     * @param realtimeTopologyContextId realtime topology context id
     * @param riMinimumDataPoints RI buy hour data points value range from 1 to 168 inclusive
     */
    public ReservedInstanceAnalyzer(@Nonnull SettingServiceBlockingStub settingsServiceClient,
                                    @Nonnull PriceTableStore priceTableStore,
                                    @Nonnull BusinessAccountPriceTableKeyStore baPriceTableStore,
                                    @Nonnull RIBuyAnalysisContextProvider analysisContextProvider,
                                    @Nonnull RIBuyDemandCalculatorFactory demandCalculatorFactory,
                                    @Nonnull ReservedInstanceActionsSender actionsSender,
                                    @Nonnull BuyReservedInstanceStore buyRiStore,
                                    @Nonnull ActionContextRIBuyStore actionContextRIBuyStore,
                                    final long realtimeTopologyContextId,
                                    final int riMinimumDataPoints) {
        this.settingsServiceClient = Objects.requireNonNull(settingsServiceClient);
        this.priceTableStore = Objects.requireNonNull(priceTableStore);
        this.baPriceTableStore = Objects.requireNonNull(baPriceTableStore);
        this.analysisContextProvider = Objects.requireNonNull(analysisContextProvider);
        this.demandCalculatorFactory = Objects.requireNonNull(demandCalculatorFactory);
        this.actionsSender = Objects.requireNonNull(actionsSender);
        this.buyRiStore = Objects.requireNonNull(buyRiStore);
        this.actionContextRIBuyStore = Objects.requireNonNull(actionContextRIBuyStore);
        this.realtimeTopologyContextId = realtimeTopologyContextId;
        this.riMinimumDataPoints = riMinimumDataPoints;
    }

    @VisibleForTesting
    protected ReservedInstanceAnalyzer() {
        this.settingsServiceClient = null;
        this.priceTableStore = null;
        this.baPriceTableStore = null;
        this.actionsSender = null;
        this.buyRiStore = null;
        this.actionContextRIBuyStore = null;
        this.demandCalculatorFactory = null;
        this.realtimeTopologyContextId = 1L;
        this.analysisContextProvider = null;
        this.riMinimumDataPoints = 1;
    }

    /**
     * Run the RI buy algorithm and send the RI buy actions to the action orchestrator.
     *
     * @param topologyContextId  this may be the plan id or the realtime topology context ID.
     * @param scope analysis scope
     * @param historicalDemandDataType the type of demand data: allocated or consumption.
     * @throws CommunicationException Exception thrown on errors occurred during communications.
     * @throws InterruptedException Thrown when a thread is waiting, sleeping, or otherwise occupied,
     *                              and the thread is interrupted, either before or during the activity.
     */
    public void runRIAnalysisAndSendActions(final long topologyContextId,
                                            @Nonnull ReservedInstanceAnalysisScope scope,
                                            @Nonnull ReservedInstanceHistoricalDemandDataType historicalDemandDataType)
        throws CommunicationException, InterruptedException {
        ActionPlan actionPlan;
        // If the analysis is for real time delete all entries for real time from
        // action_context_ri_buy table.
        if (topologyContextId == realtimeTopologyContextId) {
            actionContextRIBuyStore.deleteRIBuyContextData(realtimeTopologyContextId);
        }
        @Nullable ReservedInstanceAnalysisResult result = analyze(topologyContextId, scope,
            historicalDemandDataType);
        if (result == null) {
            // when result is null, it may be that no need to buy any ri
            // so we create a dummy action plan and send to action orchestrator
            // once action orchestrator receives buy RI action plan, it will
            // notify plan orchestrator it status
            actionPlan = createEmptyActionPlan(topologyContextId);
        } else {
            result.persistResults();
            actionPlan = result.createActionPlan();
        }
        actionsSender.notifyActionsRecommended(actionPlan);
    }

    /**
     * Create a dummy action plan and send to action orchestrator.
     *
     * @param topologyContextId Topology context ID
     * @return Empty action plan
     */
    private ActionPlan createEmptyActionPlan(long topologyContextId) {
        return ActionPlan.newBuilder()
            .setId(IdentityGenerator.next())
            .setInfo(ActionPlanInfo.newBuilder()
                .setBuyRi(BuyRIActionPlanInfo.newBuilder()
                    .setTopologyContextId(topologyContextId)))
            .build();
    }

    /**
     * Run the analysis and produce recommendations.
     *
     * @param topologyContextId the topology used to analyze buy ri
     * @param scope describes the scope of the analysis including regions, platforms, etc. under consideration.
     * @param historicalDemandDataType type of data used in RI Buy Analysis -- ALLOCATION or CONSUMPTION based.
     * @return the resulting recommendations plus contextual information, or null
     *         if there was an error. A successful analysis always returns an
     *         AnalysisResult, but it may not contain any recommendations if there
     *         isn't anything to recommend (eg, if the customer has already purchased
     *         adequate RI coverage).
     */
    @Nullable
    public ReservedInstanceAnalysisResult analyze(final long topologyContextId,
                                                  @Nonnull ReservedInstanceAnalysisScope scope,
                                                  @Nonnull ReservedInstanceHistoricalDemandDataType historicalDemandDataType) {
        Objects.requireNonNull(scope);
        Objects.requireNonNull(historicalDemandDataType);

        final Date analysisStartTime = new Date();
        final Stopwatch overallTime = Stopwatch.createStarted();
        try {
            // Describes what kind of RIs can be considered for purchase
            final ReservedInstancePurchaseConstraints purchaseConstraints =
                getPurchaseConstraints(scope);

            // Find the historical demand by context and create analysis clusters.
            final Stopwatch stopWatch = Stopwatch.createStarted();
            final RIBuyAnalysisContextInfo analysisContextInfo =
                analysisContextProvider.computeAnalysisContexts(scope, purchaseConstraints);
            if (analysisContextInfo.regionalContexts().isEmpty()) {
                logger.info("Something went wrong: discovered 0 Analyzer clusters, time: {} ms",
                    stopWatch.elapsed(TimeUnit.MILLISECONDS));
            } else {
                logger.info("discovered {} Analyzer clusters, time: {} ms",
                    analysisContextInfo.regionalContexts().size(),
                    stopWatch.elapsed(TimeUnit.MILLISECONDS));


                // A count of the number of separate contexts that were analyzed -- separate
                // combinations of region, tenancy, platform, and instance type or family
                // (depending on whether instance size flexible rules applied).
                Integer clustersAnalyzed = new Integer(0);

                // compute the recommendations
                List<ReservedInstanceAnalysisRecommendation> recommendations = computeRecommendations(
                    analysisContextInfo,
                    clustersAnalyzed,
                    historicalDemandDataType);
                logRecommendations(recommendations);
                removeBuyZeroRecommendations(recommendations);
                ReservedInstanceAnalysisResult result =
                    new ReservedInstanceAnalysisResult(scope, purchaseConstraints, recommendations,
                        topologyContextId, analysisStartTime.getTime(),
                        (new Date()).getTime(), clustersAnalyzed, buyRiStore, actionContextRIBuyStore);

                logger.info("process {} Analyzer clusters for {} recommendations, in time: {} ms",
                    analysisContextInfo.regionalContexts().size(),
                    recommendations.size(),
                    overallTime.elapsed(TimeUnit.MILLISECONDS));
                return result;
            }
        } catch (Exception e) {
            logger.error("Buy RI analysis failed.", e);
        }
        return null;
    }

    /**
     * Remove from the list Recommendations which buy 0 Reserved Instances.
     *
     * @param recommendations The list from which to possibly remove entries
     */
    private void removeBuyZeroRecommendations(List<ReservedInstanceAnalysisRecommendation> recommendations) {
        recommendations.removeIf(recommendation -> recommendation.getCount() == 0);
    }

    /**
     * Log at info level all the recommendations, including those that do not buy anything.
     *
     * @param recommendations The list of Recommendations to log with an appropriate header
     */
    private void logRecommendations(List<ReservedInstanceAnalysisRecommendation> recommendations) {
        ByteArrayOutputStream baos = new ByteArrayOutputStream();
        PrintStream ps = new PrintStream(baos);

        ps.println(ReservedInstanceAnalysisRecommendation.getCSVHeader());

        for (ReservedInstanceAnalysisRecommendation recommendation : recommendations) {
            ps.println(recommendation.toCSVString());
        }

        String csv = new String(baos.toByteArray(), StandardCharsets.UTF_8);
        ps.close();
        // start the CSV on a new line, so it is easy to extract into Excel
        logger.info("AnalysisResults{}{}", System.lineSeparator(), csv);
    }

    /**
     * Given the purchase constraints the contexts clustered by region, return a list of
     * recommendations of RIs to buy.
     *
     * @param analysisContextInfo The analysis context info.
     * @param clustersAnalyzed keep count of how many clusters were analyzed
     * @param demandDataType what type of demand to use in the computation? e.g. allocation or consumption.
     * @return list of RIs to buy
     */
    private List<ReservedInstanceAnalysisRecommendation> computeRecommendations(
        @Nonnull RIBuyAnalysisContextInfo analysisContextInfo,
        @Nonnull Integer clustersAnalyzed,
        @Nonnull ReservedInstanceHistoricalDemandDataType demandDataType) {

        Preconditions.checkNotNull(analysisContextInfo);
        Preconditions.checkNotNull(clustersAnalyzed);
        Preconditions.checkNotNull(demandDataType);

        List<ReservedInstanceAnalysisRecommendation> recommendations = new ArrayList<>();

        final RIBuyDemandCalculator demandCalculator = demandCalculatorFactory.newCalculator(
            analysisContextInfo.regionalRIMatcherCache(),
            demandDataType);
        //get all the BA oids from analysis context
        final Set<Long> primaryAccounts =  analysisContextInfo.regionalContexts().stream()
            .map(e -> demandCalculator.calculateUncoveredDemand(e))
            .map(RIBuyDemandCalculationInfo::primaryAccountOid).collect(Collectors.toSet());
        final RIBuyRateProvider rateProvider =
            new RIBuyRateProvider(priceTableStore, baPriceTableStore, primaryAccounts);
        // For each cluster
        for (RIBuyRegionalContext regionalContext : analysisContextInfo.regionalContexts()) {
            final RIBuyDemandCalculationInfo demandCalculationInfo =
                demandCalculator.calculateUncoveredDemand(regionalContext);

            if (demandCalculationInfo.activeHours() < riMinimumDataPoints) {
                logger.debug("{}activeHours={} < riMinimumDataPoints={}, regionalContext={}, continue",
                    regionalContext.analysisTag(),
                    demandCalculationInfo.activeHours(),
                    riMinimumDataPoints, regionalContext.contextTag());
                continue;
            }

            logger.debug("{}Buy RIs for profile={} in {} from cluster={}",
                regionalContext.analysisTag(),
                regionalContext.computeTier().getDisplayName(),
                regionalContext.region().getDisplayName(),
                regionalContext.contextTag());
            final long primaryAccountOid = demandCalculationInfo.primaryAccountOid();
            // Get the rates for the first instance type we're considering.
            // This will either be the only one, or if instance size flexible
            // this will be the one with the smallest coupon value.
            PricingProviderResult rates = rateProvider.findRates(primaryAccountOid, regionalContext);
            if (rates == null) {
                // something went wrong with the looking up rates.  Error already logged.
                continue;
            }
            clustersAnalyzed++;
            RecommendationKernelAlgorithmResult kernelResult;
            kernelResult = RecommendationKernelAlgorithm.computation(
                rates.onDemandRate(),
                rates.reservedInstanceRate(),
                removeNegativeDataPoints(demandCalculationInfo.aggregateUncoveredDemand()),
                regionalContext.contextTag(),
                regionalContext.analysisTag());
            if (kernelResult == null) {
                continue;
            }
            ReservedInstanceAnalysisRecommendation recommendation = generateRecommendation(
                regionalContext, demandCalculationInfo, kernelResult, rates);
            if (recommendation != null) {
                recommendations.add(recommendation);
                if (recommendation.getCount() > 0) {
                    // Get the graph data.
                    Map<TopologyEntityDTO, float[]> riBuyChartDemand =
                        demandCalculationInfo.uncoveredDemandByComputeTier();
                    float hourlyOnDemandCost =
                        getHourlyOnDemandCost(primaryAccountOid, regionalContext, riBuyChartDemand, rateProvider);
                    recommendation.setEstimatedOnDemandCost(hourlyOnDemandCost *
                        RIBuyRateProvider.HOURS_IN_A_MONTH
                        * 12 * recommendation.getTermInYears());
                    recommendation.setTemplateTypeHourlyDemand(riBuyChartDemand);
                }
            }
        }
        return recommendations;
    }

    /**
     * An ISF RI can cover multiple compute tiers. A non ISF RI covers only a single computer tier.
     * This method based on what type of recommendation (ISF RI or non ISF RI) returns the on demand
     * cost of all compute tiers being covered or just the single compute tier being covered. This
     * method also factors in how much demand each of that compute tier had.
     *
     * @param primaryAccountOid account oid
     * @param regionalContext The regional context.
     * @param templateTypeHourlyDemand mapping from template to demand in coupons.
     * @param rateProvider The rateProvider to look up the on-demand and RI rates.
     * @return the average hourly charges for the weekly demand.
     */
    public float getHourlyOnDemandCost(
        long primaryAccountOid,
        @Nonnull RIBuyRegionalContext regionalContext,
        @Nonnull final Map<TopologyEntityDTO, float[]> templateTypeHourlyDemand,
        @Nonnull final RIBuyRateProvider rateProvider) {

        float totalCostAcrossWorkloads = 0f;
        for (Entry<TopologyEntityDTO, float[]> entry : templateTypeHourlyDemand.entrySet()) {
            /*
             * An ISF RI Buy recommendation can have different compute tiers covered.
             * We want to calculate the on demand cost of each of those different compute tier demand.
             * We construct a new ReservedInstanceRegionalContext using the compute tier of the current
             * template. The reason in doing so is to be able to use the existing
             * rateAndRIProvider:: lookupOnDemandRate.
             */
            final TopologyEntityDTO computerTier = entry.getKey();
            final float onDemandPrice = rateProvider.lookupOnDemandRate(primaryAccountOid, regionalContext, computerTier);
            final int numberOfCoupons = computerTier.getTypeSpecificInfo().getComputeTier().getNumCoupons();
            float weeklyWorkloadDemand = 0f;
            // The demand is in terms of zonal coupons. So inorder to get actual workload demand we
            // divide each demand by the corresponding zonal coupons.
            for (float f : entry.getValue()) {
                weeklyWorkloadDemand += (f / numberOfCoupons);
            }
            totalCostAcrossWorkloads += (weeklyWorkloadDemand * onDemandPrice);
        }
        return (totalCostAcrossWorkloads / RIBuyDemandCalculator.WEEKLY_DEMAND_DATA_SIZE);
    }

    /**
     * Generate recommendation to buy RIs to provide coverage as specified by the kernel result.
     *
     * @param regionalContext the context in which to buy (eg us-east-1 shared-tenancy Linux).
     * @param demandCalculationInfo The uncovered demand calculcatio info, containing the uncovered demand
     *                              broken down by compute tier.
     * @param kernelResult the results from running the kernel algorithm
     * @param pricing provider of rates and RIs.
     * @return a list of recommendations, which may be empty if no actions are necessary.
     */
    @Nullable
    private ReservedInstanceAnalysisRecommendation generateRecommendation(@Nonnull RIBuyRegionalContext regionalContext,
                                                                          @Nonnull RIBuyDemandCalculationInfo demandCalculationInfo,
                                                                          @Nonnull RecommendationKernelAlgorithmResult kernelResult,
                                                                          @Nonnull PricingProviderResult pricing) {
        Objects.requireNonNull(regionalContext);
        Objects.requireNonNull(kernelResult);
        Objects.requireNonNull(pricing);

        final String logTag = kernelResult.getLogTag();
        final String recommendationTag = logTag.replace(": ", "");
        int numberOfRIsToBuy = kernelResult.getNumberOfRIsToBuy();
        // OM-42801: override RI coverage is disabled
        final String actionGoal = "Max Savings";
        float hourlyCostSavings = kernelResult.getHourlyCostSavings().get(numberOfRIsToBuy);
        if (!logExplanation(kernelResult, logTag, regionalContext, hourlyCostSavings, numberOfRIsToBuy)) {
            return null;
        }

        int riPotentialInCoupons = kernelResult.getRiNormalizedCouponsMap().get(numberOfRIsToBuy);
        float riUsedInCoupons = kernelResult.getRiNormalizedCouponsUsedMap().get(numberOfRIsToBuy);
        ReservedInstanceAnalysisRecommendation recommendation =
            new ReservedInstanceAnalysisRecommendation(recommendationTag,
                actionGoal,
                regionalContext,
                demandCalculationInfo.primaryAccountOid(),
                numberOfRIsToBuy,
                pricing,
                hourlyCostSavings,
                kernelResult.getAverageHourlyCouponDemand(),
                kernelResult.getTotalHours(),
                demandCalculationInfo.activeHours(),
                riPotentialInCoupons,
                riUsedInCoupons);
        return recommendation;
    }

    /*
     * If RI hourly cost is 0, then don't log, because logged previously.  Otherwise log.
     */
    private boolean logExplanation(RecommendationKernelAlgorithmResult kernelResult, String logTag,
                                   RIBuyRegionalContext regionalContext, float hourlyCostSavings,
                                   int numberOfRIsToBuy) {
        boolean result = true;
        float riHourlyCost = kernelResult.getRiHourlyCost();
        if (riHourlyCost <= 0) {
            result = false;
            if (kernelResult.isValid()) {
                logger.error("{} RI with hourly cost={} (less than or equal zero) "
                        + "and hourly cost saving={} in context={}. ",
                    logTag, riHourlyCost, hourlyCostSavings, regionalContext.contextTag());
            }
        } else {
            logger.debug("{}numberOfRIsToBuy {} > 0 in regionalContext={}",
                logTag, numberOfRIsToBuy, regionalContext.contextTag());
        }
        return result;
    }

    /**
     * Given an array of floats, remove the negative values.
     *
     * @param demand data that may contain "-1".
     * @return demand with "-1" removed.
     */
    @Nullable
    protected float[] removeNegativeDataPoints(float[] demand) {
        if (demand == null || demand.length == 0) {
            return null;
        }
        // remove all "-1" from data
        ArrayList<Float> resultList = new ArrayList<>();
        for (int i = 0; i < demand.length; i++) {
            if (demand[i] >= 0) {
                resultList.add(demand[i]);
            }
        }
        if (resultList.size() == 0) {
            return null;
        }

        // convert to float array.
        float[] results = new float[resultList.size()];
        int i = 0;
        for (Float f: resultList) {
            results[i++] = (f != null ? f : 0f);
        }
        return results;
    }

<<<<<<< HEAD
    private ReservedInstancePurchaseConstraints getPurchaseConstraints(
        ReservedInstanceAnalysisScope scope) throws IllegalArgumentException {
        if (scope.getRiPurchaseProfile() == null) {
            return getPurchaseConstraints();
        } else {
            RIPurchaseProfile profile = scope.getRiPurchaseProfile();
            if (!profile.hasRiType()) {
                throw new IllegalArgumentException(
                    "No ReservedInstanceType is defined in ReservedInstanceAnalysisScope");
            }
            ReservedInstanceType type = profile.getRiType();
            return new ReservedInstancePurchaseConstraints(type.getOfferingClass(),
                type.getTermYears(), type.getPaymentOption());

=======
    @VisibleForTesting
    Map<String, ReservedInstancePurchaseConstraints> getPurchaseConstraints(
            ReservedInstanceAnalysisScope scope) throws IllegalArgumentException {
        if (scope.getRiPurchaseProfiles() == null) {
            final Map<String, ReservedInstancePurchaseConstraints> constraints = getPurchaseConstraints();
            logger.info("Using the global purchase constraint settings: {}", constraints);
            return constraints;
        } else {
            Map<String, RIPurchaseProfile> profiles = scope.getRiPurchaseProfiles();
            final Builder<String, ReservedInstancePurchaseConstraints> constraintBuilder =
                    ImmutableMap.builder();
            profiles.forEach((key, profile) -> {
                if (!profile.hasRiType()) {
                    throw new IllegalArgumentException("No ReservedInstanceType is defined" +
                            " for profile " + key + " in ReservedInstanceAnalysisScope");
                }
                ReservedInstanceType type = profile.getRiType();
                final ReservedInstancePurchaseConstraints constraints =
                        new ReservedInstancePurchaseConstraints(type.getOfferingClass(),
                                type.getTermYears(), type.getPaymentOption());

                constraintBuilder.put(key.toUpperCase(), constraints);

            });
            Map<String, ReservedInstancePurchaseConstraints> constraints = constraintBuilder.build();
            logger.info("Using the purchase profiles in analysis scope: {}",
                    constraints);
            return constraints;
>>>>>>> 8e53fbf4
        }
    }

    /**
     * Fetch RI Purchase constraints settings from the Settings Service.
     *
     * @return RI Purchase Settings constraints object.
     */
    public ReservedInstancePurchaseConstraints getPurchaseConstraints() {
        List<String> settingNames =
            Arrays.asList(GlobalSettingSpecs.AWSPreferredOfferingClass,
                GlobalSettingSpecs.AWSPreferredPaymentOption,
                GlobalSettingSpecs.AWSPreferredTerm)
                .stream()
                .map(GlobalSettingSpecs::getSettingName)
                .collect(Collectors.toList());

        Map<String, Setting> settings = new HashMap<>();
        settingsServiceClient.getMultipleGlobalSettings(
            GetMultipleGlobalSettingsRequest.newBuilder().build().newBuilder()
                .addAllSettingSpecName(settingNames)
                .build())
            .forEachRemaining( setting -> {
                settings.put(setting.getSettingSpecName(), setting);
            });

        ReservedInstancePurchaseConstraints reservedInstancePurchaseConstraints =
            new ReservedInstancePurchaseConstraints(
                OfferingClass.valueOf(
                    settings.get(GlobalSettingSpecs.AWSPreferredOfferingClass.getSettingName()).getEnumSettingValue().getValue()),
                PreferredTerm.valueOf(
                    settings.get(GlobalSettingSpecs.AWSPreferredTerm.getSettingName()).getEnumSettingValue().getValue()).getYears(),
                PaymentOption.valueOf(
                    settings.get(GlobalSettingSpecs.AWSPreferredPaymentOption.getSettingName()).getEnumSettingValue().getValue()));

        return reservedInstancePurchaseConstraints;

    }
}<|MERGE_RESOLUTION|>--- conflicted
+++ resolved
@@ -542,22 +542,6 @@
         return results;
     }
 
-<<<<<<< HEAD
-    private ReservedInstancePurchaseConstraints getPurchaseConstraints(
-        ReservedInstanceAnalysisScope scope) throws IllegalArgumentException {
-        if (scope.getRiPurchaseProfile() == null) {
-            return getPurchaseConstraints();
-        } else {
-            RIPurchaseProfile profile = scope.getRiPurchaseProfile();
-            if (!profile.hasRiType()) {
-                throw new IllegalArgumentException(
-                    "No ReservedInstanceType is defined in ReservedInstanceAnalysisScope");
-            }
-            ReservedInstanceType type = profile.getRiType();
-            return new ReservedInstancePurchaseConstraints(type.getOfferingClass(),
-                type.getTermYears(), type.getPaymentOption());
-
-=======
     @VisibleForTesting
     Map<String, ReservedInstancePurchaseConstraints> getPurchaseConstraints(
             ReservedInstanceAnalysisScope scope) throws IllegalArgumentException {
@@ -586,7 +570,6 @@
             logger.info("Using the purchase profiles in analysis scope: {}",
                     constraints);
             return constraints;
->>>>>>> 8e53fbf4
         }
     }
 
