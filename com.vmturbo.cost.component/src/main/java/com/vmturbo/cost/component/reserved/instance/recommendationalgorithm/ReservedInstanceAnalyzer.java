package com.vmturbo.cost.component.reserved.instance.recommendationalgorithm;

import java.io.ByteArrayOutputStream;
import java.io.PrintStream;
import java.nio.charset.StandardCharsets;
import java.util.ArrayList;
<<<<<<< HEAD
import java.util.Arrays;
=======
>>>>>>> ef901554
import java.util.Date;
import java.util.HashMap;
import java.util.List;
import java.util.Map;
import java.util.Map.Entry;
import java.util.Objects;
import java.util.Set;
import java.util.concurrent.TimeUnit;
import java.util.stream.Collectors;

import javax.annotation.Nonnull;
import javax.annotation.Nullable;
import javax.annotation.concurrent.ThreadSafe;


import com.google.common.annotations.VisibleForTesting;
import com.google.common.base.Preconditions;
import com.google.common.base.Stopwatch;
<<<<<<< HEAD

=======
import com.google.common.collect.ImmutableMap;
import com.google.common.collect.ImmutableMap.Builder;
>>>>>>> ef901554
import org.apache.logging.log4j.LogManager;
import org.apache.logging.log4j.Logger;

import com.vmturbo.common.protobuf.action.ActionDTO.ActionPlan;
import com.vmturbo.common.protobuf.action.ActionDTO.ActionPlanInfo;
import com.vmturbo.common.protobuf.action.ActionDTO.ActionPlanInfo.BuyRIActionPlanInfo;
import com.vmturbo.common.protobuf.cost.Cost.RIPurchaseProfile;
import com.vmturbo.common.protobuf.setting.SettingProto.GetMultipleGlobalSettingsRequest;
import com.vmturbo.common.protobuf.setting.SettingProto.Setting;
import com.vmturbo.common.protobuf.setting.SettingServiceGrpc.SettingServiceBlockingStub;
import com.vmturbo.common.protobuf.topology.TopologyDTO.TopologyEntityDTO;
import com.vmturbo.commons.idgen.IdentityGenerator;
import com.vmturbo.commons.reservedinstance.recommendationalgorithm.RecommendationKernelAlgorithm;
import com.vmturbo.commons.reservedinstance.recommendationalgorithm.RecommendationKernelAlgorithmResult;
import com.vmturbo.communication.CommunicationException;
import com.vmturbo.components.common.setting.CategoryPathConstants;
import com.vmturbo.components.common.setting.GlobalSettingSpecs;
import com.vmturbo.components.common.setting.RISettingsEnum.PreferredTerm;
import com.vmturbo.cost.component.pricing.BusinessAccountPriceTableKeyStore;
import com.vmturbo.cost.component.pricing.PriceTableStore;
import com.vmturbo.cost.component.reserved.instance.ActionContextRIBuyStore;
import com.vmturbo.cost.component.reserved.instance.BuyReservedInstanceStore;
import com.vmturbo.cost.component.reserved.instance.action.ReservedInstanceActionsSender;
import com.vmturbo.cost.component.reserved.instance.recommendationalgorithm.RIBuyRateProvider.PricingProviderResult;
import com.vmturbo.cost.component.reserved.instance.recommendationalgorithm.demand.RIBuyAnalysisContextInfo;
import com.vmturbo.cost.component.reserved.instance.recommendationalgorithm.demand.RIBuyAnalysisContextProvider;
import com.vmturbo.cost.component.reserved.instance.recommendationalgorithm.demand.RIBuyRegionalContext;
import com.vmturbo.cost.component.reserved.instance.recommendationalgorithm.demand.calculator.RIBuyDemandCalculationInfo;
import com.vmturbo.cost.component.reserved.instance.recommendationalgorithm.demand.calculator.RIBuyDemandCalculator;
import com.vmturbo.cost.component.reserved.instance.recommendationalgorithm.demand.calculator.RIBuyDemandCalculatorFactory;
import com.vmturbo.platform.sdk.common.CloudCostDTO.ReservedInstanceType;
import com.vmturbo.platform.sdk.common.CloudCostDTO.ReservedInstanceType.OfferingClass;
import com.vmturbo.platform.sdk.common.CloudCostDTO.ReservedInstanceType.PaymentOption;

/**
 * <p>This class is ported from Classic/Legacy Opsmgr.</p>
 *
 * <p>This is the entry point for the RI buy analysis.  This class calls the kernel algorithm passing
 * in demand.</p>
 *
 * <p>Class for analyzing a Reserved Instance scenario and generating recommendations.
 * Inputs:
 *  - a scope of analysis (regions, tenancies, platform).
 *  - purchase constraints (specifies what kind of RIs the customer prefers to buy, standard/convertible, term, etc)
 *  - the inventory of RIs that the customer already has
 *  - a list of instance types to consider (eg, t2.small, m4.medium, etc).
 *  - a provider of pricing information for reserved instances (eg RI costs $2/hr vs on-demand @ $3/hr)
 *  - a provider of historical demand (eg, number of VMs using a particular instance type over time)
 * Computation:
 *  For each subset of the specified scope where RIs have the same applicability (eg each region, each platform, etc),
 *  call the RecommendationKernelAlgorithm to determine the number of RIs that the customer should have. Compare with
 *  the existing inventory and generate actions to be taken (eg, buy RIs) to achieve that number.
 * Output:
 *  An AnalysisResult describing the analysis done and a list of recommendations,
 *  of actions to be taken (eg, buy some RIs, convert some others, sell some, etc).
 *<\p>
 *
 * <p>NOTE: The current implementation is only capable of generating Buy recommendations.<\p>
 */
@ThreadSafe
public class ReservedInstanceAnalyzer {

    private static final Logger logger = LogManager.getLogger();

    private final BuyReservedInstanceStore buyRiStore;

    private final SettingServiceBlockingStub settingsServiceClient;

    private final ReservedInstanceActionsSender actionsSender;

    private final RIBuyDemandCalculatorFactory demandCalculatorFactory;

    /**
     * the minimum historical data points required for RI buy.
     */
    private final int riMinimumDataPoints;


    private final ActionContextRIBuyStore actionContextRIBuyStore;

    /*
     * Needed for optimize cloud plan to have the initial topology to start from.
     */
    private final long realtimeTopologyContextId;

    private final RIBuyAnalysisContextProvider analysisContextProvider;

    /*
    * Needed to create the RIBuyRateProvider.
     */
    private final PriceTableStore priceTableStore;
    private final BusinessAccountPriceTableKeyStore baPriceTableStore;

    /**
     * Construct an analyzer.
     *
     * @param settingsServiceClient Setting Services client for fetching settings.
     * @param priceTableStore price table store
     * @param baPriceTableStore Business Account oids to their respective price table key store
     * @param analysisContextProvider Provides unique analysis contexts based on the analysis scope.
     * @param demandCalculatorFactory A factory for demand calculators, used to merge recorded demand
    *                                with RI inventory, in order to calculate uncovered demand for analysis.
     * @param actionsSender used to broadcast the actions.
     * @param buyRiStore Place to store all the buy RIs suggested by this algorithm
     * @param actionContextRIBuyStore the class to perform database operation on the cost.action_context_ri_buy
     * @param realtimeTopologyContextId realtime topology context id
     * @param riMinimumDataPoints RI buy hour data points value range from 1 to 168 inclusive
     */
    public ReservedInstanceAnalyzer(@Nonnull SettingServiceBlockingStub settingsServiceClient,
                                    @Nonnull PriceTableStore priceTableStore,
                                    @Nonnull BusinessAccountPriceTableKeyStore baPriceTableStore,
                                    @Nonnull RIBuyAnalysisContextProvider analysisContextProvider,
                                    @Nonnull RIBuyDemandCalculatorFactory demandCalculatorFactory,
                                    @Nonnull ReservedInstanceActionsSender actionsSender,
                                    @Nonnull BuyReservedInstanceStore buyRiStore,
                                    @Nonnull ActionContextRIBuyStore actionContextRIBuyStore,
                                    final long realtimeTopologyContextId,
                                    final int riMinimumDataPoints) {
        this.settingsServiceClient = Objects.requireNonNull(settingsServiceClient);
        this.priceTableStore = Objects.requireNonNull(priceTableStore);
        this.baPriceTableStore = Objects.requireNonNull(baPriceTableStore);
        this.analysisContextProvider = Objects.requireNonNull(analysisContextProvider);
        this.demandCalculatorFactory = Objects.requireNonNull(demandCalculatorFactory);
        this.actionsSender = Objects.requireNonNull(actionsSender);
        this.buyRiStore = Objects.requireNonNull(buyRiStore);
        this.actionContextRIBuyStore = Objects.requireNonNull(actionContextRIBuyStore);
        this.realtimeTopologyContextId = realtimeTopologyContextId;
        this.riMinimumDataPoints = riMinimumDataPoints;
    }

    @VisibleForTesting
    protected ReservedInstanceAnalyzer() {
        this.settingsServiceClient = null;
        this.priceTableStore = null;
        this.baPriceTableStore = null;
        this.actionsSender = null;
        this.buyRiStore = null;
        this.actionContextRIBuyStore = null;
        this.demandCalculatorFactory = null;
        this.realtimeTopologyContextId = 1L;
        this.analysisContextProvider = null;
        this.riMinimumDataPoints = 1;
    }

    /**
     * Run the RI buy algorithm and send the RI buy actions to the action orchestrator.
     *
     * @param topologyContextId  this may be the plan id or the realtime topology context ID.
     * @param scope analysis scope
     * @param historicalDemandDataType the type of demand data: allocated or consumption.
     * @throws CommunicationException Exception thrown on errors occurred during communications.
     * @throws InterruptedException Thrown when a thread is waiting, sleeping, or otherwise occupied,
     *                              and the thread is interrupted, either before or during the activity.
     */
    public void runRIAnalysisAndSendActions(final long topologyContextId,
                @Nonnull ReservedInstanceAnalysisScope scope,
                @Nonnull ReservedInstanceHistoricalDemandDataType historicalDemandDataType)
                                throws CommunicationException, InterruptedException {
        ActionPlan actionPlan;
        // If the analysis is for real time delete all entries for real time from
        // action_context_ri_buy table.
        if (topologyContextId == realtimeTopologyContextId) {
            actionContextRIBuyStore.deleteRIBuyContextData(realtimeTopologyContextId);
        }
        @Nullable ReservedInstanceAnalysisResult result = analyze(topologyContextId, scope,
            historicalDemandDataType);
        if (result == null) {
            // when result is null, it may be that no need to buy any ri
            // so we create a dummy action plan and send to action orchestrator
            // once action orchestrator receives buy RI action plan, it will
            // notify plan orchestrator it status
            actionPlan = createEmptyActionPlan(topologyContextId);
        } else {
            result.persistResults();
            actionPlan = result.createActionPlan();
        }
        actionsSender.notifyActionsRecommended(actionPlan);
    }

    /**
     * Create a dummy action plan and send to action orchestrator.
     *
     * @param topologyContextId Topology context ID
     * @return Empty action plan
     */
    private ActionPlan createEmptyActionPlan(long topologyContextId) {
        return ActionPlan.newBuilder()
                .setId(IdentityGenerator.next())
                .setInfo(ActionPlanInfo.newBuilder()
                        .setBuyRi(BuyRIActionPlanInfo.newBuilder()
                                .setTopologyContextId(topologyContextId)))
                .build();
    }

    /**
     * Run the analysis and produce recommendations.
     *
     * @param topologyContextId the topology used to analyze buy ri
     * @param scope describes the scope of the analysis including regions, platforms, etc. under consideration.
     * @param historicalDemandDataType type of data used in RI Buy Analysis -- ALLOCATION or CONSUMPTION based.
     * @return the resulting recommendations plus contextual information, or null
     *         if there was an error. A successful analysis always returns an
     *         AnalysisResult, but it may not contain any recommendations if there
     *         isn't anything to recommend (eg, if the customer has already purchased
     *         adequate RI coverage).
     */
    @Nullable
    public ReservedInstanceAnalysisResult analyze(final long topologyContextId,
            @Nonnull ReservedInstanceAnalysisScope scope,
            @Nonnull ReservedInstanceHistoricalDemandDataType historicalDemandDataType) {
        Objects.requireNonNull(scope);
        Objects.requireNonNull(historicalDemandDataType);

        final Date analysisStartTime = new Date();
        final Stopwatch overallTime = Stopwatch.createStarted();
        try {
<<<<<<< HEAD
            // Describes what kind of RIs can be considered for purchase
            final ReservedInstancePurchaseConstraints purchaseConstraints =
=======
            // Describes what kind of RIs can be considered for purchase. The purchase
            // constraints are retrieved as mapping from the service provider display name.
            final Map<String, ReservedInstancePurchaseConstraints> purchaseConstraints =
>>>>>>> ef901554
                    getPurchaseConstraints(scope);

            // Find the historical demand by context and create analysis clusters.
            final Stopwatch stopWatch = Stopwatch.createStarted();
            final RIBuyAnalysisContextInfo analysisContextInfo =
                    analysisContextProvider.computeAnalysisContexts(scope, purchaseConstraints);
            if (analysisContextInfo.regionalContexts().isEmpty()) {
                logger.info("Something went wrong: discovered 0 Analyzer clusters, time: {} ms",
                    stopWatch.elapsed(TimeUnit.MILLISECONDS));
            } else {
                logger.info("discovered {} Analyzer clusters, time: {} ms",
                        analysisContextInfo.regionalContexts().size(),
                        stopWatch.elapsed(TimeUnit.MILLISECONDS));


                // A count of the number of separate contexts that were analyzed -- separate
                // combinations of region, tenancy, platform, and instance type or family
                // (depending on whether instance size flexible rules applied).
                Integer clustersAnalyzed = new Integer(0);

                // compute the recommendations
                List<ReservedInstanceAnalysisRecommendation> recommendations = computeRecommendations(
                        analysisContextInfo,
                        clustersAnalyzed,
                        historicalDemandDataType);
                logRecommendations(recommendations);
                removeBuyZeroRecommendations(recommendations);
                ReservedInstanceAnalysisResult result =
                        new ReservedInstanceAnalysisResult(scope, purchaseConstraints, recommendations,
                                topologyContextId, analysisStartTime.getTime(),
                                (new Date()).getTime(), clustersAnalyzed, buyRiStore, actionContextRIBuyStore);

                logger.info("process {} Analyzer clusters for {} recommendations, in time: {} ms",
                        analysisContextInfo.regionalContexts().size(),
                        recommendations.size(),
                        overallTime.elapsed(TimeUnit.MILLISECONDS));
                return result;
            }
        } catch (Exception e) {
            logger.error("Buy RI analysis failed.", e);
        }
        return null;
    }

    /**
     * Remove from the list Recommendations which buy 0 Reserved Instances.
     *
     * @param recommendations The list from which to possibly remove entries
     */
    private void removeBuyZeroRecommendations(List<ReservedInstanceAnalysisRecommendation> recommendations) {
        recommendations.removeIf(recommendation -> recommendation.getCount() == 0);
    }

    /**
     * Log at info level all the recommendations, including those that do not buy anything.
     *
     * @param recommendations The list of Recommendations to log with an appropriate header
     */
    private void logRecommendations(List<ReservedInstanceAnalysisRecommendation> recommendations) {
        ByteArrayOutputStream baos = new ByteArrayOutputStream();
        PrintStream ps = new PrintStream(baos);

        ps.println(ReservedInstanceAnalysisRecommendation.getCSVHeader());

        for (ReservedInstanceAnalysisRecommendation recommendation : recommendations) {
            ps.println(recommendation.toCSVString());
        }

        String csv = new String(baos.toByteArray(), StandardCharsets.UTF_8);
        ps.close();
        // start the CSV on a new line, so it is easy to extract into Excel
        logger.info("AnalysisResults{}{}", System.lineSeparator(), csv);
    }

    /**
     * Given the purchase constraints the contexts clustered by region, return a list of
     * recommendations of RIs to buy.
     *
     * @param analysisContextInfo The analysis context info.
     * @param clustersAnalyzed keep count of how many clusters were analyzed
     * @param demandDataType what type of demand to use in the computation? e.g. allocation or consumption.
     * @return list of RIs to buy
     */
    private List<ReservedInstanceAnalysisRecommendation> computeRecommendations(
            @Nonnull RIBuyAnalysisContextInfo analysisContextInfo,
            @Nonnull Integer clustersAnalyzed,
            @Nonnull ReservedInstanceHistoricalDemandDataType demandDataType) {

        Preconditions.checkNotNull(analysisContextInfo);
        Preconditions.checkNotNull(clustersAnalyzed);
        Preconditions.checkNotNull(demandDataType);

        List<ReservedInstanceAnalysisRecommendation> recommendations = new ArrayList<>();

        final RIBuyDemandCalculator demandCalculator = demandCalculatorFactory.newCalculator(
                analysisContextInfo.regionalRIMatcherCache(),
                demandDataType);
        //get all the BA oids from analysis context
        final Set<Long> primaryAccounts =  analysisContextInfo.regionalContexts().stream()
                .map(e -> demandCalculator.calculateUncoveredDemand(e))
                .map(RIBuyDemandCalculationInfo::primaryAccountOid).collect(Collectors.toSet());
        final RIBuyRateProvider rateProvider =
                new RIBuyRateProvider(priceTableStore, baPriceTableStore, primaryAccounts);
        // For each cluster
        for (RIBuyRegionalContext regionalContext : analysisContextInfo.regionalContexts()) {
            final RIBuyDemandCalculationInfo demandCalculationInfo =
                    demandCalculator.calculateUncoveredDemand(regionalContext);

            if (demandCalculationInfo.activeHours() < riMinimumDataPoints) {
                logger.debug("{}activeHours={} < riMinimumDataPoints={}, regionalContext={}, continue",
                        regionalContext.analysisTag(),
                        demandCalculationInfo.activeHours(),
                        riMinimumDataPoints, regionalContext.contextTag());
                continue;
            }

            logger.debug("{}Buy RIs for profile={} in {} from cluster={}",
                    regionalContext.analysisTag(),
                    regionalContext.computeTier().getDisplayName(),
                    regionalContext.region().getDisplayName(),
                    regionalContext.contextTag());
            final long primaryAccountOid = demandCalculationInfo.primaryAccountOid();
            // Get the rates for the first instance type we're considering.
            // This will either be the only one, or if instance size flexible
            // this will be the one with the smallest coupon value.
            PricingProviderResult rates = rateProvider.findRates(primaryAccountOid, regionalContext);
            if (rates == null) {
                // something went wrong with the looking up rates.  Error already logged.
                continue;
            }
            clustersAnalyzed++;
            RecommendationKernelAlgorithmResult kernelResult;
            kernelResult = RecommendationKernelAlgorithm.computation(
                    rates.onDemandRate(),
                    rates.reservedInstanceRate(),
                    removeNegativeDataPoints(demandCalculationInfo.aggregateUncoveredDemand()),
                    regionalContext.contextTag(),
                    regionalContext.analysisTag());
            if (kernelResult == null) {
                continue;
            }
            ReservedInstanceAnalysisRecommendation recommendation = generateRecommendation(
                    regionalContext, demandCalculationInfo, kernelResult, rates);
            if (recommendation != null) {
                recommendations.add(recommendation);
                if (recommendation.getCount() > 0) {
                    // Get the graph data.
                    Map<TopologyEntityDTO, float[]> riBuyChartDemand =
                            demandCalculationInfo.uncoveredDemandByComputeTier();
                    float hourlyOnDemandCost =
                            getHourlyOnDemandCost(primaryAccountOid, regionalContext, riBuyChartDemand, rateProvider);
                    recommendation.setEstimatedOnDemandCost(hourlyOnDemandCost *
                            RIBuyRateProvider.HOURS_IN_A_MONTH
                            * 12 * recommendation.getTermInYears());
                    recommendation.setTemplateTypeHourlyDemand(riBuyChartDemand);
                }
            }
        }
        return recommendations;
    }

    /**
     * An ISF RI can cover multiple compute tiers. A non ISF RI covers only a single computer tier.
     * This method based on what type of recommendation (ISF RI or non ISF RI) returns the on demand
     * cost of all compute tiers being covered or just the single compute tier being covered. This
     * method also factors in how much demand each of that compute tier had.
     *
     * @param primaryAccountOid account oid
     * @param regionalContext The regional context.
     * @param templateTypeHourlyDemand mapping from template to demand in coupons.
     * @param rateProvider The rateProvider to look up the on-demand and RI rates.
     * @return the average hourly charges for the weekly demand.
     */
    public float getHourlyOnDemandCost(
            long primaryAccountOid,
            @Nonnull RIBuyRegionalContext regionalContext,
            @Nonnull final Map<TopologyEntityDTO, float[]> templateTypeHourlyDemand,
            @Nonnull final RIBuyRateProvider rateProvider) {

        float totalCostAcrossWorkloads = 0f;
        for (Entry<TopologyEntityDTO, float[]> entry : templateTypeHourlyDemand.entrySet()) {
            /*
             * An ISF RI Buy recommendation can have different compute tiers covered.
             * We want to calculate the on demand cost of each of those different compute tier demand.
             * We construct a new ReservedInstanceRegionalContext using the compute tier of the current
             * template. The reason in doing so is to be able to use the existing
             * rateAndRIProvider:: lookupOnDemandRate.
             */
            final TopologyEntityDTO computerTier = entry.getKey();
            final float onDemandPrice = rateProvider.lookupOnDemandRate(primaryAccountOid, regionalContext, computerTier);
            final int numberOfCoupons = computerTier.getTypeSpecificInfo().getComputeTier().getNumCoupons();
            float weeklyWorkloadDemand = 0f;
            // The demand is in terms of zonal coupons. So inorder to get actual workload demand we
            // divide each demand by the corresponding zonal coupons.
            for (float f : entry.getValue()) {
                weeklyWorkloadDemand += (f / numberOfCoupons);
            }
            totalCostAcrossWorkloads += (weeklyWorkloadDemand * onDemandPrice);
        }
        return (totalCostAcrossWorkloads / RIBuyDemandCalculator.WEEKLY_DEMAND_DATA_SIZE);
    }

    /**
     * Generate recommendation to buy RIs to provide coverage as specified by the kernel result.
     *
     * @param regionalContext the context in which to buy (eg us-east-1 shared-tenancy Linux).
     * @param demandCalculationInfo The uncovered demand calculcatio info, containing the uncovered demand
     *                              broken down by compute tier.
     * @param kernelResult the results from running the kernel algorithm
     * @param pricing provider of rates and RIs.
     * @return a list of recommendations, which may be empty if no actions are necessary.
     */
    @Nullable
    private ReservedInstanceAnalysisRecommendation generateRecommendation(@Nonnull RIBuyRegionalContext regionalContext,
                                                                          @Nonnull RIBuyDemandCalculationInfo demandCalculationInfo,
                                                                          @Nonnull RecommendationKernelAlgorithmResult kernelResult,
                                                                          @Nonnull PricingProviderResult pricing) {
        Objects.requireNonNull(regionalContext);
        Objects.requireNonNull(kernelResult);
        Objects.requireNonNull(pricing);

        final String logTag = kernelResult.getLogTag();
        final String recommendationTag = logTag.replace(": ", "");
        int numberOfRIsToBuy = kernelResult.getNumberOfRIsToBuy();
        // OM-42801: override RI coverage is disabled
        final String actionGoal = "Max Savings";
        float hourlyCostSavings = kernelResult.getHourlyCostSavings().get(numberOfRIsToBuy);
        if (!logExplanation(kernelResult, logTag, regionalContext, hourlyCostSavings, numberOfRIsToBuy)) {
            return null;
        }

        int riPotentialInCoupons = kernelResult.getRiNormalizedCouponsMap().get(numberOfRIsToBuy);
        float riUsedInCoupons = kernelResult.getRiNormalizedCouponsUsedMap().get(numberOfRIsToBuy);
        ReservedInstanceAnalysisRecommendation recommendation =
            new ReservedInstanceAnalysisRecommendation(recommendationTag,
                actionGoal,
                regionalContext,
                demandCalculationInfo.primaryAccountOid(),
                numberOfRIsToBuy,
                pricing,
                hourlyCostSavings,
                kernelResult.getAverageHourlyCouponDemand(),
                kernelResult.getTotalHours(),
                demandCalculationInfo.activeHours(),
                riPotentialInCoupons,
                riUsedInCoupons);
        return recommendation;
    }

    /*
     * If RI hourly cost is 0, then don't log, because logged previously.  Otherwise log.
     */
    private boolean logExplanation(RecommendationKernelAlgorithmResult kernelResult, String logTag,
                                RIBuyRegionalContext regionalContext, float hourlyCostSavings,
                                int numberOfRIsToBuy) {
        boolean result = true;
        float riHourlyCost = kernelResult.getRiHourlyCost();
        if (riHourlyCost <= 0) {
            result = false;
            if (kernelResult.isValid()) {
                logger.error("{} RI with hourly cost={} (less than or equal zero) "
                        + "and hourly cost saving={} in context={}. ",
                    logTag, riHourlyCost, hourlyCostSavings, regionalContext.contextTag());
            }
        } else {
            logger.debug("{}numberOfRIsToBuy {} > 0 in regionalContext={}",
                logTag, numberOfRIsToBuy, regionalContext.contextTag());
        }
        return result;
    }

    /**
     * Given an array of floats, remove the negative values.
     *
     * @param demand data that may contain "-1".
     * @return demand with "-1" removed.
     */
    @Nullable
    protected float[] removeNegativeDataPoints(float[] demand) {
        if (demand == null || demand.length == 0) {
            return null;
        }
        // remove all "-1" from data
        ArrayList<Float> resultList = new ArrayList<>();
        for (int i = 0; i < demand.length; i++) {
            if (demand[i] >= 0) {
                resultList.add(demand[i]);
            }
        }
        if (resultList.size() == 0) {
            return null;
        }

        // convert to float array.
        float[] results = new float[resultList.size()];
        int i = 0;
        for (Float f: resultList) {
            results[i++] = (f != null ? f : 0f);
        }
        return results;
    }

    @VisibleForTesting
    Map<String, ReservedInstancePurchaseConstraints> getPurchaseConstraints(
            ReservedInstanceAnalysisScope scope) throws IllegalArgumentException {
        if (scope.getRiPurchaseProfiles() == null) {
            logger.info("Using the global purchase constraint settings.");
            return getPurchaseConstraints();
        } else {
            logger.info("Using the purchase profiles in analysis scope.");
            Map<String, RIPurchaseProfile> profiles = scope.getRiPurchaseProfiles();
            final Builder<String, ReservedInstancePurchaseConstraints> constraintBuilder =
                    ImmutableMap.builder();
            profiles.forEach((key, profile) -> {
                if (!profile.hasRiType()) {
                    throw new IllegalArgumentException("No ReservedInstanceType is defined" +
                            " for profile " + key + " in ReservedInstanceAnalysisScope");
                }
                ReservedInstanceType type = profile.getRiType();
                final ReservedInstancePurchaseConstraints constraints =
                        new ReservedInstancePurchaseConstraints(type.getOfferingClass(),
                                type.getTermYears(), type.getPaymentOption());

                constraintBuilder.put(key.toUpperCase(), constraints);
            });
            return constraintBuilder.build();
        }
    }

    /**
     * Fetch RI Purchase constraints settings from the Settings Service.
     *
     * @return a Map of the service provider OID and the corresponding
     * RI Purchase Settings constraints object.
     */
    @VisibleForTesting
    protected Map<String, ReservedInstancePurchaseConstraints> getPurchaseConstraints() {

        final List<String> awsSettingNames =
                Stream.of(GlobalSettingSpecs.AWSPreferredOfferingClass,
                        GlobalSettingSpecs.AWSPreferredPaymentOption,
                        GlobalSettingSpecs.AWSPreferredTerm)
                        .map(GlobalSettingSpecs::getSettingName)
                        .collect(Collectors.toList());

        final List<String> azureSettingNames =
                Stream.of(GlobalSettingSpecs.AzurePreferredOfferingClass,
                        GlobalSettingSpecs.AzurePreferredPaymentOption,
                        GlobalSettingSpecs.AzurePreferredTerm)
                        .map(GlobalSettingSpecs::getSettingName)
                        .collect(Collectors.toList());


        final Map<String, Setting> settings = new HashMap<>();
        settingsServiceClient.getMultipleGlobalSettings(
                GetMultipleGlobalSettingsRequest.newBuilder()
                        .addAllSettingSpecName(awsSettingNames)
                        .addAllSettingSpecName(azureSettingNames)
                        .build())
                .forEachRemaining(setting -> {
                    settings.put(setting.getSettingSpecName(), setting);
                });

        ReservedInstancePurchaseConstraints awsReservedInstancePurchaseConstraints =
                new ReservedInstancePurchaseConstraints(
                        OfferingClass.valueOf(
                                settings.get(GlobalSettingSpecs.AWSPreferredOfferingClass.getSettingName()).getEnumSettingValue().getValue()),
                        PreferredTerm.valueOf(
                                settings.get(GlobalSettingSpecs.AWSPreferredTerm.getSettingName()).getEnumSettingValue().getValue()).getYears(),
                        PaymentOption.valueOf(
                                settings.get(GlobalSettingSpecs.AWSPreferredPaymentOption.getSettingName()).getEnumSettingValue().getValue()));

        ReservedInstancePurchaseConstraints azureReservedInstancePurchaseConstraints =
                new ReservedInstancePurchaseConstraints(
                        OfferingClass.valueOf(
                                settings.get(GlobalSettingSpecs.AzurePreferredOfferingClass.getSettingName()).getEnumSettingValue().getValue()),
                        PreferredTerm.valueOf(
                                settings.get(GlobalSettingSpecs.AzurePreferredTerm.getSettingName()).getEnumSettingValue().getValue()).getYears(),
                        PaymentOption.valueOf(
                                settings.get(GlobalSettingSpecs.AzurePreferredPaymentOption.getSettingName()).getEnumSettingValue().getValue()));

        return ImmutableMap.<String, ReservedInstancePurchaseConstraints>builder()
                .put(CategoryPathConstants.AWS.toUpperCase(), awsReservedInstancePurchaseConstraints)
                .put(CategoryPathConstants.AZURE.toUpperCase(), azureReservedInstancePurchaseConstraints)
                .build();

    }
}<|MERGE_RESOLUTION|>--- conflicted
+++ resolved
@@ -4,10 +4,7 @@
 import java.io.PrintStream;
 import java.nio.charset.StandardCharsets;
 import java.util.ArrayList;
-<<<<<<< HEAD
 import java.util.Arrays;
-=======
->>>>>>> ef901554
 import java.util.Date;
 import java.util.HashMap;
 import java.util.List;
@@ -26,12 +23,9 @@
 import com.google.common.annotations.VisibleForTesting;
 import com.google.common.base.Preconditions;
 import com.google.common.base.Stopwatch;
-<<<<<<< HEAD
-
-=======
+
 import com.google.common.collect.ImmutableMap;
 import com.google.common.collect.ImmutableMap.Builder;
->>>>>>> ef901554
 import org.apache.logging.log4j.LogManager;
 import org.apache.logging.log4j.Logger;
 
@@ -248,14 +242,8 @@
         final Date analysisStartTime = new Date();
         final Stopwatch overallTime = Stopwatch.createStarted();
         try {
-<<<<<<< HEAD
             // Describes what kind of RIs can be considered for purchase
             final ReservedInstancePurchaseConstraints purchaseConstraints =
-=======
-            // Describes what kind of RIs can be considered for purchase. The purchase
-            // constraints are retrieved as mapping from the service provider display name.
-            final Map<String, ReservedInstancePurchaseConstraints> purchaseConstraints =
->>>>>>> ef901554
                     getPurchaseConstraints(scope);
 
             // Find the historical demand by context and create analysis clusters.
