--- conflicted
+++ resolved
@@ -302,11 +302,7 @@
                         .collect(Collectors.toSet());
 
         final Map<Long, Integer> riSpecToTermInYearMap =
-<<<<<<< HEAD
-            getReservedInstanceCostCalculator().getRiSpecIdToTermInYearMap(newReservedInstances, context);
-=======
             getReservedInstanceCostCalculator().getRiSpecIdToTermInYearMap(updatedNewReservedInstances, context);
->>>>>>> cf81ef1e
 
         final Map<String, Double> probeRIIDToAmortizedCost =
             getReservedInstanceCostCalculator().calculateReservedInstanceAmortizedCost(updatedNewReservedInstances,
