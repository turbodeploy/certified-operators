package com.vmturbo.cost.component.reserved.instance.recommendationalgorithm.demand;

import java.util.Collection;
import java.util.List;
import java.util.Map;
import java.util.Objects;
import java.util.Optional;
import java.util.concurrent.atomic.AtomicInteger;
import java.util.stream.Collectors;
import java.util.stream.Stream;

import javax.annotation.Nonnull;
import javax.annotation.Nullable;
import javax.annotation.concurrent.ThreadSafe;

import org.apache.logging.log4j.LogManager;
import org.apache.logging.log4j.Logger;
import org.immutables.value.Value;

import com.vmturbo.common.protobuf.RepositoryDTOUtil;
import com.vmturbo.common.protobuf.repository.RepositoryDTO.RetrieveTopologyEntitiesRequest;
import com.vmturbo.common.protobuf.repository.RepositoryDTO.TopologyType;
import com.vmturbo.common.protobuf.repository.RepositoryServiceGrpc.RepositoryServiceBlockingStub;
import com.vmturbo.common.protobuf.topology.TopologyDTO.PartialEntity;
import com.vmturbo.common.protobuf.topology.TopologyDTO.PartialEntity.Type;
import com.vmturbo.common.protobuf.topology.TopologyDTO.TopologyEntityDTO;
import com.vmturbo.cost.calculation.integration.CloudTopology;
import com.vmturbo.cost.calculation.topology.TopologyEntityCloudTopology;
import com.vmturbo.cost.calculation.topology.TopologyEntityCloudTopologyFactory;
import com.vmturbo.cost.component.db.tables.records.ComputeTierTypeHourlyByWeekRecord;
import com.vmturbo.cost.component.reserved.instance.ComputeTierDemandStatsStore;
import com.vmturbo.cost.component.reserved.instance.recommendationalgorithm.ReservedInstanceAnalysisScope;
import com.vmturbo.cost.component.reserved.instance.recommendationalgorithm.ReservedInstancePurchaseConstraints;
import com.vmturbo.cost.component.reserved.instance.recommendationalgorithm.demand.AccountGroupingIdentifier.AccountGroupingType;
import com.vmturbo.cost.component.reserved.instance.recommendationalgorithm.inventory.RegionalRIMatcherCache;
import com.vmturbo.cost.component.reserved.instance.recommendationalgorithm.inventory.RegionalRIMatcherCacheFactory;
import com.vmturbo.cost.component.reserved.instance.recommendationalgorithm.inventory.ReservedInstanceSpecMatcher;
import com.vmturbo.cost.component.reserved.instance.recommendationalgorithm.inventory.ReservedInstanceSpecMatcher.ReservedInstanceSpecData;
import com.vmturbo.group.api.GroupAndMembers;
import com.vmturbo.platform.common.dto.CommonDTO.EntityDTO.EntityType;
import com.vmturbo.platform.sdk.common.CloudCostDTO.OSType;
import com.vmturbo.platform.sdk.common.CloudCostDTO.Tenancy;

/**
 * This class provides a wrapper around {@link ComputeTierDemandStatsStore}, in order to group
 * demand clusters by (account grouping ID, region OID, RI Spec ID). The RI spec ID attribute of the
 * grouping will be determined through {@link ReservedInstanceSpecMatcher}, in order to group clusters
 * by the RI Spec to purchase.
 */
@ThreadSafe
public class RIBuyAnalysisContextProvider {

    private static final Logger logger = LogManager.getLogger();

    // A counter used to generate unique tags for log entries
    private static AtomicInteger analysisTagCounter = new AtomicInteger();

    // An interface for obtaining historical demand data
    private final ComputeTierDemandStatsStore computeTierDemandStatsStore;

    private final RepositoryServiceBlockingStub repositoryClient;

    private final TopologyEntityCloudTopologyFactory cloudTopologyFactory;

    private final RegionalRIMatcherCacheFactory regionalRIMatcherCacheFactory;

    private final long realtimeTopologyContextId;

    private final boolean allowStandaloneAccountAnalysisClusters;

    /**
     * Construct the {@link RIBuyAnalysisContextProvider} instance.
     *
     * @param computeTierDemandStatsStore   historical demand data store.
     * @param repositoryClient              repository client used for retrieving the latest topology
     *                                      in order to link it to recorded demand
     * @param cloudTopologyFactory          Used to create a cloud topology of the latest topology, in order
     *                                      to verify the referenced entities in the recorded demand still exist
     * @param regionalRIMatcherCacheFactory A factory to create a new {@link RegionalRIMatcherCache} for an
     *                                      analysis context.
     * @param realtimeTopologyContextId     The realtime topology context ID, used in querying the realtime
     *                                      topology to match to recorded demand.
     * @param allowStandaloneAccountAnalysisClusters A boolean flag indicating whether demand clusters, in which
     *                                               the associated account is not tied to a billing family, are
     *                                               allowed.
     */
    public RIBuyAnalysisContextProvider(@Nonnull ComputeTierDemandStatsStore computeTierDemandStatsStore,
                                        @Nonnull RepositoryServiceBlockingStub repositoryClient,
                                        @Nonnull TopologyEntityCloudTopologyFactory cloudTopologyFactory,
                                        @Nonnull RegionalRIMatcherCacheFactory regionalRIMatcherCacheFactory,
                                        long realtimeTopologyContextId,
                                        boolean allowStandaloneAccountAnalysisClusters) {
        this.computeTierDemandStatsStore = Objects.requireNonNull(computeTierDemandStatsStore);
        this.repositoryClient = Objects.requireNonNull(repositoryClient);
        this.cloudTopologyFactory = Objects.requireNonNull(cloudTopologyFactory);
        this.regionalRIMatcherCacheFactory = Objects.requireNonNull(regionalRIMatcherCacheFactory);
        this.realtimeTopologyContextId = realtimeTopologyContextId;
        this.allowStandaloneAccountAnalysisClusters = allowStandaloneAccountAnalysisClusters;
    }

    /**
     * Constructs an analysis context, based on stored demand and querying the latest topology from
     * the repository. The analysis context contains individual regional contexts representing the tuple
     * of (region, RI spec to purchase, account grouping ID), as well as the cloud topology and matcher
     * classes used to compute the regional contexts.
     *
     * <p>The RI spec to purchase for each {@link RIBuyRegionalContext} will be determined through the
     * {@link ReservedInstanceSpecMatcher} in order to determine whether unique demand clusters can
     * be covered by a single RI spec recommendation. Demand clusters represent the tuple of
     * (account OID, region OID, tier OID, location OID, OS, Tenancy) that are stored within
     * {@link ComputeTierDemandStatsStore}.
     *
     * <p>The account grouping identifier represents either a billing family or standalone account rhough
     * {@link AccountGroupingIdentifier}. This class is used in order to protect against collisions
     * of standalone account OIDs with billing family group IDs (adding a group type enum as part of
     * the identifier).
     *
     * @param scope The analysis scope, indicating which accounts, regions, tenancies, and operating systems
     *              are targets of this analysis. Any demand clusters that do no fit the analyssi scope will
     *              not be returned in teh analysis context.
     * @param purchaseConstraints The purchase constraints for an RI in this analysis. The constraints are
     *                            used by the RI spec matcher, in order to filter RI specs in scope of the
     *                            analysis and subsequently match them to demand clusters.
     * @return The analysis context info. The analysis context will contain a list of regional contexts,
     * which represent a (region, account grouping, RI spec) tuple.
     */
    @Nonnull
    public RIBuyAnalysisContextInfo computeAnalysisContexts(
        @Nonnull ReservedInstanceAnalysisScope scope,
        ReservedInstancePurchaseConstraints purchaseConstraints) {


        final CloudTopology<TopologyEntityDTO> cloudTopology = createCloudTopology();
        final RegionalRIMatcherCache regionalRIMatcherCache =
            regionalRIMatcherCacheFactory.createNewCache(cloudTopology, purchaseConstraints);


        final List<ComputeTierTypeHourlyByWeekRecord> demandClusters = computeTierDemandStatsStore
                .getUniqueDemandClusters().collect(Collectors.toList());

        final List<ScopedDemandCluster> translatedClusters = demandClusters.stream()
                // convert the DB records to a scoped demand cluster instance, checking that the
                // referenced topology entities in the demand cluster still exist in the latest topology.
                .map(demandRecord -> translateRecordToScopedDemandCluster(cloudTopology, demandRecord))
                // If any of the associated topology entities are missing or if the platform or
                // tenancy are invalid, filter out the record.
                .filter(Objects::nonNull).collect(Collectors.toList());

        logger.info("Read {} demandClusters, Translated {} clusters.", demandClusters.size(), translatedClusters.size());

        Map<AnnotatedRegionalScopeKey, List<ScopedDemandCluster>> demandClustersByScopeKey =
<<<<<<< HEAD
            // First, query the unique set of demand saved within the DB.
            computeTierDemandStatsStore.getUniqueDemandClusters()
                // convert the DB records to a scoped demand cluster instance, checking that the
                // referenced topology entities in the demand cluster still exist in the latest topology.
                .map(demandRecord -> translateRecordToScopedDemandCluster(cloudTopology, demandRecord))
                // If any of the associated topology entities are missing or if the platform or
                // tenancy are invalid, filter out the record.
                .filter(Objects::nonNull)
                // Verify the cluster matches the requested analysis scope (e.g. the account associated
                // with the cluster is within the requested account list).
                .filter(scopedCluster -> filterDemandContextByAnalysisScope(scope, scopedCluster))
                .map(scopedCluster -> matchDemandClusterToRISpec(regionalRIMatcherCache, scopedCluster))
                // filter out contexts which cannot be mapped to an RISpec
                .filter(Objects::nonNull)
                .collect(Collectors.groupingBy(
                    this::mapDemandContextToScopeKey,
                    Collectors.mapping(
                        DemandContextRISpecMatch::scopedDemandCluster,
                        Collectors.toList())));
=======
                        translatedClusters.stream()
                        // Verify the cluster matches the requested analysis scope (e.g. the account associated
                        // with the cluster is within the requested account list).
                        .filter(scopedCluster -> filterDemandContextByAnalysisScope(scope, scopedCluster))
                        .map(scopedCluster -> matchDemandClusterToRISpec(regionalRIMatcherCache, scopedCluster))
                        // filter out contexts which cannot be mapped to an RISpec
                        .filter(Objects::nonNull)
                        .collect(Collectors.groupingBy(
                                this::mapDemandContextToScopeKey,
                                Collectors.mapping(
                                        DemandContextRISpecMatch::scopedDemandCluster,
                                        Collectors.toList())));
        logger.info("Found {} demandClustersByScopeKey", demandClustersByScopeKey.size());
>>>>>>> 8e53fbf4

        // Convert the demand clusters, grouped by a regional scope key (which groups by region,
        // account grouping ID, and target Spec ID) to a regional context representing a single
        // iteration of RI buy analysis.
        List<RIBuyRegionalContext> regionalContexts = demandClustersByScopeKey.entrySet()
            .stream()
            .map(e -> mapClustersToRegionalContext(e.getKey(), e.getValue()))
            .collect(Collectors.toList());

        return ImmutableRIBuyAnalysisContextInfo.builder()
            .cloudTopology(cloudTopology)
            .regionalRIMatcherCache(regionalRIMatcherCache)
            .regionalContexts(regionalContexts)
            .build();
    }

    @Nullable
    private ScopedDemandCluster translateRecordToScopedDemandCluster(
        @Nonnull CloudTopology<TopologyEntityDTO> cloudTopology,
        @Nonnull ComputeTierTypeHourlyByWeekRecord demandRecord) {

        // Try to load all the referenced entities from the latest topology.
        final long accountOid = demandRecord.getAccountId();
        final Optional<TopologyEntityDTO> account =
            cloudTopology.getEntity(accountOid);
        final Optional<TopologyEntityDTO> computeTier =
            cloudTopology.getEntity(demandRecord.getComputeTierId());
        final long regionOrZoneId = demandRecord.getRegionOrZoneId();
        final Optional<TopologyEntityDTO> locationEntity =
            cloudTopology.getEntity(regionOrZoneId);
        final Optional<TopologyEntityDTO> connectedRegion =
            locationEntity.flatMap(loc ->
                (loc.getEntityType() == EntityType.REGION_VALUE) ?
                    Optional.of(loc) : cloudTopology.getOwner(loc.getOid()));

        final OSType platform = OSType.forNumber(demandRecord.getPlatform());
        final Tenancy tenancy = Tenancy.forNumber(demandRecord.getTenancy());

        final Optional<GroupAndMembers> billingFamily =
            cloudTopology.getBillingFamilyForEntity(accountOid);
        final boolean isBillingGroupAllowed =
            billingFamily.isPresent() || allowStandaloneAccountAnalysisClusters;


        // If any of the referenced entities are no longer present, return null
        if (!account.isPresent() || !computeTier.isPresent() ||
            !locationEntity.isPresent() || !connectedRegion.isPresent() ||
            platform == null || tenancy == null || !isBillingGroupAllowed) {

<<<<<<< HEAD
            logger.debug("Unable to find topology entities for RI demand record " +
                    "(Account OID={} (isPresent={}), Compute Tier OID={} (isPresent={}), " +
                    "Location OID={} (isPresent={}), isConnectedRegionPresent={}, " +
                    "Platform={}, Tenancy={}, isBillingFamilyPresent={} (standaloneAccountAllowed={}))",
                accountOid, account.isPresent(),
                demandRecord.getComputeTierId(), computeTier.isPresent(),
                regionOrZoneId, locationEntity.isPresent(), connectedRegion.isPresent(),
                platform, tenancy, billingFamily.isPresent(), allowStandaloneAccountAnalysisClusters);
=======
            logger.warn("Unable to find topology entities for RI demand record " +
                            "(Account OID={} (isPresent={}), Compute Tier OID={} (isPresent={}), " +
                            "Location OID={} (isPresent={}), isConnectedRegionPresent={}, " +
                            "Platform={}, Tenancy={}, isBillingFamilyPresent={} (standaloneAccountAllowed={}))",
                    accountOid, account.isPresent(),
                    demandRecord.getComputeTierId(), computeTier.isPresent(),
                    regionOrZoneId, locationEntity.isPresent(), connectedRegion.isPresent(),
                    platform, tenancy, billingFamily.isPresent(), allowStandaloneAccountAnalysisClusters);
>>>>>>> 8e53fbf4

            return null;
        } else {

            return ImmutableScopedDemandCluster.builder()
                .billingFamily(billingFamily.orElse(null))
                .account(account.get())
                .region(connectedRegion.get())
                .computeTier(computeTier.get())
                .regionOrZone(locationEntity.get())
                .platform(platform)
                .tenancy(tenancy)
                .build();
        }
    }

    private boolean filterDemandContextByAnalysisScope(@Nonnull ReservedInstanceAnalysisScope scope,
                                                       @Nonnull ScopedDemandCluster demandCluster) {
        return scope.isAccountInScope(demandCluster.account().getOid()) &&
            scope.isRegionInScope(demandCluster.region().getOid()) &&
            scope.isPlatformInScope(demandCluster.platform()) &&
            scope.isTenancyInScope(demandCluster.tenancy());
    }

    @Nullable
    private DemandContextRISpecMatch matchDemandClusterToRISpec(
        @Nonnull RegionalRIMatcherCache regionalRIMatcherCache,
        @Nonnull ScopedDemandCluster demandCluster) {

        final ReservedInstanceSpecMatcher riSpecMatcher =
            regionalRIMatcherCache.getOrCreateRISpecMatchForRegion(
                demandCluster.region().getOid());

        return riSpecMatcher
            .matchToPurchasingRISpecData(
                demandCluster.region(),
                demandCluster.computeTier(),
                demandCluster.platform(),
                demandCluster.tenancy())
            .map(riSpecData -> ImmutableDemandContextRISpecMatch.builder()
                .riSpecData(riSpecData)
                .scopedDemandCluster(demandCluster)
                .build())
            .orElse(null);
    }

    @Nonnull
    private AnnotatedRegionalScopeKey mapDemandContextToScopeKey(
        @Nonnull DemandContextRISpecMatch demandContextRISpecMatch) {

        final ImmutableAnnotatedRegionalScopeKey.Builder scopeKeyBuilder =
            ImmutableAnnotatedRegionalScopeKey.builder();
        final ScopedDemandCluster demandCluster = demandContextRISpecMatch.scopedDemandCluster();
        final ReservedInstanceSpecData riSpecData = demandContextRISpecMatch.riSpecData();


        final GroupAndMembers billingFamily = demandCluster.billingFamily();
        final AccountGroupingIdentifier accountGroupingIdentifier;
        if (billingFamily != null) {

            final String accountGroupingTag = String.format("BILLING_FAMILY[%s]",
                billingFamily.group().getDefinition().getDisplayName());
            accountGroupingIdentifier = ImmutableAccountGroupingIdentifier.builder()
                .groupingType(AccountGroupingType.BILLING_FAMILY)
                .id(billingFamily.group().getId())
                .tag(accountGroupingTag)
                .build();
        } else {
            final String accountGroupingTag = String.format("BUSINESS_ACCOUNT[%s]",
                demandCluster.account().getDisplayName());
            accountGroupingIdentifier = ImmutableAccountGroupingIdentifier.builder()
                .groupingType(AccountGroupingType.STANDALONE_ACCOUNT)
                .id(demandCluster.account().getOid())
                .tag(accountGroupingTag)
                .build();
        }

        return scopeKeyBuilder
            .accountGroupingId(accountGroupingIdentifier)
            .regionOid(demandCluster.region().getOid())
            .region(demandCluster.region())
            .riSpecId(riSpecData.reservedInstanceSpec().getId())
            .riSpecData(riSpecData)
            .build();
    }

    private RIBuyRegionalContext mapClustersToRegionalContext(
        @Nonnull AnnotatedRegionalScopeKey scopeKey,
        @Nonnull Collection<ScopedDemandCluster> scopedDemandContexts) {

        final String contextTag = String.format("[Region=%s, RI Spec ID=%s, ComputeTier=%s, AccountGrouping=%s",
            scopeKey.region().getDisplayName(),
            scopeKey.riSpecId(),
            scopeKey.riSpecData().computeTier().getDisplayName(),
            scopeKey.accountGroupingId().tag());
        final String analysisTag = generateAnalysisTag();

        return ImmutableRIBuyRegionalContext.builder()
            .region(scopeKey.region())
            .riSpecToPurchase(scopeKey.riSpecData().reservedInstanceSpec())
            .computeTier(scopeKey.riSpecData().computeTier())
            .accountGroupingId(scopeKey.accountGroupingId())
            .analysisTag(analysisTag)
            .contextTag(contextTag)
            .addAllDemandClusters(
                scopedDemandContexts.stream()
                    .map(scopedContext -> ImmutableRIBuyDemandCluster.builder()
                        .accountOid(scopedContext.account().getOid())
                        .regionOrZoneOid(scopedContext.regionOrZone().getOid())
                        .computeTier(scopedContext.computeTier())
                        .platform(scopedContext.platform())
                        .tenancy(scopedContext.tenancy())
                        .build())
                    .collect(Collectors.toList()))
            .build();

    }

    /**
     * Represents the scoped demand cluster.
     * TODO Add more details.
     */
    @Value.Immutable
    interface ScopedDemandCluster {

        @Nullable
        GroupAndMembers billingFamily();

        TopologyEntityDTO account();

        TopologyEntityDTO region();

        TopologyEntityDTO computeTier();

        TopologyEntityDTO regionOrZone();

        OSType platform();

        Tenancy tenancy();
    }

    /**
     * RISpecData to the corresponding scopedDemandCluster.
     * TODO Add more details.
     */
    @Value.Immutable
    interface DemandContextRISpecMatch {

        ReservedInstanceSpecData riSpecData();

        ScopedDemandCluster scopedDemandCluster();
    }

    /**
     * THe ReservedInstanceSpecData for a given specId, region and accounting group.
     * TODO Add more details.
     */
    @Value.Immutable
    interface AnnotatedRegionalScopeKey {

        AccountGroupingIdentifier accountGroupingId();

        long regionOid();

        @Value.Auxiliary
        TopologyEntityDTO region();

        long riSpecId();

        @Value.Auxiliary
        ReservedInstanceSpecData riSpecData();
    }

    /**
     * Compute the TopologyEntityCloudTopology.
     *
     * @return TopologyEntityCloudTopology
     */
    private TopologyEntityCloudTopology createCloudTopology() {

        Stream<TopologyEntityDTO> entities = RepositoryDTOUtil.topologyEntityStream(
            repositoryClient.retrieveTopologyEntities(
                RetrieveTopologyEntitiesRequest.newBuilder()
                    .setTopologyContextId(realtimeTopologyContextId)
                    .setReturnType(Type.FULL)
                    .setTopologyType(TopologyType.SOURCE)
                    .build()))
            .map(PartialEntity::getFullEntity);
        TopologyEntityCloudTopology cloudTopology =
            cloudTopologyFactory.newCloudTopology(entities);
        return cloudTopology;
    }

    /**
     * Generate a unique string in each JRE invocation to use as a log entry tag. This differs from
     * the cluster tag, in that it will uniquely identify a single analysis for a cluster.
     *
     * @return A tag used to identify a particular round of analysis for a regional cluster
     */
    private static String generateAnalysisTag() {
        int count = analysisTagCounter.getAndIncrement();
        return String.format("RILT%04d: ", count);
    }

}<|MERGE_RESOLUTION|>--- conflicted
+++ resolved
@@ -134,7 +134,6 @@
         final RegionalRIMatcherCache regionalRIMatcherCache =
             regionalRIMatcherCacheFactory.createNewCache(cloudTopology, purchaseConstraints);
 
-
         final List<ComputeTierTypeHourlyByWeekRecord> demandClusters = computeTierDemandStatsStore
                 .getUniqueDemandClusters().collect(Collectors.toList());
 
@@ -149,28 +148,7 @@
         logger.info("Read {} demandClusters, Translated {} clusters.", demandClusters.size(), translatedClusters.size());
 
         Map<AnnotatedRegionalScopeKey, List<ScopedDemandCluster>> demandClustersByScopeKey =
-<<<<<<< HEAD
-            // First, query the unique set of demand saved within the DB.
-            computeTierDemandStatsStore.getUniqueDemandClusters()
-                // convert the DB records to a scoped demand cluster instance, checking that the
-                // referenced topology entities in the demand cluster still exist in the latest topology.
-                .map(demandRecord -> translateRecordToScopedDemandCluster(cloudTopology, demandRecord))
-                // If any of the associated topology entities are missing or if the platform or
-                // tenancy are invalid, filter out the record.
-                .filter(Objects::nonNull)
-                // Verify the cluster matches the requested analysis scope (e.g. the account associated
-                // with the cluster is within the requested account list).
-                .filter(scopedCluster -> filterDemandContextByAnalysisScope(scope, scopedCluster))
-                .map(scopedCluster -> matchDemandClusterToRISpec(regionalRIMatcherCache, scopedCluster))
-                // filter out contexts which cannot be mapped to an RISpec
-                .filter(Objects::nonNull)
-                .collect(Collectors.groupingBy(
-                    this::mapDemandContextToScopeKey,
-                    Collectors.mapping(
-                        DemandContextRISpecMatch::scopedDemandCluster,
-                        Collectors.toList())));
-=======
-                        translatedClusters.stream()
+                translatedClusters.stream()
                         // Verify the cluster matches the requested analysis scope (e.g. the account associated
                         // with the cluster is within the requested account list).
                         .filter(scopedCluster -> filterDemandContextByAnalysisScope(scope, scopedCluster))
@@ -182,8 +160,8 @@
                                 Collectors.mapping(
                                         DemandContextRISpecMatch::scopedDemandCluster,
                                         Collectors.toList())));
+
         logger.info("Found {} demandClustersByScopeKey", demandClustersByScopeKey.size());
->>>>>>> 8e53fbf4
 
         // Convert the demand clusters, grouped by a regional scope key (which groups by region,
         // account grouping ID, and target Spec ID) to a regional context representing a single
@@ -233,16 +211,6 @@
             !locationEntity.isPresent() || !connectedRegion.isPresent() ||
             platform == null || tenancy == null || !isBillingGroupAllowed) {
 
-<<<<<<< HEAD
-            logger.debug("Unable to find topology entities for RI demand record " +
-                    "(Account OID={} (isPresent={}), Compute Tier OID={} (isPresent={}), " +
-                    "Location OID={} (isPresent={}), isConnectedRegionPresent={}, " +
-                    "Platform={}, Tenancy={}, isBillingFamilyPresent={} (standaloneAccountAllowed={}))",
-                accountOid, account.isPresent(),
-                demandRecord.getComputeTierId(), computeTier.isPresent(),
-                regionOrZoneId, locationEntity.isPresent(), connectedRegion.isPresent(),
-                platform, tenancy, billingFamily.isPresent(), allowStandaloneAccountAnalysisClusters);
-=======
             logger.warn("Unable to find topology entities for RI demand record " +
                             "(Account OID={} (isPresent={}), Compute Tier OID={} (isPresent={}), " +
                             "Location OID={} (isPresent={}), isConnectedRegionPresent={}, " +
@@ -251,7 +219,6 @@
                     demandRecord.getComputeTierId(), computeTier.isPresent(),
                     regionOrZoneId, locationEntity.isPresent(), connectedRegion.isPresent(),
                     platform, tenancy, billingFamily.isPresent(), allowStandaloneAccountAnalysisClusters);
->>>>>>> 8e53fbf4
 
             return null;
         } else {
