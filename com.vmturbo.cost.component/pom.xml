<?xml version="1.0" encoding="UTF-8"?>
<project xmlns="http://maven.apache.org/POM/4.0.0"
         xmlns:xsi="http://www.w3.org/2001/XMLSchema-instance"
         xsi:schemaLocation="http://maven.apache.org/POM/4.0.0 http://maven.apache.org/xsd/maven-4.0.0.xsd">

    <parent>
        <groupId>com.vmturbo</groupId>
        <artifactId>com.vmturbo.components</artifactId>
<<<<<<< HEAD
        <version>7.21.200-EA1</version>
=======
        <version>7.22.4-SNAPSHOT</version>
>>>>>>> 71c68051
        <relativePath>../com.vmturbo.components/pom.xml</relativePath>
    </parent>
    <modelVersion>4.0.0</modelVersion>

    <artifactId>com.vmturbo.cost.component</artifactId>
    <properties>
        <swagger.component.name>Cost Component</swagger.component.name>
        <maven.build.timestamp.format>yyyyMMddHHmmssSSS</maven.build.timestamp.format>

        <!-- TODO: user and password configuration should NOT be checked into source control -->
        <db.url>jdbc:mysql://localhost:3306</db.url>
        <db.username>root</db.username>
        <db.password>vmturbo</db.password>
        <db.schema>cost_build_${maven.build.timestamp}</db.schema>
        <db.outputSchema>cost</db.outputSchema>
        <db.driver>org.mariadb.jdbc.Driver</db.driver>
    </properties>

    <build>
        <plugins>
            <plugin>
                <groupId>com.github.kongchen</groupId>
                <artifactId>swagger-maven-plugin</artifactId>
                <executions>
                    <execution>
                        <id>internal-swagger</id>
                        <configuration>
                            <apiSources>
                                <apiSource>
                                    <locations>
                                        <location>com.vmturbo.cost.component</location>
                                        <location>com.vmturbo.common.protobuf.cost</location>
                                        <location>com.vmturbo.common.protobuf.logging</location>
                                        <location>com.vmturbo.common.protobuf.trax</location>
                                        <location>com.vmturbo.components.common</location>
                                    </locations>
                                </apiSource>
                            </apiSources>
                        </configuration>
                    </execution>
                </executions>
            </plugin>
            <plugin>
                <groupId>com.spotify</groupId>
                <artifactId>docker-maven-plugin</artifactId>
                <configuration>
                    <!-- override the <resources> from the docker-maven-plugin <pluginManagement> -->
                    <serverId>docker-registry</serverId>
                </configuration>

            </plugin>
            <plugin>
                <groupId>org.apache.maven.plugins</groupId>
                <artifactId>maven-dependency-plugin</artifactId>
            </plugin>
            <plugin>
                <groupId>org.apache.maven.plugins</groupId>
                <artifactId>maven-jar-plugin</artifactId>
                <configuration>
                    <archive>
                        <manifest>
                            <mainClass>com.vmturbo.cost.component.CostComponent</mainClass>
                        </manifest>
                    </archive>
                </configuration>
            </plugin>
            <plugin>
                <groupId>org.flywaydb</groupId>
                <artifactId>flyway-maven-plugin</artifactId>
                <executions>
                    <execution>
                        <phase>generate-sources</phase>
                        <goals>
                            <goal>migrate</goal>
                        </goals>
                    </execution>
                    <execution>
                        <id>clean-db</id>
                        <phase>process-sources</phase>
                        <goals>
                            <goal>clean</goal>
                        </goals>
                    </execution>
                </executions>
                <configuration>
                    <url>${db.url}</url>
                    <user>${db.username}</user>
                    <password>${db.password}</password>
                    <locations>
                        <!-- Configure to the same location as configured in Spring Boot..-->
                        <location>filesystem:${basedir}/src/main/resources/db/migration</location>
                    </locations>
                    <schemas>
                        <schema>${db.schema}</schema>
                    </schemas>
                </configuration>
            </plugin>
            <!-- See comment from michael-simons at https://github.com/spring-projects/spring-boot/issues/6975
                 on recommended configuration for a Spring Boot + Flyway + jOOQ setup-->
            <plugin>
                <!-- Specify the maven code generator plugin -->
                <groupId>org.jooq</groupId>
                <artifactId>jooq-codegen-maven</artifactId>

                <!-- The plugin should hook into the generate goal -->
                <executions>
                    <execution>
                        <phase>generate-sources</phase>
                        <goals>
                            <goal>generate</goal>
                        </goals>
                    </execution>
                </executions>

                <configuration>

                    <!-- JDBC connection parameters -->
                    <jdbc>
                        <driver>${db.driver}</driver>
                        <url>${db.url}/${db.schema}</url>
                        <user>${db.username}</user>
                        <password>${db.password}</password>
                    </jdbc>

                    <!-- Generator parameters -->
                    <generator>
                        <database>
                            <name>org.jooq.meta.mysql.MySQLDatabase</name>
                            <!-- Retrieve schema version from Flyway info table -->
                            <schemaVersionProvider>SELECT CONCAT_WS('_', '${db.outputSchema}', MAX(version)) from schema_version</schemaVersionProvider>
                            <includes>.*</includes>
                            <excludes>schema_version</excludes>
                            <schemata>
                                <schema>
                                    <inputSchema>${db.schema}</inputSchema>
                                    <outputSchema>${db.outputSchema}</outputSchema>
                                </schema>
                            </schemata>
                            <customTypes>
                                <customType>
                                    <!-- Specify the fully-qualified class name of your custom type -->
                                    <name>java.time.LocalDateTime</name>
                                    <!-- Associate that custom type with your converter. Note, a
                                         custom type can only have one converter in jOOQ -->
                                    <converter>com.vmturbo.sql.utils.LocalDateTimeConverter</converter>
                                </customType>
                                <customType>
                                    <name>java.time.LocalDate</name>
                                    <converter>com.vmturbo.sql.utils.LocalDateConverter</converter>
                                </customType>
                                <customType>
                                    <name>com.vmturbo.common.protobuf.cost.Cost.EntityCost</name>
                                    <converter>com.vmturbo.cost.component.entity.cost.PlanProjectedEntityCostConverter</converter>
                                </customType>
                                <customType>
                                    <name>com.vmturbo.common.protobuf.cost.Cost.ReservedInstanceBought.ReservedInstanceBoughtInfo</name>
                                    <converter>com.vmturbo.cost.component.reserved.instance.ReservedInstanceBoughtInfoConverter</converter>
                                </customType>
                                <customType>
                                    <name>com.vmturbo.common.protobuf.cost.Cost.ReservedInstanceSpecInfo</name>
                                    <converter>com.vmturbo.cost.component.reserved.instance.ReservedInstanceSpecInfoConverter</converter>
                                </customType>
                                <customType>
                                    <name>com.vmturbo.common.protobuf.cost.Cost.DiscountInfo</name>
                                    <converter>com.vmturbo.cost.component.discount.DiscountInfoConverter</converter>
                                </customType>
                                <customType>
                                    <name>com.vmturbo.common.protobuf.cost.Pricing.PriceTable</name>
                                    <converter>com.vmturbo.cost.component.pricing.PriceTableConverter</converter>
                                </customType>
                                <customType>
                                    <name>com.vmturbo.common.protobuf.cost.Pricing.ReservedInstancePriceTable</name>
                                    <converter>com.vmturbo.cost.component.pricing.RIPriceTableConverter</converter>
                                </customType>
                            </customTypes>
                            <forcedTypes>
                                <!-- Automatically convert timestamp fields to Java LocalDateTime-->
                                <forcedType>
                                    <!-- Specify again he fully-qualified class name of your custom type -->
                                    <name>java.time.LocalDateTime</name>
                                    <!-- Add a list of comma-separated regular expressions matching columns -->
                                    <expression>.*\..*_time</expression>
                                </forcedType>
                                <forcedType>
                                    <!-- DATE columns named *_date -->
                                    <name>java.time.LocalDate</name>
                                    <expression>.*\..*_date</expression>
                                </forcedType>
                                <forcedType>
                                    <name>com.vmturbo.common.protobuf.cost.Cost.EntityCost</name>
                                    <expression>.*\.plan_projected_entity_cost\.entity_cost</expression>
                                </forcedType>
                                <forcedType>
                                    <name>com.vmturbo.common.protobuf.cost.Cost.ReservedInstanceBought.ReservedInstanceBoughtInfo</name>
                                    <expression>.*\.reserved_instance_bought\.reserved_instance_bought_info</expression>
                                </forcedType>
                                <forcedType>
                                    <name>com.vmturbo.common.protobuf.cost.Cost.ReservedInstanceBought.ReservedInstanceBoughtInfo</name>
                                    <expression>.*\.plan_reserved_instance_bought\.reserved_instance_bought_info</expression>
                                </forcedType>
                                <forcedType>
                                    <name>com.vmturbo.common.protobuf.cost.Cost.ReservedInstanceBought.ReservedInstanceBoughtInfo</name>
                                    <expression>.*\.buy_reserved_instance\.reserved_instance_bought_info</expression>
                                </forcedType>
                                <forcedType>
                                    <name>com.vmturbo.common.protobuf.cost.Cost.ReservedInstanceSpecInfo</name>
                                    <expression>.*\.reserved_instance_spec\.reserved_instance_spec_info</expression>
                                </forcedType>
                                <forcedType>
                                    <name>com.vmturbo.common.protobuf.cost.Cost.DiscountInfo</name>
                                    <expression>.*\.discount\.discount_info</expression>
                                </forcedType>
                                <forcedType>
                                    <name>com.vmturbo.common.protobuf.cost.Pricing.PriceTable</name>
                                    <expression>.*\.price_table\.price_table_data</expression>
                                </forcedType>
                                <forcedType>
                                    <name>com.vmturbo.common.protobuf.cost.Pricing.ReservedInstancePriceTable</name>
                                    <expression>.*\.price_table\.ri_price_table_data</expression>
                                </forcedType>
                            </forcedTypes>
                        </database>
                        <generate>
                            <pojos>true</pojos>
                        </generate>
                        <target>
                            <packageName>com.vmturbo.cost.component.db</packageName>
                            <directory>target/generated-sources/jooq</directory>
                        </target>
                    </generator>
                </configuration>
            </plugin>
        </plugins>
    </build>

    <dependencies>
        <dependency>
            <groupId>com.vmturbo</groupId>
            <artifactId>com.vmturbo.api</artifactId>
        </dependency>
        <dependency>
            <groupId>com.vmturbo</groupId>
            <artifactId>cost-api</artifactId>
        </dependency>
        <dependency>
            <groupId>com.vmturbo</groupId>
            <artifactId>market-component-api</artifactId>
        </dependency>
        <dependency>
            <groupId>com.vmturbo</groupId>
            <artifactId>cloud-commitment-analysis</artifactId>
        </dependency>
        <dependency>
            <groupId>com.vmturbo</groupId>
            <artifactId>reserved-instance-coverage-allocator</artifactId>
        </dependency>

        <dependency>
            <groupId>org.apache.commons</groupId>
            <artifactId>commons-collections4</artifactId>
        </dependency>
        <dependency>
            <groupId>org.apache.commons</groupId>
            <artifactId>commons-csv</artifactId>
        </dependency>
        <!-- Used for Buy RI Impact report generation -->
        <dependency>
            <groupId>org.springframework</groupId>
            <artifactId>spring-websocket</artifactId>
        </dependency>
        <dependency>
            <groupId>org.immutables</groupId>
            <artifactId>value</artifactId>
            <version>${immutables.version}</version>
            <scope>provided</scope>
        </dependency>
        <!-- Verify and decode JWT token -->
        <dependency>
            <groupId>com.vmturbo</groupId>
            <artifactId>auth-api</artifactId>
        </dependency>
        <dependency>
            <groupId>com.vmturbo</groupId>
            <artifactId>sql-utils</artifactId>
        </dependency>
        <dependency>
            <groupId>com.vmturbo</groupId>
            <artifactId>sql-test-utils</artifactId>
        </dependency>
        <dependency>
            <groupId>com.vmturbo</groupId>
            <artifactId>topology-processor-api</artifactId>
        </dependency>
        <dependency>
            <groupId>com.vmturbo</groupId>
            <artifactId>com.vmturbo.repository.api</artifactId>
        </dependency>
        <dependency>
            <groupId>com.vmturbo</groupId>
            <artifactId>com.vmturbo.group.api</artifactId>
        </dependency>

            <!-- test dependencies -->
        <dependency>
            <groupId>com.vmturbo</groupId>
            <artifactId>components-api-test</artifactId>
            <scope>test</scope>
        </dependency>
        <!-- END test dependencies -->

        <dependency>
            <groupId>com.vmturbo</groupId>
            <artifactId>com.vmturbo.sdk.server.common</artifactId>
        </dependency>
        <dependency>
            <groupId>com.vmturbo</groupId>
            <artifactId>cost-calculation</artifactId>
        </dependency>
        <dependency>
            <groupId>com.vmturbo</groupId>
            <artifactId>components-api</artifactId>
        </dependency>
        <dependency>
            <groupId>com.vmturbo</groupId>
            <artifactId>identity</artifactId>
        </dependency>
        <dependency>
            <groupId>com.vmturbo</groupId>
            <artifactId>com.vmturbo.plan.orchestrator.api</artifactId>
        </dependency>
    </dependencies>

</project><|MERGE_RESOLUTION|>--- conflicted
+++ resolved
@@ -6,11 +6,7 @@
     <parent>
         <groupId>com.vmturbo</groupId>
         <artifactId>com.vmturbo.components</artifactId>
-<<<<<<< HEAD
         <version>7.21.200-EA1</version>
-=======
-        <version>7.22.4-SNAPSHOT</version>
->>>>>>> 71c68051
         <relativePath>../com.vmturbo.components/pom.xml</relativePath>
     </parent>
     <modelVersion>4.0.0</modelVersion>
