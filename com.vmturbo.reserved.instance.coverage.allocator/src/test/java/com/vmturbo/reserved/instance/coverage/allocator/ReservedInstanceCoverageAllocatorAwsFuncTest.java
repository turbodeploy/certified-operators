package com.vmturbo.reserved.instance.coverage.allocator;

import static com.vmturbo.reserved.instance.coverage.allocator.AwsAllocationTopologyTest.AVAILIBILITY_ZONE_A;
import static com.vmturbo.reserved.instance.coverage.allocator.AwsAllocationTopologyTest.BILLING_FAMILY_GROUPS;
import static com.vmturbo.reserved.instance.coverage.allocator.AwsAllocationTopologyTest.BUSINESS_ACCOUNT;
import static com.vmturbo.reserved.instance.coverage.allocator.AwsAllocationTopologyTest.BUSINESS_ACCOUNT_B;
import static com.vmturbo.reserved.instance.coverage.allocator.AwsAllocationTopologyTest.COMPUTER_TIER_MEDIUM;
import static com.vmturbo.reserved.instance.coverage.allocator.AwsAllocationTopologyTest.COMPUTE_TIER_SMALL;
import static com.vmturbo.reserved.instance.coverage.allocator.AwsAllocationTopologyTest.OID_PROVIDER;
import static com.vmturbo.reserved.instance.coverage.allocator.AwsAllocationTopologyTest.REGION;
import static com.vmturbo.reserved.instance.coverage.allocator.AwsAllocationTopologyTest.RI_BOUGHT_SMALL_REGIONAL;
import static com.vmturbo.reserved.instance.coverage.allocator.AwsAllocationTopologyTest.RI_SPEC_SMALL_REGIONAL;
import static com.vmturbo.reserved.instance.coverage.allocator.AwsAllocationTopologyTest.VIRTUAL_MACHINE_SMALL_A;
import static org.hamcrest.MatcherAssert.assertThat;
import static org.hamcrest.Matchers.equalTo;
import static org.hamcrest.Matchers.hasEntry;
import static org.mockito.Matchers.any;
import static org.mockito.Mockito.mock;
import static org.mockito.Mockito.when;

import java.util.Collections;
import java.util.stream.Stream;

<<<<<<< HEAD
import org.junit.Before;
import org.junit.Test;

=======
>>>>>>> 6bddcfab
import com.google.common.collect.ImmutableTable;

import org.junit.Before;
import org.junit.Test;

import com.vmturbo.common.protobuf.cost.Cost.ReservedInstanceBought;
import com.vmturbo.common.protobuf.cost.Cost.ReservedInstanceBought.ReservedInstanceBoughtInfo.ReservedInstanceBoughtCoupons;
import com.vmturbo.common.protobuf.cost.Cost.ReservedInstanceSpec;
import com.vmturbo.common.protobuf.topology.TopologyDTO.OS;
import com.vmturbo.common.protobuf.topology.TopologyDTO.TopologyEntityDTO;
import com.vmturbo.common.protobuf.topology.TopologyDTO.TopologyEntityDTO.CommoditiesBoughtFromProvider;
import com.vmturbo.common.protobuf.topology.TopologyDTO.TopologyEntityDTO.ConnectedEntity;
import com.vmturbo.common.protobuf.topology.TopologyDTO.TopologyEntityDTO.ConnectedEntity.ConnectionType;
import com.vmturbo.common.protobuf.topology.TopologyDTO.TypeSpecificInfo;
import com.vmturbo.common.protobuf.topology.TopologyDTO.TypeSpecificInfo.VirtualMachineInfo;
import com.vmturbo.group.api.GroupMemberRetriever;
import com.vmturbo.platform.common.dto.CommonDTO.EntityDTO.EntityType;
import com.vmturbo.platform.sdk.common.CloudCostDTO.OSType;
import com.vmturbo.platform.sdk.common.CloudCostDTO.Tenancy;
import com.vmturbo.platform.sdk.common.util.SDKProbeType;
import com.vmturbo.reserved.instance.coverage.allocator.topology.CoverageTopology;

public class ReservedInstanceCoverageAllocatorAwsFuncTest extends AbstractReservedInstanceCoverageAllocatorTest{

    GroupMemberRetriever groupMemberRetriever = mock(GroupMemberRetriever.class);

    /**
     * Setup method for tests.
     */
    @Before
    public void testSetup() {
<<<<<<< HEAD
        when(groupMemberRetriever.getGroupsWithMembers(any())).thenReturn(Stream.of(BILLING_FAMILY_GROUPS));
=======
        when(groupMemberRetriever.getGroupsWithMembers(any())).thenReturn(Collections.singletonList(BILLING_FAMILY_GROUPS));
>>>>>>> 6bddcfab
    }

    @Test
    public void testDirectZonalAssignment() {

        final ReservedInstanceBought zonalRiBought = ReservedInstanceBought.newBuilder()
                .setId(OID_PROVIDER.incrementAndGet())
                .setReservedInstanceBoughtInfo(RI_BOUGHT_SMALL_REGIONAL
                    .getReservedInstanceBoughtInfo()
                    .toBuilder()
                    .setAvailabilityZoneId(AVAILIBILITY_ZONE_A.getOid()))
                .build();


        final CoverageTopology coverageTopology = generateCoverageTopology(
                SDKProbeType.AWS,
                Collections.singleton(zonalRiBought),
                Collections.singleton(RI_SPEC_SMALL_REGIONAL),
                groupMemberRetriever,
                COMPUTE_TIER_SMALL,
                AVAILIBILITY_ZONE_A,
                REGION,
                VIRTUAL_MACHINE_SMALL_A,
                BUSINESS_ACCOUNT);

        final ReservedInstanceCoverageAllocator allocator = allocatorFactory.createAllocator(
                ImmutableRICoverageAllocatorConfig.builder()
                        .coverageTopology(coverageTopology)
                        .coverageProvider(() -> ImmutableTable.of())
                        .build());

        final ReservedInstanceCoverageAllocation allocationResult = allocator.allocateCoverage();

        /*
         * Asserts
         */
        assertThat(allocationResult.allocatorCoverageTable().size(), equalTo(1));
        assertThat(allocationResult.allocatorCoverageTable().rowMap(),
                hasEntry(VIRTUAL_MACHINE_SMALL_A.getOid(), Collections.singletonMap(
                        zonalRiBought.getId(), 1.0)));
    }

    @Test
    public void testSharedZonalAssignment() {
        final ReservedInstanceBought zonalRiBoughtB = ReservedInstanceBought.newBuilder()
                .setId(OID_PROVIDER.incrementAndGet())
                .setReservedInstanceBoughtInfo(RI_BOUGHT_SMALL_REGIONAL
                        .getReservedInstanceBoughtInfo()
                        .toBuilder()
                        .setAvailabilityZoneId(AVAILIBILITY_ZONE_A.getOid())
                        .setBusinessAccountId(BUSINESS_ACCOUNT_B.getOid()))
                .build();

        final CoverageTopology coverageTopology = generateCoverageTopology(
                SDKProbeType.AWS,
                Collections.singleton(zonalRiBoughtB),
                Collections.singleton(RI_SPEC_SMALL_REGIONAL),
                groupMemberRetriever,
                COMPUTE_TIER_SMALL,
                AVAILIBILITY_ZONE_A,
                REGION,
                VIRTUAL_MACHINE_SMALL_A,
                BUSINESS_ACCOUNT,
                BUSINESS_ACCOUNT_B);


        /*
         * Invoke SUT
         */
        final ReservedInstanceCoverageAllocator allocator = allocatorFactory.createAllocator(
                ImmutableRICoverageAllocatorConfig.builder()
                        .coverageTopology(coverageTopology)
                        .coverageProvider(() -> ImmutableTable.of())
                        .build());

        final ReservedInstanceCoverageAllocation allocationResult = allocator.allocateCoverage();

        /*
         * Asserts
         */
        assertThat(allocationResult.allocatorCoverageTable().size(), equalTo(1));
        assertThat(allocationResult.allocatorCoverageTable().rowMap(),
                hasEntry(VIRTUAL_MACHINE_SMALL_A.getOid(), Collections.singletonMap(
                        zonalRiBoughtB.getId(), 1.0)));
    }

    @Test
    public void testDirectRegionalAssignment() {

        final CoverageTopology coverageTopology = generateCoverageTopology(
                SDKProbeType.AWS,
                Collections.singleton(RI_BOUGHT_SMALL_REGIONAL),
                Collections.singleton(RI_SPEC_SMALL_REGIONAL),
                groupMemberRetriever,
                COMPUTE_TIER_SMALL,
                AVAILIBILITY_ZONE_A,
                REGION,
                VIRTUAL_MACHINE_SMALL_A,
                BUSINESS_ACCOUNT);

        /*
         * Invoke SUT
         */
        final ReservedInstanceCoverageAllocator allocator = allocatorFactory.createAllocator(
                ImmutableRICoverageAllocatorConfig.builder()
                        .coverageTopology(coverageTopology)
                        .coverageProvider(() -> ImmutableTable.of())
                        .build());

        final ReservedInstanceCoverageAllocation allocationResult = allocator.allocateCoverage();

        /*
         * Asserts
         */
        assertThat(allocationResult.allocatorCoverageTable().size(), equalTo(1));
        assertThat(allocationResult.allocatorCoverageTable().rowMap(),
                hasEntry(VIRTUAL_MACHINE_SMALL_A.getOid(), Collections.singletonMap(
                        RI_BOUGHT_SMALL_REGIONAL.getId(), 1.0)));
    }

    @Test
    public void testSharedRegionalAssignment() {

        final ReservedInstanceBought regionalRIB = ReservedInstanceBought.newBuilder()
                .setId(OID_PROVIDER.incrementAndGet())
                .setReservedInstanceBoughtInfo(RI_BOUGHT_SMALL_REGIONAL
                        .getReservedInstanceBoughtInfo()
                        .toBuilder()
                        .setBusinessAccountId(BUSINESS_ACCOUNT_B.getOid()))
                .build();

        final CoverageTopology coverageTopology = generateCoverageTopology(
                SDKProbeType.AWS,
                Collections.singleton(regionalRIB),
                Collections.singleton(RI_SPEC_SMALL_REGIONAL),
                groupMemberRetriever,
                COMPUTE_TIER_SMALL,
                AVAILIBILITY_ZONE_A,
                REGION,
                VIRTUAL_MACHINE_SMALL_A,
                BUSINESS_ACCOUNT,
                BUSINESS_ACCOUNT_B);

        /*
         * Invoke SUT
         */
        final ReservedInstanceCoverageAllocator allocator = allocatorFactory.createAllocator(
                ImmutableRICoverageAllocatorConfig.builder()
                        .coverageTopology(coverageTopology)
                        .coverageProvider(() -> ImmutableTable.of())
                        .build());

        final ReservedInstanceCoverageAllocation allocationResult = allocator.allocateCoverage();

        /*
         * Asserts
         */
        assertThat(allocationResult.allocatorCoverageTable().size(), equalTo(1));
        assertThat(allocationResult.allocatorCoverageTable().rowMap(),
                hasEntry(VIRTUAL_MACHINE_SMALL_A.getOid(), Collections.singletonMap(
                        regionalRIB.getId(), 1.0)));
    }

    @Test
    public void testPlatformMismatch() {

        final TopologyEntityDTO virtualMachineWindows = VIRTUAL_MACHINE_SMALL_A.toBuilder()
                .setTypeSpecificInfo(TypeSpecificInfo.newBuilder()
                        .setVirtualMachine(VirtualMachineInfo.newBuilder()
                                .setGuestOsInfo(OS.newBuilder()
                                        .setGuestOsType(OSType.WINDOWS))
                                .setTenancy(Tenancy.DEFAULT)))
                .build();

        final CoverageTopology coverageTopology = generateCoverageTopology(
                SDKProbeType.AWS,
                Collections.singleton(RI_BOUGHT_SMALL_REGIONAL),
                Collections.singleton(RI_SPEC_SMALL_REGIONAL),
                groupMemberRetriever,
                COMPUTE_TIER_SMALL,
                AVAILIBILITY_ZONE_A,
                REGION,
                virtualMachineWindows,
                BUSINESS_ACCOUNT);

        /*
         * Invoke SUT
         */
        final ReservedInstanceCoverageAllocator allocator = allocatorFactory.createAllocator(
                ImmutableRICoverageAllocatorConfig.builder()
                        .coverageTopology(coverageTopology)
                        .coverageProvider(() -> ImmutableTable.of())
                        .build());

        final ReservedInstanceCoverageAllocation allocationResult = allocator.allocateCoverage();

        /*
         * Asserts
         */
        assertThat(allocationResult.allocatorCoverageTable().size(), equalTo(0));

    }

    @Test
    public void testTenancyMismatch() {

        final TopologyEntityDTO virtualMachineWindows = VIRTUAL_MACHINE_SMALL_A.toBuilder()
                .setOid(OID_PROVIDER.incrementAndGet())
                .setTypeSpecificInfo(TypeSpecificInfo.newBuilder()
                        .setVirtualMachine(VirtualMachineInfo.newBuilder()
                                .setGuestOsInfo(OS.newBuilder()
                                        .setGuestOsType(OSType.LINUX))
                                .setTenancy(Tenancy.DEDICATED)))
                .build();

        final CoverageTopology coverageTopology = generateCoverageTopology(
                SDKProbeType.AWS,
                Collections.singleton(RI_BOUGHT_SMALL_REGIONAL),
                Collections.singleton(RI_SPEC_SMALL_REGIONAL),
                groupMemberRetriever,
                COMPUTE_TIER_SMALL,
                AVAILIBILITY_ZONE_A,
                REGION,
                virtualMachineWindows,
                BUSINESS_ACCOUNT);

        /*
         * Invoke SUT
         */
        final ReservedInstanceCoverageAllocator allocator = allocatorFactory.createAllocator(
                ImmutableRICoverageAllocatorConfig.builder()
                        .coverageTopology(coverageTopology)
                        .coverageProvider(() -> ImmutableTable.of())
                        .build());

        final ReservedInstanceCoverageAllocation allocationResult = allocator.allocateCoverage();

        /*
         * Asserts
         */
        assertThat(allocationResult.allocatorCoverageTable().size(), equalTo(0));

    }

    @Test
    public void testInstanceSizeFlexibility() {
        final ReservedInstanceSpec riSpec = RI_SPEC_SMALL_REGIONAL.toBuilder()
                .setId(OID_PROVIDER.incrementAndGet())
                .setReservedInstanceSpecInfo(RI_SPEC_SMALL_REGIONAL.getReservedInstanceSpecInfo()
                        .toBuilder()
                        .setSizeFlexible(true))
                .build();
        final ReservedInstanceBought sizeFlexibleRI = ReservedInstanceBought.newBuilder()
                .setId(OID_PROVIDER.incrementAndGet())
                .setReservedInstanceBoughtInfo(RI_BOUGHT_SMALL_REGIONAL
                        .getReservedInstanceBoughtInfo()
                        .toBuilder()
                        .setReservedInstanceSpec(riSpec.getId())
                        .setReservedInstanceBoughtCoupons(ReservedInstanceBoughtCoupons.newBuilder()
                                .setNumberOfCoupons(4)
                                .build()))
                .build();

        final TopologyEntityDTO virtualMachineMedium = VIRTUAL_MACHINE_SMALL_A.toBuilder()
                .setOid(OID_PROVIDER.incrementAndGet())
                .clearCommoditiesBoughtFromProviders()
                .addCommoditiesBoughtFromProviders(CommoditiesBoughtFromProvider.newBuilder()
                        .setProviderEntityType(EntityType.COMPUTE_TIER_VALUE)
                        .setProviderId(COMPUTER_TIER_MEDIUM.getOid()))
                .build();
        final TopologyEntityDTO businessAccount = BUSINESS_ACCOUNT.toBuilder()
                .addConnectedEntityList(ConnectedEntity.newBuilder()
                        .setConnectedEntityId(virtualMachineMedium.getOid())
                        .setConnectedEntityType(EntityType.VIRTUAL_MACHINE_VALUE)
                        .setConnectionType(ConnectionType.OWNS_CONNECTION))
                .build();

        final CoverageTopology coverageTopology = generateCoverageTopology(
                SDKProbeType.AWS,
                Collections.singleton(sizeFlexibleRI),
                Collections.singleton(riSpec),
                groupMemberRetriever,
                COMPUTE_TIER_SMALL,
                COMPUTER_TIER_MEDIUM,
                AVAILIBILITY_ZONE_A,
                REGION,
                VIRTUAL_MACHINE_SMALL_A,
                virtualMachineMedium,
                businessAccount);

        /*
         * Invoke SUT
         */
        final ReservedInstanceCoverageAllocator allocator = allocatorFactory.createAllocator(
                ImmutableRICoverageAllocatorConfig.builder()
                        .coverageTopology(coverageTopology)
                        .coverageProvider(() -> ImmutableTable.of())
                        .build());

        final ReservedInstanceCoverageAllocation allocationResult = allocator.allocateCoverage();

        /*
         * Asserts
         */
        /*
         * Asserts
         */
        assertThat(allocationResult.allocatorCoverageTable().size(), equalTo(2));
        assertThat(allocationResult.allocatorCoverageTable().rowMap(),
                hasEntry(VIRTUAL_MACHINE_SMALL_A.getOid(), Collections.singletonMap(
                        sizeFlexibleRI.getId(), 1.0)));
        assertThat(allocationResult.allocatorCoverageTable().rowMap(),
                hasEntry(virtualMachineMedium.getOid(), Collections.singletonMap(
                        sizeFlexibleRI.getId(), 2.0)));

    }

    @Test
    public void testPreviousCoverageBetweenEntityAndRI() {

        final CoverageTopology coverageTopology = generateCoverageTopology(
                SDKProbeType.AWS,
                Collections.singleton(RI_BOUGHT_SMALL_REGIONAL),
                Collections.singleton(RI_SPEC_SMALL_REGIONAL),
                groupMemberRetriever,
                COMPUTE_TIER_SMALL,
                AVAILIBILITY_ZONE_A,
                REGION,
                VIRTUAL_MACHINE_SMALL_A,
                BUSINESS_ACCOUNT);

        /*
         * Invoke SUT
         */
        final ReservedInstanceCoverageAllocator allocator = allocatorFactory.createAllocator(
                ImmutableRICoverageAllocatorConfig.builder()
                        .coverageTopology(coverageTopology)
                        .coverageProvider(() -> ImmutableTable.of(
                                VIRTUAL_MACHINE_SMALL_A.getOid(),
                                RI_BOUGHT_SMALL_REGIONAL.getId(),
                                0.5))
                        .build());

        final ReservedInstanceCoverageAllocation allocationResult = allocator.allocateCoverage();

        /*
         * Asserts
         */
        assertThat(allocationResult.allocatorCoverageTable().size(), equalTo(1));
        assertThat(allocationResult.allocatorCoverageTable().rowMap(),
                hasEntry(VIRTUAL_MACHINE_SMALL_A.getOid(), Collections.singletonMap(
                        RI_BOUGHT_SMALL_REGIONAL.getId(), .5)));
    }
}<|MERGE_RESOLUTION|>--- conflicted
+++ resolved
@@ -21,12 +21,6 @@
 import java.util.Collections;
 import java.util.stream.Stream;
 
-<<<<<<< HEAD
-import org.junit.Before;
-import org.junit.Test;
-
-=======
->>>>>>> 6bddcfab
 import com.google.common.collect.ImmutableTable;
 
 import org.junit.Before;
@@ -58,11 +52,7 @@
      */
     @Before
     public void testSetup() {
-<<<<<<< HEAD
-        when(groupMemberRetriever.getGroupsWithMembers(any())).thenReturn(Stream.of(BILLING_FAMILY_GROUPS));
-=======
         when(groupMemberRetriever.getGroupsWithMembers(any())).thenReturn(Collections.singletonList(BILLING_FAMILY_GROUPS));
->>>>>>> 6bddcfab
     }
 
     @Test
