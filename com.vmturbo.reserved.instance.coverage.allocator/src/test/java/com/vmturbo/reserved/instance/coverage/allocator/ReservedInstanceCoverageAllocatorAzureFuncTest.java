--- conflicted
+++ resolved
@@ -15,10 +15,6 @@
 import static org.mockito.Mockito.when;
 
 import java.util.Collections;
-<<<<<<< HEAD
-import java.util.stream.Stream;
-=======
->>>>>>> 6bddcfab
 
 import com.google.common.collect.ImmutableTable;
 
@@ -47,12 +43,8 @@
      */
     @Before
     public void testSetup() {
-<<<<<<< HEAD
-        when(groupMemberRetriever.getGroupsWithMembers(any())).thenReturn(Stream.of(BILLING_FAMILY_GROUPS));
-=======
         when(groupMemberRetriever.getGroupsWithMembers(any())).thenReturn(
                 Collections.singletonList(BILLING_FAMILY_GROUPS));
->>>>>>> 6bddcfab
     }
 
     @Test
