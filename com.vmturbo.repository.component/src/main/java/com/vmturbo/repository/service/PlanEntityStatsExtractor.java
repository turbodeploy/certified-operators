package com.vmturbo.repository.service;

import static com.vmturbo.common.protobuf.utils.StringConstants.KEY;
import static com.vmturbo.common.protobuf.utils.StringConstants.PRICE_INDEX;
import static com.vmturbo.common.protobuf.utils.StringConstants.VIRTUAL_DISK;

import java.util.Collections;
import java.util.List;
import java.util.Map;
import java.util.Objects;
import java.util.Set;
import java.util.function.Function;
import java.util.stream.Collectors;

import javax.annotation.Nonnull;
import javax.annotation.Nullable;

import com.google.common.collect.HashMultimap;
import com.google.common.collect.Multimap;

import org.apache.logging.log4j.LogManager;
import org.apache.logging.log4j.Logger;

import com.vmturbo.common.protobuf.stats.Stats.EntityStats;
import com.vmturbo.common.protobuf.stats.Stats.StatEpoch;
import com.vmturbo.common.protobuf.stats.Stats.StatSnapshot;
import com.vmturbo.common.protobuf.stats.Stats.StatSnapshot.StatRecord;
import com.vmturbo.common.protobuf.stats.Stats.StatSnapshot.StatRecord.HistUtilizationValue;
import com.vmturbo.common.protobuf.stats.Stats.StatSnapshot.StatRecord.StatValue;
import com.vmturbo.common.protobuf.stats.Stats.StatsFilter;
import com.vmturbo.common.protobuf.stats.Stats.StatsFilter.CommodityRequest;
import com.vmturbo.common.protobuf.topology.TopologyDTO.CommodityBoughtDTO;
import com.vmturbo.common.protobuf.topology.TopologyDTO.CommoditySoldDTO;
import com.vmturbo.common.protobuf.topology.TopologyDTO.CommodityType;
import com.vmturbo.common.protobuf.topology.TopologyDTO.HistoricalValues;
import com.vmturbo.common.protobuf.topology.TopologyDTO.ProjectedTopologyEntity;
import com.vmturbo.common.protobuf.topology.TopologyDTO.TopologyEntityDTO;
import com.vmturbo.common.protobuf.topology.TopologyDTO.TopologyEntityDTO.CommoditiesBoughtFromProvider;
import com.vmturbo.common.protobuf.topology.UICommodityType;
import com.vmturbo.components.common.ClassicEnumMapper.CommodityTypeUnits;
import com.vmturbo.components.common.stats.StatsAccumulator;
import com.vmturbo.components.common.stats.StatsUtils;
<<<<<<< HEAD
import com.vmturbo.components.common.utils.StringConstants;
=======
import com.vmturbo.common.protobuf.utils.StringConstants;
>>>>>>> ef901554
import com.vmturbo.repository.topology.util.PlanEntityStatsExtractorUtil;

/**
 * A utility to convert extract requested stats from {@link TopologyEntityDTO}.
 * Split apart mostly for unit testing purposes, so that methods relying on this extraction
 * can be tested separately.
 */
@FunctionalInterface
interface PlanEntityStatsExtractor {

    /**
     * Extract the stats values from a given {@link ProjectedTopologyEntity} and add them to a new
     * {@link EntityStats} object.
     *
     * @param projectedEntity the {@link ProjectedTopologyEntity} to transform
     * @param statsFilter the stats filter to use to build the stat snapshot
     * @param statEpoch the type of epoch to set on the stat snapshot
     * @param snapshotDate the snapshot date to use for the stat snapshot
     * @return an {@link EntityStats} object populated from the current stats for the
     * given {@link ProjectedTopologyEntity}
     */
    @Nonnull
    EntityStats.Builder extractStats(@Nonnull ProjectedTopologyEntity projectedEntity,
                                     @Nonnull StatsFilter statsFilter,
                                     @Nullable StatEpoch statEpoch,
                                     long snapshotDate);

    /**
     * The default implementation of {@link PlanEntityStatsExtractor} for use in production.
     */
    class DefaultPlanEntityStatsExtractor implements PlanEntityStatsExtractor {

        private static final Logger logger = LogManager.getLogger();

        @Nonnull
        @Override
        public EntityStats.Builder extractStats(@Nonnull final ProjectedTopologyEntity projectedEntity,
                                                @Nonnull final StatsFilter statsFilter,
                                                @Nullable final StatEpoch statEpoch,
                                                final long snapshotDate) {
            Set<String> commodityNames = StatsUtils.collectCommodityNames(statsFilter);
            logger.debug("Extracting stats for commodities: {}", commodityNames);
            StatSnapshot.Builder snapshot = StatSnapshot.newBuilder();
            if (statEpoch != null) {
                snapshot.setStatEpoch(statEpoch);
            }
            snapshot.setSnapshotDate(snapshotDate);

            // Collect groupBy fields for different commodity types and store them in a map for
            // easy lookup.
            final Map<String, Set<String>> commodityNameToGroupByFields =
                statsFilter.getCommodityRequestsList().stream()
                    .filter(CommodityRequest::hasCommodityName)
                    .collect(Collectors.toMap(CommodityRequest::getCommodityName,
                        commodityRequest -> commodityRequest.getGroupByList().stream()
                            .filter(Objects::nonNull)
                            // Only support "key" and "virtualDisk" group by for now
                            // Both equate to grouping by the key (matches existing logic in
                            // History component).
                            .filter(groupBy -> KEY.equalsIgnoreCase(groupBy)
                                || VIRTUAL_DISK.equalsIgnoreCase(groupBy))
                            .collect(Collectors.toSet())
                    ));

            // commodities bought - TODO: compute capacity of commodities bought = seller capacity
            for (CommoditiesBoughtFromProvider commoditiesBoughtFromProvider :
                projectedEntity.getEntity().getCommoditiesBoughtFromProvidersList()) {
                String providerOidString = Long.toString(commoditiesBoughtFromProvider.getProviderId());
                Multimap<String, CommodityBoughtDTO> commoditiesBoughtToAggregate = HashMultimap.create();
                commoditiesBoughtFromProvider.getCommodityBoughtList().forEach(commodityBoughtDTO -> {
                    final CommodityType commodityType = commodityBoughtDTO.getCommodityType();
                    final String commodityName = getCommodityName(commodityType);
                    if (shouldIncludeCommodity(commodityName, commodityNames)) {
                        // Will either be empty, or contain a concatenated list of group by fields
                        // that apply to this commodity.
                        final String groupByKey =
                            getGroupByStringForCommodity(commodityNameToGroupByFields, commodityType);
                        String aggregationKey = commodityName + groupByKey;
                        // If multiple commodities are added to the multimap with the same
                        // aggregationKey, then they will be aggregated together in the code below.
                        commoditiesBoughtToAggregate.put(aggregationKey, commodityBoughtDTO);
                    }
                });
                // Each entry in the multimap is a list of commodities that should be aggregated
                commoditiesBoughtToAggregate.asMap().values().stream().forEach(commodityBoughtDTOS -> {
                    // The commodity type for all commodities being aggregated must be the same
                    CommodityType commodityType = commodityBoughtDTOS.iterator().next().getCommodityType();
                    final String commodityName = getCommodityName(commodityType);
                    // Set the key only if there are not multiple commodities being aggregated
                    final String key = commodityBoughtDTOS.size() == 1 ? commodityType.getKey() : "";
                    StatsAccumulator accumulator = new StatsAccumulator();
                    commodityBoughtDTOS.stream()
                        .forEach(commodityBoughtDTO -> accumulator.record(
                            commodityBoughtDTO.getUsed(),
                            commodityBoughtDTO.getPeak()));
                    final StatValue usedValues = accumulator.toStatValue();
                    // Currently, there are no requirements to set percentile for commodity bought
                    // stats. So setting histUtilizationValue to null.
                    final StatRecord statRecord =
                        buildStatRecord(commodityName, key, usedValues,
                                PlanEntityStatsExtractorUtil.buildStatValue(0), providerOidString,
<<<<<<< HEAD
                                StringConstants.RELATION_BOUGHT);
=======
                                StringConstants.RELATION_BOUGHT, null);
>>>>>>> ef901554
                    snapshot.addStatRecords(statRecord);
                });
            }
            // commodities sold
            String entityOidString = Long.toString(projectedEntity.getEntity().getOid());
            final List<CommoditySoldDTO> commoditySoldList = projectedEntity.getEntity().getCommoditySoldListList();
            Multimap<String, CommoditySoldDTO> commoditiesSoldToAggregate = HashMultimap.create();
            commoditySoldList.forEach(commoditySoldDTO -> {
                final CommodityType commodityType = commoditySoldDTO.getCommodityType();
                final String commodityName = getCommodityName(commodityType);
                if (shouldIncludeCommodity(commodityName, commodityNames)) {
                    final String groupByKey =
                        getGroupByStringForCommodity(commodityNameToGroupByFields, commodityType);
                    String aggregationKey = commodityName + groupByKey;
                    commoditiesSoldToAggregate.put(aggregationKey, commoditySoldDTO);
                }
            });
            commoditiesSoldToAggregate.asMap().values().stream().forEach(commoditySoldDTOS -> {
                // The commodity type for all commodities being aggregated must be the same
                CommodityType commodityType = commoditySoldDTOS.iterator().next().getCommodityType();
                final String commodityName = getCommodityName(commodityType);
                // Set the key only if there are not multiple commodities being aggregated
                final String key = commoditySoldDTOS.size() == 1 ? commodityType.getKey() : "";
                StatsAccumulator accumulator = new StatsAccumulator();
                StatsAccumulator capacityAccumulator = new StatsAccumulator();
                commoditySoldDTOS.forEach(commoditySoldDTO -> {
                        accumulator.record(
                                commoditySoldDTO.getUsed(),
                                commoditySoldDTO.getPeak());
                        if (commoditySoldDTO.hasCapacity()) {
                            capacityAccumulator.record(commoditySoldDTO.getCapacity());
                        }
                    });
                final StatValue usedValues = accumulator.toStatValue();
                final StatValue capacityValue = capacityAccumulator.toStatValue();

                // If the percentile value is available and only 1 commodity exists for this
                // commodity type (i.e. no aggregation is needed), include the percentile value in
                // the stat record. We cannot aggregate percentile values of different commodities.
                HistUtilizationValue percentileValue = null;
                if (commoditySoldDTOS.size() == 1) {
                    final CommoditySoldDTO commoditySoldDTO = commoditySoldDTOS.iterator().next();
                    final HistoricalValues historicalValues = commoditySoldDTO.getHistoricalUsed();
                    if (historicalValues != null && historicalValues.hasPercentile()) {
                        final double percentile = historicalValues.getPercentile();
                        final double capacity = commoditySoldDTO.getCapacity();
                        final StatValue percentileUsage = StatValue.newBuilder()
                                .setAvg((float)(capacity * percentile))
                                .build();
                        percentileValue = HistUtilizationValue.newBuilder()
                                .setType(StringConstants.PERCENTILE)
                                .setUsage(percentileUsage)
                                .setCapacity(capacityValue)
                                .build();
                    }
                }

                final StatRecord statRecord =
                    buildStatRecord(commodityName, key, usedValues, capacityValue, entityOidString,
                        StringConstants.RELATION_SOLD, percentileValue);
                snapshot.addStatRecords(statRecord);
            });

            if (commodityNames.contains(PRICE_INDEX)) {
                final float projectedPriceIdx = (float)projectedEntity.getProjectedPriceIndex();
                final StatValue statValue = PlanEntityStatsExtractorUtil.buildStatValue(projectedPriceIdx);
                final StatRecord priceIdxStatRecord = StatRecord.newBuilder()
                    .setName(PRICE_INDEX)
                    .setCurrentValue(projectedPriceIdx)
                    .setUsed(statValue)
                    .setPeak(statValue)
                    .setCapacity(statValue)
                    .build();
                snapshot.addStatRecords(priceIdxStatRecord);
            }

            return EntityStats.newBuilder()
                .setOid(projectedEntity.getEntity().getOid())
                .addStatSnapshots(snapshot);
        }

        private String getCommodityName(final CommodityType commodityType) {
            return UICommodityType.fromType(commodityType.getType()).apiStr();
        }

        private boolean shouldIncludeCommodity(final String commodityName,
                                               final Set<String> commoditiesToInclude) {
            return commoditiesToInclude.isEmpty() || commoditiesToInclude.contains(commodityName);
        }

        /**
         * Build a String containing a concatenation of all the group by values applicable to the
         * provided commodity.
         *
         * <p>Note: Currently, we only support grouping by commodity key (or not grouping at all).</p>
         *
         * @param commodityNameToGroupByFields a map from commodity name to the fields to group by.
         * @param commodityType the commodity type for which to generate the group by string.
         * @return a String containing a concatenation of all the group by values applicable to the
         *         provided commodity.
         */
        private String getGroupByStringForCommodity(
                final Map<String, Set<String>> commodityNameToGroupByFields,
                final CommodityType commodityType) {
            return commodityNameToGroupByFields
                .getOrDefault(getCommodityName(commodityType), Collections.emptySet()).stream()
                .map(groupByMapper(commodityType))
                .distinct()
                .collect(Collectors.joining());
        }

        private Function<String, String> groupByMapper(final CommodityType commodityType) {
            return groupByField -> {
                switch (groupByField) {
                    // Only support "key" and "virtualDisk" group by for now
                    // Both equate to grouping by the key (matches existing logic in
                    // History component).
                    case KEY:
                    case VIRTUAL_DISK:
                        return commodityType.getKey();
                    default:
                        return StringConstants.EMPTY_STRING;
                }
            };
        }

        /**
         * Create a new StatRecord with values populated.
         *
         * @param commodityName the name of the commodity
         * @param key the key associate with the commodity, or empty if no key
         * @param used used (or current) value recorded for one sample
         * @param capacity the total capacity for the commodity
         * @param providerOidString the OID for the provider - either this SE for sold, or the 'other'
         *                          SE for bought commodities
         * @param relation the relation ("bought" or "sold") of the commodity to the entity
         * @param histUtilizationValue historical utilization value
         * @return a new StatRecord initialized from the given values
         */
        private StatRecord buildStatRecord(@Nonnull final String commodityName,
                                           @Nonnull final String key,
                                           @Nonnull final StatValue used,
                                           @Nonnull final StatValue capacity,
                                           @Nonnull final String providerOidString,
                                           @Nonnull final String relation,
                                           @Nullable final HistUtilizationValue histUtilizationValue) {
            final String units = CommodityTypeUnits.fromString(commodityName).getUnits();
            StatRecord.Builder statRecordBuilder = StatRecord.newBuilder()
                .setName(commodityName)
                .setUnits(units)
                .setCurrentValue(used.getAvg())
                .setUsed(used)
                .setPeak(used)
                .setCapacity(capacity)
                .setStatKey(key)
                .setProviderUuid(providerOidString)
<<<<<<< HEAD
                .setRelation(relation)
                .build();
            return statRecord;
=======
                .setRelation(relation);
            if (histUtilizationValue != null) {
                statRecordBuilder.addHistUtilizationValue(histUtilizationValue);
            }
            return statRecordBuilder.build();
>>>>>>> ef901554
        }
    }
}<|MERGE_RESOLUTION|>--- conflicted
+++ resolved
@@ -40,11 +40,7 @@
 import com.vmturbo.components.common.ClassicEnumMapper.CommodityTypeUnits;
 import com.vmturbo.components.common.stats.StatsAccumulator;
 import com.vmturbo.components.common.stats.StatsUtils;
-<<<<<<< HEAD
 import com.vmturbo.components.common.utils.StringConstants;
-=======
-import com.vmturbo.common.protobuf.utils.StringConstants;
->>>>>>> ef901554
 import com.vmturbo.repository.topology.util.PlanEntityStatsExtractorUtil;
 
 /**
@@ -146,11 +142,7 @@
                     final StatRecord statRecord =
                         buildStatRecord(commodityName, key, usedValues,
                                 PlanEntityStatsExtractorUtil.buildStatValue(0), providerOidString,
-<<<<<<< HEAD
                                 StringConstants.RELATION_BOUGHT);
-=======
-                                StringConstants.RELATION_BOUGHT, null);
->>>>>>> ef901554
                     snapshot.addStatRecords(statRecord);
                 });
             }
@@ -307,17 +299,9 @@
                 .setCapacity(capacity)
                 .setStatKey(key)
                 .setProviderUuid(providerOidString)
-<<<<<<< HEAD
                 .setRelation(relation)
                 .build();
             return statRecord;
-=======
-                .setRelation(relation);
-            if (histUtilizationValue != null) {
-                statRecordBuilder.addHistUtilizationValue(histUtilizationValue);
-            }
-            return statRecordBuilder.build();
->>>>>>> ef901554
         }
     }
 }