--- conflicted
+++ resolved
@@ -325,12 +325,7 @@
                                         .setRollupPeriod(rollupPeriod)
                                         .build(),
                                 Optional.empty(), Optional.empty(), Optional.empty(), Optional.empty());
-<<<<<<< HEAD
         Mockito.verify(timeFrameCalculator).millis2TimeFrame(rollupPeriod);
-=======
-        Mockito.verify(timeFrameCalculator)
-                        .range2TimeFrame(rollupPeriod, RetentionPeriods.BOUNDARY_RETENTION_PERIODS);
->>>>>>> ef901554
         Mockito.verify(historydbIO).getTimestampsInRange(TimeFrame.MONTH,
                         startTime, endTime, Optional.empty(), Optional.empty());
 
@@ -341,49 +336,4 @@
         Assert.assertThat(timeRange.getTimeFrame(), is(TimeFrame.MONTH));
         Assert.assertThat(timeRange.getSnapshotTimesInRange(), containsInAnyOrder(timestamp));
     }
-<<<<<<< HEAD
-=======
-
-    @Test
-    public void testResolveTimeRangeSpecificEntityType() throws VmtDbException {
-
-        final String specificEntityOid = "1";
-        final EntityType vmType = VIRTUAL_MACHINE_ENTITY_TYPE;
-        final Timestamp vmTimestamp = new Timestamp(9L);
-
-        Mockito.when(clock.instant()).thenReturn(Instant.now());
-        Mockito.when(retentionPeriodFetcher.getRetentionPeriods())
-                        .thenReturn(RetentionPeriods.BOUNDARY_RETENTION_PERIODS);
-        when(timeFrameCalculator.millis2TimeFrame(anyLong())).thenReturn(TimeFrame.LATEST);
-
-        // when there is no start/end date
-        final StatsFilter statsFilterNoDate = StatsFilter.newBuilder().build();
-
-        when(historydbIO.getClosestTimestampBefore(statsFilterNoDate,
-                Optional.empty(), Optional.empty())).thenReturn(Optional.of(vmTimestamp));
-
-        Optional<TimeRange> vmTimeRange = timeRangeFactory.resolveTimeRange(statsFilterNoDate,
-            Optional.of(ImmutableList.of(specificEntityOid)), Optional.of(vmType), Optional.empty(), Optional.empty());
-
-        assertThat(vmTimeRange.get().getMostRecentSnapshotTime(), is(vmTimestamp));
-
-        // when we have start/end date
-        final long start = 5L;
-        final long end = 10L;
-        final StatsFilter statsFilterWithDate = StatsFilter.newBuilder()
-            .setStartDate(start)
-            .setEndDate(end)
-            .build();
-
-        when(historydbIO.getTimestampsInRange(TimeFrame.LATEST, start, end, Optional.of(vmType), Optional.of(specificEntityOid)))
-            .thenReturn(ImmutableList.of(vmTimestamp));
-
-        vmTimeRange = timeRangeFactory.resolveTimeRange(statsFilterWithDate,
-            Optional.of(ImmutableList.of(specificEntityOid)), Optional.of(vmType), Optional.empty(), Optional.empty());
-
-
-        assertThat(vmTimeRange.get().getMostRecentSnapshotTime(), is(vmTimestamp));
-    }
-
->>>>>>> ef901554
 }