package com.vmturbo.history.stats.readers;

import static com.vmturbo.common.protobuf.utils.StringConstants.SNAPSHOT_TIME;
import static com.vmturbo.common.protobuf.utils.StringConstants.UUID;
import static com.vmturbo.history.db.jooq.JooqUtils.getStringField;
import static com.vmturbo.history.db.jooq.JooqUtils.getTimestampField;

import java.sql.Timestamp;
import java.time.Duration;
import java.time.Instant;
import java.util.ArrayList;
import java.util.Arrays;
import java.util.Collections;
import java.util.HashSet;
import java.util.LinkedHashMap;
import java.util.List;
import java.util.Map;
import java.util.Objects;
import java.util.Optional;
import java.util.Set;
import java.util.stream.Collectors;
import java.util.stream.Stream;

import javax.annotation.Nonnull;
import javax.annotation.Nullable;

import com.google.common.collect.ArrayListMultimap;
import com.google.common.collect.ListMultimap;
import com.google.common.collect.Lists;
import com.google.common.collect.Sets;
import com.google.protobuf.TextFormat;

import org.apache.logging.log4j.LogManager;
import org.apache.logging.log4j.Logger;
import org.jooq.Condition;
import org.jooq.Query;
import org.jooq.Record;
import org.jooq.Result;
import org.jooq.Select;
import org.jooq.Table;

import com.vmturbo.common.protobuf.stats.Stats.EntityStatsScope;
import com.vmturbo.common.protobuf.stats.Stats.GlobalFilter;
import com.vmturbo.common.protobuf.stats.Stats.StatsFilter;
import com.vmturbo.common.protobuf.stats.Stats.StatsFilter.CommodityRequest;
import com.vmturbo.commons.TimeFrame;
import com.vmturbo.components.common.pagination.EntityStatsPaginationParams;
import com.vmturbo.common.protobuf.utils.StringConstants;
import com.vmturbo.history.db.BasedbIO;
import com.vmturbo.history.db.BasedbIO.Style;
import com.vmturbo.history.db.EntityType;
import com.vmturbo.history.db.HistorydbIO;
import com.vmturbo.history.db.HistorydbIO.NextPageInfo;
import com.vmturbo.history.db.VmtDbException;
import com.vmturbo.history.schema.abstraction.Tables;
import com.vmturbo.history.schema.abstraction.tables.records.HistUtilizationRecord;
import com.vmturbo.history.schema.abstraction.tables.records.MarketStatsLatestRecord;
import com.vmturbo.history.stats.INonPaginatingStatsReader;
import com.vmturbo.history.stats.live.ComputedPropertiesProcessor;
import com.vmturbo.history.stats.live.ComputedPropertiesProcessor.ComputedPropertiesProcessorFactory;
import com.vmturbo.history.stats.live.ComputedPropertiesProcessor.StatsRecordsProcessor;
import com.vmturbo.history.stats.live.PropertyType;
import com.vmturbo.history.stats.live.StatsQueryFactory;
import com.vmturbo.history.stats.live.StatsQueryFactory.AGGREGATE;
import com.vmturbo.history.stats.live.TimeRange;
import com.vmturbo.history.stats.live.TimeRange.TimeRangeFactory;
import com.vmturbo.history.utils.HistoryStatsUtils;
import com.vmturbo.proactivesupport.DataMetricSummary;
import com.vmturbo.proactivesupport.DataMetricTimer;

/**
 * Read from the stats database tables for the "live", i.e. real, discovered topology.
 **/
public class LiveStatsReader implements INonPaginatingStatsReader<Record> {

    private static final Logger logger = LogManager.getLogger();

    private final HistorydbIO historydbIO;

    private final TimeRangeFactory timeRangeFactory;

    private final StatsQueryFactory statsQueryFactory;

    private static final DataMetricSummary GET_STATS_RECORDS_DURATION_SUMMARY = DataMetricSummary.builder()
            .withName("history_get_live_stats_records_duration_seconds")
            .withHelp("Duration in seconds it takes the history component to get live stat snapshots for a set of entities.")
            .build()
            .register();
    private final ComputedPropertiesProcessorFactory computedPropertiesProcessorFactory;

    private final INonPaginatingStatsReader<HistUtilizationRecord> histUtilizationReader;
    private final int entitiesPerChunk;

    public LiveStatsReader(@Nonnull final HistorydbIO historydbIO,
            @Nonnull final TimeRangeFactory timeRangeFactory,
            @Nonnull final StatsQueryFactory statsQueryFactory,
            @Nonnull final ComputedPropertiesProcessorFactory computedPropertiesProcessorFactory,
            @Nonnull INonPaginatingStatsReader<HistUtilizationRecord> histUtilizationReader,
            int entitiesPerChunk) {
        this.historydbIO = historydbIO;
        this.timeRangeFactory = timeRangeFactory;
        this.statsQueryFactory = statsQueryFactory;
        this.computedPropertiesProcessorFactory = computedPropertiesProcessorFactory;
        this.histUtilizationReader = Objects.requireNonNull(histUtilizationReader);
        this.entitiesPerChunk = entitiesPerChunk;
    }

    /**
     * A page of {@link Record}s, sorted in the order requested in input
     * {@link EntityStatsPaginationParams}.
     */
    public static class StatRecordPage {

        private final Map<Long, List<Record>> nextPageRecords;

        private final Optional<String> nextCursor;

        private final Optional<Integer> totalRecordCount;

        StatRecordPage(@Nonnull final Map<Long, List<Record>> nextPageRecords,
                @Nonnull final Optional<String> nextCursor,
                @Nonnull final Optional<Integer> totalRecordCount) {
            this.nextPageRecords = nextPageRecords;
            this.nextCursor = nextCursor;
            this.totalRecordCount = totalRecordCount;
        }

        /**
         * Get the next page of records.
         *
         * @return A sorted map of (entityId, records for entity). The entities are ordered
         *         in the order requested in the {@link EntityStatsPaginationParams}.
         */
        public Map<Long, List<Record>> getNextPageRecords() {
            return nextPageRecords;
        }

        /**
         * Get the next cursor.
         *
         * @return An {@link Optional} containing the next cursor, or an empty optional if end of
         *         results.
         */
        public Optional<String> getNextCursor() {
            return nextCursor;
        }

        private static StatRecordPage empty() {
            return new StatRecordPage(Collections.emptyMap(), Optional.empty(), Optional.empty());
        }

        public Optional<Integer> getTotalRecordCount() {
            return totalRecordCount;
        }
    }


    /**
     * Get a page of stat records. The stats records are returned individually for each entity.
     * It is the caller's responsibility to aggregate them if desired.
     *
     * @param entityStatsScope The scope for an entity stats query.
     * @param statsFilter      The filter specifying which stats to get. If the filter time range spans
     *                         across multiple snapshots, the sort order for pagination will be
     *                         derived from the most recent snapshot. However, once we determine the
     *                         IDs of the entities in the next page, we retrieve records for those
     *                         entities from all matching snapshots.
     * @param paginationParams The {@link EntityStatsPaginationParams} specifying the pagination
     *                         parameters to use.
     * @return A {@link StatRecordPage} containing the next page of per-entity records and the
     *         next cursor for subsequent calls to this function.
     * @throws VmtDbException If there is an error interacting with the database.
     */
    @Nonnull
    public StatRecordPage getPaginatedStatsRecords(@Nonnull final EntityStatsScope entityStatsScope,
            @Nonnull final StatsFilter statsFilter,
            @Nonnull final EntityStatsPaginationParams paginationParams) throws VmtDbException {

        EntityType entityType = historydbIO.getEntityTypeFromEntityStatsScope(entityStatsScope);

        // resolve the time range for pagination param
        final Optional<TimeRange> paginationTimeRangeOpt = timeRangeFactory.resolveTimeRange(statsFilter,
<<<<<<< HEAD
                Optional.empty(), Optional.of(entityType), Optional.of(paginationParams), Optional.empty());
=======
                Optional.empty(), Optional.ofNullable(entityType), Optional.of(paginationParams), Optional.empty());
>>>>>>> ef901554

        if (!paginationTimeRangeOpt.isPresent()) {
            // no data persisted yet; just return an empty answer
            logger.warn("Stats filter with start {} and end {} does not resolve to any timestamps for pagination param {}."
                            + " There may not be any data.", statsFilter.getStartDate(), statsFilter.getEndDate(),
                    paginationParams.getSortCommodity());
            return StatRecordPage.empty();
        }
        final TimeRange paginationTimeRange = paginationTimeRangeOpt.get();

        // We first get the IDs of the entities in the next page using the most recent snapshot
        // in the pagination time range.
        final NextPageInfo nextPageInfo = historydbIO.getNextPage(entityStatsScope,
                paginationTimeRange.getMostRecentSnapshotTime(),
                paginationTimeRange.getTimeFrame(),
                paginationParams,
                entityType);

        //  Only add records when next page is NOT empty, otherwise do an early return.
        if (nextPageInfo.getEntityOids().isEmpty()) {
            logger.warn("Empty next page for scope {} and pagination params {}",
                    TextFormat.shortDebugString(entityStatsScope),
                    paginationParams);
            return StatRecordPage.empty();
        }

        final Map<Long, List<Record>> recordsByEntityId =
                new LinkedHashMap<>(nextPageInfo.getEntityOids().size());
        // Initialize entries in the linked hashmap in the order that they appeared in for the next page.
        // Preserving the order is very important!
        nextPageInfo.getEntityOids().forEach(entityId ->
                recordsByEntityId.put(Long.parseLong(entityId), new ArrayList<>()));

        // get the time range for commodities in the statsFilter request list. If the request
        // contains only price index and the pagination parameter is price index, commRequestTimeRange
        // will be the same as paginationTimeRange. If the request contains other commodities or
        // the pagination param is not price index, we need to resolve the time range for commodity
        // in request.
        final Optional<TimeRange> commRequestTimeRange;
        boolean isCommRequestOnlyPI = historydbIO.isCommRequestsOnlyPI(statsFilter.getCommodityRequestsList());
        boolean isPaginationParamPI = StringConstants.PRICE_INDEX.equals(paginationParams.getSortCommodity())
                || StringConstants.CURRENT_PRICE_INDEX.equals(paginationParams.getSortCommodity());
        // when 1) the request contains only price index or current price index and pagination param is
        // price index or 2) the request is empty or contains regular commodities and pagination param
        // is not price index(means it is regular commodities), reuse the pagination time range for comm
        // request time range
        if (isCommRequestOnlyPI == isPaginationParamPI) {
            commRequestTimeRange = paginationTimeRangeOpt;
        } else {
            commRequestTimeRange = timeRangeFactory.resolveTimeRange(statsFilter,
                    Optional.empty(), Optional.of(entityType), Optional.empty(), Optional.empty());
        }
        if (!commRequestTimeRange.isPresent()) {
            // no data persisted yet; just return an empty answer
            logger.warn("Stats filter with start {} and end {} does not resolve to any timestamps for commodities {}."
                            + " There may not be any data.", statsFilter.getStartDate(), statsFilter.getEndDate(),
                    statsFilter.getCommodityRequestsList());
            return StatRecordPage.empty();
        }
        // we need to specifically query for PI stats record if the commodity request list only
        // contains price index, otherwise, just fetch the regular commodity stats
        final List<String> nextPageEntityOids = nextPageInfo.getEntityOids();
        Optional<Select<?>> query = statsQueryFactory.createStatsQuery(nextPageEntityOids,
                nextPageInfo.getTable(), statsFilter.getCommodityRequestsList(),
                commRequestTimeRange.get(), AGGREGATE.NO_AGG);
        if (!query.isPresent()) {
            return StatRecordPage.empty();
        }
        // Run the query to get all relevant stat records.
        // TODO (roman, Jun 29 2018): Ideally we should get the IDs of entities in the page and
        // run the query to get the stats in the same transaction.
        final Result<? extends Record> statsRecords = historydbIO.execute(
                BasedbIO.Style.FORCED, query.get());
        histUtilizationReader.getRecords(new HashSet<>(nextPageEntityOids), statsFilter)
                        .forEach(record -> {
                            final Long oid = record.getOid();
                            addRecord(String.valueOf(oid), record, recordsByEntityId);
                        });
        // Process the records, inserting them into the right entry in the linked hashmap.
        statsRecords.forEach(record -> {
            final String recordUuid = record.getValue(getStringField(nextPageInfo.getTable(), UUID));
            addRecord(recordUuid, record, recordsByEntityId);
        });

        return new StatRecordPage(recordsByEntityId, nextPageInfo.getNextCursor(), nextPageInfo.getTotalRecordCount());
    }

    private static void addRecord(String recordUuid, Record record,
                    Map<Long, List<Record>> recordsByEntityId) {
        final List<Record> recordListForEntity = recordsByEntityId.get(Long.parseLong(recordUuid));
        if (recordListForEntity == null) {
            throw new IllegalStateException("Record without requested ID returned from DB query.");
        } else {
            recordListForEntity.add(record);
        }
    }

    /**
     * Fetch rows from the stats tables based on the date range, and looking in the appropriate table
     * for each entity.
     *
     * <p>This method returns individual records. It is the caller's responsibility
     * to accumulate them.</p>
     *
     * <p>This requires looking up the entity type for each entity id in the list, and and then iterating
     * over the time-based tables for that entity type.<p/>
     *
     * <p>The time interval is widened to ensure we capture past stats when startTime == endTime.</p>
     *
     * @param entityIds   a list of primary-level entities to gather stats from; groups have been
     *                    expanded before we get here
     * @param statsFilter stats filter constructed for the query
     * @return a list of records records, one for each stats information row retrieved
     * @throws VmtDbException if a DB error occurs
     */
    @Nonnull
    public List<Record> getRecords(
            @Nonnull final Set<String> entityIds,
            @Nonnull final StatsFilter statsFilter)
            throws VmtDbException {

        final DataMetricTimer timer = GET_STATS_RECORDS_DURATION_SUMMARY.startTimer();

        final List<CommodityRequest> commodityRequests = statsFilter.getCommodityRequestsList();

        // find out of which types those entities are ...(Map<oid, typeName>)
        final Map<String, String> entityIdToTypeMap = historydbIO.getTypesForEntities(entityIds);
        // handle any missing records
        final Set<String> notFoundIds = Sets.difference(entityIds, entityIdToTypeMap.keySet());
        if (!notFoundIds.isEmpty()) {
            logger.warn(
                    "Entity OIDs not found in DB (probably for an entity type that is not saved): {}",
                    notFoundIds);
        }
        // ... and create a reverse map using resolved EntityTypes (type -> list of oid), plus
        // a map keeping track of class names that did not map to entity types
        final ListMultimap<EntityType, String> entityTypeToIdsMap = ArrayListMultimap.create();
        final ListMultimap<String, String> missingTypeNameToIdsMap = ArrayListMultimap.create();
        entityIdToTypeMap.forEach((id, className) -> {
<<<<<<< HEAD
            final Optional<EntityType> entityType = EntityType.getEntityTypeByClsName(className);
=======
            final Optional<EntityType> entityType = EntityType.named(className);
>>>>>>> ef901554
            // add this id to the list from the found or missing map, as appropriate
            entityType.map(entityTypeToIdsMap::get)
                    .orElse(missingTypeNameToIdsMap.get(className))
                    .add(id);
        });
        missingTypeNameToIdsMap.asMap().forEach((className, ids) ->
                logger.warn("DB Entity type not found for entity class name {}, oids {}",
                        className, ids));

        Optional<TimeRange> timeRangeOpt = Optional.empty();

        // Accumulate stats records, iterating by entity type at the top level
        final List<Record> answer = new ArrayList<>();
        for (EntityType entityType : entityTypeToIdsMap.keySet()) {
            logger.debug("fetch stats for entity type {}", entityType);

            // get the entities of that type
            final List<String> entityIdsForType = (List<String>)entityTypeToIdsMap.get(entityType);
            logger.debug("entity count for {} = {}", entityType, entityIdsForType.size());

            // create a timerange, given the start/end range in the filter
            // use also the entities in order to be more exact on the timerange calculation
            timeRangeOpt = timeRangeFactory.resolveTimeRange(statsFilter, Optional.of(entityIdsForType),
                    Optional.of(entityType), Optional.empty(), Optional.empty());
            if (!timeRangeOpt.isPresent()) {
                // no data persisted yet; just return an empty answer
                logger.warn("Stats filter with start {} and end {} does not resolve to any timestamps." +
                        " There may not be any data.", statsFilter.getStartDate(), statsFilter.getEndDate());
                continue;
            }
            final TimeRange timeRange = timeRangeOpt.get();

            final Instant start = Instant.now();

            for (List<String> entityIdChunk : Lists.partition(entityIdsForType, entitiesPerChunk)) {
<<<<<<< HEAD
                final Optional<Select<?>> query = statsQueryFactory.createStatsQuery(
                        entityIdChunk, entityType.getTimeFrameTable(timeRange.getTimeFrame()),
=======
                final Optional<Table<?>> table = entityType.getTimeFrameTable(timeRange.getTimeFrame());
                if (!table.isPresent()) {
                    continue;
                }
                final Optional<Select<?>> query = statsQueryFactory.createStatsQuery(
                        entityIdChunk, table.get(),
>>>>>>> ef901554
                        commodityRequests, timeRange, AGGREGATE.NO_AGG);
                if (!query.isPresent()) {
                    continue;
                }
                final Result<? extends Record> statsRecords =
                        historydbIO.execute(BasedbIO.Style.FORCED, query.get());
                final int answerSize = statsRecords.size();
                if (logger.isDebugEnabled() && answerSize == 0) {
                    logger.debug("zero answers returned from: {}, time range: {}",
                            query.get(), timeRange);
                }
                answer.addAll(statsRecords);
                logger.debug("  chunk size {}, statsRecords {}", entityIdChunk.size(), answerSize);
            }
            final Duration elapsed = Duration.between(start, Instant.now());
            if (logger.isDebugEnabled()) {
                logger.debug(" answer size {}, fetch time: {}", answer.size(), elapsed);
            }
        }

        // in thise case the timerange will be the value retrieved from the last loop
        // else we didn't manage to retrieve anything
        if (timeRangeOpt.isPresent()) {
            final List<PropertyType> requestedProperties = commodityRequests.stream()
                    .map(CommodityRequest::getCommodityName)
                    .map(PropertyType::named)
                    .collect(Collectors.toList());
<<<<<<< HEAD
            answer.addAll(getCountStats(timeRangeOpt.get().getMostRecentSnapshotTime(),
                    entityTypeToIdsMap, requestedProperties.stream()
                            .filter(PropertyType::isCountMetric)));
=======
            answer.addAll(getCountStats(timeRangeOpt.get().getMostRecentSnapshotTime(), entityTypeToIdsMap,
                    requestedProperties.isEmpty() ? PropertyType.getMetricPropertyTypes().stream()
                            : requestedProperties.stream().filter(PropertyType::isCountMetric)));
>>>>>>> ef901554

            answer.addAll(getComputedStats(timeRangeOpt.get().getMostRecentSnapshotTime(),
                    entityTypeToIdsMap, requestedProperties.stream()
                            .filter(PropertyType::isComputed)));
        }

        answer.addAll(histUtilizationReader.getRecords(entityIds, statsFilter));
        final double elapsedSeconds = timer.observe();
        logger.debug("total stats returned: {}, overall elapsed: {}", answer.size(), elapsedSeconds);
        return answer;
    }

    /**
     * Get the full-market stats table to use, based on the time frame we're looking at.
     *
     * @param timeFrame The time frame.
     * @return The table to use.
     */
    private @Nonnull
    Table<?> getMarketStatsTable(@Nonnull final TimeFrame timeFrame) {
        switch (timeFrame) {
            case LATEST:
                return Tables.MARKET_STATS_LATEST;
            case HOUR:
                return Tables.MARKET_STATS_BY_HOUR;
            case DAY:
                return Tables.MARKET_STATS_BY_DAY;
            case MONTH:
                return Tables.MARKET_STATS_BY_MONTH;
            default:
                throw new IllegalArgumentException("invalid timeframe: " + timeFrame);
        }
    }

    /**
     * Read the stats for the entire market; This can be faster since the list of entities
     * to include is implicit. Fetch stats for the given commodity names that occur between the
     * startTime and endTime.
     *
     * @param statsFilter  The filter to use to get the stats.
     * @param globalFilter The global filter to apply to all returned stats.
     * @return an ImmutableList of DB Stats Records containing the result from searching all the stats tables
     * for the given time range and commodity names
     * @throws VmtDbException if there's an exception querying the data
     */
    public @Nonnull
    List<Record> getFullMarketStatsRecords(@Nonnull final StatsFilter statsFilter,
            @Nonnull GlobalFilter globalFilter)
            throws VmtDbException {
        final Optional<TimeRange> timeRangeOpt = timeRangeFactory.resolveTimeRange(statsFilter,
                Optional.empty(), Optional.empty(), Optional.empty(), Optional.empty());
        if (!timeRangeOpt.isPresent()) {
            // no data persisted yet; just return an empty answer
            logger.warn("Stats filter with start {} and end {} does not resolve to any timestamps." +
                    " There may not be any data.", statsFilter.getStartDate(), statsFilter.getEndDate());
            return Collections.emptyList();
        }
        final TimeRange timeRange = timeRangeOpt.get();

        logger.debug("getting stats for full market");

        final Instant overallStart = Instant.now();

        final Table<?> table = getMarketStatsTable(timeRange.getTimeFrame());

        // accumulate the conditions for this query
        List<Condition> whereConditions = new ArrayList<>();

        // add where clause for time range; null if the timeframe cannot be determined
        final Condition timeRangeCondition = HistoryStatsUtils.betweenStartEndTimestampCond(getTimestampField(table, SNAPSHOT_TIME),
                timeRange.getTimeFrame(), timeRange.getStartTime(), timeRange.getEndTime());
        if (timeRangeCondition != null) {
            whereConditions.add(timeRangeCondition);
        }

        final ComputedPropertiesProcessor computedPropertiesProcessor =
                computedPropertiesProcessorFactory.getProcessor(
                        statsFilter, new StatsRecordsProcessor(MarketStatsLatestRecord::new));


        // add select on the given commodity requests; if no commodityRequests specified,
        // leave out the where clause and thereby include all commodities.
        final Optional<Condition> commodityRequestsCond =
                statsQueryFactory.createCommodityRequestsCond(
                        computedPropertiesProcessor
                                .getAugmentedFilter().getCommodityRequestsList(), table);
        commodityRequestsCond.ifPresent(whereConditions::add);

        // if a related entity type provided, add a where clause to restrict to that entityType
        final Optional<Condition> entityTypeCond = statsQueryFactory.entityTypeCond(
                Sets.newHashSet(globalFilter.getRelatedEntityTypeList()), table);
        entityTypeCond.ifPresent(whereConditions::add);

        if (globalFilter.hasEnvironmentType()) {
            statsQueryFactory.environmentTypeCond(globalFilter.getEnvironmentType(), table)
                    .ifPresent(whereConditions::add);
        }

        // Format the query.
        // No need to order or group by anything, since when preparing the response
        // we rearrange things by snapshot time anyway.
        final Query query = historydbIO.JooqBuilder()
                .select(Arrays.asList(table.fields()))
                .from(table)
                .where(whereConditions);

        logger.debug("Running query... {}", query);
        final Result<? extends Record> result = historydbIO.execute(Style.FORCED, query);

        // Fill in the ratio counts and add/remove entity counts based on the requested commodities
        final List<Record> answer = computedPropertiesProcessor
                .processResults(result, timeRange.getMostRecentSnapshotTime());

        answer.addAll(histUtilizationReader.getRecords(Collections.emptySet(), statsFilter));
        final Duration overallElapsed = Duration.between(overallStart, Instant.now());
        logger.debug("total stats returned: {}, overall elapsed: {}", answer.size(),
                overallElapsed.toMillis() / 1000.0);
        return answer;
    }

    /**
     * If any stats requiring entity counts are requested, then count entity types and
     * add stats records to the snapshot.
     *
     * <p>If the commodityRequests list is null or empty, then include all count-based stats.</p>
     *
     * @param snapshotTimestamp  the time of the current snapshot
     * @param entityTypeToIdsMap multimap relating entity types to entity OIDs
     * @param requestedMetrics   metric property type that needs to be computed
     * @return records with the needed metrics
     */
    private List<Record> getCountStats(@Nonnull final Timestamp snapshotTimestamp,
            final @Nonnull ListMultimap<EntityType, String> entityTypeToIdsMap,
            final @Nullable Stream<PropertyType> requestedMetrics) {

        List<Record> metricRecords = new ArrayList<>();
        requestedMetrics.forEach(metric -> {
            final EntityType entityType = metric.getCountedEntityType();
            StatsRecordsProcessor recordsProcessor =
<<<<<<< HEAD
                    new StatsRecordsProcessor(entityType.getLatestTable());
=======
                    new StatsRecordsProcessor(entityType.getLatestTable().get());
>>>>>>> ef901554
            metricRecords.add(recordsProcessor.createRecord(snapshotTimestamp, metric,
                    entityTypeToIdsMap.containsKey(entityType)
                            ? entityTypeToIdsMap.get(entityType).size()
                            : 0));
        });
        return metricRecords;
    }

    private List<Record> getComputedStats(final Timestamp snapshotTimestamp,
            final @Nonnull ListMultimap<EntityType, String> entityTypeToIdsMap,
            final @Nonnull Stream<PropertyType> computedProperties) {
        List<Record> computedRecords = new ArrayList<>();
        computedProperties.forEach(computed -> {
            // we don't really know what record type we're dealing with here, but it's some sort of
            // stats table, and the GENERIC_STATS_TABLE will provide all the necessary field access
            StatsRecordsProcessor recordProcessor = new StatsRecordsProcessor(HistorydbIO.GENERIC_STATS_TABLE);
            final List<Double> values = computed.getOperands().stream()
                    .map(prereq -> {
                        EntityType type = prereq.getCountedEntityType();
                        return type != null && entityTypeToIdsMap.containsKey(type)
                                ? entityTypeToIdsMap.get(type).size()
                                : 0.0;
                    })
                    .collect(Collectors.toList());
            computedRecords.add(recordProcessor.createRecord(
                    snapshotTimestamp, computed, computed.compute(values)));
        });
        return computedRecords;
    }

    /**
     * Return the display name for the Entity for the given entity ID (OID).
     *
     * <p>If the entity ID is null or not known, then return null.</p>
     *
     * <p>TODO: Should probably be moved to a new EntityReader class.</p>
     *
     * @param entityOID the OID for the entity to look up
     * @return the display name for the given OID, if found, otherwise null
     */
    @Nullable
    public String getEntityDisplayNameForId(@Nullable Long entityOID) {
        return entityOID != null ? historydbIO.getEntityDisplayNameForId(entityOID) : null;
    }

}<|MERGE_RESOLUTION|>--- conflicted
+++ resolved
@@ -180,11 +180,7 @@
 
         // resolve the time range for pagination param
         final Optional<TimeRange> paginationTimeRangeOpt = timeRangeFactory.resolveTimeRange(statsFilter,
-<<<<<<< HEAD
                 Optional.empty(), Optional.of(entityType), Optional.of(paginationParams), Optional.empty());
-=======
-                Optional.empty(), Optional.ofNullable(entityType), Optional.of(paginationParams), Optional.empty());
->>>>>>> ef901554
 
         if (!paginationTimeRangeOpt.isPresent()) {
             // no data persisted yet; just return an empty answer
@@ -324,11 +320,7 @@
         final ListMultimap<EntityType, String> entityTypeToIdsMap = ArrayListMultimap.create();
         final ListMultimap<String, String> missingTypeNameToIdsMap = ArrayListMultimap.create();
         entityIdToTypeMap.forEach((id, className) -> {
-<<<<<<< HEAD
             final Optional<EntityType> entityType = EntityType.getEntityTypeByClsName(className);
-=======
-            final Optional<EntityType> entityType = EntityType.named(className);
->>>>>>> ef901554
             // add this id to the list from the found or missing map, as appropriate
             entityType.map(entityTypeToIdsMap::get)
                     .orElse(missingTypeNameToIdsMap.get(className))
@@ -364,17 +356,8 @@
             final Instant start = Instant.now();
 
             for (List<String> entityIdChunk : Lists.partition(entityIdsForType, entitiesPerChunk)) {
-<<<<<<< HEAD
                 final Optional<Select<?>> query = statsQueryFactory.createStatsQuery(
                         entityIdChunk, entityType.getTimeFrameTable(timeRange.getTimeFrame()),
-=======
-                final Optional<Table<?>> table = entityType.getTimeFrameTable(timeRange.getTimeFrame());
-                if (!table.isPresent()) {
-                    continue;
-                }
-                final Optional<Select<?>> query = statsQueryFactory.createStatsQuery(
-                        entityIdChunk, table.get(),
->>>>>>> ef901554
                         commodityRequests, timeRange, AGGREGATE.NO_AGG);
                 if (!query.isPresent()) {
                     continue;
@@ -402,15 +385,9 @@
                     .map(CommodityRequest::getCommodityName)
                     .map(PropertyType::named)
                     .collect(Collectors.toList());
-<<<<<<< HEAD
             answer.addAll(getCountStats(timeRangeOpt.get().getMostRecentSnapshotTime(),
                     entityTypeToIdsMap, requestedProperties.stream()
                             .filter(PropertyType::isCountMetric)));
-=======
-            answer.addAll(getCountStats(timeRangeOpt.get().getMostRecentSnapshotTime(), entityTypeToIdsMap,
-                    requestedProperties.isEmpty() ? PropertyType.getMetricPropertyTypes().stream()
-                            : requestedProperties.stream().filter(PropertyType::isCountMetric)));
->>>>>>> ef901554
 
             answer.addAll(getComputedStats(timeRangeOpt.get().getMostRecentSnapshotTime(),
                     entityTypeToIdsMap, requestedProperties.stream()
@@ -550,11 +527,7 @@
         requestedMetrics.forEach(metric -> {
             final EntityType entityType = metric.getCountedEntityType();
             StatsRecordsProcessor recordsProcessor =
-<<<<<<< HEAD
                     new StatsRecordsProcessor(entityType.getLatestTable());
-=======
-                    new StatsRecordsProcessor(entityType.getLatestTable().get());
->>>>>>> ef901554
             metricRecords.add(recordsProcessor.createRecord(snapshotTimestamp, metric,
                     entityTypeToIdsMap.containsKey(entityType)
                             ? entityTypeToIdsMap.get(entityType).size()
