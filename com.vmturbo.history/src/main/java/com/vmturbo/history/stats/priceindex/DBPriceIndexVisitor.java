package com.vmturbo.history.stats.priceindex;

import java.util.HashMap;
import java.util.HashSet;
import java.util.List;
import java.util.Map;
import java.util.Map.Entry;
import java.util.Objects;
import java.util.Optional;
import java.util.Set;
import java.util.stream.Collectors;

import javax.annotation.Nonnull;

import com.google.common.collect.Sets;

import org.apache.logging.log4j.LogManager;
import org.apache.logging.log4j.Logger;
import org.jooq.Record;
import org.jooq.Table;

import com.vmturbo.common.protobuf.common.EnvironmentTypeEnum.EnvironmentType;
import com.vmturbo.common.protobuf.topology.TopologyDTO.TopologyInfo;
import com.vmturbo.components.common.stats.StatsUtils;
import com.vmturbo.common.protobuf.utils.StringConstants;
import com.vmturbo.history.db.EntityType;
import com.vmturbo.history.db.HistorydbIO;
import com.vmturbo.history.db.bulk.BulkLoader;
import com.vmturbo.history.db.bulk.SimpleBulkLoaderFactory;
import com.vmturbo.history.schema.RelationType;
import com.vmturbo.history.schema.abstraction.tables.MarketStatsLatest;
import com.vmturbo.history.schema.abstraction.tables.records.MarketStatsLatestRecord;
import com.vmturbo.history.stats.MarketStatsAccumulatorImpl.MarketStatsData;

/**
 * A {@link TopologyPriceIndexVisitor} that saves the price indices to the appropriate tables
 * in the history database.
 */
public class DBPriceIndexVisitor implements TopologyPriceIndexVisitor {

    private static final Logger logger = LogManager.getLogger();

    private final TopologyInfo topologyInfo;

    private final HistorydbIO historydbIO;

    private final Map<EntityType, Map<EnvironmentType, MarketStatsData>> mktStatsByEntityTypeAndEnv =
        new HashMap<>();

    private final Set<Integer> notFoundEntityTypes = new HashSet<>();
    private final Set<EntityType> noTableEntityTypes = new HashSet<>();

    // source of loaders for whatever tables are involved
    private final SimpleBulkLoaderFactory loaders;

    private DBPriceIndexVisitor(@Nonnull final HistorydbIO historydbIO,
                                @Nonnull final TopologyInfo topologyInfo,
                                @Nonnull final SimpleBulkLoaderFactory loaders) {
        this.historydbIO = Objects.requireNonNull(historydbIO);
        this.topologyInfo = Objects.requireNonNull(topologyInfo);
        this.loaders = loaders;
    }

    /**
     * {@inheritDoc}
     */
    @Override
    public void visit(final Integer entityType,
                      final EnvironmentType environmentType,
                      final Map<Long, Double> priceIdxByEntityId) throws InterruptedException {
        final Optional<EntityType> dbEntityTypeOpt = historydbIO.getEntityType(entityType);
        if (dbEntityTypeOpt.isPresent()) {
            final Map<EnvironmentType, MarketStatsData> mktStatsByEnv =
                    mktStatsByEntityTypeAndEnv.computeIfAbsent(dbEntityTypeOpt.get(), k -> new HashMap<>(3));
            final MarketStatsData marketDataForType =
<<<<<<< HEAD
                mktStatsByEnv.computeIfAbsent(environmentType, k ->
                    new MarketStatsData(dbEntityTypeOpt.get().getName(),
                        environmentType,
                        StringConstants.PRICE_INDEX,
                        StringConstants.PRICE_INDEX,
                        RelationType.METRICS));
            final Table<Record> dbTable = (Table<Record>)dbEntityTypeOpt.get().getLatestTable().get();
            for (final Entry<Long, Double> priceIndexEntry : priceIdxByEntityId.entrySet()) {
                final Long oid = priceIndexEntry.getKey();
                final Double priceIndex = priceIndexEntry.getValue();
                marketDataForType.accumulate(priceIndex, priceIndex, priceIndex, priceIndex);

                Record record = dbTable.newRecord();
                historydbIO.initializeCommodityRecord(StringConstants.PRICE_INDEX,
                    topologyInfo.getCreationTime(),
                    oid, RelationType.METRICS, null, null, null,
                    null, record, dbTable);
                // set the values specific to used component of commodity and write
                historydbIO.setCommodityValues(StringConstants.PRICE_INDEX, priceIndex, 0,
                    record, dbTable);
                @SuppressWarnings("unchecked")
                final BulkLoader<Record> loader = loaders.getLoader(dbTable);
                loader.insert(record);

=======
                    mktStatsByEnv.computeIfAbsent(environmentType, k ->
                            new MarketStatsData(dbEntityTypeOpt.get().getName(),
                                    environmentType,
                                    StringConstants.PRICE_INDEX,
                                    StringConstants.PRICE_INDEX,
                                    RelationType.METRICS));
            final Optional<Table<?>> dbTable = dbEntityTypeOpt.get().getLatestTable();
            if (dbTable.isPresent()) {
                for (final Entry<Long, Double> priceIndexEntry : priceIdxByEntityId.entrySet()) {
                    final Long oid = priceIndexEntry.getKey();
                    final Double priceIndex = priceIndexEntry.getValue();
                    marketDataForType.accumulate(priceIndex, priceIndex, priceIndex, priceIndex);

                    Record record = dbTable.get().newRecord();
                    record.set(GENERIC_STATS_TABLE.SNAPSHOT_TIME, new Timestamp(topologyInfo.getCreationTime()));
                    record.set(GENERIC_STATS_TABLE.UUID, Long.toString(oid));
                    record.set(GENERIC_STATS_TABLE.PROPERTY_TYPE, StringConstants.PRICE_INDEX);
                    record.set(GENERIC_STATS_TABLE.PROPERTY_SUBTYPE, StringConstants.PRICE_INDEX);
                    record.set(GENERIC_STATS_TABLE.RELATION, RelationType.METRICS);
                    double clipped = historydbIO.clipValue(priceIndex);
                    record.set(GENERIC_STATS_TABLE.AVG_VALUE, clipped);
                    record.set(GENERIC_STATS_TABLE.MIN_VALUE, clipped);
                    record.set(GENERIC_STATS_TABLE.MAX_VALUE, clipped);
                    @SuppressWarnings("unchecked")
                    final BulkLoader<Record> loader = loaders.getLoader((Table<Record>)dbTable.get());
                    loader.insert(record);
                }
            } else {
                noTableEntityTypes.add(dbEntityTypeOpt.get());
>>>>>>> 67113a31
            }
        } else {
            notFoundEntityTypes.add(entityType);
        }
    }

    /**
     * {@inheritDoc}
     */
    @Override
    public void onComplete() throws InterruptedException {

        // Insert the accumulated price index stats.
        final List<MarketStatsData> mktStatsData = mktStatsByEntityTypeAndEnv.values().stream()
            .flatMap(mktStatsByEnv -> mktStatsByEnv.values().stream())
            .collect(Collectors.toList());
        final BulkLoader loader = loaders.getLoader(MarketStatsLatest.MARKET_STATS_LATEST);
        for (MarketStatsData data : mktStatsData) {
            final MarketStatsLatestRecord marketStatsRecord
                = historydbIO.getMarketStatsRecord(data, topologyInfo);
            loader.insert(marketStatsRecord);
        }

        // log not-found types for which we expect to save prices at error level...
        Set<Integer> unexpectedNotFoundTypes = notFoundEntityTypes.stream()
            .filter(type -> !StatsUtils.SDK_ENTITY_TYPES_WITHOUT_SAVED_PRICES.contains(type))
            .collect(Collectors.toSet());
        if (!unexpectedNotFoundTypes.isEmpty()) {
            logger.error("History DB Entity Types not found for entity types: {}",
                unexpectedNotFoundTypes);
        }
        // ... and others others at trace level...
        if (logger.isTraceEnabled()) {
            Set<Integer> expectedNotFoundTypes = Sets.difference(
                notFoundEntityTypes, unexpectedNotFoundTypes);
            if (!expectedNotFoundTypes.isEmpty()) {
                logger.trace("History DB Entity Types not found for entity types (expected): {}",
                    expectedNotFoundTypes);
            }
        }
        if (!noTableEntityTypes.isEmpty()) {
            logger.error("Entity types lack '_latest' tables: {}",
                    noTableEntityTypes.stream()
                            .map(EntityType::getName)
                            .collect(Collectors.joining(", ")));
        }
    }

    /**
     * Factory class for {@link DBPriceIndexVisitor}s.
     */
    public static class DBPriceIndexVisitorFactory {

        private final HistorydbIO historydbIO;

        /**
         * Create a new factory instance.
         *
         * @param historydbIO DB stuff
         */
        public DBPriceIndexVisitorFactory(@Nonnull final HistorydbIO historydbIO) {
            this.historydbIO = historydbIO;
        }

        /**
         * Create a new {@link DBPriceIndexVisitor}.
         *
         * @param topologyInfo Information about the topology we're receiving price indices for.
         * @param loaders source of table-specific writer objects
         * @return The {@link DBPriceIndexVisitor}.
         */
        public DBPriceIndexVisitor newVisitor(@Nonnull final TopologyInfo topologyInfo,
                                              @Nonnull SimpleBulkLoaderFactory loaders) {
            return new DBPriceIndexVisitor(historydbIO, topologyInfo, loaders);
        }
    }
}<|MERGE_RESOLUTION|>--- conflicted
+++ resolved
@@ -73,32 +73,6 @@
             final Map<EnvironmentType, MarketStatsData> mktStatsByEnv =
                     mktStatsByEntityTypeAndEnv.computeIfAbsent(dbEntityTypeOpt.get(), k -> new HashMap<>(3));
             final MarketStatsData marketDataForType =
-<<<<<<< HEAD
-                mktStatsByEnv.computeIfAbsent(environmentType, k ->
-                    new MarketStatsData(dbEntityTypeOpt.get().getName(),
-                        environmentType,
-                        StringConstants.PRICE_INDEX,
-                        StringConstants.PRICE_INDEX,
-                        RelationType.METRICS));
-            final Table<Record> dbTable = (Table<Record>)dbEntityTypeOpt.get().getLatestTable().get();
-            for (final Entry<Long, Double> priceIndexEntry : priceIdxByEntityId.entrySet()) {
-                final Long oid = priceIndexEntry.getKey();
-                final Double priceIndex = priceIndexEntry.getValue();
-                marketDataForType.accumulate(priceIndex, priceIndex, priceIndex, priceIndex);
-
-                Record record = dbTable.newRecord();
-                historydbIO.initializeCommodityRecord(StringConstants.PRICE_INDEX,
-                    topologyInfo.getCreationTime(),
-                    oid, RelationType.METRICS, null, null, null,
-                    null, record, dbTable);
-                // set the values specific to used component of commodity and write
-                historydbIO.setCommodityValues(StringConstants.PRICE_INDEX, priceIndex, 0,
-                    record, dbTable);
-                @SuppressWarnings("unchecked")
-                final BulkLoader<Record> loader = loaders.getLoader(dbTable);
-                loader.insert(record);
-
-=======
                     mktStatsByEnv.computeIfAbsent(environmentType, k ->
                             new MarketStatsData(dbEntityTypeOpt.get().getName(),
                                     environmentType,
@@ -112,23 +86,20 @@
                     final Double priceIndex = priceIndexEntry.getValue();
                     marketDataForType.accumulate(priceIndex, priceIndex, priceIndex, priceIndex);
 
-                    Record record = dbTable.get().newRecord();
-                    record.set(GENERIC_STATS_TABLE.SNAPSHOT_TIME, new Timestamp(topologyInfo.getCreationTime()));
-                    record.set(GENERIC_STATS_TABLE.UUID, Long.toString(oid));
-                    record.set(GENERIC_STATS_TABLE.PROPERTY_TYPE, StringConstants.PRICE_INDEX);
-                    record.set(GENERIC_STATS_TABLE.PROPERTY_SUBTYPE, StringConstants.PRICE_INDEX);
-                    record.set(GENERIC_STATS_TABLE.RELATION, RelationType.METRICS);
-                    double clipped = historydbIO.clipValue(priceIndex);
-                    record.set(GENERIC_STATS_TABLE.AVG_VALUE, clipped);
-                    record.set(GENERIC_STATS_TABLE.MIN_VALUE, clipped);
-                    record.set(GENERIC_STATS_TABLE.MAX_VALUE, clipped);
+                Record record = dbTable.get().newRecord();
+                historydbIO.initializeCommodityRecord(StringConstants.PRICE_INDEX,
+                    topologyInfo.getCreationTime(),
+                    oid, RelationType.METRICS, null, null, null,
+                    null, record, dbTable);
+                // set the values specific to used component of commodity and write
+                historydbIO.setCommodityValues(StringConstants.PRICE_INDEX, priceIndex, 0,
+                    record, dbTable);
                     @SuppressWarnings("unchecked")
                     final BulkLoader<Record> loader = loaders.getLoader((Table<Record>)dbTable.get());
                     loader.insert(record);
                 }
             } else {
                 noTableEntityTypes.add(dbEntityTypeOpt.get());
->>>>>>> 67113a31
             }
         } else {
             notFoundEntityTypes.add(entityType);
