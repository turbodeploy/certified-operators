package com.vmturbo.history.stats;

import java.util.Collection;
import java.util.Collections;
import java.util.Map;
import java.util.Set;

import javax.annotation.Nonnull;

import com.google.common.collect.Multimap;

import org.apache.logging.log4j.LogManager;

import com.vmturbo.common.protobuf.common.EnvironmentTypeEnum.EnvironmentType;
import com.vmturbo.common.protobuf.topology.TopologyDTO.TopologyEntityDTO;
import com.vmturbo.common.protobuf.topology.TopologyDTO.TopologyInfo;
<<<<<<< HEAD
import com.vmturbo.common.protobuf.topology.TopologyDTO.TypeSpecificInfo;
import com.vmturbo.common.protobuf.topology.TopologyDTOUtil;
import com.vmturbo.components.common.ClassicEnumMapper.CommodityTypeUnits;
import com.vmturbo.history.db.EntityType;
=======
>>>>>>> 67113a31
import com.vmturbo.history.db.HistorydbIO;
import com.vmturbo.history.db.bulk.BulkInserter;
import com.vmturbo.history.db.bulk.SimpleBulkLoaderFactory;
import com.vmturbo.history.stats.MarketStatsAccumulatorImpl.DelayedCommodityBoughtWriter;
import com.vmturbo.history.stats.MarketStatsAccumulatorImpl.MarketStatsData;
import com.vmturbo.history.stats.live.LiveStatsAggregator.CapacityCache;

/**
 * Interface implemented by {@link MarketStatsAccumulatorImpl} class.
 *
 * <p>The interface is broken out here specifically to make it easy to create a dummy instance
 * when the real thing cannot be created (e.g. because the entity type for which it is requested
 * is not associated with any stats tables). Default method implementations fully implement the
 * dummy objects.</p>
 */
public interface MarketStatsAccumulator {

    /**
     * Obtain per-entity-type stats data accumluated by this accumulator.
     *
<<<<<<< HEAD
     * <p>Note that the environment type currently only affects how the aggregate market stats
     * are saved - the individual entity records are saved without environment type information.</p>
     */
    private final EnvironmentType environmentType;

    /**
     * The Jooq table for stats of this entity type.
     */
    private final Table<Record> dbTable;

    /**
     * Providers of record loaders for our table.
     */
    private final SimpleBulkLoaderFactory loaders;

    /**
     * A records loader for our table.
     */
    private final BulkLoader<Record> loader;

    private final BulkLoader<HistUtilizationRecord> historicalUtilizationLoader;

    private int queuedRows = 0;

    private int numEntitiesCount = 0;

    /**
     * A list of commodities that are to be excluded, i.e. not written to the DB.
     */
    private final ImmutableSet<String> commoditiesToExclude;


    /**
     * The provider for all the database- and table-specific methods. Based on Jooq and
     * does all the reading from and writing to the DB. ALso used for creating DB statments,
     * both query and insert, to be populated here and then executed.
     */
    private final HistorydbIO historydbIO;

    /**
     * map from a commodity key, constructed from (property type & subtype, relation)
     * to a Market Stats Data item for the given key.
     */
    private final Map<String, MarketStatsData> statsMap = new HashMap<>();


    /**
     * We are using function to get the {@link TypeSpecificInfo} attribute value here. The input is
     * the {@link TypeSpecificInfo} and we define what is the field we need to get in the function.
     * The return value is option of double as the persist value.
     */
    private static final Function<TypeSpecificInfo, Optional<Double>> NUM_CPU_CORES_FUNC =
        typeSpecificInfo -> typeSpecificInfo.hasPhysicalMachine()
            && typeSpecificInfo.getPhysicalMachine().hasNumCpus()
            ? Optional.of((double)typeSpecificInfo.getPhysicalMachine().getNumCpus())
            : Optional.empty();
    private static final Function<TypeSpecificInfo, Optional<Double>> NUM_CPU_SOCKETS_FUNC =
        typeSpecificInfo -> typeSpecificInfo.hasPhysicalMachine()
            && typeSpecificInfo.getPhysicalMachine().hasNumCpuSockets()
            ? Optional.of((double)typeSpecificInfo.getPhysicalMachine().getNumCpuSockets())
            : Optional.empty();
    private static final Function<TypeSpecificInfo, Optional<Double>> NUM_VCPU_FUNC =
        typeSpecificInfo -> typeSpecificInfo.hasVirtualMachine()
            && typeSpecificInfo.getVirtualMachine().hasNumCpus()
            ? Optional.of((double)typeSpecificInfo.getVirtualMachine().getNumCpus())
            : Optional.empty();

=======
     * @return stats data objects
     */
    default Collection<MarketStatsData> values() {
        return Collections.emptyList();
    }
>>>>>>> 67113a31

    /**
     * Process an entity from the topology, writing per-entity stats records for commodities and
     * attributes, and aggregating values for per-entity-type market-wide stats.
     *
     * @param entityDTO                the entity to be processed
     * @param capacityCache            cache of capacities recorded for entities processed so far
     * @param delayedCommoditiesBought information for bought commodities for which capacities were
     *                                 not available at the time of processing; they will be
     *                                 handled when the needed capacities show up
     * @param entityByOid              map of entity id to entity
     * @throws InterruptedException if interrupted
     */
<<<<<<< HEAD
    private static final Map<Function<TypeSpecificInfo, Optional<Double>>, CommodityTypeUnits>
        PERSISTED_ATTRIBUTE_MAP = new ImmutableMap.Builder<Function<TypeSpecificInfo,
        Optional<Double>>, CommodityTypeUnits>()
        .put(NUM_CPU_CORES_FUNC, NUM_CPUS)
        .put(NUM_CPU_SOCKETS_FUNC, NUM_SOCKETS)
        .put(NUM_VCPU_FUNC, NUM_VCPUS)
        .build();
=======
    default void recordEntity(@Nonnull TopologyEntityDTO entityDTO,
            @Nonnull CapacityCache capacityCache,
            @Nonnull Multimap<Long, DelayedCommodityBoughtWriter> delayedCommoditiesBought,
            @Nonnull Map<Long, TopologyEntityDTO> entityByOid) throws InterruptedException {
    }
>>>>>>> 67113a31

    /**
     * Write market-wide per-entity-type stats to the database.
     *
     * @throws InterruptedException if interrupted
     */
    default void writeFinalStats() throws InterruptedException {
    }

    /**
     * Create an object to accumulate min / max / total / capacity over the commodities for
     * a given EntityType.
     *
     * @param topologyInfo         topology info
     * @param entityType           the type of entity for which these stats are being accumulated. A given
     *                             stat may be bought and sold be different entities. We must record those
     *                             usages separately.
     * @param environmentType      environment type
     * @param historydbIO          DBIO handler for the History tables
     * @param commoditiesToExclude a list of commodity names used by the market but not necessary
     *                             to be persisted as stats in the db
     * @param loaders              {@link SimpleBulkLoaderFactory} from which needed {@link BulkInserter} objects
<<<<<<< HEAD
     */
    public MarketStatsAccumulator(@Nonnull final TopologyInfo topologyInfo,
                                  @Nonnull final String entityType,
                                  @Nonnull final EnvironmentType environmentType,
                                  @Nonnull final HistorydbIO historydbIO,
                                  @Nonnull final Set<String> commoditiesToExclude,
                                  @Nonnull final SimpleBulkLoaderFactory loaders) {
        this.topologyInfo = topologyInfo;
        this.entityType = entityType;
        this.environmentType = environmentType;
        this.historydbIO = historydbIO;
        this.loaders = loaders;

        final ImmutableSet.Builder<String> builder = ImmutableSet.builder();
        commoditiesToExclude.stream()
            .map(String::toLowerCase)
            .forEach(builder::add);
        this.commoditiesToExclude = builder.build();

        // the entity type determines which xxx_stats_yyy stats table these stats should go to
        dbTable = (Table<Record>)EntityType.get(entityType).getLatestTable().get();
        if (dbTable == null) {
            // should only be called if this entity type is persisted to _latest table
            throw new RuntimeException("Cannot accumulate stats for entity type: " + entityType);
        }
        loader = loaders.getLoader(dbTable);
        historicalUtilizationLoader = loaders.getLoader(HistUtilization.HIST_UTILIZATION);
    }

    /**
     * Accumulate an entity count stat - the number of entities of the given type.
     *
     * @param countStatsName the name of the stat, i.e. the Entity Type being counted
     * @param count the number of Service Entitis of the given type
     */
    private void addEntityCountStat(String countStatsName, double count) {
        internalAddCommodity(countStatsName, countStatsName, count, count, count, count,
            RelationType.METRICS);
    }

    /**
     * Accumulate a stat given the property type, subtype, and relation type.
     *
     * @param propertyType specificy property type to record
     * @param propertySubtype subtype of property to record
     * @param used current amount of the commodity being bought
     * @param capacity amount of the commodity the seller is providing
     * @param effectiveCapacity amount of the commodity the seller is providing
     * @param peak (recent?) peak amount of the commodity being bought
     * @param relationType type of commodity stat this is:  sold=0, bought=1,
     *                     entity attribute based=2)
     */
    private void internalAddCommodity(String propertyType,
                                      String propertySubtype,
                                      double used,
                                      Double capacity,
                                      Double effectiveCapacity,
                                      double peak,
                                      RelationType relationType) {
        String commodityKey = MessageFormat.format("{0}::{1}::{2}",
            propertyType, propertySubtype, RelationType.METRICS.getValue());

        synchronized (statsMap) {
            MarketStatsData statsData = statsMap.computeIfAbsent(commodityKey, key ->
                new MarketStatsData(entityType, environmentType, propertyType, propertySubtype,
                    relationType));
            // accumulate the values from this stat item
            statsData.accumulate(used, peak, capacity, effectiveCapacity);
        }
    }

    /**
     * Access the accumulated {@link MarketStatsData} values.
     *
     * @return an unmodifiable collection of {@link MarketStatsData} accumulated here
     */
    public Collection<MarketStatsData> values() {
        return Collections.unmodifiableCollection(statsMap.values());
    }

    /**
     * Call this for every entity of the entity type and environment type associated with the
     * {@link MarketStatsAccumulator}.
     *
     * @param entityDTO The entity.
     * @param capacityCache cached seller capacities for selling entities seen so far
     * @param delayedCommoditiesBought a map of (providerId) -> ({@link DelayedCommodityBoughtWriter}).
     *                                 This method may add entries to the map if the entity being
     *                                 processed is buying commodities from a provider that does
     *                                 not exist in the capacities input map.
     * @param entityByOid mapping from oid of the entity to the entity object
     * @throws InterruptedException if interrupted
     */
    public void recordEntity(@Nonnull final TopologyEntityDTO entityDTO,
                             @Nonnull final CapacityCache capacityCache,
                             @Nonnull final Multimap<Long, DelayedCommodityBoughtWriter> delayedCommoditiesBought,
                             @Nonnull final Map<Long, TopologyEntityDTO> entityByOid) throws InterruptedException {
        persistCommoditiesBought(entityDTO, capacityCache,
            delayedCommoditiesBought, entityByOid);

        persistCommoditiesSold(entityDTO.getOid(),
            entityDTO.getCommoditySoldListList());

        persistEntityAttributes(entityDTO);

        numEntitiesCount++;
    }

    /**
     * Call this after all relevant entities in the topology have been recorded via calls
     * to .
     *
     * @throws VmtDbException       If there is an error interacting with the database.
     * @throws InterruptedException if interrupted
     */
    public void writeFinalStats() throws InterruptedException {
        persistMarketStats();
    }

    /**
     * Persist the overall stats for an entity type within Live Market once the stats have
     * been aggregated here. Append the "counts" stats for a
     * selected set of Entity Types, e.g. "numVMs" = # of VMs in the topology.
     *
     * <p>Note: not batched.</p>
     *
     * @throws VmtDbException       if there's a DB error writing the market_stats_latest table.
     * @throws InterruptedException if interrupted
     */
    @VisibleForTesting
    void persistMarketStats() throws InterruptedException {

        // first add counts for the given entity, if applicable
        String countMetric = countSEsMetrics.get(entityType);
        if (countMetric != null) {
            addEntityCountStat(countMetric, numEntitiesCount);
        }

        // insert a record for each of our stats values
        final BulkLoader<MarketStatsLatestRecord> mktStatsWriter
            = loaders.getLoader(MarketStatsLatest.MARKET_STATS_LATEST);
        for (MarketStatsData data : values()) {
            MarketStatsLatestRecord marketStatsRecord
                = historydbIO.getMarketStatsRecord(data, topologyInfo);
            mktStatsWriter.insert(marketStatsRecord);
        }
    }

    /**
     * Persist the SOLD commodities for a TopologyEntityDTO.
     *
     * <p>Note that the insertStmt parameter is re-used, and so is not closed here.
     * It must be closed by the caller.
     * @param entityId the OID of the entity which is selling these commodities
     * @param commoditySoldList a list of CommoditySoldDTO values to be persisted
     * @throws InterruptedException if interrupted
     */
    @VisibleForTesting
    void persistCommoditiesSold(final long entityId,
                                @Nonnull final List<TopologyDTO.CommoditySoldDTO> commoditySoldList)
        throws InterruptedException {
        final long snapshotTime = topologyInfo.getCreationTime();
        for (TopologyDTO.CommoditySoldDTO commoditySoldDTO : commoditySoldList) {
            final int intCommodityType = commoditySoldDTO.getCommodityType().getType();
            // do not persist commodity if it is not active, but we want to persist some special
            // inactive commodities like Swapping and Ballooning
            if (!commoditySoldDTO.getActive() &&
                !INACTIVE_COMMODITIES_TO_PERSIST.contains(intCommodityType)) {
                logger.debug("Skipping inactive sold commodity type {}", intCommodityType);
                continue;
            }

            String mixedCaseCommodityName = HistoryStatsUtils.formatCommodityName(intCommodityType);
            if (mixedCaseCommodityName == null) {
                logger.warn("Skipping commodity sold type {}", intCommodityType);
                continue;
            }
            // filter out Commodities, such as Access Commodities, that shouldn't be persisted
            if (isExcludedCommodity(mixedCaseCommodityName)) {
                continue;
            }

            // if we have a non-null capacity and an effective capacity %, calculate effective capacity
            // otherwise set it to capacity.
            Double capacity = adjustCapacity(commoditySoldDTO.getCapacity());
            Double effectiveCapacity
                = (commoditySoldDTO.hasEffectiveCapacityPercentage() && (capacity != null))
                ? (commoditySoldDTO.getEffectiveCapacityPercentage() / 100.0 * capacity)
                : capacity;
            Record record = dbTable.newRecord();
            final String key = commoditySoldDTO.getCommodityType().getKey();
            historydbIO.initializeCommodityRecord(mixedCaseCommodityName, snapshotTime,
                entityId, RelationType.COMMODITIES, /*providerId*/null, capacity,
                effectiveCapacity, key, record,
                dbTable);
            // set the values specific to used component of commodity and write
            historydbIO.setCommodityValues(PROPERTY_SUBTYPE_USED, commoditySoldDTO.getUsed(),
                commoditySoldDTO.getPeak(), record, dbTable);
            // mark the end of this row of values
            loader.insert(record);

            // aggregate this stats value as part of the Market-wide stats
            internalAddCommodity(mixedCaseCommodityName, PROPERTY_SUBTYPE_USED,
                commoditySoldDTO.getUsed(), capacity, effectiveCapacity, commoditySoldDTO.getPeak(),
                RelationType.COMMODITIES);

            if (commoditySoldDTO.hasHistoricalUsed()) {
                createPercentileAndTimeslotsQueries(intCommodityType, entityId, null,
                    key, capacity, commoditySoldDTO.getHistoricalUsed());
            }
        }
    }

    private void createPercentileAndTimeslotsQueries(int commodityTypeId, long entityId,
                                                     Long providerId, String commodityKey, Double capacity,
                                                     HistoricalValues historicalUsed) throws InterruptedException {
        final ImmutableTable.Builder<HistoryUtilizationType, Integer, BigDecimal> tableBuilder =
            ImmutableTable.builder();
        for (int i = 0; i < historicalUsed.getTimeSlotCount(); i++) {
            tableBuilder.put(HistoryUtilizationType.Timeslot, i,
                BigDecimal.valueOf(historicalUsed.getTimeSlot(i)));
        }
        if (historicalUsed.hasPercentile()) {
            tableBuilder.put(HistoryUtilizationType.Percentile, 0,
                BigDecimal.valueOf(historicalUsed.getPercentile()));
        }
        formInsertOrUpdateQueries(entityId, providerId, commodityKey, capacity, commodityTypeId,
            tableBuilder.build().cellSet());
    }

    private void formInsertOrUpdateQueries(@Nonnull long entityId, @Nullable Long providerId,
                                           @Nullable String commodityKey, @Nonnull Double capacity, @Nonnull int commodityTypeId,
                                           @Nonnull Collection<Cell<HistoryUtilizationType, Integer, BigDecimal>> cells)
        throws InterruptedException {
        final Long providerIdValue = providerId == null ? DEFAULT_VALUE_PROVIDER_ID : providerId;
        final String commodityKeyValue =
            commodityKey == null ? DEFAULT_VALUE_COMMODITY_KEY : commodityKey;
        for (Cell<HistoryUtilizationType, Integer, BigDecimal> cell : cells) {
            historicalUtilizationLoader.insert(
                new HistUtilizationRecord(entityId, providerIdValue, commodityTypeId,
                    PropertySubType.Utilization.ordinal(), commodityKeyValue,
                    cell.getRowKey().ordinal(), cell.getColumnKey(), cell.getValue(),
                    capacity));
        }
    }

    /**
     * Whether this commodity name is to be excluded, i.e. not written to the DB.
     * For example, Access Commodities.
     *
     * <p>The comparison is not case-sensitive. The instance property 'commoditiesToExclude'
     * is converted to lower case in the constructor for this class.</p>
     *
     * @param mixedCaseCommodityName the commodity name to test
     * @return whether this commodity should be excluded, i.e. not written to the DB
     */
    private boolean isExcludedCommodity(String mixedCaseCommodityName) {
        return commoditiesToExclude.contains(mixedCaseCommodityName.toLowerCase());
    }



    /**
     * Persist the commodities bought by an entity, one row per commodity.
     * If the provider of a set of commodities is not available yet (because it shows up later
     * in the incoming topology message) then delay the insertion of that set of commodities.
     *
     * @param entityDTO the buyer DTO
     * @param capacityCache capacity data for seller entities seen so far
     * @param delayedCommoditiesBought a map of commodities-bought where seller entity is not yet known
     * @param entityByOid mapping from oid of the entity to the entity object
     * @throws InterruptedException if interrupted
     */
    @VisibleForTesting
    void persistCommoditiesBought(
        @Nonnull final TopologyDTO.TopologyEntityDTO entityDTO,
        @Nonnull final CapacityCache capacityCache,
        @Nonnull final Multimap<Long, DelayedCommodityBoughtWriter> delayedCommoditiesBought,
        @Nonnull final Map<Long, TopologyEntityDTO> entityByOid) throws InterruptedException {
        for (CommoditiesBoughtFromProvider commodityBoughtGrouping : entityDTO.getCommoditiesBoughtFromProvidersList()) {
            Long providerId = commodityBoughtGrouping.hasProviderId() ?
                commodityBoughtGrouping.getProviderId() : null;
            DelayedCommodityBoughtWriter queueCommoditiesBlock = new DelayedCommodityBoughtWriter(
                topologyInfo.getCreationTime(),
                entityDTO, providerId, commodityBoughtGrouping,
                capacityCache, entityByOid);

            if (providerId != null && !capacityCache.hasEntityCapacities(providerId)) {
                delayedCommoditiesBought.put(providerId, queueCommoditiesBlock);
            } else {
                queueCommoditiesBlock.queCommoditiesNow();
            }
        }
    }

    /**
     * Class to hold bought commodities pending availability of the seller entity.
     *
     * <p>A class was required, instead of a block, as queueCommoditiesBought() throws
     * VmtDbException.</p>
     */
    public class DelayedCommodityBoughtWriter {
        private final long snapshotTime;
        private final TopologyEntityDTO entityDTO;
        private final Long providerId;
        private final CommoditiesBoughtFromProvider commoditiesBought;
        private final CapacityCache capacityCache;
        private final Map<Long, TopologyEntityDTO> entityByOid;

        /**
         * Create a new instance.
         * @param snapshotTime      snapshot time
         * @param entityDTO         entity
         * @param providerId        providing entityt id
         * @param commoditiesBought commodities bought from provider
         * @param capacityCache     cache of capacity info for selling entities seen so far
         * @param entityByOid       map of entities by oid
         */
        public DelayedCommodityBoughtWriter(final long snapshotTime,
                                            @Nonnull final TopologyEntityDTO entityDTO,
                                            @Nullable final Long providerId,
                                            @Nonnull final CommoditiesBoughtFromProvider commoditiesBought,
                                            @Nonnull final CapacityCache capacityCache,
                                            @Nonnull final Map<Long, TopologyEntityDTO> entityByOid) {
            this.snapshotTime = snapshotTime;
            this.entityDTO = entityDTO;
            this.providerId = providerId;
            this.commoditiesBought = commoditiesBought;
            this.capacityCache = capacityCache;
            this.entityByOid = entityByOid;
        }

        /** Performed the delayed processing now that seller data is available.
         * @throws InterruptedException if interrupted
         */
        public void queCommoditiesNow() throws InterruptedException {
            queueCommoditiesBought(snapshotTime,
                entityDTO, providerId, commoditiesBought, capacityCache, entityByOid);
        }
    }


    /**
     * Persist selected attributes of the given entity as stats.
     * <ol>
     * <li>Persist the "Produces" stat, simply a count of the number of commodities sold.
     * <li>Persist the properties listed in PERSISTED_ATTRIBUTE_MAPas stats, e.g. NUM_CPUS,
     * NUM_SOCKETS
     * </ol>
     *
     * <p>Note that the insertStmt parameter is re-used, and so is not closed here.
     * It must be closed by the caller.
     * @param entityDTO the entity for which the attributes should be persisted
     * @throws InterruptedException if interrupted
     */
    @VisibleForTesting
    void persistEntityAttributes(@Nonnull final TopologyDTO.TopologyEntityDTO entityDTO)
        throws InterruptedException {

        long entityId = entityDTO.getOid();

        // persist "Produces" == # of commodities sold
        persistEntityAttribute(entityId, PRODUCES.getMixedCase(),
            entityDTO.getCommoditySoldListCount(), loader, dbTable);

        // scan entity attributes for specific attributes to persist as commodities
        for (Map.Entry<Function<TypeSpecificInfo, Optional<Double>>, CommodityTypeUnits>
            persistedAttributesMapEntry : PERSISTED_ATTRIBUTE_MAP.entrySet()) {
            final Function<TypeSpecificInfo, Optional<Double>> func =
                persistedAttributesMapEntry.getKey();
            final CommodityTypeUnits commodityTypeUnits = persistedAttributesMapEntry.getValue();
            try {
                final Optional<Double> floatValueOpt = func.apply(entityDTO.getTypeSpecificInfo());
                if (!floatValueOpt.isPresent()) {
                    continue;
                }
                final String commodityType = commodityTypeUnits.getMixedCase();
                persistEntityAttribute(entityId, commodityTypeUnits.getMixedCase(),
                    floatValueOpt.get(), loader, dbTable);
                internalAddCommodity(commodityType, commodityType, floatValueOpt.get(),
                    floatValueOpt.get(), floatValueOpt.get(), floatValueOpt.get(),
                    RelationType.METRICS);
            } catch (NumberFormatException e) {
                logger.warn("Error converting {} for {}",
                    commodityTypeUnits.getMixedCase(), entityDTO.getDisplayName());
            }
        }
    }

    /**
     * Persist a single entity attribute as a stat for the given entity and snapshotTime.
     *
     * <p>Note that the insertStmt parameter is re-used, and so is not closed here.
     * It must be closed by the caller.
     * @param entityId the OID of the entity to be persisted
     * @param mixedCaseCommodityName the name for this commodity
     * @param valueToPersist the value of the commodity to be persisted
     * @param writer a {@link BulkLoader} to which records can be written
     * @param dbTable the xxx_stats_latest table into which the values will be inserted
     * @throws InterruptedException if interrupted
     */
    private void persistEntityAttribute(long entityId,
                                        @Nonnull String mixedCaseCommodityName,
                                        double valueToPersist,
                                        @Nonnull BulkLoader<Record> writer,
                                        @Nonnull Table<?> dbTable) throws InterruptedException {
        Record record = dbTable.newRecord();
        // initialize the common values for this row
        historydbIO.initializeCommodityRecord(mixedCaseCommodityName, topologyInfo.getCreationTime(),
            entityId, RelationType.METRICS, null, null, null, null, record, dbTable);
        // set the values specific to used component of commodity and write
        // since there is no peak value, that parameter is sent as 0
        historydbIO.setCommodityValues(mixedCaseCommodityName, valueToPersist, 0,
            record, dbTable);
        writer.insert(record);
    }

    /**
     * Append commodities bought to the current DB statement, and write to the DB when the number
     * of rows exceeds the writeTopologyChunkSize.
     *
     * @param snapshotTime timestamp for the topology being persisted
     * @param entityDTO the entity for which to queue commodity bought
     * @param providerId the provider OID
     * @param commoditiesBought the commodity bought from provider
     * @param capacityCache cached commodities for selling entities encountered so far
     * @param entityByOid map of TopologyEntityDTO indexed by oid
     * @throws InterruptedException if interrupted
     */
    private void queueCommoditiesBought(long snapshotTime,
                                        @Nonnull TopologyEntityDTO entityDTO,
                                        @Nullable Long providerId,
                                        @Nonnull CommoditiesBoughtFromProvider commoditiesBought,
                                        @Nonnull CapacityCache capacityCache,
                                        @Nonnull Map<Long, TopologyEntityDTO> entityByOid)
        throws InterruptedException {
        for (CommodityBoughtDTO commodityBoughtDTO : commoditiesBought.getCommodityBoughtList()) {
            final int commType = commodityBoughtDTO.getCommodityType().getType();
            final String commKey = commodityBoughtDTO.getCommodityType().getKey();
            // do not persist commodity if it is not active, but we want to persist some special
            // inactive commodities like Swapping and Ballooning
            if (!commodityBoughtDTO.getActive() &&
                !INACTIVE_COMMODITIES_TO_PERSIST.contains(commType)) {
                logger.debug("Skipping inactive bought commodity type {}", commType);
                continue;
            }

            String mixedCaseCommodityName = HistoryStatsUtils.formatCommodityName(commType);
            if (mixedCaseCommodityName == null) {
                logger.warn("Skipping commodity bought type {} ", commType);
                continue;
            }
            // filter out Commodities, such as Access Commodities, that shouldn't be persisted
            if (isExcludedCommodity(mixedCaseCommodityName)) {
                continue;
            }
            // set default value to -1, it will be adjust to null when commodity bought has no provider id.
            Double capacity = -1.0;
            if (providerId != null) {
                TIntObjectMap<TObjectDoubleMap<String>> soldCapacities;
                if (commoditiesBought.hasVolumeId()) {
                    // first try to get capacity from volume
                    soldCapacities = capacityCache.getEntityCapacities(commoditiesBought.getVolumeId());
                    // try to get capacity from provider if not available from volume
                    if (soldCapacities == null || !soldCapacities.containsKey(commType)) {
                        soldCapacities = capacityCache.getEntityCapacities(providerId);
                    }
                } else {
                    soldCapacities = capacityCache.getEntityCapacities(providerId);
                }
                if (soldCapacities == null || !soldCapacities.containsKey(commType)
                    || !soldCapacities.get(commType).containsKey(commKey)) {
                    logger.warn("Missing commodity sold {} of buyer entity {}, seller entity {}",
                        mixedCaseCommodityName, entityDTO.getOid(), providerId);
                    continue;
                }
                capacity = soldCapacities.get(commType).get(commKey);
            }

            capacity = adjustCapacity(capacity);

            // set the values specific to each row and persist each
            double used = commodityBoughtDTO.getUsed();
            // get the peak to save it as max of used subtype
            double peak = commodityBoughtDTO.getPeak();

            final String key = extractVolumeKey(entityDTO, commoditiesBought)
                .orElse(commodityBoughtDTO.getCommodityType().getKey());

            Record record = dbTable.newRecord();
            historydbIO.initializeCommodityRecord(mixedCaseCommodityName, snapshotTime,
                entityDTO.getOid(), RelationType.COMMODITIESBOUGHT, providerId, capacity, null,
                key, record, dbTable);
            historydbIO.setCommodityValues(PROPERTY_SUBTYPE_USED,
                used, peak, record, dbTable);
            // mark the end of this row to be inserted
            loader.insert(record);

            // aggregate this stats value as part of the Market-wide stats
            internalAddCommodity(mixedCaseCommodityName, PROPERTY_SUBTYPE_USED,
                commodityBoughtDTO.getUsed(), capacity, null, commodityBoughtDTO.getPeak(),
                RelationType.COMMODITIESBOUGHT);

            if (commodityBoughtDTO.hasHistoricalUsed()) {
                createPercentileAndTimeslotsQueries(commType, entityDTO.getOid(),
                    providerId, key, capacity, commodityBoughtDTO.getHistoricalUsed());
            }
        }
    }

    /**
     * If the commodity bought is associated with a cloud volume, use the volume display name and
     * vendor ID(s) if any as the commodity key. This information is required in order to associate
     * specific commodities with specific volumes in cases when multiple volumes with the same name
     * are associated with the same commodity type.
     *
     * @param entityDTO the entity buying commodities
     * @param commoditiesBought commodities bought, potentially associated with volume(s)
     * @return key generated from volume information, if any is present/relevant
     */
    private Optional<String> extractVolumeKey(@Nonnull final TopologyEntityDTO entityDTO,
                                              @Nonnull final CommoditiesBoughtFromProvider commoditiesBought) {
        if (HistoryStatsUtils.isCloudEntity(entityDTO) && commoditiesBought.hasVolumeId()) {
            return Optional.of(Long.toString(commoditiesBought.getVolumeId()));
        }
        return Optional.empty();
    }

    /**
     * Apply the business rule where the capacity -1 should be replaced by null.
     *
     * <p>See ReportingDatadbIO::addToBatch().</p>
     *
     * @param capacity the capacity to check
     * @return null if the given capacity equals -1; else the given capacity itself
     */
    private Double adjustCapacity(double capacity) {
        return capacity == -1 ? null : capacity;
    }

    /**
     * This class is for calculating the min / max / avg / capacity over a sequence
     * of values for a single entity type, property type, property subtype, and relationType.
     **/
    public static class MarketStatsData {

        private final String entityType;
        private final EnvironmentType environmentType;
        private final String propertyType;
        private final String propertySubtype;
        private final RelationType relationType;
        private double capacityTotal = 0.0;
        private double effectiveCapacityTotal = 0.0;
        private double usedTotal = 0.0;
        private double min = Double.MAX_VALUE;
        private double max;
        private int count = 0;

        /**
         * Create a new instance.
         *
         * @param entityType      entity type
         * @param environmentType environment type
         * @param propertyType    property type
         * @param propertySubtype property subtype
         * @param relationType    relation type
         */
        public MarketStatsData(@Nonnull final String entityType,
                               @Nonnull final EnvironmentType environmentType,
                               @Nonnull final String propertyType,
                               @Nonnull final String propertySubtype,
                               @Nonnull final RelationType relationType) {
            this.entityType = entityType;
            this.environmentType = environmentType;
            this.propertyType = propertyType;
            this.propertySubtype = propertySubtype;
            this.relationType = relationType;
        }

        /**
         * Track the values for this stat. Calculate the total and count for "used" and "capacity"
         * so that we can return an average later. Also track min(used) and max(peak).
         *
         * @param used 'current' value of this commodity used for the entity being tabulated,
         *             for this snapshot
         * @param peak peak value for this commodity for the entity being tabulated
         *             for this snapshot
         * @param capacity capacity for this commodity for the entity being tabulated
         *                 for this snapshot
         * @param effectiveCapacity the effective capacity for this commodity for the entity being
         *                          tabulated for this snapshot
         */
        public void accumulate(double used, double peak, @Nullable Double capacity,
                               @Nullable Double effectiveCapacity) {
            // track the count of values and the total used to give the avg total at the end
            count++;
            this.usedTotal += used;
            if (capacity != null) {
                this.capacityTotal += capacity;
                // effective capacity only makes sense in a context with capacity, so only updating
                // effective capacity when capacity was also provided.
                // Also, when effective capacity is null, then the effective capacity == capacity.
                effectiveCapacityTotal += (effectiveCapacity == null) ? capacity : effectiveCapacity;
            }
            this.min = Math.min(this.min, used);
            // ideally peak should be no less than used, but it's possible that peak is not set,
            // which is 0 by default, thus less than used. To be safe, we should choose the larger
            // of peak and used as max.
            this.max = Math.max(this.max, Math.max(peak, used));
        }

        /**
         * Return the average used based on the total capacity and count entities tabulated.
         *
         * @return the average used of this commodity spec.
         */
        public double getUsed() {
            return count > 0 ? usedTotal / count : 0D;
        }

        /**
         * Return the average capacity based on the total capacity and count entities tabulated.
         *
         * @return the average capacity of this commodity spec.
         */
        public Double getCapacity() {
            return count > 0 ? capacityTotal / count : 0D;
        }

        /**
         * Return the average effective capacity across the entities tabulated.
         *
         * @return the average effective capacity of this commodity spec.
         */
        public Double getEffectiveCapacity() {
            if (effectiveCapacityTotal == -1) {
                return -1D;
            }
            return count > 0 ? effectiveCapacityTotal / count : 0D;
        }

        public String getEntityType() {
            return entityType;
        }

        public EnvironmentType getEnvironmentType() {
            return environmentType;
        }

        public String getPropertyType() {
            return propertyType;
        }

        public String getPropertySubtype() {
            return propertySubtype;
        }

        public RelationType getRelationType() {
            return relationType;
        }

        public Double getMin() {
            return min;
        }

        public Double getMax() {
            return max;
=======
     * @param longCommodityKeys    where to store commodity keys that had to be shortened, for consolidated logging
     * @return the new market stats accumulator, or a dummy if a real one could not be createad
     */
    static MarketStatsAccumulator create(
            @Nonnull final TopologyInfo topologyInfo,
            @Nonnull final String entityType,
            @Nonnull final EnvironmentType environmentType,
            @Nonnull final HistorydbIO historydbIO,
            @Nonnull final Set<String> commoditiesToExclude,
            @Nonnull final SimpleBulkLoaderFactory loaders,
            @Nonnull final Set<String> longCommodityKeys) {
        try {
            return new MarketStatsAccumulatorImpl(topologyInfo, entityType, environmentType,
                    historydbIO, commoditiesToExclude, loaders, longCommodityKeys);
        } catch (IllegalArgumentException e) {
            LogManager.getLogger().error(
                    "Failed to create market stats accumulator; " +
                            "stats will not be aggregated for entity type {};", entityType);
            return new MarketStatsAccumulator() {
            };
>>>>>>> 67113a31
        }
    }
}<|MERGE_RESOLUTION|>--- conflicted
+++ resolved
@@ -14,13 +14,6 @@
 import com.vmturbo.common.protobuf.common.EnvironmentTypeEnum.EnvironmentType;
 import com.vmturbo.common.protobuf.topology.TopologyDTO.TopologyEntityDTO;
 import com.vmturbo.common.protobuf.topology.TopologyDTO.TopologyInfo;
-<<<<<<< HEAD
-import com.vmturbo.common.protobuf.topology.TopologyDTO.TypeSpecificInfo;
-import com.vmturbo.common.protobuf.topology.TopologyDTOUtil;
-import com.vmturbo.components.common.ClassicEnumMapper.CommodityTypeUnits;
-import com.vmturbo.history.db.EntityType;
-=======
->>>>>>> 67113a31
 import com.vmturbo.history.db.HistorydbIO;
 import com.vmturbo.history.db.bulk.BulkInserter;
 import com.vmturbo.history.db.bulk.SimpleBulkLoaderFactory;
@@ -41,81 +34,11 @@
     /**
      * Obtain per-entity-type stats data accumluated by this accumulator.
      *
-<<<<<<< HEAD
-     * <p>Note that the environment type currently only affects how the aggregate market stats
-     * are saved - the individual entity records are saved without environment type information.</p>
-     */
-    private final EnvironmentType environmentType;
-
-    /**
-     * The Jooq table for stats of this entity type.
-     */
-    private final Table<Record> dbTable;
-
-    /**
-     * Providers of record loaders for our table.
-     */
-    private final SimpleBulkLoaderFactory loaders;
-
-    /**
-     * A records loader for our table.
-     */
-    private final BulkLoader<Record> loader;
-
-    private final BulkLoader<HistUtilizationRecord> historicalUtilizationLoader;
-
-    private int queuedRows = 0;
-
-    private int numEntitiesCount = 0;
-
-    /**
-     * A list of commodities that are to be excluded, i.e. not written to the DB.
-     */
-    private final ImmutableSet<String> commoditiesToExclude;
-
-
-    /**
-     * The provider for all the database- and table-specific methods. Based on Jooq and
-     * does all the reading from and writing to the DB. ALso used for creating DB statments,
-     * both query and insert, to be populated here and then executed.
-     */
-    private final HistorydbIO historydbIO;
-
-    /**
-     * map from a commodity key, constructed from (property type & subtype, relation)
-     * to a Market Stats Data item for the given key.
-     */
-    private final Map<String, MarketStatsData> statsMap = new HashMap<>();
-
-
-    /**
-     * We are using function to get the {@link TypeSpecificInfo} attribute value here. The input is
-     * the {@link TypeSpecificInfo} and we define what is the field we need to get in the function.
-     * The return value is option of double as the persist value.
-     */
-    private static final Function<TypeSpecificInfo, Optional<Double>> NUM_CPU_CORES_FUNC =
-        typeSpecificInfo -> typeSpecificInfo.hasPhysicalMachine()
-            && typeSpecificInfo.getPhysicalMachine().hasNumCpus()
-            ? Optional.of((double)typeSpecificInfo.getPhysicalMachine().getNumCpus())
-            : Optional.empty();
-    private static final Function<TypeSpecificInfo, Optional<Double>> NUM_CPU_SOCKETS_FUNC =
-        typeSpecificInfo -> typeSpecificInfo.hasPhysicalMachine()
-            && typeSpecificInfo.getPhysicalMachine().hasNumCpuSockets()
-            ? Optional.of((double)typeSpecificInfo.getPhysicalMachine().getNumCpuSockets())
-            : Optional.empty();
-    private static final Function<TypeSpecificInfo, Optional<Double>> NUM_VCPU_FUNC =
-        typeSpecificInfo -> typeSpecificInfo.hasVirtualMachine()
-            && typeSpecificInfo.getVirtualMachine().hasNumCpus()
-            ? Optional.of((double)typeSpecificInfo.getVirtualMachine().getNumCpus())
-            : Optional.empty();
-
-=======
      * @return stats data objects
      */
     default Collection<MarketStatsData> values() {
         return Collections.emptyList();
     }
->>>>>>> 67113a31
 
     /**
      * Process an entity from the topology, writing per-entity stats records for commodities and
@@ -129,21 +52,11 @@
      * @param entityByOid              map of entity id to entity
      * @throws InterruptedException if interrupted
      */
-<<<<<<< HEAD
-    private static final Map<Function<TypeSpecificInfo, Optional<Double>>, CommodityTypeUnits>
-        PERSISTED_ATTRIBUTE_MAP = new ImmutableMap.Builder<Function<TypeSpecificInfo,
-        Optional<Double>>, CommodityTypeUnits>()
-        .put(NUM_CPU_CORES_FUNC, NUM_CPUS)
-        .put(NUM_CPU_SOCKETS_FUNC, NUM_SOCKETS)
-        .put(NUM_VCPU_FUNC, NUM_VCPUS)
-        .build();
-=======
     default void recordEntity(@Nonnull TopologyEntityDTO entityDTO,
             @Nonnull CapacityCache capacityCache,
             @Nonnull Multimap<Long, DelayedCommodityBoughtWriter> delayedCommoditiesBought,
             @Nonnull Map<Long, TopologyEntityDTO> entityByOid) throws InterruptedException {
     }
->>>>>>> 67113a31
 
     /**
      * Write market-wide per-entity-type stats to the database.
@@ -166,675 +79,6 @@
      * @param commoditiesToExclude a list of commodity names used by the market but not necessary
      *                             to be persisted as stats in the db
      * @param loaders              {@link SimpleBulkLoaderFactory} from which needed {@link BulkInserter} objects
-<<<<<<< HEAD
-     */
-    public MarketStatsAccumulator(@Nonnull final TopologyInfo topologyInfo,
-                                  @Nonnull final String entityType,
-                                  @Nonnull final EnvironmentType environmentType,
-                                  @Nonnull final HistorydbIO historydbIO,
-                                  @Nonnull final Set<String> commoditiesToExclude,
-                                  @Nonnull final SimpleBulkLoaderFactory loaders) {
-        this.topologyInfo = topologyInfo;
-        this.entityType = entityType;
-        this.environmentType = environmentType;
-        this.historydbIO = historydbIO;
-        this.loaders = loaders;
-
-        final ImmutableSet.Builder<String> builder = ImmutableSet.builder();
-        commoditiesToExclude.stream()
-            .map(String::toLowerCase)
-            .forEach(builder::add);
-        this.commoditiesToExclude = builder.build();
-
-        // the entity type determines which xxx_stats_yyy stats table these stats should go to
-        dbTable = (Table<Record>)EntityType.get(entityType).getLatestTable().get();
-        if (dbTable == null) {
-            // should only be called if this entity type is persisted to _latest table
-            throw new RuntimeException("Cannot accumulate stats for entity type: " + entityType);
-        }
-        loader = loaders.getLoader(dbTable);
-        historicalUtilizationLoader = loaders.getLoader(HistUtilization.HIST_UTILIZATION);
-    }
-
-    /**
-     * Accumulate an entity count stat - the number of entities of the given type.
-     *
-     * @param countStatsName the name of the stat, i.e. the Entity Type being counted
-     * @param count the number of Service Entitis of the given type
-     */
-    private void addEntityCountStat(String countStatsName, double count) {
-        internalAddCommodity(countStatsName, countStatsName, count, count, count, count,
-            RelationType.METRICS);
-    }
-
-    /**
-     * Accumulate a stat given the property type, subtype, and relation type.
-     *
-     * @param propertyType specificy property type to record
-     * @param propertySubtype subtype of property to record
-     * @param used current amount of the commodity being bought
-     * @param capacity amount of the commodity the seller is providing
-     * @param effectiveCapacity amount of the commodity the seller is providing
-     * @param peak (recent?) peak amount of the commodity being bought
-     * @param relationType type of commodity stat this is:  sold=0, bought=1,
-     *                     entity attribute based=2)
-     */
-    private void internalAddCommodity(String propertyType,
-                                      String propertySubtype,
-                                      double used,
-                                      Double capacity,
-                                      Double effectiveCapacity,
-                                      double peak,
-                                      RelationType relationType) {
-        String commodityKey = MessageFormat.format("{0}::{1}::{2}",
-            propertyType, propertySubtype, RelationType.METRICS.getValue());
-
-        synchronized (statsMap) {
-            MarketStatsData statsData = statsMap.computeIfAbsent(commodityKey, key ->
-                new MarketStatsData(entityType, environmentType, propertyType, propertySubtype,
-                    relationType));
-            // accumulate the values from this stat item
-            statsData.accumulate(used, peak, capacity, effectiveCapacity);
-        }
-    }
-
-    /**
-     * Access the accumulated {@link MarketStatsData} values.
-     *
-     * @return an unmodifiable collection of {@link MarketStatsData} accumulated here
-     */
-    public Collection<MarketStatsData> values() {
-        return Collections.unmodifiableCollection(statsMap.values());
-    }
-
-    /**
-     * Call this for every entity of the entity type and environment type associated with the
-     * {@link MarketStatsAccumulator}.
-     *
-     * @param entityDTO The entity.
-     * @param capacityCache cached seller capacities for selling entities seen so far
-     * @param delayedCommoditiesBought a map of (providerId) -> ({@link DelayedCommodityBoughtWriter}).
-     *                                 This method may add entries to the map if the entity being
-     *                                 processed is buying commodities from a provider that does
-     *                                 not exist in the capacities input map.
-     * @param entityByOid mapping from oid of the entity to the entity object
-     * @throws InterruptedException if interrupted
-     */
-    public void recordEntity(@Nonnull final TopologyEntityDTO entityDTO,
-                             @Nonnull final CapacityCache capacityCache,
-                             @Nonnull final Multimap<Long, DelayedCommodityBoughtWriter> delayedCommoditiesBought,
-                             @Nonnull final Map<Long, TopologyEntityDTO> entityByOid) throws InterruptedException {
-        persistCommoditiesBought(entityDTO, capacityCache,
-            delayedCommoditiesBought, entityByOid);
-
-        persistCommoditiesSold(entityDTO.getOid(),
-            entityDTO.getCommoditySoldListList());
-
-        persistEntityAttributes(entityDTO);
-
-        numEntitiesCount++;
-    }
-
-    /**
-     * Call this after all relevant entities in the topology have been recorded via calls
-     * to .
-     *
-     * @throws VmtDbException       If there is an error interacting with the database.
-     * @throws InterruptedException if interrupted
-     */
-    public void writeFinalStats() throws InterruptedException {
-        persistMarketStats();
-    }
-
-    /**
-     * Persist the overall stats for an entity type within Live Market once the stats have
-     * been aggregated here. Append the "counts" stats for a
-     * selected set of Entity Types, e.g. "numVMs" = # of VMs in the topology.
-     *
-     * <p>Note: not batched.</p>
-     *
-     * @throws VmtDbException       if there's a DB error writing the market_stats_latest table.
-     * @throws InterruptedException if interrupted
-     */
-    @VisibleForTesting
-    void persistMarketStats() throws InterruptedException {
-
-        // first add counts for the given entity, if applicable
-        String countMetric = countSEsMetrics.get(entityType);
-        if (countMetric != null) {
-            addEntityCountStat(countMetric, numEntitiesCount);
-        }
-
-        // insert a record for each of our stats values
-        final BulkLoader<MarketStatsLatestRecord> mktStatsWriter
-            = loaders.getLoader(MarketStatsLatest.MARKET_STATS_LATEST);
-        for (MarketStatsData data : values()) {
-            MarketStatsLatestRecord marketStatsRecord
-                = historydbIO.getMarketStatsRecord(data, topologyInfo);
-            mktStatsWriter.insert(marketStatsRecord);
-        }
-    }
-
-    /**
-     * Persist the SOLD commodities for a TopologyEntityDTO.
-     *
-     * <p>Note that the insertStmt parameter is re-used, and so is not closed here.
-     * It must be closed by the caller.
-     * @param entityId the OID of the entity which is selling these commodities
-     * @param commoditySoldList a list of CommoditySoldDTO values to be persisted
-     * @throws InterruptedException if interrupted
-     */
-    @VisibleForTesting
-    void persistCommoditiesSold(final long entityId,
-                                @Nonnull final List<TopologyDTO.CommoditySoldDTO> commoditySoldList)
-        throws InterruptedException {
-        final long snapshotTime = topologyInfo.getCreationTime();
-        for (TopologyDTO.CommoditySoldDTO commoditySoldDTO : commoditySoldList) {
-            final int intCommodityType = commoditySoldDTO.getCommodityType().getType();
-            // do not persist commodity if it is not active, but we want to persist some special
-            // inactive commodities like Swapping and Ballooning
-            if (!commoditySoldDTO.getActive() &&
-                !INACTIVE_COMMODITIES_TO_PERSIST.contains(intCommodityType)) {
-                logger.debug("Skipping inactive sold commodity type {}", intCommodityType);
-                continue;
-            }
-
-            String mixedCaseCommodityName = HistoryStatsUtils.formatCommodityName(intCommodityType);
-            if (mixedCaseCommodityName == null) {
-                logger.warn("Skipping commodity sold type {}", intCommodityType);
-                continue;
-            }
-            // filter out Commodities, such as Access Commodities, that shouldn't be persisted
-            if (isExcludedCommodity(mixedCaseCommodityName)) {
-                continue;
-            }
-
-            // if we have a non-null capacity and an effective capacity %, calculate effective capacity
-            // otherwise set it to capacity.
-            Double capacity = adjustCapacity(commoditySoldDTO.getCapacity());
-            Double effectiveCapacity
-                = (commoditySoldDTO.hasEffectiveCapacityPercentage() && (capacity != null))
-                ? (commoditySoldDTO.getEffectiveCapacityPercentage() / 100.0 * capacity)
-                : capacity;
-            Record record = dbTable.newRecord();
-            final String key = commoditySoldDTO.getCommodityType().getKey();
-            historydbIO.initializeCommodityRecord(mixedCaseCommodityName, snapshotTime,
-                entityId, RelationType.COMMODITIES, /*providerId*/null, capacity,
-                effectiveCapacity, key, record,
-                dbTable);
-            // set the values specific to used component of commodity and write
-            historydbIO.setCommodityValues(PROPERTY_SUBTYPE_USED, commoditySoldDTO.getUsed(),
-                commoditySoldDTO.getPeak(), record, dbTable);
-            // mark the end of this row of values
-            loader.insert(record);
-
-            // aggregate this stats value as part of the Market-wide stats
-            internalAddCommodity(mixedCaseCommodityName, PROPERTY_SUBTYPE_USED,
-                commoditySoldDTO.getUsed(), capacity, effectiveCapacity, commoditySoldDTO.getPeak(),
-                RelationType.COMMODITIES);
-
-            if (commoditySoldDTO.hasHistoricalUsed()) {
-                createPercentileAndTimeslotsQueries(intCommodityType, entityId, null,
-                    key, capacity, commoditySoldDTO.getHistoricalUsed());
-            }
-        }
-    }
-
-    private void createPercentileAndTimeslotsQueries(int commodityTypeId, long entityId,
-                                                     Long providerId, String commodityKey, Double capacity,
-                                                     HistoricalValues historicalUsed) throws InterruptedException {
-        final ImmutableTable.Builder<HistoryUtilizationType, Integer, BigDecimal> tableBuilder =
-            ImmutableTable.builder();
-        for (int i = 0; i < historicalUsed.getTimeSlotCount(); i++) {
-            tableBuilder.put(HistoryUtilizationType.Timeslot, i,
-                BigDecimal.valueOf(historicalUsed.getTimeSlot(i)));
-        }
-        if (historicalUsed.hasPercentile()) {
-            tableBuilder.put(HistoryUtilizationType.Percentile, 0,
-                BigDecimal.valueOf(historicalUsed.getPercentile()));
-        }
-        formInsertOrUpdateQueries(entityId, providerId, commodityKey, capacity, commodityTypeId,
-            tableBuilder.build().cellSet());
-    }
-
-    private void formInsertOrUpdateQueries(@Nonnull long entityId, @Nullable Long providerId,
-                                           @Nullable String commodityKey, @Nonnull Double capacity, @Nonnull int commodityTypeId,
-                                           @Nonnull Collection<Cell<HistoryUtilizationType, Integer, BigDecimal>> cells)
-        throws InterruptedException {
-        final Long providerIdValue = providerId == null ? DEFAULT_VALUE_PROVIDER_ID : providerId;
-        final String commodityKeyValue =
-            commodityKey == null ? DEFAULT_VALUE_COMMODITY_KEY : commodityKey;
-        for (Cell<HistoryUtilizationType, Integer, BigDecimal> cell : cells) {
-            historicalUtilizationLoader.insert(
-                new HistUtilizationRecord(entityId, providerIdValue, commodityTypeId,
-                    PropertySubType.Utilization.ordinal(), commodityKeyValue,
-                    cell.getRowKey().ordinal(), cell.getColumnKey(), cell.getValue(),
-                    capacity));
-        }
-    }
-
-    /**
-     * Whether this commodity name is to be excluded, i.e. not written to the DB.
-     * For example, Access Commodities.
-     *
-     * <p>The comparison is not case-sensitive. The instance property 'commoditiesToExclude'
-     * is converted to lower case in the constructor for this class.</p>
-     *
-     * @param mixedCaseCommodityName the commodity name to test
-     * @return whether this commodity should be excluded, i.e. not written to the DB
-     */
-    private boolean isExcludedCommodity(String mixedCaseCommodityName) {
-        return commoditiesToExclude.contains(mixedCaseCommodityName.toLowerCase());
-    }
-
-
-
-    /**
-     * Persist the commodities bought by an entity, one row per commodity.
-     * If the provider of a set of commodities is not available yet (because it shows up later
-     * in the incoming topology message) then delay the insertion of that set of commodities.
-     *
-     * @param entityDTO the buyer DTO
-     * @param capacityCache capacity data for seller entities seen so far
-     * @param delayedCommoditiesBought a map of commodities-bought where seller entity is not yet known
-     * @param entityByOid mapping from oid of the entity to the entity object
-     * @throws InterruptedException if interrupted
-     */
-    @VisibleForTesting
-    void persistCommoditiesBought(
-        @Nonnull final TopologyDTO.TopologyEntityDTO entityDTO,
-        @Nonnull final CapacityCache capacityCache,
-        @Nonnull final Multimap<Long, DelayedCommodityBoughtWriter> delayedCommoditiesBought,
-        @Nonnull final Map<Long, TopologyEntityDTO> entityByOid) throws InterruptedException {
-        for (CommoditiesBoughtFromProvider commodityBoughtGrouping : entityDTO.getCommoditiesBoughtFromProvidersList()) {
-            Long providerId = commodityBoughtGrouping.hasProviderId() ?
-                commodityBoughtGrouping.getProviderId() : null;
-            DelayedCommodityBoughtWriter queueCommoditiesBlock = new DelayedCommodityBoughtWriter(
-                topologyInfo.getCreationTime(),
-                entityDTO, providerId, commodityBoughtGrouping,
-                capacityCache, entityByOid);
-
-            if (providerId != null && !capacityCache.hasEntityCapacities(providerId)) {
-                delayedCommoditiesBought.put(providerId, queueCommoditiesBlock);
-            } else {
-                queueCommoditiesBlock.queCommoditiesNow();
-            }
-        }
-    }
-
-    /**
-     * Class to hold bought commodities pending availability of the seller entity.
-     *
-     * <p>A class was required, instead of a block, as queueCommoditiesBought() throws
-     * VmtDbException.</p>
-     */
-    public class DelayedCommodityBoughtWriter {
-        private final long snapshotTime;
-        private final TopologyEntityDTO entityDTO;
-        private final Long providerId;
-        private final CommoditiesBoughtFromProvider commoditiesBought;
-        private final CapacityCache capacityCache;
-        private final Map<Long, TopologyEntityDTO> entityByOid;
-
-        /**
-         * Create a new instance.
-         * @param snapshotTime      snapshot time
-         * @param entityDTO         entity
-         * @param providerId        providing entityt id
-         * @param commoditiesBought commodities bought from provider
-         * @param capacityCache     cache of capacity info for selling entities seen so far
-         * @param entityByOid       map of entities by oid
-         */
-        public DelayedCommodityBoughtWriter(final long snapshotTime,
-                                            @Nonnull final TopologyEntityDTO entityDTO,
-                                            @Nullable final Long providerId,
-                                            @Nonnull final CommoditiesBoughtFromProvider commoditiesBought,
-                                            @Nonnull final CapacityCache capacityCache,
-                                            @Nonnull final Map<Long, TopologyEntityDTO> entityByOid) {
-            this.snapshotTime = snapshotTime;
-            this.entityDTO = entityDTO;
-            this.providerId = providerId;
-            this.commoditiesBought = commoditiesBought;
-            this.capacityCache = capacityCache;
-            this.entityByOid = entityByOid;
-        }
-
-        /** Performed the delayed processing now that seller data is available.
-         * @throws InterruptedException if interrupted
-         */
-        public void queCommoditiesNow() throws InterruptedException {
-            queueCommoditiesBought(snapshotTime,
-                entityDTO, providerId, commoditiesBought, capacityCache, entityByOid);
-        }
-    }
-
-
-    /**
-     * Persist selected attributes of the given entity as stats.
-     * <ol>
-     * <li>Persist the "Produces" stat, simply a count of the number of commodities sold.
-     * <li>Persist the properties listed in PERSISTED_ATTRIBUTE_MAPas stats, e.g. NUM_CPUS,
-     * NUM_SOCKETS
-     * </ol>
-     *
-     * <p>Note that the insertStmt parameter is re-used, and so is not closed here.
-     * It must be closed by the caller.
-     * @param entityDTO the entity for which the attributes should be persisted
-     * @throws InterruptedException if interrupted
-     */
-    @VisibleForTesting
-    void persistEntityAttributes(@Nonnull final TopologyDTO.TopologyEntityDTO entityDTO)
-        throws InterruptedException {
-
-        long entityId = entityDTO.getOid();
-
-        // persist "Produces" == # of commodities sold
-        persistEntityAttribute(entityId, PRODUCES.getMixedCase(),
-            entityDTO.getCommoditySoldListCount(), loader, dbTable);
-
-        // scan entity attributes for specific attributes to persist as commodities
-        for (Map.Entry<Function<TypeSpecificInfo, Optional<Double>>, CommodityTypeUnits>
-            persistedAttributesMapEntry : PERSISTED_ATTRIBUTE_MAP.entrySet()) {
-            final Function<TypeSpecificInfo, Optional<Double>> func =
-                persistedAttributesMapEntry.getKey();
-            final CommodityTypeUnits commodityTypeUnits = persistedAttributesMapEntry.getValue();
-            try {
-                final Optional<Double> floatValueOpt = func.apply(entityDTO.getTypeSpecificInfo());
-                if (!floatValueOpt.isPresent()) {
-                    continue;
-                }
-                final String commodityType = commodityTypeUnits.getMixedCase();
-                persistEntityAttribute(entityId, commodityTypeUnits.getMixedCase(),
-                    floatValueOpt.get(), loader, dbTable);
-                internalAddCommodity(commodityType, commodityType, floatValueOpt.get(),
-                    floatValueOpt.get(), floatValueOpt.get(), floatValueOpt.get(),
-                    RelationType.METRICS);
-            } catch (NumberFormatException e) {
-                logger.warn("Error converting {} for {}",
-                    commodityTypeUnits.getMixedCase(), entityDTO.getDisplayName());
-            }
-        }
-    }
-
-    /**
-     * Persist a single entity attribute as a stat for the given entity and snapshotTime.
-     *
-     * <p>Note that the insertStmt parameter is re-used, and so is not closed here.
-     * It must be closed by the caller.
-     * @param entityId the OID of the entity to be persisted
-     * @param mixedCaseCommodityName the name for this commodity
-     * @param valueToPersist the value of the commodity to be persisted
-     * @param writer a {@link BulkLoader} to which records can be written
-     * @param dbTable the xxx_stats_latest table into which the values will be inserted
-     * @throws InterruptedException if interrupted
-     */
-    private void persistEntityAttribute(long entityId,
-                                        @Nonnull String mixedCaseCommodityName,
-                                        double valueToPersist,
-                                        @Nonnull BulkLoader<Record> writer,
-                                        @Nonnull Table<?> dbTable) throws InterruptedException {
-        Record record = dbTable.newRecord();
-        // initialize the common values for this row
-        historydbIO.initializeCommodityRecord(mixedCaseCommodityName, topologyInfo.getCreationTime(),
-            entityId, RelationType.METRICS, null, null, null, null, record, dbTable);
-        // set the values specific to used component of commodity and write
-        // since there is no peak value, that parameter is sent as 0
-        historydbIO.setCommodityValues(mixedCaseCommodityName, valueToPersist, 0,
-            record, dbTable);
-        writer.insert(record);
-    }
-
-    /**
-     * Append commodities bought to the current DB statement, and write to the DB when the number
-     * of rows exceeds the writeTopologyChunkSize.
-     *
-     * @param snapshotTime timestamp for the topology being persisted
-     * @param entityDTO the entity for which to queue commodity bought
-     * @param providerId the provider OID
-     * @param commoditiesBought the commodity bought from provider
-     * @param capacityCache cached commodities for selling entities encountered so far
-     * @param entityByOid map of TopologyEntityDTO indexed by oid
-     * @throws InterruptedException if interrupted
-     */
-    private void queueCommoditiesBought(long snapshotTime,
-                                        @Nonnull TopologyEntityDTO entityDTO,
-                                        @Nullable Long providerId,
-                                        @Nonnull CommoditiesBoughtFromProvider commoditiesBought,
-                                        @Nonnull CapacityCache capacityCache,
-                                        @Nonnull Map<Long, TopologyEntityDTO> entityByOid)
-        throws InterruptedException {
-        for (CommodityBoughtDTO commodityBoughtDTO : commoditiesBought.getCommodityBoughtList()) {
-            final int commType = commodityBoughtDTO.getCommodityType().getType();
-            final String commKey = commodityBoughtDTO.getCommodityType().getKey();
-            // do not persist commodity if it is not active, but we want to persist some special
-            // inactive commodities like Swapping and Ballooning
-            if (!commodityBoughtDTO.getActive() &&
-                !INACTIVE_COMMODITIES_TO_PERSIST.contains(commType)) {
-                logger.debug("Skipping inactive bought commodity type {}", commType);
-                continue;
-            }
-
-            String mixedCaseCommodityName = HistoryStatsUtils.formatCommodityName(commType);
-            if (mixedCaseCommodityName == null) {
-                logger.warn("Skipping commodity bought type {} ", commType);
-                continue;
-            }
-            // filter out Commodities, such as Access Commodities, that shouldn't be persisted
-            if (isExcludedCommodity(mixedCaseCommodityName)) {
-                continue;
-            }
-            // set default value to -1, it will be adjust to null when commodity bought has no provider id.
-            Double capacity = -1.0;
-            if (providerId != null) {
-                TIntObjectMap<TObjectDoubleMap<String>> soldCapacities;
-                if (commoditiesBought.hasVolumeId()) {
-                    // first try to get capacity from volume
-                    soldCapacities = capacityCache.getEntityCapacities(commoditiesBought.getVolumeId());
-                    // try to get capacity from provider if not available from volume
-                    if (soldCapacities == null || !soldCapacities.containsKey(commType)) {
-                        soldCapacities = capacityCache.getEntityCapacities(providerId);
-                    }
-                } else {
-                    soldCapacities = capacityCache.getEntityCapacities(providerId);
-                }
-                if (soldCapacities == null || !soldCapacities.containsKey(commType)
-                    || !soldCapacities.get(commType).containsKey(commKey)) {
-                    logger.warn("Missing commodity sold {} of buyer entity {}, seller entity {}",
-                        mixedCaseCommodityName, entityDTO.getOid(), providerId);
-                    continue;
-                }
-                capacity = soldCapacities.get(commType).get(commKey);
-            }
-
-            capacity = adjustCapacity(capacity);
-
-            // set the values specific to each row and persist each
-            double used = commodityBoughtDTO.getUsed();
-            // get the peak to save it as max of used subtype
-            double peak = commodityBoughtDTO.getPeak();
-
-            final String key = extractVolumeKey(entityDTO, commoditiesBought)
-                .orElse(commodityBoughtDTO.getCommodityType().getKey());
-
-            Record record = dbTable.newRecord();
-            historydbIO.initializeCommodityRecord(mixedCaseCommodityName, snapshotTime,
-                entityDTO.getOid(), RelationType.COMMODITIESBOUGHT, providerId, capacity, null,
-                key, record, dbTable);
-            historydbIO.setCommodityValues(PROPERTY_SUBTYPE_USED,
-                used, peak, record, dbTable);
-            // mark the end of this row to be inserted
-            loader.insert(record);
-
-            // aggregate this stats value as part of the Market-wide stats
-            internalAddCommodity(mixedCaseCommodityName, PROPERTY_SUBTYPE_USED,
-                commodityBoughtDTO.getUsed(), capacity, null, commodityBoughtDTO.getPeak(),
-                RelationType.COMMODITIESBOUGHT);
-
-            if (commodityBoughtDTO.hasHistoricalUsed()) {
-                createPercentileAndTimeslotsQueries(commType, entityDTO.getOid(),
-                    providerId, key, capacity, commodityBoughtDTO.getHistoricalUsed());
-            }
-        }
-    }
-
-    /**
-     * If the commodity bought is associated with a cloud volume, use the volume display name and
-     * vendor ID(s) if any as the commodity key. This information is required in order to associate
-     * specific commodities with specific volumes in cases when multiple volumes with the same name
-     * are associated with the same commodity type.
-     *
-     * @param entityDTO the entity buying commodities
-     * @param commoditiesBought commodities bought, potentially associated with volume(s)
-     * @return key generated from volume information, if any is present/relevant
-     */
-    private Optional<String> extractVolumeKey(@Nonnull final TopologyEntityDTO entityDTO,
-                                              @Nonnull final CommoditiesBoughtFromProvider commoditiesBought) {
-        if (HistoryStatsUtils.isCloudEntity(entityDTO) && commoditiesBought.hasVolumeId()) {
-            return Optional.of(Long.toString(commoditiesBought.getVolumeId()));
-        }
-        return Optional.empty();
-    }
-
-    /**
-     * Apply the business rule where the capacity -1 should be replaced by null.
-     *
-     * <p>See ReportingDatadbIO::addToBatch().</p>
-     *
-     * @param capacity the capacity to check
-     * @return null if the given capacity equals -1; else the given capacity itself
-     */
-    private Double adjustCapacity(double capacity) {
-        return capacity == -1 ? null : capacity;
-    }
-
-    /**
-     * This class is for calculating the min / max / avg / capacity over a sequence
-     * of values for a single entity type, property type, property subtype, and relationType.
-     **/
-    public static class MarketStatsData {
-
-        private final String entityType;
-        private final EnvironmentType environmentType;
-        private final String propertyType;
-        private final String propertySubtype;
-        private final RelationType relationType;
-        private double capacityTotal = 0.0;
-        private double effectiveCapacityTotal = 0.0;
-        private double usedTotal = 0.0;
-        private double min = Double.MAX_VALUE;
-        private double max;
-        private int count = 0;
-
-        /**
-         * Create a new instance.
-         *
-         * @param entityType      entity type
-         * @param environmentType environment type
-         * @param propertyType    property type
-         * @param propertySubtype property subtype
-         * @param relationType    relation type
-         */
-        public MarketStatsData(@Nonnull final String entityType,
-                               @Nonnull final EnvironmentType environmentType,
-                               @Nonnull final String propertyType,
-                               @Nonnull final String propertySubtype,
-                               @Nonnull final RelationType relationType) {
-            this.entityType = entityType;
-            this.environmentType = environmentType;
-            this.propertyType = propertyType;
-            this.propertySubtype = propertySubtype;
-            this.relationType = relationType;
-        }
-
-        /**
-         * Track the values for this stat. Calculate the total and count for "used" and "capacity"
-         * so that we can return an average later. Also track min(used) and max(peak).
-         *
-         * @param used 'current' value of this commodity used for the entity being tabulated,
-         *             for this snapshot
-         * @param peak peak value for this commodity for the entity being tabulated
-         *             for this snapshot
-         * @param capacity capacity for this commodity for the entity being tabulated
-         *                 for this snapshot
-         * @param effectiveCapacity the effective capacity for this commodity for the entity being
-         *                          tabulated for this snapshot
-         */
-        public void accumulate(double used, double peak, @Nullable Double capacity,
-                               @Nullable Double effectiveCapacity) {
-            // track the count of values and the total used to give the avg total at the end
-            count++;
-            this.usedTotal += used;
-            if (capacity != null) {
-                this.capacityTotal += capacity;
-                // effective capacity only makes sense in a context with capacity, so only updating
-                // effective capacity when capacity was also provided.
-                // Also, when effective capacity is null, then the effective capacity == capacity.
-                effectiveCapacityTotal += (effectiveCapacity == null) ? capacity : effectiveCapacity;
-            }
-            this.min = Math.min(this.min, used);
-            // ideally peak should be no less than used, but it's possible that peak is not set,
-            // which is 0 by default, thus less than used. To be safe, we should choose the larger
-            // of peak and used as max.
-            this.max = Math.max(this.max, Math.max(peak, used));
-        }
-
-        /**
-         * Return the average used based on the total capacity and count entities tabulated.
-         *
-         * @return the average used of this commodity spec.
-         */
-        public double getUsed() {
-            return count > 0 ? usedTotal / count : 0D;
-        }
-
-        /**
-         * Return the average capacity based on the total capacity and count entities tabulated.
-         *
-         * @return the average capacity of this commodity spec.
-         */
-        public Double getCapacity() {
-            return count > 0 ? capacityTotal / count : 0D;
-        }
-
-        /**
-         * Return the average effective capacity across the entities tabulated.
-         *
-         * @return the average effective capacity of this commodity spec.
-         */
-        public Double getEffectiveCapacity() {
-            if (effectiveCapacityTotal == -1) {
-                return -1D;
-            }
-            return count > 0 ? effectiveCapacityTotal / count : 0D;
-        }
-
-        public String getEntityType() {
-            return entityType;
-        }
-
-        public EnvironmentType getEnvironmentType() {
-            return environmentType;
-        }
-
-        public String getPropertyType() {
-            return propertyType;
-        }
-
-        public String getPropertySubtype() {
-            return propertySubtype;
-        }
-
-        public RelationType getRelationType() {
-            return relationType;
-        }
-
-        public Double getMin() {
-            return min;
-        }
-
-        public Double getMax() {
-            return max;
-=======
      * @param longCommodityKeys    where to store commodity keys that had to be shortened, for consolidated logging
      * @return the new market stats accumulator, or a dummy if a real one could not be createad
      */
@@ -855,7 +99,6 @@
                             "stats will not be aggregated for entity type {};", entityType);
             return new MarketStatsAccumulator() {
             };
->>>>>>> 67113a31
         }
     }
 }