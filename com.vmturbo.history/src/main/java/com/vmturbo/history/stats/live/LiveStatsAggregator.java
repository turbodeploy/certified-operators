--- conflicted
+++ resolved
@@ -131,13 +131,9 @@
                 capacityCache.cacheCapacity(
                     entityDTO.getOid(), CommodityType.STORAGE_AMOUNT.getNumber(), volume.getStorageAmountCapacity());
                 capacityCache.cacheCapacity(
-<<<<<<< HEAD
                     entityDTO.getOid(), CommodityType.STORAGE_ACCESS.getNumber(), volume.getStorageAccessCapacity());
-=======
-                        entityDTO.getOid(), CommodityType.STORAGE_ACCESS.getNumber(), volume.getStorageAccessCapacity());
                 capacityCache.cacheCapacity(
                     entityDTO.getOid(), CommodityType.IO_THROUGHPUT.getNumber(), volume.getIoThroughputCapacity());
->>>>>>> d1d5e0cf
             } else {
                 logger.warn("Capacity info is missing for volume {}", entityDTO.getOid());
             }
