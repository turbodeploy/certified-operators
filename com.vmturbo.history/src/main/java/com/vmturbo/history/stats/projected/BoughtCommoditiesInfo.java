package com.vmturbo.history.stats.projected;

import java.util.ArrayList;
import java.util.Collections;
import java.util.HashMap;
import java.util.HashSet;
import java.util.List;
import java.util.Map;
import java.util.Optional;
import java.util.Set;
import java.util.stream.Collectors;

import javax.annotation.Nonnull;
import javax.annotation.concurrent.Immutable;

import com.google.protobuf.TextFormat;

import it.unimi.dsi.fastutil.longs.Long2ObjectMap;
import it.unimi.dsi.fastutil.longs.Long2ObjectOpenHashMap;

import org.apache.commons.lang3.mutable.MutableInt;
import org.apache.logging.log4j.LogManager;
import org.apache.logging.log4j.Logger;

import com.vmturbo.common.protobuf.stats.Stats.StatSnapshot.StatRecord;
import com.vmturbo.common.protobuf.topology.TopologyDTO;
import com.vmturbo.common.protobuf.topology.TopologyDTO.CommodityBoughtDTO;
import com.vmturbo.common.protobuf.topology.TopologyDTO.TopologyEntityDTO;
import com.vmturbo.common.protobuf.topology.TopologyDTO.TopologyEntityDTO.CommoditiesBoughtFromProvider;
import com.vmturbo.history.stats.projected.AccumulatedCommodity.AccumulatedBoughtCommodity;
import com.vmturbo.history.utils.HistoryStatsUtils;
import com.vmturbo.platform.common.dto.CommonDTO.CommodityDTO.CommodityType;

/**
 * This class contains information about commodities bought by entities in a topology.
 * <p>
 * It's immutable, because for any given topology the bought commodities don't change.
 */
@Immutable
class BoughtCommoditiesInfo {

    private static final Logger logger = LogManager.getLogger();

    /**
     * commodity name
     *   -> entity id (the buyer)
     *      -> provider id -> commodity bought from the provider by entity
     * <p>
     * Please note that there can be multiple {@link CommodityBoughtDTO} for a given
     * (commodity name, provider id) tuple. This is because the commodity name string doesn't take
     * into account the commodity key.
     * In addition, an entity can buy from the same provider, but in multiple separate commodities
     * sets. In this case, the same commodities will we bought by same provider.
     * Example: VM1 buys from ST1 and ST2. Market is generating a move action, from ST1 to ST2.
     * Now VM1 is buying 2 sets for commodities, both from ST2.
     * This data structure is flattening those separations, but the stats API doesn't currently support
     * commodity keys anyway.
     */
    private final Map<String, Long2ObjectMap<Long2ObjectMap<List<BoughtCommodity>>>> boughtCommodities;

    /**
     * The {@link SoldCommoditiesInfo} for the topology. This is required to look up capacities.
     */
    private final SoldCommoditiesInfo soldCommoditiesInfo;

    private BoughtCommoditiesInfo(@Nonnull final SoldCommoditiesInfo soldCommoditiesInfo,
            @Nonnull final Map<String, Long2ObjectMap<Long2ObjectMap<List<BoughtCommodity>>>> boughtCommodities) {
        this.boughtCommodities = Collections.unmodifiableMap(boughtCommodities);
        this.soldCommoditiesInfo = soldCommoditiesInfo;
    }

    @Nonnull
    static Builder newBuilder(Set<String> excludedCommodityNames) {
        return new Builder(excludedCommodityNames);
    }

    /**
     * Get the value of a particular commodity bought by a particular entity.
     *
     * @param entity The ID of the entity.
     * @param commodityName The name of the commodity.
     * @return The average used amount of all commodities matching the name bought by the entity.
     *         This is the same formula we use to calculate "currentValue" for stat records.
     *         Returns 0 if the entity does not buy the commodity.
     */
    double getValue(final long entity,
                    @Nonnull final String commodityName) {
        final Long2ObjectMap<Long2ObjectMap<List<BoughtCommodity>>> boughtByEntityId =
                boughtCommodities.get(commodityName);
        double value = 0;
        if (boughtByEntityId != null) {
            final Long2ObjectMap<List<BoughtCommodity>> boughtByEntity = boughtByEntityId.get(entity);
            if (boughtByEntity != null) {
                for (final List<BoughtCommodity> boughtCommodities : boughtByEntity.values()) {
                    for (final BoughtCommodity boughtCommodity : boughtCommodities) {
                        value += boughtCommodity.getUsed();
                    }
                }
                value /= boughtByEntity.size();
            }
        }
        return value;
    }

    /**
     * Get the accumulated information about a particular commodity bought by a set of entities.
     *
     * @param commodityName The name of the commodity. The names are derived from
     *           {@link CommodityType}. This is not ideal - we should consider using the
     *           {@link CommodityType} enum directly.
     * @param targetEntities The entities to get the information from. If empty, accumulate
     *                       information from the whole topology.
     * @param providerOids oids of the potential commodity providers.
     * @return An optional containing the accumulated {@link StatRecord}, or an empty optional
     *         if there is no information for the commodity over the target entities.
     */
    Optional<StatRecord> getAccumulatedRecord(@Nonnull final String commodityName,
<<<<<<< HEAD
                                              @Nonnull final Set<Long> targetEntities,
                                              @Nonnull final Set<Long> providerOids) {
        final Map<Long, Multimap<Long, CommodityBoughtDTO>> boughtByEntityId =
=======
                                              @Nonnull final Set<Long> targetEntities) {
        final Long2ObjectMap<Long2ObjectMap<List<BoughtCommodity>>> boughtByEntityId =
>>>>>>> adbf352b
                boughtCommodities.get(commodityName);
        final AccumulatedBoughtCommodity overallCommoditiesBought =
                new AccumulatedBoughtCommodity(commodityName);
        //noinspection StatementWithEmptyBody
        if (boughtByEntityId == null) {
            // If this commodity is not bought, we don't return anything.
        } else if (targetEntities.isEmpty()) {
            // No entities = looping over all the entities.
            boughtByEntityId.forEach((entityId, boughtFromProviders) ->
<<<<<<< HEAD
                boughtFromProviders.asMap().forEach((providerId, commoditiesBought) -> {
                    if (providerOids.isEmpty() || providerOids.contains(providerId)) {
                        Optional<Double> capacity = (providerId != null) ?
                            soldCommoditiesInfo.getCapacity(commodityName, providerId) :
                            Optional.empty();
                        if (providerId == null || capacity.isPresent()) {
                            commoditiesBought.forEach(commodityBought ->
                                overallCommoditiesBought.recordBoughtCommodity(
                                    commodityBought, providerId, capacity.orElse(0.0)));
                        } else {
                            logger.warn("Entity {} buying commodity {} from provider {}," +
                                    " but provider is not selling it!", entityId, commodityName,
=======
                    boughtFromProviders.forEach((providerId, commoditiesBought) -> {
                        Optional<Double> capacity = (providerId != TopologyCommoditiesSnapshot.NO_PROVIDER_ID)
                            ? soldCommoditiesInfo.getCapacity(commodityName, providerId)
                            : Optional.empty();
                        if (providerId == TopologyCommoditiesSnapshot.NO_PROVIDER_ID || capacity.isPresent()) {
                            commoditiesBought.forEach( commodityBought ->
                                    overallCommoditiesBought.recordBoughtCommodity(
                                            commodityBought, providerId, capacity.orElse(0.0)));
                        } else {
                            logger.warn("Entity {} buying commodity {} from provider {},"
                                + " but provider is not selling it!", entityId, commodityName,
>>>>>>> adbf352b
                                providerId);
                        }
                    }
                })
            );
        } else {
            // A specific set of entities.
            targetEntities.forEach(entityId -> {
                final Long2ObjectMap<List<BoughtCommodity>> entitiesProviders = boughtByEntityId.get(entityId);
                if (entitiesProviders == null) {
                    // it will happen, for example when API try to query VCpu commodity for VM entities.
                    logger.debug("Entity {} not buying {}...", entityId, commodityName);
                } else {
<<<<<<< HEAD
                    entitiesProviders.asMap().forEach((providerId, commoditiesBought) -> {
                        if (providerOids.isEmpty() || providerOids.contains(providerId)) {
                            final Optional<Double> capacity = (providerId != null) ?
                                soldCommoditiesInfo.getCapacity(commodityName, providerId) :
                                Optional.empty();
                            if (providerId == null || capacity.isPresent()) {
                                commoditiesBought.forEach(commodityBought ->
=======
                    entitiesProviders.forEach((providerId, commoditiesBought) -> {
                        final Optional<Double> capacity = (providerId != TopologyCommoditiesSnapshot.NO_PROVIDER_ID)
                            ? soldCommoditiesInfo.getCapacity(commodityName, providerId)
                            : Optional.empty();
                        if (providerId == TopologyCommoditiesSnapshot.NO_PROVIDER_ID || capacity.isPresent()) {
                            commoditiesBought.forEach(commodityBought ->
>>>>>>> adbf352b
                                    overallCommoditiesBought.recordBoughtCommodity(commodityBought,
                                        providerId, capacity.orElse(0.0)));
                            } else {
                                logger.warn("No capacity found for {} by provider {}",
                                    commodityName, providerId);
                            }
                        }
                    });
                }
            });
        }
        return overallCommoditiesBought.toStatRecord();
    }

    /**
     * Utility class to capture the commodity information we need for projected stats. This
     * saves a LOT of memory compared to keeping the full {@link CommodityBoughtDTO} around in
     * large topologies.
     */
    static class BoughtCommodity {
        private final double used;
        private final double peak;
        private final double usedPercentile;
        private final boolean hasUsedPercentile;

        BoughtCommodity(CommodityBoughtDTO commBought) {
            this.used = commBought.getUsed();
            this.peak = commBought.getPeak();
            this.usedPercentile = commBought.getHistoricalUsed().getPercentile();
            this.hasUsedPercentile = commBought.getHistoricalUsed().hasPercentile();
        }

        public double getUsed() {
            return used;
        }

        public double getPeak() {
            return peak;
        }

        public boolean hasPercentile() {
            return hasUsedPercentile;
        }

        public double getPercentile() {
            return usedPercentile;
        }
    }


    /**
     * A builder to construct an immutable {@link BoughtCommoditiesInfo}.
     */
    static class Builder {
        private final Map<String, Long2ObjectMap<Long2ObjectMap<List<BoughtCommodity>>>> boughtCommodities
            = new HashMap<>();
        private final Map<Integer, MutableInt> duplicateCommoditiesBought
            = new HashMap();

        private final Set<String> excludedCommodityNames;

        private Builder(Set<String> excludedCommodityNames) {
            this.excludedCommodityNames = excludedCommodityNames.stream()
                .map(String::toLowerCase)
                .collect(Collectors.toSet());
        }

        /**
         * Record the commodities bought by the given entity in the {@link #boughtCommodities}.
         * The first-level key is the entity's OID. The second-level key is the
         * seller's OID.
         *
         * @param entity the entity that is buying the commodities
         * @return 'this' to provide for flow-style usage
         */
        Builder addEntity(@Nonnull final TopologyEntityDTO entity) {

            // iterate over the different commodities sets (comm set).
            // each one represents a Set<CommodityBoughtDTO> that the consumer needs to buy from the
            // same provider.
            // Please note that multiple comm sets can exists, and even more than one of them can
            // buy from the same provider.
            for (CommoditiesBoughtFromProvider commoditiesBoughtFromProvider : entity.getCommoditiesBoughtFromProvidersList()) {

                // get provider id for this comm set
                final long providerId = commoditiesBoughtFromProvider.hasProviderId()
                    ? commoditiesBoughtFromProvider.getProviderId() : TopologyCommoditiesSnapshot.NO_PROVIDER_ID;

                // set used to check if the entity is buying the same commodityType from same provider
                Set<TopologyDTO.CommodityType> commTypesAlreadySeen = new HashSet<>();

                // iterate over every commodity in this comm set
                for (CommodityBoughtDTO commodityBoughtDTO : commoditiesBoughtFromProvider.getCommodityBoughtList()) {

                    TopologyDTO.CommodityType commodityType = commodityBoughtDTO.getCommodityType();
                    final boolean notSeenBefore = commTypesAlreadySeen.add(commodityType);

                    // check if we already have this comm type in this comm set or not
                    if (notSeenBefore) {
                        // we didn't saw this comm type before, so we need to save it

                        // convert the commodity in a string format
                        final String commodityString = HistoryStatsUtils.formatCommodityName(
                                commodityType.getType());
                        // Enforce commodity exclusion.
                        if (excludedCommodityNames.contains(commodityString.toLowerCase())) {
                            continue;
                        }

                        // get the map for that commodity type
                        final Long2ObjectMap<Long2ObjectMap<List<BoughtCommodity>>> entityToCommBoughtMap =
                                boughtCommodities.computeIfAbsent(commodityString, k -> new Long2ObjectOpenHashMap<>());

                        // get the multimap for the current entity
                        final Long2ObjectMap<List<BoughtCommodity>> providerToCommBoughtMultimap =
                                entityToCommBoughtMap.computeIfAbsent(entity.getOid(),
                                        k -> new Long2ObjectOpenHashMap<>());

                        // for the same provider, we can have multiple commBought set, with same
                        // commodities, so in this multimap we are flattening them, and losing
                        // their separation in sets.
                        // right now this is ok, because we are not using that information after
                        // this point.
                        providerToCommBoughtMultimap.computeIfAbsent(providerId, k -> new ArrayList<>())
                            .add(new BoughtCommodity(commodityBoughtDTO));
                    } else {
                        // in this case we are buying duplicate commodity from same provider
                        // in the same commodity set. we print a message and we don't save it
                        logger.debug("Entity {}[{}] is buying the duplicate commodity {} " +
                                "from the provider {}. Skipping saving stats for this commodity.",
                            () -> entity.getOid(), () -> entity.getDisplayName(),
                            () -> TextFormat.shortDebugString(commodityType), () -> providerId);
                        // count these for summary logging
                        duplicateCommoditiesBought
                            .computeIfAbsent(commodityType.getType(), MutableInt::new)
                            .increment();
                    }
                }
            }
            return this;
        }

        /**
         * Construct the {@link BoughtCommoditiesInfo} once all entities have been added.
         *
         * @param soldCommoditiesInfo The {@link SoldCommoditiesInfo} constructed using the same
         *                            topology.
         * @return a new {@link BoughtCommoditiesInfo} containing the current boughCommodities
         */
        @Nonnull
        BoughtCommoditiesInfo build(@Nonnull final SoldCommoditiesInfo soldCommoditiesInfo) {
            // provide summary logs of commodities that arose in duplicate buying scenarios
            duplicateCommoditiesBought.forEach((k,v) ->
                logger.warn("Commodity was involved in {} duplicate buying relationships: " +
                    "type {}; log@DEBUG for details",  v, k));
            boughtCommodities.values().forEach(outerMap -> {
                ((Long2ObjectOpenHashMap)outerMap).trim();
                outerMap.values().forEach(innerMap -> {
                    ((Long2ObjectOpenHashMap)innerMap).trim();
                    innerMap.values().forEach(l -> ((ArrayList)l).trimToSize());
                });
            });
            return new BoughtCommoditiesInfo(soldCommoditiesInfo, boughtCommodities);
        }

    }
}<|MERGE_RESOLUTION|>--- conflicted
+++ resolved
@@ -115,14 +115,9 @@
      *         if there is no information for the commodity over the target entities.
      */
     Optional<StatRecord> getAccumulatedRecord(@Nonnull final String commodityName,
-<<<<<<< HEAD
                                               @Nonnull final Set<Long> targetEntities,
                                               @Nonnull final Set<Long> providerOids) {
-        final Map<Long, Multimap<Long, CommodityBoughtDTO>> boughtByEntityId =
-=======
-                                              @Nonnull final Set<Long> targetEntities) {
         final Long2ObjectMap<Long2ObjectMap<List<BoughtCommodity>>> boughtByEntityId =
->>>>>>> adbf352b
                 boughtCommodities.get(commodityName);
         final AccumulatedBoughtCommodity overallCommoditiesBought =
                 new AccumulatedBoughtCommodity(commodityName);
@@ -132,37 +127,22 @@
         } else if (targetEntities.isEmpty()) {
             // No entities = looping over all the entities.
             boughtByEntityId.forEach((entityId, boughtFromProviders) ->
-<<<<<<< HEAD
-                boughtFromProviders.asMap().forEach((providerId, commoditiesBought) -> {
-                    if (providerOids.isEmpty() || providerOids.contains(providerId)) {
-                        Optional<Double> capacity = (providerId != null) ?
-                            soldCommoditiesInfo.getCapacity(commodityName, providerId) :
-                            Optional.empty();
-                        if (providerId == null || capacity.isPresent()) {
-                            commoditiesBought.forEach(commodityBought ->
-                                overallCommoditiesBought.recordBoughtCommodity(
-                                    commodityBought, providerId, capacity.orElse(0.0)));
-                        } else {
-                            logger.warn("Entity {} buying commodity {} from provider {}," +
-                                    " but provider is not selling it!", entityId, commodityName,
-=======
                     boughtFromProviders.forEach((providerId, commoditiesBought) -> {
-                        Optional<Double> capacity = (providerId != TopologyCommoditiesSnapshot.NO_PROVIDER_ID)
-                            ? soldCommoditiesInfo.getCapacity(commodityName, providerId)
-                            : Optional.empty();
-                        if (providerId == TopologyCommoditiesSnapshot.NO_PROVIDER_ID || capacity.isPresent()) {
-                            commoditiesBought.forEach( commodityBought ->
+                        if (providerOids.isEmpty() || providerOids.contains(providerId)) {
+                            Optional<Double> capacity = (providerId != TopologyCommoditiesSnapshot.NO_PROVIDER_ID)
+                                ? soldCommoditiesInfo.getCapacity(commodityName, providerId)
+                                : Optional.empty();
+                            if (providerId == TopologyCommoditiesSnapshot.NO_PROVIDER_ID || capacity.isPresent()) {
+                                commoditiesBought.forEach(commodityBought ->
                                     overallCommoditiesBought.recordBoughtCommodity(
-                                            commodityBought, providerId, capacity.orElse(0.0)));
-                        } else {
-                            logger.warn("Entity {} buying commodity {} from provider {},"
-                                + " but provider is not selling it!", entityId, commodityName,
->>>>>>> adbf352b
-                                providerId);
+                                        commodityBought, providerId, capacity.orElse(0.0)));
+                            } else {
+                                logger.warn("Entity {} buying commodity {} from provider {},"
+                                        + " but provider is not selling it!", entityId, commodityName,
+                                    providerId);
+                            }
                         }
-                    }
-                })
-            );
+                    }));
         } else {
             // A specific set of entities.
             targetEntities.forEach(entityId -> {
@@ -171,22 +151,13 @@
                     // it will happen, for example when API try to query VCpu commodity for VM entities.
                     logger.debug("Entity {} not buying {}...", entityId, commodityName);
                 } else {
-<<<<<<< HEAD
-                    entitiesProviders.asMap().forEach((providerId, commoditiesBought) -> {
+                    entitiesProviders.forEach((providerId, commoditiesBought) -> {
                         if (providerOids.isEmpty() || providerOids.contains(providerId)) {
-                            final Optional<Double> capacity = (providerId != null) ?
-                                soldCommoditiesInfo.getCapacity(commodityName, providerId) :
-                                Optional.empty();
-                            if (providerId == null || capacity.isPresent()) {
+                            final Optional<Double> capacity = (providerId != TopologyCommoditiesSnapshot.NO_PROVIDER_ID)
+                                ? soldCommoditiesInfo.getCapacity(commodityName, providerId)
+                                : Optional.empty();
+                            if (providerId == TopologyCommoditiesSnapshot.NO_PROVIDER_ID || capacity.isPresent()) {
                                 commoditiesBought.forEach(commodityBought ->
-=======
-                    entitiesProviders.forEach((providerId, commoditiesBought) -> {
-                        final Optional<Double> capacity = (providerId != TopologyCommoditiesSnapshot.NO_PROVIDER_ID)
-                            ? soldCommoditiesInfo.getCapacity(commodityName, providerId)
-                            : Optional.empty();
-                        if (providerId == TopologyCommoditiesSnapshot.NO_PROVIDER_ID || capacity.isPresent()) {
-                            commoditiesBought.forEach(commodityBought ->
->>>>>>> adbf352b
                                     overallCommoditiesBought.recordBoughtCommodity(commodityBought,
                                         providerId, capacity.orElse(0.0)));
                             } else {
