--- conflicted
+++ resolved
@@ -44,11 +44,8 @@
 
 import javax.annotation.Nonnull;
 
-<<<<<<< HEAD
 import com.google.common.collect.ImmutableSet;
-=======
 import com.google.common.collect.Iterators;
->>>>>>> 24f4b781
 
 import org.jooq.Condition;
 import org.jooq.Record;
@@ -60,11 +57,8 @@
 import com.vmturbo.common.protobuf.stats.Stats.ClusterStatsRequest;
 import com.vmturbo.common.protobuf.stats.Stats.ClusterStatsResponse;
 import com.vmturbo.common.protobuf.stats.Stats.EntityStats;
-<<<<<<< HEAD
+import com.vmturbo.common.protobuf.stats.Stats.EntityStatsChunk;
 import com.vmturbo.common.protobuf.stats.Stats.StatEpoch;
-=======
-import com.vmturbo.common.protobuf.stats.Stats.EntityStatsChunk;
->>>>>>> 24f4b781
 import com.vmturbo.common.protobuf.stats.Stats.StatSnapshot;
 import com.vmturbo.common.protobuf.stats.Stats.StatSnapshot.StatRecord;
 import com.vmturbo.common.protobuf.stats.Stats.StatSnapshot.StatRecord.StatValue;
@@ -135,11 +129,7 @@
      * @param maxAmountOfEntitiesPerGrpcMessage max amount of entities in a grpc chunk
      */
     ClusterStatsReader(HistorydbIO historydbIO, ClusterTimeRangeFactory timeRangeFactory,
-<<<<<<< HEAD
-                       ComputedPropertiesProcessorFactory computedPropertiesProcessorFactory) {
-=======
                        ComputedPropertiesProcessorFactory computedPropertiesProcessorFactory, final int maxAmountOfEntitiesPerGrpcMessage) {
->>>>>>> 24f4b781
         this.historydbIO = historydbIO;
         this.timeRangeFactory = timeRangeFactory;
         this.computedPropertiesProcessorFactory = computedPropertiesProcessorFactory;
@@ -148,7 +138,7 @@
 
     /**
      * Obtain records from the appropriate cluster stats table to satisfy an API request.
-     * <p>
+     *
      * <p>Records are returned in a wrapper that provides uniform access to record data regardless
      * of the specific cluster_stats_* table from which the records were retrieved.</p>
      *
@@ -193,7 +183,7 @@
 
     /**
      * Obtain records from the appropriate cluster stats table to satisfy an API request.
-     * <p>
+     *
      * <p>Records are returned in a wrapper that provides uniform access to record data regardless
      * of the specific cluster_stats_* table from which the records were retrieved.</p>
      *
@@ -335,15 +325,7 @@
                     .map(id -> statsPerCluster.get(id).toEntityStats(oneDataPointRequested))
                     .collect(Collectors.toList());
 
-<<<<<<< HEAD
-        // return response
-        return ClusterStatsResponse.newBuilder()
-                .setPaginationResponse(paginationResponse)
-                .addAllSnapshots(entityStats)
-                .build();
-=======
         return createClusterStatsResponseList(entityStats, paginationResponse);
->>>>>>> 24f4b781
     }
 
     /**
