package com.vmturbo.history.stats.live;

import static com.vmturbo.common.protobuf.utils.StringConstants.INTERNAL_NAME;
import static com.vmturbo.common.protobuf.utils.StringConstants.PROPERTY_TYPE;
import static com.vmturbo.common.protobuf.utils.StringConstants.RECORDED_ON;
import static com.vmturbo.history.db.jooq.JooqUtils.getStringField;
import static com.vmturbo.history.db.jooq.JooqUtils.getTimestampField;
import static com.vmturbo.history.stats.StatsHistoryRpcService.HEADROOM_STATS;

import java.sql.Timestamp;
import java.util.ArrayList;
import java.util.Calendar;
import java.util.Collections;
import java.util.Date;
import java.util.List;
import java.util.Objects;
import java.util.Optional;
import java.util.TimeZone;
import java.util.concurrent.TimeUnit;
import java.util.stream.Collectors;

import javax.annotation.Nonnull;
import javax.annotation.Nullable;

import com.google.common.base.Preconditions;

import org.jooq.Condition;
import org.jooq.Field;
import org.jooq.Record1;
import org.jooq.Result;
import org.jooq.Table;
import org.springframework.util.CollectionUtils;

import com.vmturbo.common.protobuf.stats.Stats.StatsFilter;
import com.vmturbo.commons.TimeFrame;
import com.vmturbo.components.common.pagination.EntityStatsPaginationParams;
import com.vmturbo.components.common.utils.RetentionPeriodFetcher.RetentionPeriods;
import com.vmturbo.components.common.utils.TimeFrameCalculator;
import com.vmturbo.history.db.EntityType;
import com.vmturbo.history.db.HistorydbIO;
import com.vmturbo.history.db.VmtDbException;
import com.vmturbo.history.stats.ClusterStatsReader;

/**
 * A {@link TimeRange} is a utility to encapsulate information about the start/end date in
 * a request for stats (via {@link StatsFilter}).
 */
public class TimeRange {

    private final long startTime;

    private final long endTime;

    private final TimeFrame timeFrame;

    private final List<Timestamp> timestampsInRange;

    private TimeRange(final long startTime,
            final long endTime,
            @Nonnull final TimeFrame timeFrame,
            @Nonnull final List<Timestamp> timestampsInRange) {
        Preconditions.checkArgument(!timestampsInRange.isEmpty());
        this.startTime = startTime;
        this.endTime = endTime;
        this.timeFrame = Objects.requireNonNull(timeFrame);
        this.timestampsInRange = Objects.requireNonNull(timestampsInRange);
    }

    /**
     * Get the list of snapshot times in the range.
     *
     * @return The list of {@link Timestamp} objects that can be used to query specific
     * snapshots. The list will be non-empty.
     */
    @Nonnull
    public List<Timestamp> getSnapshotTimesInRange() {
        return Collections.unmodifiableList(timestampsInRange);
    }

    /**
     * Get the timestamp of the most recent snapshot time in the range.
     *
     * @return The most recent {@link Timestamp} in the range.
     */
    @Nonnull
    public Timestamp getMostRecentSnapshotTime() {
        return timestampsInRange.get(0);
    }

    /**
     * Get the start time for this range.
     *
     * @return The start time, in epoch millis.
     */
    public long getStartTime() {
        return startTime;
    }

    /**
     * Get the end time for this range.
     *
     * @return The end time, in epoch millis.
     */
    public long getEndTime() {
        return endTime;
    }

    /**
     * Get the time frame for this range. The time frame determines which table to query
     * (e.g. the per-hour table or the per-month table).
     *
     * @return The {@link TimeFrame}.
     */
    @Nonnull
    public TimeFrame getTimeFrame() {
        return timeFrame;
    }

    /**
     * A factory used to create {@link TimeRange} instances in tests (via mocking) or production
     * (via {@link DefaultTimeRangeFactory}).
     */
    @FunctionalInterface
    public interface TimeRangeFactory {

        /**
         * Resolve the time range that a {@link StatsFilter} specifies for the commodity in
         * {@link EntityStatsPaginationParams} if it exists, or for the commodities in
         * {@link StatsFilter} commodity request list. In order to have more accurate results,
         * the method can also use the list of entities that we need the timeframe for,
         * and the type of those entities. Note that all the entities should be of the same type.
         *
         * @param statsFilter       The {@link StatsFilter}.
         * @param entityOIDsOpt     List of entities that we want to get the timeframe for
         * @param entityTypeOpt     Type of those entities
         * @param paginationParams  The option to use for getting the time based on pagination
         *                          sort commodity.
         * @param requiredTimeFrame the timeframe that must be used for resolution, if provided
         * @return An {@link Optional} containing the time range, or an empty optional if
         * there is no data in the time range specified by the filter.
         * @throws VmtDbException           If there is an error connecting to the database.
         * @throws IllegalArgumentException If the filter is misconfigured.
         */
        @Nonnull
        Optional<TimeRange> resolveTimeRange(@Nonnull StatsFilter statsFilter,
                @Nonnull final Optional<List<String>> entityOIDsOpt,
                @Nonnull final Optional<EntityType> entityTypeOpt,
                @Nonnull final Optional<EntityStatsPaginationParams> paginationParams,
                @Nonnull final Optional<TimeFrame> requiredTimeFrame)
                throws IllegalArgumentException, VmtDbException;

        /**
         * The default implementation of {@link TimeRangeFactory} used in production.
         */
        class DefaultTimeRangeFactory implements TimeRangeFactory {

            private final HistorydbIO historydbIO;

            private final TimeFrameCalculator timeFrameCalculator;

            // time (MS) to specify a window before startTime; the config property is latestTableTimeWindowMin
            private final long latestTableTimeWindowMS;

            public DefaultTimeRangeFactory(@Nonnull final HistorydbIO historydbIO,
                                           @Nonnull final TimeFrameCalculator timeFrameCalculator,
                                           final long latestTableTimeWindow,
                                           final TimeUnit latestTableTimeWindowUnit) {
                this.historydbIO = Objects.requireNonNull(historydbIO);
                this.timeFrameCalculator = Objects.requireNonNull(timeFrameCalculator);
                this.latestTableTimeWindowMS = latestTableTimeWindowUnit.toMillis(latestTableTimeWindow);
            }

            @Override
            @Nonnull
            public Optional<TimeRange> resolveTimeRange(@Nonnull final StatsFilter statsFilter,
                    @Nonnull final Optional<List<String>> entityOIDsOpt,
                    @Nonnull final Optional<EntityType> entityTypeOpt,
                    @Nonnull final Optional<EntityStatsPaginationParams> paginationParams,
                    @Nonnull final Optional<TimeFrame> requiredTimeFrame)
                    throws IllegalArgumentException, VmtDbException {

                // assume that either both startTime and endTime are null, or startTime and endTime are set
                if (statsFilter.hasStartDate() != statsFilter.hasEndDate()) {
                    throw new IllegalArgumentException("one of 'startTime', 'endTime' null but not both: "
                        + statsFilter.getStartDate() + ":" + statsFilter.getEndDate());
                }

                long resolvedStartTime = -1;
                long resolvedEndTime = -1;
                List<Timestamp> timestampsInRange = null;
                TimeFrame timeFrame = null;

                // Right now we are only dealing with a single specific entity, not a group
                // of them. let's check if a single entity has been specified
                Optional<String> entityOidForQuery = Optional.empty();
                if (entityOIDsOpt.isPresent() && entityOIDsOpt.get().size() == 1) {
                    entityOidForQuery = Optional.of(entityOIDsOpt.get().get(0));
                }

                if (!statsFilter.hasStartDate()) {
                    // if startTime / endtime are not set, use the most recent timestamp
                    // in order to have a more accurate timestamp, we need to check it related to
                    // the entities that we are looking for, because especially if storing topology
                    // in db is taking a long time, different entities/entities types might have
                    // different "most recent "timestamps and we might not get data for some of them

                    final Optional<Timestamp> mostRecentDbTimestamp = historydbIO
                            .getClosestTimestampBefore(statsFilter,
                                    Optional.empty(), requiredTimeFrame, paginationParams);

                    if (!mostRecentDbTimestamp.isPresent()) {
                        // no data persisted yet; just return an empty answer
                        return Optional.empty();
                    }
                    timestampsInRange = Collections.singletonList(mostRecentDbTimestamp.get());
                    resolvedStartTime = resolvedEndTime = mostRecentDbTimestamp.get().getTime();
                    // in this case we only considered a single timeframe table, so the time range
                    // needs to reflect that timeframe
                    timeFrame = requiredTimeFrame.orElse(TimeFrame.LATEST);

                } else {
                    // in this case we have a start and end date
                    Preconditions.checkArgument(statsFilter.hasEndDate());

                    timeFrame = requiredTimeFrame.orElseGet(() ->
                            getTimeFrame(statsFilter.getStartDate(), statsFilter));
                    List<TimeFrame> timeFrames = timeFrameCalculator.getAllRelevantTimeFrames(timeFrame);

                    // Iterate over all applicable time frames in chronological order
                    // (for example : latest->hourly->daily->monthly)
                    for (TimeFrame currentTimeFrame : timeFrames) {
                        if (!CollectionUtils.isEmpty(timestampsInRange) ||
                                requiredTimeFrame.map(tf -> tf != currentTimeFrame).orElse(false)) {
                            break;
                        }
                        timeFrame = currentTimeFrame;

                        // if the startTime and endTime are equal, and within the LATEST table window, open
                        // up the window a bit so that we will catch a stats value
                        if (statsFilter.getStartDate() == statsFilter.getEndDate()) {
                            // resolve the most recent time stamp with regard to the start date
                            Optional<Timestamp> closestTimestamp = historydbIO
                                    .getClosestTimestampBefore(statsFilter, Optional.of(statsFilter.getStartDate()),
                                            Optional.of(currentTimeFrame), paginationParams);
                            if (closestTimestamp.isPresent()) {
                                resolvedEndTime = statsFilter.getStartDate();
                                resolvedStartTime = closestTimestamp.get().getTime();
                                timestampsInRange = Collections.singletonList(closestTimestamp.get());
                            }
                        } else {
                            if (timeFrame == TimeFrame.MONTH && statsFilter.getStartDate() == statsFilter.getEndDate()) {
                                resolvedStartTime = resolveDateForMonthlyTimeFrame(statsFilter.getStartDate());
                                resolvedEndTime = resolvedStartTime;
                            } else {
                                resolvedStartTime = statsFilter.getStartDate();
                                resolvedEndTime = statsFilter.getEndDate();
                            }
                            timestampsInRange = historydbIO.getTimestampsInRange(timeFrame, resolvedStartTime,
                                    resolvedEndTime, entityTypeOpt, entityOidForQuery);
                        }
                    }
                }

                if (CollectionUtils.isEmpty(timestampsInRange)) {
                    // No data persisted in range.
                    return Optional.empty();
                } else {
                    // Now that we have the page of records, get all the records to use.
                    return Optional.of(new TimeRange(resolvedStartTime, resolvedEndTime, timeFrame, timestampsInRange));
                }

            }

            /**
             * Convert given timestamp to end of month date to query the db.
             * Sometimes, a timestamp meant to query monthly data will not match any records because
             * the timestamp sent by the UI is for the first day of the month,
             * while the monthly stats data is always saved with the last date of the month.
             * This happens when a monthly timestamp returned from a prior query appears in a subsequent correlated query,
             * since in responding to the first query, the timestamp was adjusted to beginning-of-month for presentation purposes.
             * @param startDate date to resolve.
             * @return date to end of month date w.r.t given startDate.
             */
            private long resolveDateForMonthlyTimeFrame(long startDate) {
                Calendar cal = Calendar.getInstance();
                cal.setTimeZone(TimeZone.getTimeZone("UTC"));
                cal.setTime(new Date(startDate));
                cal.add(Calendar.MONTH, 1);
                cal.add(Calendar.DATE, -1);
                return cal.getTimeInMillis();
            }

            @Nonnull
            private TimeFrame getTimeFrame(long resolvedStartTime,
                            @Nonnull StatsFilter statsFilter) {
                if (statsFilter.hasRollupPeriod()) {
                    return timeFrameCalculator.range2TimeFrame(statsFilter.getRollupPeriod(),
                                    RetentionPeriods.BOUNDARY_RETENTION_PERIODS);
                }
                return timeFrameCalculator.millis2TimeFrame(resolvedStartTime);
            }
        }

        /**
         * Time range factory suitable for use with cluster stats tables.
         */
        class ClusterTimeRangeFactory implements TimeRangeFactory {

            private final HistorydbIO historydbIO;
            private final TimeFrameCalculator timeFrameCalculator;

            /**
             * Create a new instance.
             *
             * @param historydbIO         DB stuff
             * @param timeFrameCalculator time frame calculator based on retention policies
             */
            public ClusterTimeRangeFactory(@Nonnull final HistorydbIO historydbIO,
                    @Nonnull final TimeFrameCalculator timeFrameCalculator) {
                this.historydbIO = historydbIO;
                this.timeFrameCalculator = timeFrameCalculator;
            }

            @Nonnull
            @Override
            public Optional<TimeRange> resolveTimeRange(
                    @Nonnull final StatsFilter statsFilter,
                    @Nonnull final Optional<List<String>> clusterIdsOpt,
                    // entity type is not relevant for cluster stats
                    @Nonnull final Optional<EntityType> unusedEntityType,
                    // pagination params curerntly not relevant
                    @Nonnull final Optional<EntityStatsPaginationParams> unusedPaginationParams,
                    @Nonnull final Optional<TimeFrame> requiredTimeFrame)
                    throws IllegalArgumentException, VmtDbException {

                TimeRange result = null;

                // start and end time must be either both present or both absent
                if (statsFilter.hasStartDate() != statsFilter.hasEndDate()) {
                    throw new IllegalArgumentException(
                            "Either start and end times must both be provided or neither must be.");
                }

                // we can only deal with a single specified cluster id
                Optional<String> clusterId = clusterIdsOpt.map(list -> list.get(0));

                if (!statsFilter.hasStartDate()) {
                    // no dates specified... default to using the most recent date available in
                    // given timeframe
                    final TimeFrame timeFrame = requiredTimeFrame.orElse(TimeFrame.LATEST);
                    final Timestamp latest = getMaxTimestamp(null, clusterId, statsFilter,
                            timeFrame);
                    if (latest != null) {
                        final long millis = latest.getTime();
                        result = new TimeRange(millis, millis, timeFrame, Collections.singletonList(latest));
                    }
                } else {
                    // in this case we have a start and end time. Check whether start time in the
                    // LATEST time window - computed time frame will be LATEST if so
                    // Except for special case for headroom stats, because they only ever appear
                    // in daily and monthly tables
                    TimeFrame timeFrame = requiredTimeFrame.orElseGet(() ->
                            timeFrameCalculator.millis2TimeFrame(statsFilter.getStartDate()));
<<<<<<< HEAD
                    if (requestsHeadroomStats(statsFilter) && (
                            timeFrame == TimeFrame.LATEST || timeFrame == TimeFrame.HOUR)) {
                        timeFrame = TimeFrame.DAY;
                    }
                    if (statsFilter.getStartDate() == statsFilter.getEndDate()) {
=======
                    long startDate = statsFilter.getStartDate();
                    long endDate = statsFilter.getEndDate();
                    if (requestsHeadroomStats(statsFilter) && (
                            timeFrame == TimeFrame.LATEST || timeFrame == TimeFrame.HOUR)) {
                        timeFrame = TimeFrame.DAY;
                        if (startDate == endDate) {
                            endDate = DateUtils.truncate(new Date(endDate), Calendar.DATE).getTime();
                        }
                        startDate = DateUtils.truncate(new Date(startDate), Calendar.DATE).getTime();
                    }
                    if (startDate == endDate) {
>>>>>>> a7307c86
                        // equal timestamps, resolve to latest prior (or equal) timestamp in timeframe table
                        final Timestamp latest = getMaxTimestamp(statsFilter.getStartDate(),
                                clusterId, statsFilter, timeFrame);

                        if (latest != null) {
                            result = new TimeRange(latest.getTime(), statsFilter.getEndDate(),
                                    timeFrame, Collections.singletonList(latest));
                        }
                    } else {
                        // both times given, but they're different
                        final List<Timestamp> available = getClusterTimestamps(timeFrame,
<<<<<<< HEAD
                                statsFilter.getStartDate(), statsFilter.getEndDate(),
                                clusterId, statsFilter);
=======
                            startDate, endDate, clusterId, statsFilter);
>>>>>>> a7307c86
                        if (available.size() > 0) {
                            result = new TimeRange(
                                    available.get(0).getTime(), statsFilter.getEndDate(),
                                    timeFrame, available);
                        }
                    }
                }
                return Optional.ofNullable(result);
            }

            /**
             * Find latest timestamp for which a relevant record appears in the specified
             * cluster stats table
             *
             * <p>Record must be for the given cluster, and must specify a property type that
             * appears in as a requested commodity in the stats filter.</p>
             *
             * @param maxInclusiveMillis upper bound on returned timestamp, or null if none
             * @param clusterId          optional cluster id
             * @param statsFilter        stats filter, for requested commodities list
             * @param timeFrame          timeframe to consider
             * @return retrieved timestamp, or null if no records available
             * @throws VmtDbException for database error
             */
            private Timestamp getMaxTimestamp(@Nullable Long maxInclusiveMillis,
                    Optional<String> clusterId, StatsFilter statsFilter, TimeFrame timeFrame)
                    throws VmtDbException {
                // compute timestamp upperbound as a Timestamp, using current time if none supplied
                Timestamp maxInclusive = new Timestamp(maxInclusiveMillis != null ? maxInclusiveMillis
                        : System.currentTimeMillis());
                Table<?> table = ClusterStatsReader.getStatsTable(timeFrame);
                // gather conditions for the query
                List<Condition> conditions = new ArrayList<>();
                final Field<Timestamp> recordedOnField = getTimestampField(table, RECORDED_ON);
                final Field<String> internalNameField = getStringField(table, INTERNAL_NAME);
                final Field<String> propertyTypeField = getStringField(table, PROPERTY_TYPE);
                conditions.add(recordedOnField.le(maxInclusive));
                clusterId.ifPresent(id -> {
                    conditions.add(internalNameField.eq(id));
                });
                if (!statsFilter.getCommodityRequestsList().isEmpty()) {
                    conditions.add(propertyTypeField.in(
                            statsFilter.getCommodityRequestsList().stream()
                                    .map(req -> req.getCommodityName())
                                    .collect(Collectors.toList())));
                }
                // execute query to retrieve timestamp
                final Result<Record1<Timestamp>> result = (Result<Record1<Timestamp>>)
                        historydbIO.execute(HistorydbIO.getJooqBuilder()
                                .selectDistinct(recordedOnField)
                                .from(table)
                                .where(conditions)
                                .orderBy(recordedOnField.desc())
                                .limit(1));
                // return single result
                return result.size() > 0 ? result.get(0).value1() : null;
            }

            /**
             * Retrieve available timestamps from a cluster stats table.
             *
             * <p>Records may be required to be for a given cluster id, and/or to specify one of
             * a given set of property types</p>
             *
             * @param timeFrame        timeframe corresponding to table to be queried
             * @param minInclusiveMsec lower bound on timestamps
             * @param maxInclusiveMsec upper bound on timestamps
             * @param clusterId        optional cluster id
             * @param statsFilter      stats filter used for requested properties
             * @return list of available timestamps, in increasing order
             * @throws VmtDbException if a database error occurs
             */
            private List<Timestamp> getClusterTimestamps(TimeFrame timeFrame,
                    long minInclusiveMsec, long maxInclusiveMsec,
                    Optional<String> clusterId, StatsFilter statsFilter)
                    throws VmtDbException {
                // compute time bounds as Timestamp values
                final Timestamp minInclusive = new Timestamp(minInclusiveMsec);
                final Timestamp maxInclusive = new Timestamp(maxInclusiveMsec);
                // get cluster_stats table based on time frame
                Table<?> table = ClusterStatsReader.getStatsTable(timeFrame);
                // create field values we'll need
                final Field<Timestamp> recordedOnField = table.field(RECORDED_ON, Timestamp.class);
                final Field<String> internalNameField = table.field(INTERNAL_NAME, String.class);
                final Field<String> propertyTypeField = table.field(PROPERTY_TYPE, String.class);
                // collect conditions for the query
                List<Condition> conditions = new ArrayList<>();
                if (minInclusiveMsec == maxInclusiveMsec) {
                    // equal time bounds serves as an upper-limit only
                    conditions.add(recordedOnField.le(maxInclusive));
                } else {
                    conditions.add(recordedOnField.between(minInclusive, maxInclusive));
                }
                clusterId.ifPresent(id -> conditions.add(internalNameField.eq(id)));
                final List<String> propertyTypes = statsFilter.getCommodityRequestsList().stream()
                        .map(req -> req.getCommodityName()).collect(Collectors.toList());
                if (!propertyTypes.isEmpty()) {
                    conditions.add(propertyTypeField.in(propertyTypes));
                }
                // retrieve timestamps
                final Result<Record1<Timestamp>> result = (Result<Record1<Timestamp>>)
                        historydbIO.execute(historydbIO.getJooqBuilder()
                                .selectDistinct(recordedOnField)
                                .from(table)
                                .where(conditions)
                                .orderBy(recordedOnField.asc()));
                // and return them all
                return result.getValues(recordedOnField);
            }

            private boolean requestsHeadroomStats(StatsFilter statsFilter) {
                return statsFilter.getCommodityRequestsList().stream()
                        .anyMatch(req -> HEADROOM_STATS.contains(req.getCommodityName()));
            }
        }
    }
}<|MERGE_RESOLUTION|>--- conflicted
+++ resolved
@@ -24,6 +24,7 @@
 
 import com.google.common.base.Preconditions;
 
+import org.apache.commons.lang.time.DateUtils;
 import org.jooq.Condition;
 import org.jooq.Field;
 import org.jooq.Record1;
@@ -361,13 +362,6 @@
                     // in daily and monthly tables
                     TimeFrame timeFrame = requiredTimeFrame.orElseGet(() ->
                             timeFrameCalculator.millis2TimeFrame(statsFilter.getStartDate()));
-<<<<<<< HEAD
-                    if (requestsHeadroomStats(statsFilter) && (
-                            timeFrame == TimeFrame.LATEST || timeFrame == TimeFrame.HOUR)) {
-                        timeFrame = TimeFrame.DAY;
-                    }
-                    if (statsFilter.getStartDate() == statsFilter.getEndDate()) {
-=======
                     long startDate = statsFilter.getStartDate();
                     long endDate = statsFilter.getEndDate();
                     if (requestsHeadroomStats(statsFilter) && (
@@ -379,7 +373,6 @@
                         startDate = DateUtils.truncate(new Date(startDate), Calendar.DATE).getTime();
                     }
                     if (startDate == endDate) {
->>>>>>> a7307c86
                         // equal timestamps, resolve to latest prior (or equal) timestamp in timeframe table
                         final Timestamp latest = getMaxTimestamp(statsFilter.getStartDate(),
                                 clusterId, statsFilter, timeFrame);
@@ -391,12 +384,7 @@
                     } else {
                         // both times given, but they're different
                         final List<Timestamp> available = getClusterTimestamps(timeFrame,
-<<<<<<< HEAD
-                                statsFilter.getStartDate(), statsFilter.getEndDate(),
-                                clusterId, statsFilter);
-=======
                             startDate, endDate, clusterId, statsFilter);
->>>>>>> a7307c86
                         if (available.size() > 0) {
                             result = new TimeRange(
                                     available.get(0).getTime(), statsFilter.getEndDate(),
