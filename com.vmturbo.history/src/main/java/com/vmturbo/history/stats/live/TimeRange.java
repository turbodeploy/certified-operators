package com.vmturbo.history.stats.live;

<<<<<<< HEAD
import static com.vmturbo.components.common.utils.StringConstants.INTERNAL_NAME;
import static com.vmturbo.components.common.utils.StringConstants.PROPERTY_TYPE;
import static com.vmturbo.components.common.utils.StringConstants.RECORDED_ON;
=======
import static com.vmturbo.common.protobuf.utils.StringConstants.INTERNAL_NAME;
import static com.vmturbo.common.protobuf.utils.StringConstants.PROPERTY_TYPE;
import static com.vmturbo.common.protobuf.utils.StringConstants.RECORDED_ON;
>>>>>>> ef901554
import static com.vmturbo.history.db.jooq.JooqUtils.getStringField;
import static com.vmturbo.history.db.jooq.JooqUtils.getTimestampField;
import static com.vmturbo.history.stats.StatsHistoryRpcService.HEADROOM_STATS;

import java.sql.Timestamp;
import java.util.ArrayList;
import java.util.Calendar;
import java.util.Collections;
import java.util.Date;
import java.util.List;
import java.util.Objects;
import java.util.Optional;
import java.util.TimeZone;
import java.util.concurrent.TimeUnit;
import java.util.stream.Collectors;

import javax.annotation.Nonnull;
import javax.annotation.Nullable;

import com.google.common.base.Preconditions;

<<<<<<< HEAD
=======
import org.apache.commons.lang.time.DateUtils;
>>>>>>> ef901554
import org.jooq.Condition;
import org.jooq.Field;
import org.jooq.Record1;
import org.jooq.Result;
import org.jooq.Table;
import org.springframework.util.CollectionUtils;

import com.vmturbo.common.protobuf.stats.Stats.StatsFilter;
import com.vmturbo.commons.TimeFrame;
import com.vmturbo.components.common.pagination.EntityStatsPaginationParams;
import com.vmturbo.components.common.utils.RetentionPeriodFetcher.RetentionPeriods;
import com.vmturbo.components.common.utils.TimeFrameCalculator;
import com.vmturbo.history.db.EntityType;
import com.vmturbo.history.db.HistorydbIO;
import com.vmturbo.history.db.VmtDbException;
import com.vmturbo.history.stats.ClusterStatsReader;

/**
 * A {@link TimeRange} is a utility to encapsulate information about the start/end date in
 * a request for stats (via {@link StatsFilter}).
 */
public class TimeRange {

    private final long startTime;

    private final long endTime;

    private final TimeFrame timeFrame;

    private final List<Timestamp> timestampsInRange;

    private TimeRange(final long startTime,
            final long endTime,
            @Nonnull final TimeFrame timeFrame,
            @Nonnull final List<Timestamp> timestampsInRange) {
        Preconditions.checkArgument(!timestampsInRange.isEmpty());
        this.startTime = startTime;
        this.endTime = endTime;
        this.timeFrame = Objects.requireNonNull(timeFrame);
        this.timestampsInRange = Objects.requireNonNull(timestampsInRange);
    }

    /**
     * Get the list of snapshot times in the range.
     *
     * @return The list of {@link Timestamp} objects that can be used to query specific
     * snapshots. The list will be non-empty.
     */
    @Nonnull
    public List<Timestamp> getSnapshotTimesInRange() {
        return Collections.unmodifiableList(timestampsInRange);
    }

    /**
     * Get the timestamp of the most recent snapshot time in the range.
     *
     * @return The most recent {@link Timestamp} in the range.
     */
    @Nonnull
    public Timestamp getMostRecentSnapshotTime() {
        return timestampsInRange.get(0);
    }

    /**
     * Get the start time for this range.
     *
     * @return The start time, in epoch millis.
     */
    public long getStartTime() {
        return startTime;
    }

    /**
     * Get the end time for this range.
     *
     * @return The end time, in epoch millis.
     */
    public long getEndTime() {
        return endTime;
    }

    /**
     * Get the time frame for this range. The time frame determines which table to query
     * (e.g. the per-hour table or the per-month table).
     *
     * @return The {@link TimeFrame}.
     */
    @Nonnull
    public TimeFrame getTimeFrame() {
        return timeFrame;
    }

    /**
     * A factory used to create {@link TimeRange} instances in tests (via mocking) or production
     * (via {@link DefaultTimeRangeFactory}).
     */
    @FunctionalInterface
    public interface TimeRangeFactory {

        /**
         * Resolve the time range that a {@link StatsFilter} specifies for the commodity in
         * {@link EntityStatsPaginationParams} if it exists, or for the commodities in
         * {@link StatsFilter} commodity request list. In order to have more accurate results,
         * the method can also use the list of entities that we need the timeframe for,
         * and the type of those entities. Note that all the entities should be of the same type.
         *
         * @param statsFilter       The {@link StatsFilter}.
         * @param entityOIDsOpt     List of entities that we want to get the timeframe for
         * @param entityTypeOpt     Type of those entities
         * @param paginationParams  The option to use for getting the time based on pagination
         *                          sort commodity.
         * @param requiredTimeFrame the timeframe that must be used for resolution, if provided
         * @return An {@link Optional} containing the time range, or an empty optional if
         * there is no data in the time range specified by the filter.
         * @throws VmtDbException           If there is an error connecting to the database.
         * @throws IllegalArgumentException If the filter is misconfigured.
         */
        @Nonnull
        Optional<TimeRange> resolveTimeRange(@Nonnull StatsFilter statsFilter,
                @Nonnull final Optional<List<String>> entityOIDsOpt,
                @Nonnull final Optional<EntityType> entityTypeOpt,
                @Nonnull final Optional<EntityStatsPaginationParams> paginationParams,
                @Nonnull final Optional<TimeFrame> requiredTimeFrame)
                throws IllegalArgumentException, VmtDbException;

        /**
         * The default implementation of {@link TimeRangeFactory} used in production.
         */
        class DefaultTimeRangeFactory implements TimeRangeFactory {

            private final HistorydbIO historydbIO;

            private final TimeFrameCalculator timeFrameCalculator;

            // time (MS) to specify a window before startTime; the config property is latestTableTimeWindowMin
            private final long latestTableTimeWindowMS;

            public DefaultTimeRangeFactory(@Nonnull final HistorydbIO historydbIO,
                                           @Nonnull final TimeFrameCalculator timeFrameCalculator,
                                           final long latestTableTimeWindow,
                                           final TimeUnit latestTableTimeWindowUnit) {
                this.historydbIO = Objects.requireNonNull(historydbIO);
                this.timeFrameCalculator = Objects.requireNonNull(timeFrameCalculator);
                this.latestTableTimeWindowMS = latestTableTimeWindowUnit.toMillis(latestTableTimeWindow);
            }

            @Override
            @Nonnull
            public Optional<TimeRange> resolveTimeRange(@Nonnull final StatsFilter statsFilter,
                    @Nonnull final Optional<List<String>> entityOIDsOpt,
                    @Nonnull final Optional<EntityType> entityTypeOpt,
                    @Nonnull final Optional<EntityStatsPaginationParams> paginationParams,
                    @Nonnull final Optional<TimeFrame> requiredTimeFrame)
                    throws IllegalArgumentException, VmtDbException {

                // assume that either both startTime and endTime are null, or startTime and endTime are set
                if (statsFilter.hasStartDate() != statsFilter.hasEndDate()) {
                    throw new IllegalArgumentException("one of 'startTime', 'endTime' null but not both: "
                        + statsFilter.getStartDate() + ":" + statsFilter.getEndDate());
                }

                long resolvedStartTime = -1;
                long resolvedEndTime = -1;
                List<Timestamp> timestampsInRange = null;
                TimeFrame timeFrame = null;

                // Right now we are only dealing with a single specific entity, not a group
                // of them. let's check if a single entity has been specified
                Optional<String> entityOidForQuery = Optional.empty();
                if (entityOIDsOpt.isPresent() && entityOIDsOpt.get().size() == 1) {
                    entityOidForQuery = Optional.of(entityOIDsOpt.get().get(0));
                }

                if (!statsFilter.hasStartDate()) {
                    // if startTime / endtime are not set, use the most recent timestamp
                    // in order to have a more accurate timestamp, we need to check it related to
                    // the entities that we are looking for, because especially if storing topology
                    // in db is taking a long time, different entities/entities types might have
                    // different "most recent "timestamps and we might not get data for some of them

                    final Optional<Timestamp> mostRecentDbTimestamp = historydbIO
                            .getClosestTimestampBefore(statsFilter,
                                    Optional.empty(), requiredTimeFrame);

                    if (!mostRecentDbTimestamp.isPresent()) {
                        // no data persisted yet; just return an empty answer
                        return Optional.empty();
                    }
                    timestampsInRange = Collections.singletonList(mostRecentDbTimestamp.get());
                    resolvedStartTime = resolvedEndTime = mostRecentDbTimestamp.get().getTime();
                    // in this case we only considered a single timeframe table, so the time range
                    // needs to reflect that timeframe
                    timeFrame = requiredTimeFrame.orElse(TimeFrame.LATEST);

                } else {
                    // in this case we have a start and end date
                    Preconditions.checkArgument(statsFilter.hasEndDate());

                    timeFrame = requiredTimeFrame.orElseGet(() ->
                            getTimeFrame(statsFilter.getStartDate(), statsFilter));
                    List<TimeFrame> timeFrames = timeFrameCalculator.getAllRelevantTimeFrames(timeFrame);

                    // Iterate over all applicable time frames in chronological order
                    // (for example : latest->hourly->daily->monthly)
                    for (TimeFrame currentTimeFrame : timeFrames) {
                        if (!CollectionUtils.isEmpty(timestampsInRange) ||
                                requiredTimeFrame.map(tf -> tf != currentTimeFrame).orElse(false)) {
                            break;
                        }
                        timeFrame = currentTimeFrame;

                        // if the startTime and endTime are equal, and within the LATEST table window, open
                        // up the window a bit so that we will catch a stats value
                        if (statsFilter.getStartDate() == statsFilter.getEndDate()) {
                            // resolve the most recent time stamp with regard to the start date
                            Optional<Timestamp> closestTimestamp = historydbIO
                                    .getClosestTimestampBefore(statsFilter, Optional.of(statsFilter.getStartDate()),
                                            Optional.of(currentTimeFrame));
                            if (closestTimestamp.isPresent()) {
                                resolvedEndTime = statsFilter.getStartDate();
                                resolvedStartTime = closestTimestamp.get().getTime();
                                timestampsInRange = Collections.singletonList(closestTimestamp.get());
                            }
                        } else {
                            if (timeFrame == TimeFrame.MONTH && statsFilter.getStartDate() == statsFilter.getEndDate()) {
                                resolvedStartTime = resolveDateForMonthlyTimeFrame(statsFilter.getStartDate());
                                resolvedEndTime = resolvedStartTime;
                            } else {
                                resolvedStartTime = statsFilter.getStartDate();
                                resolvedEndTime = statsFilter.getEndDate();
                            }
                            timestampsInRange = historydbIO.getTimestampsInRange(timeFrame, resolvedStartTime,
                                    resolvedEndTime, entityTypeOpt, entityOidForQuery);
                        }
                    }
                }

                if (CollectionUtils.isEmpty(timestampsInRange)) {
                    // No data persisted in range.
                    return Optional.empty();
                } else {
                    // Now that we have the page of records, get all the records to use.
                    return Optional.of(new TimeRange(resolvedStartTime, resolvedEndTime, timeFrame, timestampsInRange));
                }

            }

            /**
             * Convert given timestamp to end of month date to query the db.
             * Sometimes, a timestamp meant to query monthly data will not match any records because
             * the timestamp sent by the UI is for the first day of the month,
             * while the monthly stats data is always saved with the last date of the month.
             * This happens when a monthly timestamp returned from a prior query appears in a subsequent correlated query,
             * since in responding to the first query, the timestamp was adjusted to beginning-of-month for presentation purposes.
             * @param startDate date to resolve.
             * @return date to end of month date w.r.t given startDate.
             */
            private long resolveDateForMonthlyTimeFrame(long startDate) {
                Calendar cal = Calendar.getInstance();
                cal.setTimeZone(TimeZone.getTimeZone("UTC"));
                cal.setTime(new Date(startDate));
                cal.add(Calendar.MONTH, 1);
                cal.add(Calendar.DATE, -1);
                return cal.getTimeInMillis();
            }

            @Nonnull
            private TimeFrame getTimeFrame(long resolvedStartTime,
                            @Nonnull StatsFilter statsFilter) {
                if (statsFilter.hasRollupPeriod()) {
                    return timeFrameCalculator.range2TimeFrame(statsFilter.getRollupPeriod(),
                                    RetentionPeriods.BOUNDARY_RETENTION_PERIODS);
                }
                return timeFrameCalculator.millis2TimeFrame(resolvedStartTime);
            }
        }

        /**
         * Time range factory suitable for use with cluster stats tables.
         */
        class ClusterTimeRangeFactory implements TimeRangeFactory {

            private final HistorydbIO historydbIO;
            private final TimeFrameCalculator timeFrameCalculator;

            /**
             * Create a new instance.
             *
             * @param historydbIO         DB stuff
             * @param timeFrameCalculator time frame calculator based on retention policies
             */
            public ClusterTimeRangeFactory(@Nonnull final HistorydbIO historydbIO,
                    @Nonnull final TimeFrameCalculator timeFrameCalculator) {
                this.historydbIO = historydbIO;
                this.timeFrameCalculator = timeFrameCalculator;
            }

            @Nonnull
            @Override
            public Optional<TimeRange> resolveTimeRange(
                    @Nonnull final StatsFilter statsFilter,
                    @Nonnull final Optional<List<String>> clusterIdsOpt,
                    // entity type is not relevant for cluster stats
                    @Nonnull final Optional<EntityType> unusedEntityType,
                    // pagination params curerntly not relevant
                    @Nonnull final Optional<EntityStatsPaginationParams> unusedPaginationParams,
                    @Nonnull final Optional<TimeFrame> requiredTimeFrame)
                    throws IllegalArgumentException, VmtDbException {

                TimeRange result = null;

                // start and end time must be either both present or both absent
                if (statsFilter.hasStartDate() != statsFilter.hasEndDate()) {
                    throw new IllegalArgumentException(
                            "Either start and end times must both be provided or neither must be.");
                }

                // we can only deal with a single specified cluster id
                Optional<String> clusterId = clusterIdsOpt.map(list -> list.get(0));

                if (!statsFilter.hasStartDate()) {
                    // no dates specified... default to using the most recent date available in
                    // given timeframe
                    final TimeFrame timeFrame = requiredTimeFrame.orElse(TimeFrame.LATEST);
                    final Timestamp latest = getMaxTimestamp(null, clusterId, statsFilter,
                            timeFrame);
                    if (latest != null) {
                        final long millis = latest.getTime();
                        result = new TimeRange(millis, millis, timeFrame, Collections.singletonList(latest));
                    }
                } else {
                    // in this case we have a start and end time. Check whether start time in the
                    // LATEST time window - computed time frame will be LATEST if so
                    // Except for special case for headroom stats, because they only ever appear
                    // in daily and monthly tables
                    TimeFrame timeFrame = requiredTimeFrame.orElseGet(() ->
                            timeFrameCalculator.millis2TimeFrame(statsFilter.getStartDate()));
<<<<<<< HEAD
                    if (requestsHeadroomStats(statsFilter) && (
                            timeFrame == TimeFrame.LATEST || timeFrame == TimeFrame.HOUR)) {
                        timeFrame = TimeFrame.DAY;
                    }
                    if (statsFilter.getStartDate() == statsFilter.getEndDate()) {
                        // equal timestamps, resolve to latest prior (or equal) timestamp in timeframe table
                        final Timestamp latest = getMaxTimestamp(statsFilter.getStartDate(),
=======
                    long startDate = statsFilter.getStartDate();
                    if (requestsHeadroomStats(statsFilter) && (
                            timeFrame == TimeFrame.LATEST || timeFrame == TimeFrame.HOUR)) {
                        timeFrame = TimeFrame.DAY;
                        startDate = DateUtils.truncate(new Date(startDate), Calendar.DATE).getTime();
                    }
                    if (startDate == statsFilter.getEndDate()) {
                        // equal timestamps, resolve to latest prior (or equal) timestamp in timeframe table
                        final Timestamp latest = getMaxTimestamp(startDate,
>>>>>>> ef901554
                                clusterId, statsFilter, timeFrame);

                        if (latest != null) {
                            result = new TimeRange(latest.getTime(), statsFilter.getEndDate(),
<<<<<<< HEAD
                                    timeFrame, Collections.singletonList(latest));
=======
                                timeFrame, Collections.singletonList(latest));
>>>>>>> ef901554
                        }
                    } else {
                        // both times given, but they're different
                        final List<Timestamp> available = getClusterTimestamps(timeFrame,
<<<<<<< HEAD
                                statsFilter.getStartDate(), statsFilter.getEndDate(),
                                clusterId, statsFilter);
=======
                            startDate, statsFilter.getEndDate(), clusterId, statsFilter);
>>>>>>> ef901554
                        if (available.size() > 0) {
                            result = new TimeRange(
                                    available.get(0).getTime(), statsFilter.getEndDate(),
                                    timeFrame, available);
                        }
                    }
                }
                return Optional.ofNullable(result);
            }

            /**
             * Find latest timestamp for which a relevant record appears in the specified
             * cluster stats table
             *
             * <p>Record must be for the given cluster, and must specify a property type that
             * appears in as a requested commodity in the stats filter.</p>
             *
             * @param maxInclusiveMillis upper bound on returned timestamp, or null if none
             * @param clusterId          optional cluster id
             * @param statsFilter        stats filter, for requested commodities list
             * @param timeFrame          timeframe to consider
             * @return retrieved timestamp, or null if no records available
             * @throws VmtDbException for database error
             */
            private Timestamp getMaxTimestamp(@Nullable Long maxInclusiveMillis,
                    Optional<String> clusterId, StatsFilter statsFilter, TimeFrame timeFrame)
                    throws VmtDbException {
                // compute timestamp upperbound as a Timestamp, using current time if none supplied
                Timestamp maxInclusive = new Timestamp(maxInclusiveMillis != null ? maxInclusiveMillis
                        : System.currentTimeMillis());
                Table<?> table = ClusterStatsReader.getStatsTable(timeFrame);
                // gather conditions for the query
                List<Condition> conditions = new ArrayList<>();
                final Field<Timestamp> recordedOnField = getTimestampField(table, RECORDED_ON);
                final Field<String> internalNameField = getStringField(table, INTERNAL_NAME);
                final Field<String> propertyTypeField = getStringField(table, PROPERTY_TYPE);
                conditions.add(recordedOnField.le(maxInclusive));
                clusterId.ifPresent(id -> {
                    conditions.add(internalNameField.eq(id));
                });
                if (!statsFilter.getCommodityRequestsList().isEmpty()) {
                    conditions.add(propertyTypeField.in(
                            statsFilter.getCommodityRequestsList().stream()
                                    .map(req -> req.getCommodityName())
                                    .collect(Collectors.toList())));
                }
                // execute query to retrieve timestamp
                final Result<Record1<Timestamp>> result = (Result<Record1<Timestamp>>)
                        historydbIO.execute(HistorydbIO.getJooqBuilder()
                                .selectDistinct(recordedOnField)
                                .from(table)
                                .where(conditions)
                                .orderBy(recordedOnField.desc())
                                .limit(1));
                // return single result
                return result.size() > 0 ? result.get(0).value1() : null;
            }

            /**
             * Retrieve available timestamps from a cluster stats table.
             *
             * <p>Records may be required to be for a given cluster id, and/or to specify one of
             * a given set of property types</p>
             *
             * @param timeFrame        timeframe corresponding to table to be queried
             * @param minInclusiveMsec lower bound on timestamps
             * @param maxInclusiveMsec upper bound on timestamps
             * @param clusterId        optional cluster id
             * @param statsFilter      stats filter used for requested properties
             * @return list of available timestamps, in increasing order
             * @throws VmtDbException if a database error occurs
             */
            private List<Timestamp> getClusterTimestamps(TimeFrame timeFrame,
                    long minInclusiveMsec, long maxInclusiveMsec,
                    Optional<String> clusterId, StatsFilter statsFilter)
                    throws VmtDbException {
                // compute time bounds as Timestamp values
                final Timestamp minInclusive = new Timestamp(minInclusiveMsec);
                final Timestamp maxInclusive = new Timestamp(maxInclusiveMsec);
                // get cluster_stats table based on time frame
                Table<?> table = ClusterStatsReader.getStatsTable(timeFrame);
                // create field values we'll need
                final Field<Timestamp> recordedOnField = table.field(RECORDED_ON, Timestamp.class);
                final Field<String> internalNameField = table.field(INTERNAL_NAME, String.class);
                final Field<String> propertyTypeField = table.field(PROPERTY_TYPE, String.class);
                // collect conditions for the query
                List<Condition> conditions = new ArrayList<>();
                if (minInclusiveMsec == maxInclusiveMsec) {
                    // equal time bounds serves as an upper-limit only
                    conditions.add(recordedOnField.le(maxInclusive));
                } else {
                    conditions.add(recordedOnField.between(minInclusive, maxInclusive));
                }
                clusterId.ifPresent(id -> conditions.add(internalNameField.eq(id)));
                final List<String> propertyTypes = statsFilter.getCommodityRequestsList().stream()
                        .map(req -> req.getCommodityName()).collect(Collectors.toList());
                if (!propertyTypes.isEmpty()) {
                    conditions.add(propertyTypeField.in(propertyTypes));
                }
                // retrieve timestamps
                final Result<Record1<Timestamp>> result = (Result<Record1<Timestamp>>)
                        historydbIO.execute(historydbIO.getJooqBuilder()
                                .selectDistinct(recordedOnField)
                                .from(table)
                                .where(conditions)
                                .orderBy(recordedOnField.asc()));
                // and return them all
                return result.getValues(recordedOnField);
            }

            private boolean requestsHeadroomStats(StatsFilter statsFilter) {
                return statsFilter.getCommodityRequestsList().stream()
                        .anyMatch(req -> HEADROOM_STATS.contains(req.getCommodityName()));
            }
        }
    }
}<|MERGE_RESOLUTION|>--- conflicted
+++ resolved
@@ -1,14 +1,8 @@
 package com.vmturbo.history.stats.live;
 
-<<<<<<< HEAD
 import static com.vmturbo.components.common.utils.StringConstants.INTERNAL_NAME;
 import static com.vmturbo.components.common.utils.StringConstants.PROPERTY_TYPE;
 import static com.vmturbo.components.common.utils.StringConstants.RECORDED_ON;
-=======
-import static com.vmturbo.common.protobuf.utils.StringConstants.INTERNAL_NAME;
-import static com.vmturbo.common.protobuf.utils.StringConstants.PROPERTY_TYPE;
-import static com.vmturbo.common.protobuf.utils.StringConstants.RECORDED_ON;
->>>>>>> ef901554
 import static com.vmturbo.history.db.jooq.JooqUtils.getStringField;
 import static com.vmturbo.history.db.jooq.JooqUtils.getTimestampField;
 import static com.vmturbo.history.stats.StatsHistoryRpcService.HEADROOM_STATS;
@@ -30,10 +24,6 @@
 
 import com.google.common.base.Preconditions;
 
-<<<<<<< HEAD
-=======
-import org.apache.commons.lang.time.DateUtils;
->>>>>>> ef901554
 import org.jooq.Condition;
 import org.jooq.Field;
 import org.jooq.Record1;
@@ -371,7 +361,6 @@
                     // in daily and monthly tables
                     TimeFrame timeFrame = requiredTimeFrame.orElseGet(() ->
                             timeFrameCalculator.millis2TimeFrame(statsFilter.getStartDate()));
-<<<<<<< HEAD
                     if (requestsHeadroomStats(statsFilter) && (
                             timeFrame == TimeFrame.LATEST || timeFrame == TimeFrame.HOUR)) {
                         timeFrame = TimeFrame.DAY;
@@ -379,36 +368,17 @@
                     if (statsFilter.getStartDate() == statsFilter.getEndDate()) {
                         // equal timestamps, resolve to latest prior (or equal) timestamp in timeframe table
                         final Timestamp latest = getMaxTimestamp(statsFilter.getStartDate(),
-=======
-                    long startDate = statsFilter.getStartDate();
-                    if (requestsHeadroomStats(statsFilter) && (
-                            timeFrame == TimeFrame.LATEST || timeFrame == TimeFrame.HOUR)) {
-                        timeFrame = TimeFrame.DAY;
-                        startDate = DateUtils.truncate(new Date(startDate), Calendar.DATE).getTime();
-                    }
-                    if (startDate == statsFilter.getEndDate()) {
-                        // equal timestamps, resolve to latest prior (or equal) timestamp in timeframe table
-                        final Timestamp latest = getMaxTimestamp(startDate,
->>>>>>> ef901554
                                 clusterId, statsFilter, timeFrame);
 
                         if (latest != null) {
                             result = new TimeRange(latest.getTime(), statsFilter.getEndDate(),
-<<<<<<< HEAD
                                     timeFrame, Collections.singletonList(latest));
-=======
-                                timeFrame, Collections.singletonList(latest));
->>>>>>> ef901554
                         }
                     } else {
                         // both times given, but they're different
                         final List<Timestamp> available = getClusterTimestamps(timeFrame,
-<<<<<<< HEAD
                                 statsFilter.getStartDate(), statsFilter.getEndDate(),
                                 clusterId, statsFilter);
-=======
-                            startDate, statsFilter.getEndDate(), clusterId, statsFilter);
->>>>>>> ef901554
                         if (available.size() > 0) {
                             result = new TimeRange(
                                     available.get(0).getTime(), statsFilter.getEndDate(),
