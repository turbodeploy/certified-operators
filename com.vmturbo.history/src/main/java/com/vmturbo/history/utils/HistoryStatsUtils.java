--- conflicted
+++ resolved
@@ -2,7 +2,6 @@
 
 import static com.google.common.base.Preconditions.checkArgument;
 import static com.google.common.base.Preconditions.checkNotNull;
-<<<<<<< HEAD
 import static com.vmturbo.history.db.EntityType.APPLICATION;
 import static com.vmturbo.history.db.EntityType.APPLICATION_COMPONENT;
 import static com.vmturbo.history.db.EntityType.APPLICATION_SERVER;
@@ -18,16 +17,6 @@
 import static com.vmturbo.history.db.EntityType.SWITCH;
 import static com.vmturbo.history.db.EntityType.VDC;
 import static com.vmturbo.history.db.EntityType.VIEW_POD;
-=======
-import static com.vmturbo.common.protobuf.utils.StringConstants.CONTAINER;
-import static com.vmturbo.common.protobuf.utils.StringConstants.NUM_CONTAINERS;
-import static com.vmturbo.common.protobuf.utils.StringConstants.NUM_HOSTS;
-import static com.vmturbo.common.protobuf.utils.StringConstants.NUM_STORAGES;
-import static com.vmturbo.common.protobuf.utils.StringConstants.NUM_VMS;
-import static com.vmturbo.common.protobuf.utils.StringConstants.PHYSICAL_MACHINE;
-import static com.vmturbo.common.protobuf.utils.StringConstants.STORAGE;
-import static com.vmturbo.common.protobuf.utils.StringConstants.VIRTUAL_MACHINE;
->>>>>>> ef901554
 
 import java.sql.Timestamp;
 import java.util.Calendar;
@@ -52,28 +41,15 @@
 import com.vmturbo.common.protobuf.topology.TopologyDTO.TopologyEntityDTO;
 import com.vmturbo.commons.TimeFrame;
 import com.vmturbo.components.common.ClassicEnumMapper.CommodityTypeUnits;
-<<<<<<< HEAD
 import com.vmturbo.history.db.EntityType;
 import com.vmturbo.history.schema.abstraction.Tables;
 import com.vmturbo.history.stats.live.ConfiguredPropertyType;
 import com.vmturbo.history.stats.live.PropertyType;
 import com.vmturbo.platform.common.dto.CommonDTO;
-=======
-import com.vmturbo.history.schema.abstraction.Tables;
-import com.vmturbo.history.stats.live.ConfiguredPropertyType;
-import com.vmturbo.history.stats.live.PropertyType;
->>>>>>> ef901554
 import com.vmturbo.platform.common.dto.CommonDTO.CommodityDTO.CommodityType;
 import com.vmturbo.platform.common.dto.CommonDTO.EntityDTO;
 
 public class HistoryStatsUtils {
-<<<<<<< HEAD
-=======
-
-    private HistoryStatsUtils() {
-    }
-
->>>>>>> ef901554
     private static final Logger logger = LogManager.getLogger();
 
     private HistoryStatsUtils() {
@@ -107,7 +83,6 @@
     public static final ImmutableBiMap<String, String> countSEsMetrics =
             ConfiguredPropertyType.getMetricPropertyTypes().stream()
                     .collect(ImmutableBiMap.toImmutableBiMap(
-<<<<<<< HEAD
                             prop -> prop.getCountedEntityType().getClsName(),
                             PropertyType::getName));
 
@@ -184,33 +159,6 @@
                     .put(CommonDTO.EntityDTO.EntityType.BUSINESS_USER, BUSINESS_USER)
                     .put(CommonDTO.EntityDTO.EntityType.VIEW_POD, VIEW_POD)
                     .put(CommonDTO.EntityDTO.EntityType.DATABASE, EntityType.DATABASE)
-=======
-                            prop -> prop.getCountedEntityType().getName(),
-                            PropertyType::getName));
-
-    /**
-     * Map from Database EntityType String name to SDK EntityType Enum numeric value for
-     * Entity Types to be counted.
-     */
-    public static final ImmutableMap<String, Integer> SDK_ENTITY_TYPES_TO_COUNT =
-            new ImmutableMap.Builder<String, Integer>()
-                    .put(VIRTUAL_MACHINE, EntityDTO.EntityType.VIRTUAL_MACHINE.getNumber())
-                    .put(PHYSICAL_MACHINE, EntityDTO.EntityType.PHYSICAL_MACHINE.getNumber())
-                    .put(STORAGE, EntityDTO.EntityType.STORAGE.getNumber())
-                    .put(CONTAINER, EntityDTO.EntityType.CONTAINER.getNumber())
-                    .build();
-
-    /**
-     * Map from Database EntityType String name to SDK EntityType Enum numeric value for
-     * Entity Types to be counted.
-     */
-    public static final ImmutableMap<String, String> ENTITY_TYPE_COUNT_STAT_NAME =
-            new ImmutableMap.Builder<String, String>()
-                    .put(VIRTUAL_MACHINE, NUM_VMS)
-                    .put(PHYSICAL_MACHINE, NUM_HOSTS)
-                    .put(STORAGE, NUM_STORAGES)
-                    .put(CONTAINER, NUM_CONTAINERS)
->>>>>>> ef901554
                     .build();
 
     /**
