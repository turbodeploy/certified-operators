package com.vmturbo.history.listeners;

import static com.vmturbo.history.listeners.IngestionStatus.IngestionState.None;
import static com.vmturbo.history.listeners.TopologyCoordinator.TopologyFlavor.Live;
import static com.vmturbo.history.listeners.TopologyCoordinator.TopologyFlavor.Projected;
<<<<<<< HEAD
=======
import static com.vmturbo.history.schema.abstraction.Tables.MARKET_STATS_LATEST;
>>>>>>> ef901554

import java.time.Instant;
import java.time.temporal.ChronoUnit;
import java.util.List;
import java.util.Objects;
import java.util.Optional;
import java.util.concurrent.CountDownLatch;
import java.util.concurrent.locks.Lock;
import java.util.concurrent.locks.ReadWriteLock;
import java.util.concurrent.locks.ReentrantReadWriteLock;
import java.util.stream.Collectors;

import javax.annotation.Nonnull;

import com.google.common.annotations.VisibleForTesting;

import org.apache.commons.lang3.tuple.Pair;
import org.apache.logging.log4j.LogManager;
import org.apache.logging.log4j.Logger;
import org.jooq.Table;

import com.vmturbo.common.protobuf.PlanDTOUtil;
import com.vmturbo.common.protobuf.topology.TopologyDTO.AnalysisSummary;
import com.vmturbo.common.protobuf.topology.TopologyDTO.ProjectedTopologyEntity;
import com.vmturbo.common.protobuf.topology.TopologyDTO.Topology;
import com.vmturbo.common.protobuf.topology.TopologyDTO.TopologyInfo;
import com.vmturbo.common.protobuf.topology.TopologyDTO.TopologySummary;
import com.vmturbo.common.protobuf.topology.TopologyDTOUtil;
import com.vmturbo.communication.CommunicationException;
import com.vmturbo.communication.chunking.RemoteIterator;
import com.vmturbo.components.api.client.RemoteIteratorDrain;
import com.vmturbo.history.SharedMetrics;
import com.vmturbo.history.api.StatsAvailabilityTracker;
import com.vmturbo.history.api.StatsAvailabilityTracker.TopologyContextType;
import com.vmturbo.history.db.EntityType;
import com.vmturbo.history.db.HistorydbIO;
import com.vmturbo.history.db.bulk.BulkInserterFactoryStats;
import com.vmturbo.history.db.bulk.SimpleBulkLoaderFactory;
import com.vmturbo.history.ingesters.IngestionMetrics;
import com.vmturbo.history.ingesters.IngestionMetrics.SafetyValve;
import com.vmturbo.history.ingesters.common.TopologyIngesterBase;
import com.vmturbo.history.ingesters.live.LiveTopologyIngester;
import com.vmturbo.history.ingesters.live.ProjectedLiveTopologyIngester;
import com.vmturbo.history.ingesters.plan.PlanTopologyIngester;
import com.vmturbo.history.ingesters.plan.ProjectedPlanTopologyIngester;
import com.vmturbo.history.utils.MultiStageTimer;
import com.vmturbo.history.utils.MultiStageTimer.Detail;
import com.vmturbo.market.component.api.AnalysisSummaryListener;
import com.vmturbo.market.component.api.PlanAnalysisTopologyListener;
import com.vmturbo.market.component.api.ProjectedTopologyListener;
import com.vmturbo.proactivesupport.DataMetricTimer;
import com.vmturbo.topology.processor.api.EntitiesListener;
import com.vmturbo.topology.processor.api.TopologySummaryListener;

/**
 * This class manages all topology ingestion for the history component.
 *
 * <p>Realtime and Plan source nad projected topologies are all covered. In addition, topology
 * summary topics are monitored for advance notification of available topologies.</p>
 *
 * <p>Included here are listener methods for the relevant topics, methods to process received
 * topologies, and methods to invoke rollup and repartitioning operations in the database. However
 * logic to choose which of operations to perform at any point in time with respect to realtime
 * topologies is outsourced to an instance of {@link ProcessingLoop}. Plan topologies are always
 * processed as they arrive, since they do not contend in any way with rollup processing.</p>
 *
 * <p>The overall state of live topology processing is maintained in an instance of
 * {@link ProcessingStatus}. The way this class coordinates with the {@link ProcessingLoop} is that
 * when an event is detected (arrival of a topology, completion of processing, etc.), the processing
 * status is updated, and then the processing loop is awoken so it can inspect the updated status
 * and decide on what to do next.</p>
 *
 * <p>We use a read-write lock to ensure that live topology ingestion and rollup/repartitioning
 * actions never overlap, since that tends to create lock contention that seriously impairs
 * performance. The lock permits multiple ingestions to proceed concurrently, or a single
 * rollup/repartitioning operation to run, but never both at once.</p>
 */
public class TopologyCoordinator extends TopologyListenerBase
        implements EntitiesListener, PlanAnalysisTopologyListener, ProjectedTopologyListener,
        TopologySummaryListener, AnalysisSummaryListener {
    private final Logger logger = LogManager.getLogger();

    private final LiveTopologyIngester liveTopologyIngester;
    private final ProjectedLiveTopologyIngester projectedLiveTopologyIngester;
    private final PlanTopologyIngester planTopologyIngester;
    private final ProjectedPlanTopologyIngester projectedPlanTopologyIngester;
    private final RollupProcessor rollupProcessor;
    private final Thread processingLoop;

    // Our read-write lock and its read & write sides. We don't need to configure fairness because
    // when the processing loop initiates rollup activity, it waits for that activity to complete
    // before considering, let alone initiating any other activity
    private final ReadWriteLock ingestionRollupLock = new ReentrantReadWriteLock(true);
    private final Lock ingestionLock = ingestionRollupLock.readLock();
    private final Lock rollupLock = ingestionRollupLock.writeLock();
    // successfully ingested topologies are announced with this
    private final StatsAvailabilityTracker availabilityTracker;
    // our processing status
    private final ProcessingStatus processingStatus;
    // context id for realtime topologies, so we can skip projected plan topologies
    private final long realtimeTopologyContextId;
    private int ingestionTimeoutSecs;
    // following latch allows kafka listeners to wait for component startup to complete
    // before processing any messages.
    private final CountDownLatch startupLatch = new CountDownLatch(1);

    /**
     * Create a new instance.
     *
     * @param liveTopologyIngester          used to fully process a live topology
     * @param projectedLiveTopologyIngester used to fully process a projected topology
     * @param planTopologyIngester          used to fully process a plan topology
     * @param projectedPlanTopologyIngester used to fully process a projected plan topology
     * @param rollupProcessor               used to perform rollup and repartitioning operations
     * @param statsAvailabilityTracker      used to announce successful ingestions of topologies
     * @param historydbIO                   database utils
     * @param config                        config parameters
     */
    public TopologyCoordinator(
            @Nonnull final LiveTopologyIngester liveTopologyIngester,
            @Nonnull final ProjectedLiveTopologyIngester projectedLiveTopologyIngester,
            @Nonnull final PlanTopologyIngester planTopologyIngester,
            @Nonnull final ProjectedPlanTopologyIngester projectedPlanTopologyIngester,
            @Nonnull final RollupProcessor rollupProcessor,
            @Nonnull final StatsAvailabilityTracker statsAvailabilityTracker,
            @Nonnull final HistorydbIO historydbIO,
            @Nonnull final TopologyCoordinatorConfig config) {
        this(
                liveTopologyIngester,
                projectedLiveTopologyIngester,
                planTopologyIngester,
                projectedPlanTopologyIngester,
                rollupProcessor,
                null,
                null,
                statsAvailabilityTracker,
                historydbIO,
                config
        );
    }

    /**
     * Create a new instance.
     *
     * <p>This constructor includes field values that are only provided in testing.</p>
     *
     * @param liveTopologyIngester          used to fully process a live topology
     * @param projectedLiveTopologyIngester used to fully process a projected topology
     * @param planTopologyIngester          used to fully process a plan topology
     * @param projectedPlanTopologyIngester used to fully process a projected plan topology
     * @param rollupProcessor               used to perform rollup and repartitioning operations
     * @param maybeNullProcessingStatus     processing status object; if null a new one is created
     *                                      (nonnull is used testing)
     * @param maybeNullProcessingLoop       thread to run a processing loop; if null a new one is created
     *                                      (nonnull is used in testing)
     * @param statsAvailabilityTracker      used to announce successful ingestions of topologies
     * @param historydbIO                   database utils
     * @param config                        config parameters
     */
    @VisibleForTesting
    TopologyCoordinator(
            @Nonnull final LiveTopologyIngester liveTopologyIngester,
            @Nonnull final ProjectedLiveTopologyIngester projectedLiveTopologyIngester,
            @Nonnull final PlanTopologyIngester planTopologyIngester,
            @Nonnull final ProjectedPlanTopologyIngester projectedPlanTopologyIngester,
            @Nonnull final RollupProcessor rollupProcessor,
            final ProcessingStatus maybeNullProcessingStatus,
            final Thread maybeNullProcessingLoop,
            @Nonnull final StatsAvailabilityTracker statsAvailabilityTracker,
            @Nonnull final HistorydbIO historydbIO,
            @Nonnull final TopologyCoordinatorConfig config) {
        this.liveTopologyIngester = Objects.requireNonNull(liveTopologyIngester);
        this.projectedLiveTopologyIngester = Objects.requireNonNull(projectedLiveTopologyIngester);
        this.planTopologyIngester = Objects.requireNonNull(planTopologyIngester);
        this.projectedPlanTopologyIngester = Objects.requireNonNull(projectedPlanTopologyIngester);
        this.rollupProcessor = Objects.requireNonNull(rollupProcessor);
        this.availabilityTracker = Objects.requireNonNull(statsAvailabilityTracker);
        this.processingStatus = maybeNullProcessingStatus != null ? maybeNullProcessingStatus
                : new ProcessingStatus(config, historydbIO);
        this.ingestionTimeoutSecs = config.ingestionTimeoutSecs();
        this.realtimeTopologyContextId = config.realtimeTopologyContextId();
        // Create a processing loop that will be driven from our processing stats. We'll
        // start it the first time we receive a message
        this.processingLoop = maybeNullProcessingLoop != null ? maybeNullProcessingLoop
                : new Thread(new ProcessingLoop(this, processingStatus, config), "tp-loop");
    }

    @Override
    public void onTopologyNotification(@Nonnull TopologyInfo info,
            @Nonnull RemoteIterator<Topology.DataSegment> topology) {
        awaitStartup();
        String topologyLabel = TopologyDTOUtil.getSourceTopologyLabel(info);
        int count = handleTopology(info, topologyLabel, topology, liveTopologyIngester, Live);
        SharedMetrics.TOPOLOGY_ENTITY_COUNT_HISTOGRAM
                .labels(SharedMetrics.SOURCE_TOPOLOGY_TYPE_LABEL,
                        SharedMetrics.LIVE_CONTEXT_TYPE_LABEL)
                .observe((double)count);
    }

    @Override
    public void onPlanAnalysisTopology(TopologyInfo info,
            @Nonnull RemoteIterator<Topology.DataSegment> topology) {
        // these have no impact on rollups, so we can just perform ingestion as they arrive (in the listener
        // thread for plan topologies topic)
        awaitStartup();
        try {
            if (PlanDTOUtil.isTransientPlan(info)) {
                // For the reservation plan we don't save stats, because we only care about the
                // projected topology, as parsed by the ReservationManager in the plan orhestrator.
                logger.info("Ignoring plan source topology for reservation plan {}",
                    info.getTopologyContextId());
            } else {
                final Pair<Integer, BulkInserterFactoryStats> result
                    = planTopologyIngester.processBroadcast(info, topology);
                SharedMetrics.TOPOLOGY_ENTITY_COUNT_HISTOGRAM
                    .labels(SharedMetrics.SOURCE_TOPOLOGY_TYPE_LABEL,
                        SharedMetrics.PLAN_CONTEXT_TYPE_LABEL)
                    .observe((double)result.getLeft());
            }
        } catch (Exception e) {
            logger.error("Plan topology ingestion failed", e);
        } finally {
            RemoteIteratorDrain.drainIterator(topology, TopologyDTOUtil.getSourceTopologyLabel(info), true);
        }
        try {
            availabilityTracker.topologyAvailable(
                    info.getTopologyContextId(), TopologyContextType.PLAN, true);
        } catch (InterruptedException | CommunicationException e) {
            logger.warn("Failed to notify of  plan topology ingestion", e);
        }
    }

    @Override
    public void onProjectedTopologyReceived(final long projectedTopologyId,
            @Nonnull final TopologyInfo info,
            @Nonnull final RemoteIterator<ProjectedTopologyEntity>
                    topology) {
        awaitStartup();
        final String topologyLabel = TopologyDTOUtil.getProjectedTopologyLabel(info);
        if (info.getTopologyContextId() == realtimeTopologyContextId) {
            int count = handleTopology(info, topologyLabel, topology,
                    projectedLiveTopologyIngester, Projected);
            SharedMetrics.TOPOLOGY_ENTITY_COUNT_HISTOGRAM
                    .labels(SharedMetrics.PROJECTED_TOPOLOGY_TYPE_LABEL,
                            SharedMetrics.SOURCE_TOPOLOGY_TYPE_LABEL)
                    .observe((double)count);
        } else {
            // these have no impact on rollups, so we can just perform ingestion as they arrive (in the listener
            // thread for the projected topologies topic)
            try {
                if (PlanDTOUtil.isTransientPlan(info)) {
                    // For some plans we don't care about saving stats, because we just need
                    // the raw projected topology for processing in the Plan Orchestrator.
                    logger.info("Ignoring projected topology for plan {}",
                            info.getTopologyContextId());
                } else {
                    final Pair<Integer, BulkInserterFactoryStats> result
                            = projectedPlanTopologyIngester.processBroadcast(info, topology);
                    SharedMetrics.TOPOLOGY_ENTITY_COUNT_HISTOGRAM
                        .labels(SharedMetrics.PROJECTED_TOPOLOGY_TYPE_LABEL,
                            SharedMetrics.PLAN_CONTEXT_TYPE_LABEL)
                        .observe((double)result.getLeft());
                }
            } catch (Exception e) {
                logger.error("Projected plan topology ingestion failed", e);
            } finally {
                RemoteIteratorDrain.drainIterator(topology, topologyLabel, true);
            }
            try {
                availabilityTracker.projectedTopologyAvailable(
                        info.getTopologyContextId(), TopologyContextType.PLAN, true);
            } catch (InterruptedException | CommunicationException e) {
                logger.warn("Failed to notify of projected plan topology ingestion", e);
            }
        }
    }

    /**
     * This method is invoked when a new live topology (source or projected) arrives.
     *
     * <p>We don't immediately start ingesting it. Instead, we update process status and kick
     * the processing loop and wait for it to kick us back. When that happens, if we find the
     * ingestion to be in processing state, then we proceed with the ingestion. In any other case
     * we'll exit, and drain the topology as a side-effect.</p>
     *
     * @param info          the topology info describing this topology
     * @param topologyLabel a human-readable label, for logging
     * @param topology      a remote iterator conveying the topology
     * @param ingester      a {@link TopologyIngesterBase} to ingest the topology
     * @param flavor        the topology flavor
     * @param <T>           the type of individual topology members
     * @return number of entities processed
     */
    private <T> int handleTopology(TopologyInfo info,
            String topologyLabel,
            RemoteIterator<T> topology,
            TopologyIngesterBase<T> ingester,
            TopologyFlavor flavor) {
        try {
            // note receipt of the broadcast
            logger.info("Received {}", topologyLabel);
            processingStatus.receive(flavor, info, topologyLabel);
            // do the kick exchange with processing loop
            if (waitForGreenLight(flavor, info, topologyLabel)) {
                // now ingest the topology if processing loop put us in processing state
                if (processingStatus.isProcessing(flavor, info)) {
                    // lock out rollup operations
                    ingestionLock.lock();
                    // we create shared state in advance rather than just letting the ingester
                    // create it, so we'll still be able to get partial stats after a failure
                    SimpleBulkLoaderFactory loaders = ingester.getLoadersInstance();
                    try (DataMetricTimer timer = getDurationMetric(info, flavor)) {
                        // perform the actual ingestion and stash the results
                        processingStatus.startIngestion(flavor, info, topologyLabel);
                        final Pair<Integer, BulkInserterFactoryStats> results
                                = ingester.processBroadcast(info, topology, loaders);
                        processingStatus.finishIngestion(
                                flavor, info, topologyLabel, results.getRight());
                        // announce it to the world
                        switch (flavor) {
                            case Live:
                                availabilityTracker.topologyAvailable(
                                        info.getTopologyContextId(), TopologyContextType.LIVE, true);
                                break;
                            case Projected:
                                availabilityTracker.projectedTopologyAvailable(
                                        info.getTopologyContextId(), TopologyContextType.LIVE, true);
                                break;
                            default:
                                logger.warn("Unknown topology flavor: {}", flavor.name());
                                break;
                        }
                        return results.getLeft();
                    } catch (Exception e) {
                        logger.info("Failed to notify availability after ingestion", e);
                        processingStatus.failIngestion(
                                flavor, info, topologyLabel, Optional.of(loaders.getStats()), e);
                    } finally {
                        // don't leave without dropping our rollup-preventing lock
                        ingestionLock.unlock();
                        // one final kick the the processing loop (and then run off before it can kick
                        // back :-)
                        triggerProcessingLoop();
                    }
                }
            } else {
                logger.error("Ingestion timed out waiting to be scheduled for processing, " +
                        "so skipping it; this could indicate a serious issue with topology " +
                        "processing in history component");
                processingStatus.skip(flavor, info, topologyLabel);
                IngestionMetrics.SAFETY_VALVE_ACTIVATION_COUNTER
                        .labels(SafetyValve.SKIP_TOPOLOGY.getLabel(), topologyLabel)
                        .increment();
            }
        } finally {
            // We do this in all cases, to make sure we don't end up stuck in mid-topology.
            // If we were successful this will be a no-op.
            RemoteIteratorDrain.drainIterator(topology, topologyLabel, true);
        }
        // here on any sort of failure or skip - we'll report no entities procsesed (even though
        // this may have been a partial ingestion, so zero's not really accurate)
        return 0;
    }

    @Override
    public void onTopologySummary(final TopologySummary topologySummary) {
        awaitStartup();
        final TopologyInfo topologyInfo = topologySummary.getTopologyInfo();
        if (topologyInfo.getTopologyContextId() != realtimeTopologyContextId) {
            // not interested in plan topologies
            return;
        }
        // no need to log this if the topology is earlier than our latest known topology of this type
        Optional<Instant> latestKnown = processingStatus.getSnapshotTimes().findFirst();
        Instant topologyTime = Instant.ofEpochMilli(topologyInfo.getCreationTime());
        if (latestKnown.isPresent() && latestKnown.get().isAfter(topologyTime)) {
            return;
        }
        // only process this notification if this is the first we've heard of this topology
        if (processingStatus.getIngestion(Live, topologyInfo).getState() == None) {
            final String topologyLabel = TopologyDTOUtil.getSourceTopologyLabel(topologyInfo);
            logger.info("{} has been announced", topologyLabel);
            // update process status to announce this topology, and kick the processing loop
            processingStatus.expect(Live, topologyInfo, topologyLabel);
            triggerProcessingLoop();
        }
    }

    @Override
    public void onAnalysisSummary(@Nonnull final AnalysisSummary analysisSummary) {
        awaitStartup();
        final TopologyInfo topologyInfo = analysisSummary.getSourceTopologyInfo();
        if (topologyInfo.getTopologyContextId() != realtimeTopologyContextId) {
            // not interested in plan topologies
            return;
        }
        // no need to log this if the topology is earlier than our latest known topology of this type
        Optional<Instant> latestKnown = processingStatus.getSnapshotTimes().findFirst();
        Instant topologyTime = Instant.ofEpochMilli(topologyInfo.getCreationTime());
        if (latestKnown.isPresent() && latestKnown.get().isAfter(topologyTime)) {
            return;
        }
        if (processingStatus.getIngestion(Projected, topologyInfo).getState() == None) {
            final String topologyLabel = TopologyDTOUtil.getProjectedTopologyLabel(topologyInfo);
            logger.info("{} has been announced", topologyLabel);
            // update process status to announce this topology, and kick the processing loop
            processingStatus.expect(Projected, topologyInfo, topologyLabel);
        }
    }

    /**
     * Start topology processing.
     *
     * <p>This means starting the ProcessingLoop thread and clearing the startup latch, so any
     * threads waiting for startup can proceed.</p>
     */
    public void startup() {
        if (startupLatch.getCount() > 0) {
            if (!processingLoop.isAlive()) {
                // load saved state of processing status, if any
                processingStatus.load();
                // and let the procesing commence!
                processingLoop.start();
            }
            startupLatch.countDown();
        }
    }

    /**
     * Wait until the {@link #startup()} method has been called.
     *
     * <p>This prevents message listeners from initiating any processing until component startup
     * has completed. The latter is what makes the call to {@link #startup}.</p>
     */
    private void awaitStartup() {
        try {
            startupLatch.await();
        } catch (InterruptedException e) {
            Thread.currentThread().interrupt();
        }
    }

    /**
     * This is where we kick the processing loop so it will wake up and decide what, if anything,
     * to do, based on the current processing state.
     *
     * <p>The processing loop is always synchronized on its own thread, except when it's waiting
     * to be kicked, so it will never miss a kick.</p>
     */
    private void triggerProcessingLoop() {
        synchronized (processingLoop) {
            processingLoop.notify();
        }
    }

    /**
     * Wait for a kick back (not a kickback) from processing loop when we're sitting on a newly
     * arrived topology.
     *
     * <p>The kick back is communicated via a {@link java.util.concurrent.locks.Condition}
     * associated with the ingestion status for this topology.</p>
     *
     * @param flavor        topology flavor
     * @param topologyInfo  topology info
     * @param topologyLabel label, for logging
     * @return true if we were awoken by a signal, else we timed out
     */
    private boolean waitForGreenLight(final TopologyFlavor flavor,
            final TopologyInfo topologyInfo,
            String topologyLabel) {
        triggerProcessingLoop();
        try {
            return processingStatus.getIngestion(flavor, topologyInfo)
                    .await(ingestionTimeoutSecs, ChronoUnit.SECONDS);
        } catch (InterruptedException e) {
            Thread.currentThread().interrupt();
            processingStatus.failIngestion(flavor, topologyInfo, topologyLabel, Optional.empty(), e);
            // prevent caller treating this as a timeout
            return true;
        } finally {
            triggerProcessingLoop();
        }
    }

    /**
     * Configure a {@link DataMetricTimer} to measure duration of processing
     * a topology, given its {@link TopologyInfo} and {@link TopologyFlavor}.
     *
     * @param info   topology info
     * @param flavor topology flavor
     * @return Configured {@link DataMetricTimer}
     */
    private DataMetricTimer getDurationMetric(TopologyInfo info, TopologyFlavor flavor) {
        String label = flavor == Live ? SharedMetrics.SOURCE_TOPOLOGY_TYPE_LABEL
                : flavor == Projected ? SharedMetrics.PROJECTED_TOPOLOGY_TYPE_LABEL
                : "unknown";
        String value = info.getTopologyContextId() == realtimeTopologyContextId
                ? SharedMetrics.LIVE_CONTEXT_TYPE_LABEL
                : SharedMetrics.PLAN_CONTEXT_TYPE_LABEL;
        return SharedMetrics.UPDATE_TOPOLOGY_DURATION_SUMMARY
                .labels(label, value)
                .startTimer();
    }

    /**
     * Run hourly rollups on the records with the given snapshot time.
     *
     * <p>The ingestion stats for any ingestions that were performed for that snapshot time
     * are passed to support optimization of the rollup processing.</p>
     *
     * @param snapshot snapshot time of the topology to be rolled up
     */
    void runHourRollup(Instant snapshot) {
        processingStatus.startHourRollup(snapshot);
        List<Table> tables = processingStatus.getIngestionTables(snapshot)
                .distinct()
<<<<<<< HEAD
=======
                .filter(t -> t == MARKET_STATS_LATEST || isRolledUpTable(t))
>>>>>>> ef901554
                .collect(Collectors.toList());
        // nothing to do if there are no stats
        if (!tables.isEmpty()) {
            // this can't execute while ingestions are in progress
            rollupLock.lock();
            logger.info("Running hourly rollups for snapshot time {}", snapshot);
            try {
                rollupProcessor.performHourRollups(tables, snapshot);
            } finally {
                rollupLock.unlock();
            }
        }
        processingStatus.finishHourRollup(snapshot);
    }

    /**
     * Run daily and monthly rollups, based using data from the hourly rollup.
     *
     * <p>The ingestion stats for any ingestions that were performed during that hour are
     * passed to support optimization of the rollup processing</p>
     *
     * @param snapshot any time that is included in the hour whose data will be rolled up
     *                 to day/month rollups
     */
    void runDayMonthRollup(final Instant snapshot) {
        processingStatus.startDayMonthRollup(snapshot);
        List<Table> tables = processingStatus.getIngestionTablesForHour(snapshot)
                .distinct()
<<<<<<< HEAD
=======
                .filter(this::isRolledUpTable)
>>>>>>> ef901554
                .collect(Collectors.toList());
        if (!tables.isEmpty()) {
            rollupLock.lock();
            logger.info("Running daily/monthly rollups and repartitioning for hour {}",
                    snapshot.truncatedTo(ChronoUnit.HOURS));
            try {
                rollupProcessor.performDayMonthRollups(tables, snapshot);
            } finally {
                rollupLock.unlock();
            }
        }
        processingStatus.finishDayMonthRollup(snapshot);
    }

    void runRetentionProcessing() {
        rollupLock.lock();
        logger.info("Repartitioning all stats tables");
        try {
            MultiStageTimer timer = new MultiStageTimer(logger);
            rollupProcessor.performRetentionProcessing(timer);
            timer.stopAll().info("Repartitioning completed in", Detail.OVERALL_SUMMARY);
        } finally {
            rollupLock.unlock();
        }
    }

    private boolean isRolledUpTable(Table<?> table) {
        return EntityType.fromTable(table).map(EntityType::rollsUp).orElse(false);
    }

    /**
     * Every topology we process is one of these "flavors".
     *
     * <p>(unfortunately, "type" already means something else!)</p>
     */
    enum TopologyFlavor {
        /**
         * A real-time topology produced by topology-processor.
         */
        Live('L'),
        /**
         * A product of the market component, providing price index information for the
         * live topology. Its <code>sourceTopologyInfo</code> is identical to the topology info
         * appearing on the live topology on which it is based.
         */
        Projected('P');

        private final char processingStatusChar;

        /**
         * Create a member.
         *
         * @param processingStatusChar alphabetic character to use when in status summary for an
         *                             ingestion of this flavor in Processing or Processed state;
         *                             letter case will distinguish those states
         */
        TopologyFlavor(char processingStatusChar) {
            this.processingStatusChar = processingStatusChar;
        }

        public char getProcessingStatusChar(boolean processingIsComplete) {
            return processingIsComplete ? Character.toUpperCase(processingStatusChar)
                    : Character.toLowerCase(processingStatusChar);
        }
    }
}<|MERGE_RESOLUTION|>--- conflicted
+++ resolved
@@ -3,10 +3,6 @@
 import static com.vmturbo.history.listeners.IngestionStatus.IngestionState.None;
 import static com.vmturbo.history.listeners.TopologyCoordinator.TopologyFlavor.Live;
 import static com.vmturbo.history.listeners.TopologyCoordinator.TopologyFlavor.Projected;
-<<<<<<< HEAD
-=======
-import static com.vmturbo.history.schema.abstraction.Tables.MARKET_STATS_LATEST;
->>>>>>> ef901554
 
 import java.time.Instant;
 import java.time.temporal.ChronoUnit;
@@ -523,10 +519,7 @@
         processingStatus.startHourRollup(snapshot);
         List<Table> tables = processingStatus.getIngestionTables(snapshot)
                 .distinct()
-<<<<<<< HEAD
-=======
                 .filter(t -> t == MARKET_STATS_LATEST || isRolledUpTable(t))
->>>>>>> ef901554
                 .collect(Collectors.toList());
         // nothing to do if there are no stats
         if (!tables.isEmpty()) {
@@ -555,10 +548,7 @@
         processingStatus.startDayMonthRollup(snapshot);
         List<Table> tables = processingStatus.getIngestionTablesForHour(snapshot)
                 .distinct()
-<<<<<<< HEAD
-=======
                 .filter(this::isRolledUpTable)
->>>>>>> ef901554
                 .collect(Collectors.toList());
         if (!tables.isEmpty()) {
             rollupLock.lock();
