package com.vmturbo.history.listeners;

import static com.vmturbo.history.schema.abstraction.Tables.AVAILABLE_TIMESTAMPS;
import static com.vmturbo.history.schema.abstraction.Tables.CLUSTER_STATS_BY_DAY;
import static com.vmturbo.history.schema.abstraction.Tables.CLUSTER_STATS_BY_HOUR;
import static com.vmturbo.history.schema.abstraction.Tables.CLUSTER_STATS_BY_MONTH;
import static com.vmturbo.history.schema.abstraction.Tables.CLUSTER_STATS_LATEST;
import static com.vmturbo.history.schema.abstraction.Tables.MARKET_STATS_BY_DAY;
import static com.vmturbo.history.schema.abstraction.Tables.MARKET_STATS_BY_HOUR;
import static com.vmturbo.history.schema.abstraction.Tables.MARKET_STATS_BY_MONTH;
import static com.vmturbo.history.schema.abstraction.Tables.MARKET_STATS_LATEST;
import static org.jooq.impl.DSL.exists;
import static org.jooq.impl.DSL.inline;
import static org.jooq.impl.DSL.select;
import static org.jooq.impl.DSL.selectFrom;

import java.sql.Connection;
import java.sql.SQLException;
import java.sql.Timestamp;
import java.time.Instant;
import java.time.LocalDateTime;
import java.time.ZoneOffset;
import java.time.temporal.ChronoUnit;
import java.util.ArrayList;
import java.util.Collections;
import java.util.List;
import java.util.Optional;
import java.util.Set;
import java.util.concurrent.ExecutionException;
import java.util.concurrent.ExecutorService;
import java.util.concurrent.Future;
import java.util.concurrent.TimeUnit;
import java.util.concurrent.TimeoutException;
import java.util.regex.Pattern;
import java.util.stream.Collectors;
import java.util.stream.Stream;

import javax.annotation.Nonnull;

import com.google.common.collect.ImmutableSet;

import org.apache.commons.lang3.tuple.Pair;
import org.apache.logging.log4j.LogManager;
import org.apache.logging.log4j.Logger;
import org.jooq.Table;
import org.jooq.exception.DataAccessException;
import org.jooq.impl.DSL;

import com.vmturbo.commons.TimeFrame;
import com.vmturbo.history.db.EntityType;
import com.vmturbo.history.db.HistorydbIO;
import com.vmturbo.history.db.RetentionPolicy;
import com.vmturbo.history.db.VmtDbException;
import com.vmturbo.history.schema.HistoryVariety;
import com.vmturbo.history.schema.abstraction.Routines;
import com.vmturbo.history.schema.abstraction.routines.EntityStatsRollup;
import com.vmturbo.history.schema.abstraction.routines.MarketAggregate;
import com.vmturbo.history.utils.MultiStageTimer;
import com.vmturbo.history.utils.MultiStageTimer.AsyncTimer;
import com.vmturbo.history.utils.MultiStageTimer.Detail;

/**
 * This class performs rollups of stats entity and market stats data in the database, and it can
 * also be used to repartition the tables, as an efficient means of deleting expired data.
 */
public class RollupProcessor {
    private static final Logger logger = LogManager.getLogger(RollupProcessor.class);

    // maximum time we'll wait for a rollup task (for a single entity-type shard) to complete
    private static final long ROLLUP_TIMEOUT_MINS = 20;
    // maximum time we'll wait for a repartitioning task (for a single table) to complete
    private static final long REPARTITION_TIMEOUT_SECS = 60;
    // per-table parallelism for entity-stats rollups
    private static final int TASKS_PER_ENTITY_STATS_ROLLUP = 8;

    // various strings related to stats related tables and stored procs
    private static final String MARKET_TABLE_PREFIX = "market";
    private static final String MARKET_ROLLUP_PROC = new MarketAggregate().getName();
    private static final String ENTITY_ROLLUP_PROC = new EntityStatsRollup().getName();
    private static final String CLUSTER_STATS_ROLLUP_PROC = "cluster_stats_rollup";
    private static final String CLUSTER_TABLE_PREFIX = "cluster";

    private final HistorydbIO historydbIO;
    private final ExecutorService executorService;

    /**
     * Create a new instance.
     *
     * @param historydbIO     DB utilities
     * @param executorService thread pool to run individual tasks
     */
    public RollupProcessor(HistorydbIO historydbIO, ExecutorService executorService) {
        this.historydbIO = historydbIO;
        this.executorService = executorService;
    }

    /**
     * Perform hourly rollup processing for all tables that were active in ingestions that
     * were performed for the given snapshot time.
     *
     * @param tables       tables that were populated by ingestions for the given snapshot
     * @param msecSnapshot snapshot time of contributing ingestions
     */

    void performHourRollups(@Nonnull List<Table> tables, @Nonnull Instant msecSnapshot) {
        Timestamp snapshot = Timestamp.from(msecSnapshot.truncatedTo(ChronoUnit.SECONDS));
        MultiStageTimer timer = new MultiStageTimer(logger);
        performRollups(tables, snapshot, RollupType.BY_HOUR, timer);
        addAvailableTimestamps(snapshot, RollupType.BY_HOUR, HistoryVariety.ENTITY_STATS, HistoryVariety.PRICE_DATA);
        timer.stopAll().info(
                String.format("Rollup Processing for %s", snapshot), Detail.STAGE_SUMMARY);
    }

    /**
     * Perform daily and monthly rollups for all tables that were updated by ingestions for
     * snapshots falling in a single hour.
     *
     * <p>This should be done after ingestions for the hour have all completed.</p>
     *
     * @param tables       tables that participate in ingestions during the hour
     * @param msecSnapshot instant from within the hour to roll up
     */
    void performDayMonthRollups(final List<Table> tables, final Instant msecSnapshot) {
        performDayMonthRollups(tables, msecSnapshot, true);
    }

    /**
     * Perform daily and monthly rollups for all tables that were updated by ingestions for
     * snapshots falling in a single hour, and perhaps do repartioning as well.
     *
     * <p>This should be done after ingestions for the hour have all completed.</p>
     *
     * @param tables       tables that participate in ingestions during the hour
     * @param msecSnapshot instant from within the hour to roll up
     * @param doRetention  true to do retention processing after rollups
     */
    void performDayMonthRollups(final List<Table> tables, final Instant msecSnapshot, boolean doRetention) {
        Timestamp snapshot = Timestamp.from(msecSnapshot.truncatedTo(ChronoUnit.HOURS));
        MultiStageTimer timer = new MultiStageTimer(logger);
        performRollups(tables, snapshot, RollupType.BY_DAY, timer);
        addAvailableTimestamps(snapshot, RollupType.BY_DAY, HistoryVariety.ENTITY_STATS, HistoryVariety.PRICE_DATA);
        performRollups(tables, snapshot, RollupType.BY_MONTH, timer);
        addAvailableTimestamps(snapshot, RollupType.BY_MONTH, HistoryVariety.ENTITY_STATS, HistoryVariety.PRICE_DATA);
        if (doRetention) {
            performRetentionProcessing(timer);
        }
        timer.stopAll().info(
                String.format("Rollup Processing for %s", snapshot), Detail.STAGE_SUMMARY);
    }

    private void addAvailableTimestamps(Timestamp snapshot, RollupType rollupType, HistoryVariety... historyVarieties) {
        for (HistoryVariety historyVariety : historyVarieties) {
            addAvailableTimestamp(snapshot, rollupType, historyVariety);
        }
    }

    private void addAvailableTimestamp(Timestamp snapshot, RollupType rollupType, HistoryVariety historyVariety) {
        Timestamp rollupTime = rollupType.getRollupTime(snapshot);
        Timestamp rollupStart = rollupType.getPeriodStart(snapshot);
        Timestamp rollupEnd = rollupType.getPeriodEnd(snapshot);
        try (Connection conn = historydbIO.connection()) {
            String sql = historydbIO.using(conn)
                    .insertInto(AVAILABLE_TIMESTAMPS,
                            AVAILABLE_TIMESTAMPS.TIME_STAMP,
                            AVAILABLE_TIMESTAMPS.TIME_FRAME,
                            AVAILABLE_TIMESTAMPS.HISTORY_VARIETY,
                            AVAILABLE_TIMESTAMPS.EXPIRES_AT)
                    .select(
                            select(
                                    inline(rollupTime).as(AVAILABLE_TIMESTAMPS.TIME_STAMP),
                                    inline(rollupType.getTimeFrame().name()).as(AVAILABLE_TIMESTAMPS.TIME_FRAME),
                                    inline(historyVariety.name()).as(AVAILABLE_TIMESTAMPS.HISTORY_VARIETY),
                                    inline(Timestamp.from(
                                            rollupType.getRetentionPolicy().getExpiration(rollupTime.toInstant())))
                                            .as(AVAILABLE_TIMESTAMPS.EXPIRES_AT))
                                    .from(AVAILABLE_TIMESTAMPS)
                                    .where(exists(selectFrom(AVAILABLE_TIMESTAMPS)
                                            .where(AVAILABLE_TIMESTAMPS.TIME_STAMP.between(inline(rollupStart), inline(rollupEnd)))
                                            .and(AVAILABLE_TIMESTAMPS.HISTORY_VARIETY.eq(inline(historyVariety.name()))))
                                    )

                    ).getSQL();
            // JOOQ's onDuplicateKeyIgnore method can't currently be used with its INSERT...SELECT
            // construction. So we need to create the INSERT statement without it, and then modify
            // the generated SQL as needed to get the intended effect.
            sql = Pattern.compile("^INSERT", Pattern.CASE_INSENSITIVE).matcher(sql).replaceFirst("INSERT IGNORE");
            historydbIO.using(conn).execute(sql);
        } catch (VmtDbException | SQLException | DataAccessException e) {
            logger.error("Failed to rollup available_timestamps", e);
        }
    }

    void performRetentionProcessing(MultiStageTimer timer) {
        // retention processing for entity stats tables is done by reconfiguring their partitions so
        // that partitions containing expired records are dropped.
        performRepartitioning(timer);
        // available_timestamps is small, so we just manually delete records that exceed expiration
        timer.start("Expire available_timestamps records");
        try (Connection conn = historydbIO.connection()) {
            historydbIO.using(conn).deleteFrom(AVAILABLE_TIMESTAMPS)
                    .where(DSL.currentTimestamp().ge(AVAILABLE_TIMESTAMPS.EXPIRES_AT)).execute();
        } catch (VmtDbException | SQLException | DataAccessException e) {
            logger.error("Failed to delete expired available_timestamps records", e);
        } finally {
            timer.stop();
        }
        timer.start("Purge expired cluster_stats records");
        try (Connection conn = historydbIO.connection()) {
            Routines.purgeExpiredClusterStats(historydbIO.using(conn).configuration());
        } catch (VmtDbException | SQLException | DataAccessException e) {
            logger.error("Failed to delete expired cluster_stats records", e);
        } finally {
            timer.stop();
        }
    }

    /**
     * Perform repartitioning on all the stats tables. They all need this each hour regardless of
     * whether they participated in any ingestions.
     *
     * <p>We kick off a separate task for each table that needs to be partitioned.</p>
     *
     * @param timer timer to use
     */
    private void performRepartitioning(MultiStageTimer timer) {
        timer.start("Repartitioning");
        final Set<Table> tables = getTablesToRepartition();
        final Stream<Pair<Table, Future<Void>>> tableFutures = tables.stream()
                .map(table -> Pair.of(table, scheduleRepartition(table)));
        tableFutures.forEach(tf -> {
            try {
                tf.getRight().get(REPARTITION_TIMEOUT_SECS, TimeUnit.SECONDS);
            } catch (InterruptedException e) {
                Thread.currentThread().interrupt();
            } catch (TimeoutException e) {
                logger.warn("Timed out during repartitioning of table {}; " +
                        "repartition may still complete normally", tf.getLeft());
            } catch (ExecutionException e) {
                logger.error("Error during repartitioning of table {}: {}",
                        tf.getLeft().getName(), e.toString());
            }
        });
    }

    private Set<Table> getTablesToRepartition() {
<<<<<<< HEAD
        final ImmutableSet.Builder<Table> builder = ImmutableSet.<Table>builder()
                .add(MARKET_STATS_LATEST)
                .add(MARKET_STATS_BY_HOUR)
                .add(MARKET_STATS_BY_DAY)
                .add(MARKET_STATS_BY_MONTH);
        EntityType.ROLLED_UP_ENTITIES.forEach(e -> {
            List<String> missing = new ArrayList();
            if (e.getLatestTable() != null) {
                builder.add(e.getLatestTable());
            } else {
                missing.add("Latest");
            }
            if (e.getLatestTable() != null) {
                builder.add(e.getHourTable());
            } else {
                missing.add("Hourly");
            }
            if (e.getLatestTable() != null) {
                builder.add(e.getDayTable());
            } else {
                missing.add("Daily");
            }
            if (e.getLatestTable() != null) {
                builder.add(e.getMonthTable());
            } else {
                missing.add("Monthly");
            }
            if (!missing.isEmpty()) {
                logger.warn("Not rolling up entity type {}, which is missing tables {}",
                        e.name(), missing);
            }
        });
        return builder.build();
=======
        final Set<Table> tables = new HashSet<>();
        tables.add(MarketStatsLatest.MARKET_STATS_LATEST);
        tables.add(MarketStatsByHour.MARKET_STATS_BY_HOUR);
        tables.add(MarketStatsByDay.MARKET_STATS_BY_DAY);
        tables.add(MarketStatsByMonth.MARKET_STATS_BY_MONTH);
        EntityType.allEntityTypes().stream()
                .filter(EntityType::rollsUp)
                .forEach(type -> {
                    List<String> missing = new ArrayList();
                    type.getLatestTable().map(tables::add).orElseGet(() -> missing.add("Latest"));
                    type.getHourTable().map(tables::add).orElseGet(() -> missing.add("Hourly"));
                    type.getDayTable().map(tables::add).orElseGet(() -> missing.add("Daily"));
                    type.getMonthTable().map(tables::add).orElseGet(() -> missing.add("Monthly"));
                    if (!missing.isEmpty()) {
                        logger.warn("Not rolling up entity type {}, which is missing tables {}",
                                type.getName(), missing);
                    }
                });
        return tables;
>>>>>>> ef901554
    }

    private Future<Void> scheduleRepartition(Table<?> table) {
        return executorService.submit(() -> {
            try (Connection conn = historydbIO.unpooledConnection()) {
                // MySQL does not permit LOCK TABLES statement within a stored
                // procedure, so we must obtain locks outside the call. And we must
                // lock every table that we will access!
                historydbIO.using(conn).execute(String.format(
                        "LOCK TABLES %s WRITE," +
                                "appl_performance WRITE," +
                                "retention_policies READ," +
                                "idle_threads_policy READ",
                        table.getName()));
                historydbIO.using(conn).execute(String.format(
                        "CALL rotate_partition('%s', NULL)",
                                table.getName()));
                historydbIO.using(conn).execute("UNLOCK TABLES");
            } catch (Exception e) {
                logger.error("Repartitioning failed for table {}: {}", table.getName(), e.toString());
            }
            return null;
        });
    }

    private void performRollups(@Nonnull final List<Table> tables,
            final Timestamp snapshot,
            final RollupType rollupType,
            @Nonnull MultiStageTimer timer) {
        timer.start(rollupType.getLabel() + " Prep");
        // schedule all the task for execution in the thread pool
        final List<Pair<Table, List<Future<Void>>>> tableFutures = tables.stream()
                .filter(t -> rollupType.canRollup(t))
                .map(t -> Pair.of(t, scheduleRollupTasks(t, rollupType, snapshot)))
                .collect(Collectors.toList());
        timer.stop();
        // now wait for each one to complete, and then we're done
        waitForRollupTasks(tableFutures, rollupType, timer);
    }

    private List<Future<Void>> scheduleRollupTasks(@Nonnull Table table,
            @Nonnull RollupType rollupType, @Nonnull Timestamp snapshotTime) {
<<<<<<< HEAD
        if (EntityType.fromTable(table) != null) {
=======
        if (EntityType.fromTable(table).isPresent()) {
>>>>>>> ef901554
            return scheduleEntityStatsRollupTasks(
                    table, rollupType, snapshotTime, TASKS_PER_ENTITY_STATS_ROLLUP);
        } else if (table == MARKET_STATS_LATEST) {
            return scheduleMarketStatsRollupTask();
        } else if (table == CLUSTER_STATS_LATEST) {
            return scheduleClusterStatsRollupTasks(table, rollupType, snapshotTime);
        }
        throw new IllegalArgumentException(
                String.format("Cannot schedule rollup tasks for table: %s", table));
    }

    private List<Future<Void>> scheduleEntityStatsRollupTasks(@Nonnull Table table,
            @Nonnull RollupType rollupType,
            @Nonnull Timestamp snapshotTime,
            int numTasks) {
        List<Future<Void>> futures = new ArrayList<>();
        int lowBound = 0;
        for (Integer highBound : getBoundaries(numTasks)) {
            Table source = rollupType.getSourceTable(table);
            Table rollup = rollupType.getRollupTable(table);
            String low = lowBound > 0 ? String.format("'%x'", lowBound) : null;
            String high = highBound < 16 ? String.format("'%x'", highBound) : null;
            Timestamp rollupTime = rollupType.getRollupTime(snapshotTime);
            String sql = String.format(
                    "CALL %s('%s', '%s', '%s', '%s', %s, %s, %d, %d, %d, %d, @count)",
                    ENTITY_ROLLUP_PROC, source.getName(), rollup.getName(), snapshotTime, rollupTime,
                    low, high,
                    rollupType.isCopyHourKey() ? 1 : 0,
                    rollupType.isCopyDayKey() ? 1 : 0,
                    rollupType.isCopyMonthKey() ? 1 : 0,
                    rollupType.sourceHasSamples() ? 1 : 0);
            futures.add(executorService.submit(() -> {
                try (Connection conn = historydbIO.unpooledTransConnection()) {
                    conn.setTransactionIsolation(Connection.TRANSACTION_READ_UNCOMMITTED);
                    historydbIO.using(conn).execute(sql);
                    conn.commit();
                }
                return null;
            }));
            lowBound = highBound;
        }
        return futures;
    }

    private List<Future<Void>> scheduleMarketStatsRollupTask() {
        String sql = String.format("CALL %s('%s')", MARKET_ROLLUP_PROC, MARKET_TABLE_PREFIX);
        final Future<Void> future = executorService.submit(() -> {
            try (Connection conn = historydbIO.unpooledTransConnection()) {
                conn.setTransactionIsolation(Connection.TRANSACTION_READ_UNCOMMITTED);
                historydbIO.using(conn).execute(sql);
                conn.commit();
            }
            return null;
        });
        return Collections.singletonList(future);
    }

    private List<Future<Void>> scheduleClusterStatsRollupTasks(@Nonnull Table table,
            @Nonnull RollupType rollupType, @Nonnull Timestamp snapshotTime) {

        Table source = rollupType.getSourceTable(table);
        Table rollup = rollupType.getRollupTable(table);
        Timestamp rollupTime = rollupType.getRollupTime(snapshotTime);
        String sql = String.format(
                "CALL %s('%s', '%s', '%s', '%s', %d, @count)",
                CLUSTER_STATS_ROLLUP_PROC, source.getName(), rollup.getName(),
                snapshotTime, rollupTime,
                rollupType.sourceHasSamples() ? 1 : 0);
        final Future<Void> future = executorService.submit(() -> {
            try (Connection conn = historydbIO.unpooledTransConnection()) {
                conn.setTransactionIsolation(Connection.TRANSACTION_READ_UNCOMMITTED);
                historydbIO.using(conn).execute(sql);
                conn.commit();
            }
            return null;
        });
        return Collections.singletonList(future);
    }

    private void waitForRollupTasks(final List<Pair<Table, List<Future<Void>>>> tableFutures,
            RollupType rollupType,
            final MultiStageTimer timer) {
        tableFutures.forEach(tf -> {
            String label = String.format(
                    "%s %s", getTablePrefix(tf.getLeft()).get(), rollupType.getLabel());
            try (AsyncTimer tableTimer = timer.async(label)) {
                tf.getRight().forEach(f -> {
                    try {
                        f.get(ROLLUP_TIMEOUT_MINS, TimeUnit.MINUTES);
                    } catch (InterruptedException e) {
                        Thread.currentThread().interrupt();
                    } catch (TimeoutException e) {
                        logger.warn("Timed out during rollup activity for table {}; " +
                                "rollup may still complete normally", tf.getLeft());
                    } catch (ExecutionException e) {
                        logger.error("Error during rollup activity for table {}: {}",
                                tf.getLeft().getName(), e.toString());
                    }
                });
            }
        });
    }

    private List<Integer> getBoundaries(int numTasks) {
        List<Integer> boundaries = new ArrayList<>();
        double step = 16.0 / numTasks;
        int priorBoundary = 0;
        for (double x = step; x < 16.0; x += step) {
            int boundary = (int)x;
            if (boundary > priorBoundary) {
                boundaries.add(boundary);
                priorBoundary = boundary;
            }
        }
        boundaries.add(16);
        return boundaries;
    }

    /**
     * Enum of the types of rollup we perform.
     */
    enum RollupType {
        BY_HOUR(TimeFrame.HOUR, "Hourly Rollups", RetentionPolicy.HOURLY_STATS),
        BY_DAY(TimeFrame.DAY, "Daily Rollups", RetentionPolicy.DAILY_STATS),
        BY_MONTH(TimeFrame.MONTH, "Monthly Rollups", RetentionPolicy.MONTHLY_STATS);

        private final TimeFrame timeFrame;
        private final String label;
        private final RetentionPolicy retentionPolicy;

        RollupType(TimeFrame timeFrame, String label, RetentionPolicy retentionPolicy) {
            this.timeFrame = timeFrame;
            this.label = label;
            this.retentionPolicy = retentionPolicy;
        }

        /**
         * Determine whether the given table can be rolled up.
         *
         * @param table the table
         * @return true if the table can be rolled up
         */
        public boolean canRollup(Table table) {
            if (table == MARKET_STATS_LATEST) {
                // market stats rollup stored proc handles all three rollup types in one shot,
                // so we only run it when hourly rollups are invoked
                return this == BY_HOUR;
            } else if (table == CLUSTER_STATS_LATEST) {
                // cluster stats stored proc handles all three types individually
                return true;
            } else {
<<<<<<< HEAD
                // as does entity stats stored proc
                return EntityType.ROLLED_UP_ENTITIES.contains(EntityType.fromTable(table));
=======
                return EntityType.fromTable(table).map(EntityType::rollsUp).orElse(false);
>>>>>>> ef901554
            }
        }

        /**
         * Get the source table for rollups of this type given a representative stats table.
         *
         * <p>Hourly rollups work on _latest tables, while daily and monthly rollups work on hourly
         * rollup tables.</p>
         *
         * @param table a stats table for the entity type being rolled up
         * @return the stats table that should serve as the source for rollup data
         */
        public Table getSourceTable(Table table) {
            if (table == MARKET_STATS_LATEST) {
                return table;
            } else if (table == CLUSTER_STATS_LATEST) {
                return this == BY_HOUR ? table : CLUSTER_STATS_BY_HOUR;
            } else {
                EntityType type = EntityType.fromTable(table).orElse(null);
                if (type != null) {
                    return this == BY_HOUR ? type.getLatestTable().get()
                            : type.getHourTable().get();
                }
                return null;
            }
        }

        /**
         * Get the target rollup table for this rollup type given a representative stats table.
         *
         * @param table a stats table for the entity type being rolled up
         * @return the stats table that should be updated for this rollup
         */
        public Table getRollupTable(Table table) {
            if (table == CLUSTER_STATS_LATEST) {
                switch (this) {
                    case BY_HOUR:
                        return CLUSTER_STATS_BY_HOUR;
                    case BY_DAY:
                        return CLUSTER_STATS_BY_DAY;
                    case BY_MONTH:
                        return CLUSTER_STATS_BY_MONTH;
                    default:
                        badValue();
                }
            } else {
<<<<<<< HEAD
                EntityType type = EntityType.fromTable(table);
                if (type != null) {
                    return type.getTimeFrameTable(timeFrame);
=======
                EntityType type = EntityType.fromTable(table).orElse(null);
                if (type != null) {
                    return type.getTimeFrameTable(timeFrame).orElse(null);
>>>>>>> ef901554
                }
            }
            return null;
        }

        /**
         * Get the rollup time (i.e. the snapshot_time column value) for records in the target
         * table for this rollup.
         *
         * @param snapshotTime snapshot time of records in source table
         * @return snapshot time of records in rollup table
         */
        public Timestamp getRollupTime(Timestamp snapshotTime) {
            Instant t = snapshotTime.toInstant();
            switch (this) {
                case BY_HOUR:
                    return Timestamp.from(t.truncatedTo(ChronoUnit.HOURS));
                case BY_DAY:
                    return Timestamp.from(t.truncatedTo((ChronoUnit.DAYS)));
                case BY_MONTH:
                    LocalDateTime rollupTime = LocalDateTime.ofInstant(t, ZoneOffset.UTC)
                            .truncatedTo(ChronoUnit.DAYS)
                            .withDayOfMonth(1)
                            .plusMonths(1)
                            .minusDays(1);
                    return Timestamp.from(rollupTime.toInstant(ZoneOffset.UTC));
                default:
                    badValue();
                    return null;
            }
        }

        public Timestamp getPeriodStart(Timestamp snapshotTime) {
            switch (this) {
                case BY_HOUR:
                case BY_DAY:
                    return getRollupTime(snapshotTime);
                case BY_MONTH:
                    LocalDateTime periodStart = LocalDateTime.ofInstant(snapshotTime.toInstant(), ZoneOffset.UTC)
                            .truncatedTo(ChronoUnit.DAYS)
                            .withDayOfMonth(1);
                    return Timestamp.from(periodStart.toInstant(ZoneOffset.UTC));
                default:
                    badValue();
                    return null;
            }
        }

        public Timestamp getPeriodEnd(Timestamp snapshotTime) {
            Instant t = snapshotTime.toInstant();
            switch (this) {
                case BY_HOUR:
                    return Timestamp.from(t.truncatedTo(ChronoUnit.HOURS).plus(1, ChronoUnit.HOURS));
                case BY_DAY:
                    return Timestamp.from(t.truncatedTo(ChronoUnit.DAYS).plus(1, ChronoUnit.DAYS));
                case BY_MONTH:
                    return Timestamp.from(getRollupTime(snapshotTime).toInstant().plus(1, ChronoUnit.DAYS));
                default:
                    badValue();
                    return null;
            }
        }

        /**
         * Determine whether, for this rollup type, the hour key should be copied to the target
         * table.
         *
         * @return true to copy the hour key
         */
        public boolean isCopyHourKey() {
            return this == BY_HOUR;
        }

        /**
         * Determine whether, for this rollup type, the day key should be copied to the target
         * table.
         *
         * @return true to copy the day key
         */
        public boolean isCopyDayKey() {
            return this == BY_HOUR || this == BY_DAY;
        }

        /**
         * Determine whether, for this rollup type, the month key should be copied ot the target
         * table.
         *
         * @return true to copy the month key
         */
        public boolean isCopyMonthKey() {
            return true;
        }

        /**
         * Determine whether the source table for this rollup has a "samples" column.
         *
         * @return true if the source table has a "samples" column
         */
        public boolean sourceHasSamples() {
            return this != BY_HOUR;
        }

        /**
         * Get a label for this rollup type, for use in logging.
         *
         * @return rollup type label
         */
        public String getLabel() {
            return label;
        }

        public TimeFrame getTimeFrame() {
            return timeFrame;
        }

        public RetentionPolicy getRetentionPolicy() {
            return retentionPolicy;
        }

        private void badValue() {
            throw new IllegalStateException(
                    String.format("Unknown RollupType value: %s", this));
        }
    }

    /**
     * Return the table prefix for the given table.
     *
     * @param table the table
     * @return its prefix, if it's subject to rollups
     */
    private Optional<String> getTablePrefix(@Nonnull Table<?> table) {
        Optional<EntityType> entityType = EntityType.fromTable(table);
        if (entityType.isPresent()) {
            // it's an entity table - get its prefix from reference data map
<<<<<<< HEAD
            return Optional.of(entityType.getTblPrfx());
        } else if (table == MARKET_STATS_LATEST) {
=======
            return entityType.get().getTablePrefix();
        } else if (table == MarketStatsLatest.MARKET_STATS_LATEST) {
>>>>>>> ef901554
            // market stats uses 'market'
            return Optional.of(MARKET_TABLE_PREFIX);
        } else if (table == CLUSTER_STATS_LATEST) {
            return Optional.of(CLUSTER_TABLE_PREFIX);
        } else {
            // anything else we don't recognize
            return Optional.empty();
        }
    }
}<|MERGE_RESOLUTION|>--- conflicted
+++ resolved
@@ -243,7 +243,6 @@
     }
 
     private Set<Table> getTablesToRepartition() {
-<<<<<<< HEAD
         final ImmutableSet.Builder<Table> builder = ImmutableSet.<Table>builder()
                 .add(MARKET_STATS_LATEST)
                 .add(MARKET_STATS_BY_HOUR)
@@ -277,27 +276,6 @@
             }
         });
         return builder.build();
-=======
-        final Set<Table> tables = new HashSet<>();
-        tables.add(MarketStatsLatest.MARKET_STATS_LATEST);
-        tables.add(MarketStatsByHour.MARKET_STATS_BY_HOUR);
-        tables.add(MarketStatsByDay.MARKET_STATS_BY_DAY);
-        tables.add(MarketStatsByMonth.MARKET_STATS_BY_MONTH);
-        EntityType.allEntityTypes().stream()
-                .filter(EntityType::rollsUp)
-                .forEach(type -> {
-                    List<String> missing = new ArrayList();
-                    type.getLatestTable().map(tables::add).orElseGet(() -> missing.add("Latest"));
-                    type.getHourTable().map(tables::add).orElseGet(() -> missing.add("Hourly"));
-                    type.getDayTable().map(tables::add).orElseGet(() -> missing.add("Daily"));
-                    type.getMonthTable().map(tables::add).orElseGet(() -> missing.add("Monthly"));
-                    if (!missing.isEmpty()) {
-                        logger.warn("Not rolling up entity type {}, which is missing tables {}",
-                                type.getName(), missing);
-                    }
-                });
-        return tables;
->>>>>>> ef901554
     }
 
     private Future<Void> scheduleRepartition(Table<?> table) {
@@ -340,11 +318,7 @@
 
     private List<Future<Void>> scheduleRollupTasks(@Nonnull Table table,
             @Nonnull RollupType rollupType, @Nonnull Timestamp snapshotTime) {
-<<<<<<< HEAD
         if (EntityType.fromTable(table) != null) {
-=======
-        if (EntityType.fromTable(table).isPresent()) {
->>>>>>> ef901554
             return scheduleEntityStatsRollupTasks(
                     table, rollupType, snapshotTime, TASKS_PER_ENTITY_STATS_ROLLUP);
         } else if (table == MARKET_STATS_LATEST) {
@@ -496,12 +470,8 @@
                 // cluster stats stored proc handles all three types individually
                 return true;
             } else {
-<<<<<<< HEAD
                 // as does entity stats stored proc
                 return EntityType.ROLLED_UP_ENTITIES.contains(EntityType.fromTable(table));
-=======
-                return EntityType.fromTable(table).map(EntityType::rollsUp).orElse(false);
->>>>>>> ef901554
             }
         }
 
@@ -548,15 +518,9 @@
                         badValue();
                 }
             } else {
-<<<<<<< HEAD
                 EntityType type = EntityType.fromTable(table);
                 if (type != null) {
                     return type.getTimeFrameTable(timeFrame);
-=======
-                EntityType type = EntityType.fromTable(table).orElse(null);
-                if (type != null) {
-                    return type.getTimeFrameTable(timeFrame).orElse(null);
->>>>>>> ef901554
                 }
             }
             return null;
@@ -692,13 +656,8 @@
         Optional<EntityType> entityType = EntityType.fromTable(table);
         if (entityType.isPresent()) {
             // it's an entity table - get its prefix from reference data map
-<<<<<<< HEAD
             return Optional.of(entityType.getTblPrfx());
         } else if (table == MARKET_STATS_LATEST) {
-=======
-            return entityType.get().getTablePrefix();
-        } else if (table == MarketStatsLatest.MARKET_STATS_LATEST) {
->>>>>>> ef901554
             // market stats uses 'market'
             return Optional.of(MARKET_TABLE_PREFIX);
         } else if (table == CLUSTER_STATS_LATEST) {
