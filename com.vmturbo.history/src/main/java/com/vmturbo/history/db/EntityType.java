package com.vmturbo.history.db;

<<<<<<< HEAD
import static com.google.common.base.Preconditions.checkNotNull;
import static com.vmturbo.components.common.utils.StringConstants.INTERNAL_NAME;
import static com.vmturbo.components.common.utils.StringConstants.RECORDED_ON;
import static com.vmturbo.components.common.utils.StringConstants.SNAPSHOT_TIME;
import static com.vmturbo.components.common.utils.StringConstants.UUID;
import static com.vmturbo.history.schema.abstraction.Tables.APP_COMPONENT_STATS_BY_DAY;
import static com.vmturbo.history.schema.abstraction.Tables.APP_COMPONENT_STATS_BY_HOUR;
import static com.vmturbo.history.schema.abstraction.Tables.APP_COMPONENT_STATS_BY_MONTH;
import static com.vmturbo.history.schema.abstraction.Tables.APP_COMPONENT_STATS_LATEST;
import static com.vmturbo.history.schema.abstraction.Tables.APP_SERVER_STATS_BY_DAY;
import static com.vmturbo.history.schema.abstraction.Tables.APP_SERVER_STATS_BY_HOUR;
import static com.vmturbo.history.schema.abstraction.Tables.APP_SERVER_STATS_BY_MONTH;
import static com.vmturbo.history.schema.abstraction.Tables.APP_SERVER_STATS_LATEST;
import static com.vmturbo.history.schema.abstraction.Tables.APP_SPEND_BY_DAY;
import static com.vmturbo.history.schema.abstraction.Tables.APP_SPEND_BY_HOUR;
import static com.vmturbo.history.schema.abstraction.Tables.APP_SPEND_BY_MONTH;
import static com.vmturbo.history.schema.abstraction.Tables.APP_STATS_BY_DAY;
import static com.vmturbo.history.schema.abstraction.Tables.APP_STATS_BY_HOUR;
import static com.vmturbo.history.schema.abstraction.Tables.APP_STATS_BY_MONTH;
import static com.vmturbo.history.schema.abstraction.Tables.BUSINESS_APP_STATS_BY_DAY;
import static com.vmturbo.history.schema.abstraction.Tables.BUSINESS_APP_STATS_BY_HOUR;
import static com.vmturbo.history.schema.abstraction.Tables.BUSINESS_APP_STATS_BY_MONTH;
import static com.vmturbo.history.schema.abstraction.Tables.BUSINESS_APP_STATS_LATEST;
import static com.vmturbo.history.schema.abstraction.Tables.BUSINESS_TRANSACTION_STATS_BY_DAY;
import static com.vmturbo.history.schema.abstraction.Tables.BUSINESS_TRANSACTION_STATS_BY_HOUR;
import static com.vmturbo.history.schema.abstraction.Tables.BUSINESS_TRANSACTION_STATS_BY_MONTH;
import static com.vmturbo.history.schema.abstraction.Tables.BUSINESS_TRANSACTION_STATS_LATEST;
import static com.vmturbo.history.schema.abstraction.Tables.BU_STATS_BY_DAY;
import static com.vmturbo.history.schema.abstraction.Tables.BU_STATS_BY_HOUR;
import static com.vmturbo.history.schema.abstraction.Tables.BU_STATS_BY_MONTH;
import static com.vmturbo.history.schema.abstraction.Tables.BU_STATS_LATEST;
import static com.vmturbo.history.schema.abstraction.Tables.CH_STATS_BY_DAY;
import static com.vmturbo.history.schema.abstraction.Tables.CH_STATS_BY_HOUR;
import static com.vmturbo.history.schema.abstraction.Tables.CH_STATS_BY_MONTH;
import static com.vmturbo.history.schema.abstraction.Tables.CLUSTER_STATS_BY_DAY;
import static com.vmturbo.history.schema.abstraction.Tables.CLUSTER_STATS_BY_MONTH;
import static com.vmturbo.history.schema.abstraction.Tables.CNT_STATS_BY_DAY;
import static com.vmturbo.history.schema.abstraction.Tables.CNT_STATS_BY_HOUR;
import static com.vmturbo.history.schema.abstraction.Tables.CNT_STATS_BY_MONTH;
import static com.vmturbo.history.schema.abstraction.Tables.CNT_STATS_LATEST;
import static com.vmturbo.history.schema.abstraction.Tables.CPOD_STATS_BY_DAY;
import static com.vmturbo.history.schema.abstraction.Tables.CPOD_STATS_BY_HOUR;
import static com.vmturbo.history.schema.abstraction.Tables.CPOD_STATS_BY_MONTH;
import static com.vmturbo.history.schema.abstraction.Tables.CPOD_STATS_LATEST;
import static com.vmturbo.history.schema.abstraction.Tables.DA_STATS_BY_DAY;
import static com.vmturbo.history.schema.abstraction.Tables.DA_STATS_BY_HOUR;
import static com.vmturbo.history.schema.abstraction.Tables.DA_STATS_BY_MONTH;
import static com.vmturbo.history.schema.abstraction.Tables.DB_SERVER_STATS_BY_DAY;
import static com.vmturbo.history.schema.abstraction.Tables.DB_SERVER_STATS_BY_HOUR;
import static com.vmturbo.history.schema.abstraction.Tables.DB_SERVER_STATS_BY_MONTH;
import static com.vmturbo.history.schema.abstraction.Tables.DB_SERVER_STATS_LATEST;
import static com.vmturbo.history.schema.abstraction.Tables.DB_STATS_BY_HOUR;
import static com.vmturbo.history.schema.abstraction.Tables.DB_STATS_LATEST;
import static com.vmturbo.history.schema.abstraction.Tables.DESKTOP_POOL_STATS_BY_DAY;
import static com.vmturbo.history.schema.abstraction.Tables.DESKTOP_POOL_STATS_BY_HOUR;
import static com.vmturbo.history.schema.abstraction.Tables.DESKTOP_POOL_STATS_BY_MONTH;
import static com.vmturbo.history.schema.abstraction.Tables.DESKTOP_POOL_STATS_LATEST;
import static com.vmturbo.history.schema.abstraction.Tables.DPOD_STATS_BY_DAY;
import static com.vmturbo.history.schema.abstraction.Tables.DPOD_STATS_BY_HOUR;
import static com.vmturbo.history.schema.abstraction.Tables.DPOD_STATS_BY_MONTH;
import static com.vmturbo.history.schema.abstraction.Tables.DS_STATS_BY_DAY;
import static com.vmturbo.history.schema.abstraction.Tables.DS_STATS_BY_HOUR;
import static com.vmturbo.history.schema.abstraction.Tables.DS_STATS_BY_MONTH;
import static com.vmturbo.history.schema.abstraction.Tables.IOM_STATS_BY_DAY;
import static com.vmturbo.history.schema.abstraction.Tables.IOM_STATS_BY_HOUR;
import static com.vmturbo.history.schema.abstraction.Tables.IOM_STATS_BY_MONTH;
import static com.vmturbo.history.schema.abstraction.Tables.LOAD_BALANCER_STATS_BY_DAY;
import static com.vmturbo.history.schema.abstraction.Tables.LOAD_BALANCER_STATS_BY_HOUR;
import static com.vmturbo.history.schema.abstraction.Tables.LOAD_BALANCER_STATS_BY_MONTH;
import static com.vmturbo.history.schema.abstraction.Tables.LOAD_BALANCER_STATS_LATEST;
import static com.vmturbo.history.schema.abstraction.Tables.LP_STATS_BY_DAY;
import static com.vmturbo.history.schema.abstraction.Tables.LP_STATS_BY_HOUR;
import static com.vmturbo.history.schema.abstraction.Tables.LP_STATS_BY_MONTH;
import static com.vmturbo.history.schema.abstraction.Tables.LP_STATS_LATEST;
import static com.vmturbo.history.schema.abstraction.Tables.PM_STATS_BY_DAY;
import static com.vmturbo.history.schema.abstraction.Tables.PM_STATS_BY_HOUR;
import static com.vmturbo.history.schema.abstraction.Tables.PM_STATS_BY_MONTH;
import static com.vmturbo.history.schema.abstraction.Tables.RI_STATS_BY_DAY;
import static com.vmturbo.history.schema.abstraction.Tables.RI_STATS_BY_HOUR;
import static com.vmturbo.history.schema.abstraction.Tables.RI_STATS_BY_MONTH;
import static com.vmturbo.history.schema.abstraction.Tables.RI_STATS_LATEST;
import static com.vmturbo.history.schema.abstraction.Tables.SC_STATS_BY_DAY;
import static com.vmturbo.history.schema.abstraction.Tables.SC_STATS_BY_HOUR;
import static com.vmturbo.history.schema.abstraction.Tables.SC_STATS_BY_MONTH;
import static com.vmturbo.history.schema.abstraction.Tables.SERVICE_SPEND_BY_DAY;
import static com.vmturbo.history.schema.abstraction.Tables.SERVICE_SPEND_BY_HOUR;
import static com.vmturbo.history.schema.abstraction.Tables.SERVICE_SPEND_BY_MONTH;
import static com.vmturbo.history.schema.abstraction.Tables.SERVICE_STATS_BY_DAY;
import static com.vmturbo.history.schema.abstraction.Tables.SERVICE_STATS_BY_HOUR;
import static com.vmturbo.history.schema.abstraction.Tables.SERVICE_STATS_BY_MONTH;
import static com.vmturbo.history.schema.abstraction.Tables.SERVICE_STATS_LATEST;
import static com.vmturbo.history.schema.abstraction.Tables.SW_STATS_BY_DAY;
import static com.vmturbo.history.schema.abstraction.Tables.SW_STATS_BY_HOUR;
import static com.vmturbo.history.schema.abstraction.Tables.SW_STATS_BY_MONTH;
import static com.vmturbo.history.schema.abstraction.Tables.SW_STATS_LATEST;
import static com.vmturbo.history.schema.abstraction.Tables.VDC_STATS_BY_DAY;
import static com.vmturbo.history.schema.abstraction.Tables.VDC_STATS_BY_HOUR;
import static com.vmturbo.history.schema.abstraction.Tables.VDC_STATS_BY_MONTH;
import static com.vmturbo.history.schema.abstraction.Tables.VIEW_POD_STATS_BY_DAY;
import static com.vmturbo.history.schema.abstraction.Tables.VIEW_POD_STATS_BY_HOUR;
import static com.vmturbo.history.schema.abstraction.Tables.VIEW_POD_STATS_BY_MONTH;
import static com.vmturbo.history.schema.abstraction.Tables.VIEW_POD_STATS_LATEST;
import static com.vmturbo.history.schema.abstraction.Tables.VIRTUAL_APP_STATS_BY_DAY;
import static com.vmturbo.history.schema.abstraction.Tables.VIRTUAL_APP_STATS_BY_HOUR;
import static com.vmturbo.history.schema.abstraction.Tables.VIRTUAL_APP_STATS_BY_MONTH;
import static com.vmturbo.history.schema.abstraction.Tables.VIRTUAL_APP_STATS_LATEST;
import static com.vmturbo.history.schema.abstraction.Tables.VM_SPEND_BY_DAY;
import static com.vmturbo.history.schema.abstraction.Tables.VM_SPEND_BY_HOUR;
import static com.vmturbo.history.schema.abstraction.Tables.VM_SPEND_BY_MONTH;
import static com.vmturbo.history.schema.abstraction.Tables.VM_STATS_BY_DAY;
import static com.vmturbo.history.schema.abstraction.Tables.VM_STATS_BY_HOUR;
import static com.vmturbo.history.schema.abstraction.Tables.VM_STATS_BY_MONTH;
import static com.vmturbo.history.schema.abstraction.Tables.VPOD_STATS_BY_DAY;
import static com.vmturbo.history.schema.abstraction.Tables.VPOD_STATS_BY_HOUR;
import static com.vmturbo.history.schema.abstraction.Tables.VPOD_STATS_BY_MONTH;
import static com.vmturbo.history.schema.abstraction.tables.AppStatsLatest.APP_STATS_LATEST;
import static com.vmturbo.history.schema.abstraction.tables.ChStatsLatest.CH_STATS_LATEST;
import static com.vmturbo.history.schema.abstraction.tables.DaStatsLatest.DA_STATS_LATEST;
import static com.vmturbo.history.schema.abstraction.tables.DbStatsByDay.DB_STATS_BY_DAY;
import static com.vmturbo.history.schema.abstraction.tables.DbStatsByMonth.DB_STATS_BY_MONTH;
import static com.vmturbo.history.schema.abstraction.tables.DpodStatsLatest.DPOD_STATS_LATEST;
import static com.vmturbo.history.schema.abstraction.tables.DsStatsLatest.DS_STATS_LATEST;
import static com.vmturbo.history.schema.abstraction.tables.IomStatsLatest.IOM_STATS_LATEST;
import static com.vmturbo.history.schema.abstraction.tables.PmStatsLatest.PM_STATS_LATEST;
import static com.vmturbo.history.schema.abstraction.tables.ScStatsLatest.SC_STATS_LATEST;
import static com.vmturbo.history.schema.abstraction.tables.VdcStatsLatest.VDC_STATS_LATEST;
import static com.vmturbo.history.schema.abstraction.tables.VmStatsLatest.VM_STATS_LATEST;
import static com.vmturbo.history.schema.abstraction.tables.VpodStatsLatest.VPOD_STATS_LATEST;

=======
>>>>>>> ef901554
import java.util.Collection;
import java.util.Optional;

import org.jooq.Table;

import com.vmturbo.common.protobuf.topology.ApiEntityType;
import com.vmturbo.commons.TimeFrame;
<<<<<<< HEAD
import com.vmturbo.components.common.utils.StringConstants;
import com.vmturbo.history.schema.abstraction.Tables;

public enum EntityType {
    CLUSTER
            (0, StringConstants.CLUSTER, "cluster", null, null, CLUSTER_STATS_BY_DAY,  CLUSTER_STATS_BY_MONTH),

    //DataCenter stats are stored in the PM stats tables
    DATA_CENTER(
        1, StringConstants.DATA_CENTER,       "pm",  PM_STATS_LATEST, PM_STATS_BY_HOUR,
        PM_STATS_BY_DAY, PM_STATS_BY_MONTH),
    //The DATACENTER Enum defined in CommonDTO.proto, used by SDK probes, has no '_'
    DATACENTER(91, StringConstants.DATA_CENTER,      "pm",  PM_STATS_LATEST, PM_STATS_BY_HOUR, PM_STATS_BY_DAY, PM_STATS_BY_MONTH),

    PHYSICAL_MACHINE
            (2, StringConstants.PHYSICAL_MACHINE,  "pm",   PM_STATS_LATEST, PM_STATS_BY_HOUR,  PM_STATS_BY_DAY,  PM_STATS_BY_MONTH),

    VIRTUAL_MACHINE
            (3, StringConstants.VIRTUAL_MACHINE,   "vm",   VM_STATS_LATEST, VM_STATS_BY_HOUR,  VM_STATS_BY_DAY,  VM_STATS_BY_MONTH),

    STORAGE
            (4, StringConstants.STORAGE,          "ds",   DS_STATS_LATEST, DS_STATS_BY_HOUR,  DS_STATS_BY_DAY,  DS_STATS_BY_MONTH),

    APPLICATION
            (5, StringConstants.APPLICATION,      "app",  APP_STATS_LATEST, APP_STATS_BY_HOUR, APP_STATS_BY_DAY, APP_STATS_BY_MONTH),

    CHASSIS
            (6, StringConstants.CHASSIS,          "ch",   CH_STATS_LATEST, CH_STATS_BY_HOUR,  CH_STATS_BY_DAY,  CH_STATS_BY_MONTH),

    DISK_ARRAY
            (7, StringConstants.DISK_ARRAY,        "da",   DA_STATS_LATEST, DA_STATS_BY_HOUR,  DA_STATS_BY_DAY,  DA_STATS_BY_MONTH),

    IO_MODULE
            (8, StringConstants.IO_MODULE,         "iom",  IOM_STATS_LATEST, IOM_STATS_BY_HOUR, IOM_STATS_BY_DAY, IOM_STATS_BY_MONTH),

    STORAGE_CONTROLLER
            (9, StringConstants.STORAGE_CONTROLLER,"sc",   SC_STATS_LATEST, SC_STATS_BY_HOUR,  SC_STATS_BY_DAY,  SC_STATS_BY_MONTH),

    SWITCH
            (10, StringConstants.SWITCH,          "sw",   SW_STATS_LATEST, SW_STATS_BY_HOUR,  SW_STATS_BY_DAY,  SW_STATS_BY_MONTH),

    VDC
            (11, StringConstants.VDC, "vdc",  VDC_STATS_LATEST, VDC_STATS_BY_HOUR, VDC_STATS_BY_DAY, VDC_STATS_BY_MONTH),

    VPOD
            (12, StringConstants.V_POD,            "vpod", VPOD_STATS_LATEST, VPOD_STATS_BY_HOUR, VPOD_STATS_BY_DAY, VPOD_STATS_BY_MONTH),

    DPOD
            (13, StringConstants.D_POD,            "dpod", DPOD_STATS_LATEST, DPOD_STATS_BY_HOUR, DPOD_STATS_BY_DAY, DPOD_STATS_BY_MONTH),

    CONTAINER
            (14, StringConstants.CONTAINER,        "cnt",  CNT_STATS_LATEST, CNT_STATS_BY_HOUR, CNT_STATS_BY_DAY, CNT_STATS_BY_MONTH),

    SPEND_VIRTUAL_MACHINE
            (15, StringConstants.VIRTUAL_MACHINE,   "vm_spend", null, VM_SPEND_BY_HOUR, VM_SPEND_BY_DAY, VM_SPEND_BY_MONTH),

    CLOUD_SERVICE
            (16, StringConstants.CLOUD_SERVICE,   "service_spend", null, SERVICE_SPEND_BY_HOUR, SERVICE_SPEND_BY_DAY, SERVICE_SPEND_BY_MONTH),

    CONTAINERPOD
            (17, StringConstants.CONTAINERPOD,        "cpod",  CPOD_STATS_LATEST, CPOD_STATS_BY_HOUR, CPOD_STATS_BY_DAY, CPOD_STATS_BY_MONTH),

    LOGICAL_POOL
            (18, StringConstants.LOGICAL_POOL,        "lp",  LP_STATS_LATEST, LP_STATS_BY_HOUR, LP_STATS_BY_DAY, LP_STATS_BY_MONTH),

    SPEND_APP(19, StringConstants.APPLICATION, "app_spend", null, APP_SPEND_BY_HOUR, APP_SPEND_BY_DAY, APP_SPEND_BY_MONTH),

    BUSINESS_APPLICATION(20, StringConstants.BUSINESS_APPLICATION,      "ba",  BUSINESS_APP_STATS_LATEST, BUSINESS_APP_STATS_BY_HOUR, BUSINESS_APP_STATS_BY_DAY, BUSINESS_APP_STATS_BY_MONTH),

    RESERVED_INSTANCE
            (21, StringConstants.RESERVED_INSTANCE, "ri", RI_STATS_LATEST, RI_STATS_BY_HOUR, RI_STATS_BY_DAY, RI_STATS_BY_MONTH),

    LOAD_BALANCER(22, StringConstants.LOAD_BALANCER,      "lb",  LOAD_BALANCER_STATS_LATEST, LOAD_BALANCER_STATS_BY_HOUR, LOAD_BALANCER_STATS_BY_DAY, LOAD_BALANCER_STATS_BY_MONTH),

    DATABASE_SERVER(23, StringConstants.DATABASE_SERVER,      "db_server",  DB_SERVER_STATS_LATEST, DB_SERVER_STATS_BY_HOUR, DB_SERVER_STATS_BY_DAY, DB_SERVER_STATS_BY_MONTH),

    VIRTUAL_APPLICATION(24, StringConstants.VIRTUAL_APPLICATION,      "vapp",  VIRTUAL_APP_STATS_LATEST, VIRTUAL_APP_STATS_BY_HOUR, VIRTUAL_APP_STATS_BY_DAY, VIRTUAL_APP_STATS_BY_MONTH),

    APPLICATION_SERVER(25, StringConstants.APPSRV,      "app_server",  APP_SERVER_STATS_LATEST, APP_SERVER_STATS_BY_HOUR, APP_SERVER_STATS_BY_DAY, APP_SERVER_STATS_BY_MONTH),
    DESKTOP_POOL(26, StringConstants.DESKTOP_POOL, "dp", DESKTOP_POOL_STATS_LATEST, DESKTOP_POOL_STATS_BY_HOUR, DESKTOP_POOL_STATS_BY_DAY, DESKTOP_POOL_STATS_BY_MONTH),
    BUSINESS_USER(27, StringConstants.BUSINESS_USER, "bu", BU_STATS_LATEST, BU_STATS_BY_HOUR, BU_STATS_BY_DAY, BU_STATS_BY_MONTH),
    VIEW_POD(28, StringConstants.VIEW_POD, "view_pod", VIEW_POD_STATS_LATEST, VIEW_POD_STATS_BY_HOUR, VIEW_POD_STATS_BY_DAY, VIEW_POD_STATS_BY_MONTH),

    DATABASE(29, StringConstants.DATABASE, "db",
            DB_STATS_LATEST, DB_STATS_BY_HOUR,
            DB_STATS_BY_DAY, DB_STATS_BY_MONTH),

    SERVICE(30, StringConstants.SERVICE, "service",
            SERVICE_STATS_LATEST, SERVICE_STATS_BY_HOUR,
            SERVICE_STATS_BY_DAY, SERVICE_STATS_BY_MONTH),

    APPLICATION_COMPONENT(31, StringConstants.APPLICATION_COMPONENT, "app",
            APP_COMPONENT_STATS_LATEST, APP_COMPONENT_STATS_BY_HOUR,
            APP_COMPONENT_STATS_BY_DAY, APP_COMPONENT_STATS_BY_MONTH),

    BUSINESS_TRANSACTION(32, StringConstants.BUSINESS_TRANSACTION, "bt",
            BUSINESS_TRANSACTION_STATS_LATEST, BUSINESS_TRANSACTION_STATS_BY_HOUR,
            BUSINESS_TRANSACTION_STATS_BY_DAY, BUSINESS_TRANSACTION_STATS_BY_MONTH);
=======
import com.vmturbo.components.common.stats.StatsUtils;
import com.vmturbo.history.schema.abstraction.tables.Entities;
import com.vmturbo.platform.common.dto.CommonDTO.EntityDTO;
>>>>>>> ef901554

/**
 * Instances of this type provide information that's important to history component behavior,
 * regarding the entity types it may encounter in topologies or in API queries.
 */
public interface EntityType {

    /**
     * Obtain an entity type instance for the given name.
     *
     * <p>Where applicable, names should be consistent with names used by the API, e.g. names
     * appearing in {@link ApiEntityType} values.</p>
     *
     * @param name name of entity type
     * @return corresponding entity type, if it exists
     */
    static Optional<EntityType> named(String name) {
        return Optional.ofNullable(EntityTypeDefinitions.NAME_TO_ENTITY_TYPE_MAP.get(name));
    }

    /**
     * Obtain an entity type instance for the given name.
     *
     * @param name name of entity type
     * @return corresponding entity type, if it exists
     * @throws IllegalArgumentException if no such entity exists
     */
    static EntityType get(String name) throws IllegalArgumentException {
        return EntityType.named(name).orElseThrow(() ->
                new IllegalArgumentException("EntityType " + name + " not found"));
    }

    /**
     * Get the name of this entity type.
     *
     * @return entity type name
     */
    String getName();

    /**
     * Resolve this entity type to the type to which it is aliased.
     *
     * <p>Multiple aliasing steps are followed, if present, so the result will be an un-aliased
     * entity type.</p>
     *
     * @return this entity type if it is not aliased, else the type at the end of its aliasing chain
     */
    EntityType resolve();

    /**
     * Return the stats table that stores latest records for this entity type.
     *
     * @return the latest table, if this entity type has one
     */
    Optional<Table<?>> getLatestTable();

    /**
     * Return the stats table that stores hourly rollup records for this entity type.
     *
     * @return the hourly table, if this entity type has one
     */
    Optional<Table<?>> getHourTable();

    /**
     * Return the stats table that stores daily rollup records for this entity type.
     *
     * @return the daily table, if this entity type has one
     */
    Optional<Table<?>> getDayTable();

    /**
     * Return the stats table that stores monthly rollup records for this entity type.
     *
     * @return the monthly table, if this entity type has one
     */
    Optional<Table<?>> getMonthTable();

    /**
     * Get the table prefix for stats tables for this entity type.
     *
     * <p>This value is joined with the table suffixes for the various time frames, with an
     * intervening underscore, to arrive at the table name.</p>
     *
     * <p>N.B.: For entity stats table, this includes the word "stats" - e.g. the previs for VM
     * tables is "vm_stats", not "vm".</p>
     *
     * @return the table prefix for this entity, if this entity has stats tables
     */
    Optional<String> getTablePrefix();

    /**
     * Get the entity stats table where this table stores data for the given time frame.
     *
     * @param timeFrame desired time frame - "latest" or a rollup time frame
     * @return corresponding stats table, if this entity has one
     * @throws IllegalArgumentException if an invalid timeframe is provided
     */
    Optional<Table<?>> getTimeFrameTable(TimeFrame timeFrame) throws IllegalArgumentException;

    /**
     * Obtain the entity type that uses the given table for history stats (latest or rollups).
     *
     * @param table table
     * @return associated entity type, if any
     */
    static Optional<EntityType> fromTable(Table<?> table) {
        return Optional.ofNullable(EntityTypeDefinitions.TABLE_TO_ENTITY_TYPE_MAP.get(table));
    }

    /**
     * Get the SDK entity type associated with this entity type, if any.
     *
     * @return associated SDK entity type, if any
     */
    Optional<EntityDTO.EntityType> getSdkEntityType();

    /**
     * Get the entity type that's associated with the given SDK entity type, if any.
     *
     * @param sdkEntityType SDK entity type
     * @return corresponding entity type, if any
     */
    static Optional<EntityType> fromSdkEntityType(EntityDTO.EntityType sdkEntityType) {
        return fromSdkEntityType(sdkEntityType.getNumber());
    }

    /**
     * Get the entity type that's associated with the given SDK entity type number, if any.
     *
     * @param sdkEntityTypeNo SDK entity type number
     * @return corresponding entity type, if any
     */
    static Optional<EntityType> fromSdkEntityType(int sdkEntityTypeNo) {
        return Optional.ofNullable(EntityTypeDefinitions.SDK_TO_ENTITY_TYPE_MAP.get(sdkEntityTypeNo));
    }


    /**
     * Check whether the given entity type has the given use case.
     *
     * @param useCase use case to check
     * @return true if the entity type has the use case
     */
    boolean hasUseCase(UseCase useCase);

    /**
     * Check whether entities of this type should be persisted in the {@link Entities} table.
     *
     * @return true if entities should be persisted
     */
    default boolean persistsEntity() {
        return hasUseCase(UseCase.PersistEntity);
    }

    /**
     * Check whether entities of this type should have commodity/attribute stats persisted to
     * stats tables.
     *
     * @return true if entity stats should be persisted
     */
    default boolean persistsStats() {
        return hasUseCase(UseCase.PersistStats);
    }

    /**
     * Check whether entities of this type participate in entity stats rollup processing.
     *
     * @return true if entity stats data should be rolled up
     */
    default boolean rollsUp() {
        return hasUseCase(UseCase.RollUp);
    }

    /**
     * Check whether entities of this type should persist price index data to stats tables.
     *
     * @return true if price index data should be persisted
     */
    default boolean persistsPriceIndex() {
        return getSdkEntityType()
                .map(sdkType -> !StatsUtils.SDK_ENTITY_TYPES_WITHOUT_SAVED_PRICES.contains(
                        sdkType.getNumber()))
                .orElse(false);
    }

    /**
     * Check whether this is a spend entity type.
     *
     * @return true if this is a spend entity type
     */
    default boolean isSpend() {
        return hasUseCase(UseCase.Spend);
    }

    /**
     * Get a collection of all the defined entity types.
     *
     * @return all defined entity types
     */
    static Collection<EntityType> allEntityTypes() {
        return EntityTypeDefinitions.ENTITY_TYPE_DEFINITIONS;
    }

    /**
     * Use-cases that may apply to individual entity types.
     */
    enum UseCase {
        /** Entities are persisted to the entities table. */
        PersistEntity,
        /** Entity attributes and bought/sold commodities are persisted to stats tables. */
        PersistStats,
        /** Price index data is persisted to stats tables. */
        RollUp,
        /** This is a spend entity. */
        Spend;

        static final UseCase[] STANDARD_STATS = new UseCase[]{
                PersistEntity, PersistStats, RollUp
        };

        static final UseCase[] NON_ROLLUP_STATS = new UseCase[]{
                PersistEntity, PersistStats
        };

        static final UseCase[] NON_PRICE_STATS = new UseCase[]{
                PersistEntity, PersistEntity, RollUp
        };
    }
}<|MERGE_RESOLUTION|>--- conflicted
+++ resolved
@@ -1,6 +1,5 @@
 package com.vmturbo.history.db;
 
-<<<<<<< HEAD
 import static com.google.common.base.Preconditions.checkNotNull;
 import static com.vmturbo.components.common.utils.StringConstants.INTERNAL_NAME;
 import static com.vmturbo.components.common.utils.StringConstants.RECORDED_ON;
@@ -130,8 +129,6 @@
 import static com.vmturbo.history.schema.abstraction.tables.VmStatsLatest.VM_STATS_LATEST;
 import static com.vmturbo.history.schema.abstraction.tables.VpodStatsLatest.VPOD_STATS_LATEST;
 
-=======
->>>>>>> ef901554
 import java.util.Collection;
 import java.util.Optional;
 
@@ -139,7 +136,6 @@
 
 import com.vmturbo.common.protobuf.topology.ApiEntityType;
 import com.vmturbo.commons.TimeFrame;
-<<<<<<< HEAD
 import com.vmturbo.components.common.utils.StringConstants;
 import com.vmturbo.history.schema.abstraction.Tables;
 
@@ -238,11 +234,53 @@
     BUSINESS_TRANSACTION(32, StringConstants.BUSINESS_TRANSACTION, "bt",
             BUSINESS_TRANSACTION_STATS_LATEST, BUSINESS_TRANSACTION_STATS_BY_HOUR,
             BUSINESS_TRANSACTION_STATS_BY_DAY, BUSINESS_TRANSACTION_STATS_BY_MONTH);
-=======
-import com.vmturbo.components.common.stats.StatsUtils;
-import com.vmturbo.history.schema.abstraction.tables.Entities;
-import com.vmturbo.platform.common.dto.CommonDTO.EntityDTO;
->>>>>>> ef901554
+
+    private static final Collection<Function<EntityType, ? extends Table<?>>> TABLE_GETTERS =
+                    ImmutableSet.of(EntityType::getLatestTable, EntityType::getHourTable,
+                                    EntityType::getDayTable, EntityType::getMonthTable);
+    protected static final Map<Table<?>, EntityType> TABLE_TO_SPEND_ENTITY_MAP =
+                    new ImmutableMap.Builder<Table<?>, EntityType>()
+                                    .put(VM_SPEND_BY_HOUR, SPEND_VIRTUAL_MACHINE)
+                                    .put(VM_SPEND_BY_DAY, SPEND_VIRTUAL_MACHINE)
+                                    .put(VM_SPEND_BY_MONTH, SPEND_VIRTUAL_MACHINE)
+                                    .put(APP_SPEND_BY_HOUR, SPEND_APP)
+                                    .put(APP_SPEND_BY_DAY, SPEND_APP)
+                                    .put(APP_SPEND_BY_MONTH, SPEND_APP)
+                                    .put(SERVICE_SPEND_BY_HOUR, CLOUD_SERVICE)
+                                    .put(SERVICE_SPEND_BY_DAY, CLOUD_SERVICE)
+                                    .put(SERVICE_SPEND_BY_MONTH, CLOUD_SERVICE)
+                                    .build();
+    private static final Map<Table<?>, EntityType> TABLE_TO_ENTITY_MAP =
+                    createTableToEntityMap(TABLE_TO_SPEND_ENTITY_MAP, EntityType.PHYSICAL_MACHINE);
+    private static final Map<Integer, EntityType> VALUE_TO_ENTITY_TYPE_MAP =
+                    Stream.of(EntityType.values()).collect(Collectors
+                                    .toMap(EntityType::getValue, Function.identity()));
+    private static final Map<String, EntityType> NAME_TO_SPEND_ENTITY_TYPE_MAP =
+                    new ImmutableMap.Builder<String, EntityType>()
+                                    .put(StringConstants.VIRTUAL_MACHINE, SPEND_VIRTUAL_MACHINE)
+                                    .put(StringConstants.DATABASE, SPEND_APP)
+                                    .put(StringConstants.DATABASE_SERVER, SPEND_APP)
+                                    .put(StringConstants.CLOUD_SERVICE, CLOUD_SERVICE)
+                                    .build();
+    private static final Map<String, EntityType> NAME_TO_ENTITY_TYPE_MAP = createNameToEntity(
+                    // DC's are intentionally mapped to PM's
+                    Collections.singletonMap(StringConstants.DATA_CENTER, PHYSICAL_MACHINE));
+
+    private static final Collection<EntityType> ENTITIES_EXCLUDED_FROM_ROLL_UP =
+                    ImmutableSet.of(
+                            BUSINESS_APPLICATION,
+                            CLOUD_SERVICE,
+                            CLUSTER,
+                            DATACENTER,
+                            DATA_CENTER,
+                            LOAD_BALANCER,
+                            RESERVED_INSTANCE,
+                            SPEND_APP,
+                            SPEND_VIRTUAL_MACHINE);
+
+    public static final List<EntityType> ROLLED_UP_ENTITIES = Stream.of(EntityType.values())
+                    .filter(item -> !ENTITIES_EXCLUDED_FROM_ROLL_UP.contains(item))
+                    .collect(Collectors.toList());
 
 /**
  * Instances of this type provide information that's important to history component behavior,
