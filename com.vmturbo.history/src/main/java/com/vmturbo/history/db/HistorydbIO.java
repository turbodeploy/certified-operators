package com.vmturbo.history.db;

import static com.vmturbo.common.protobuf.utils.StringConstants.AVG_VALUE;
import static com.vmturbo.common.protobuf.utils.StringConstants.CAPACITY;
import static com.vmturbo.common.protobuf.utils.StringConstants.COMMODITY_KEY;
import static com.vmturbo.common.protobuf.utils.StringConstants.CURRENT_PRICE_INDEX;
import static com.vmturbo.common.protobuf.utils.StringConstants.EFFECTIVE_CAPACITY;
import static com.vmturbo.common.protobuf.utils.StringConstants.MAX_VALUE;
import static com.vmturbo.common.protobuf.utils.StringConstants.MIN_VALUE;
import static com.vmturbo.common.protobuf.utils.StringConstants.PRICE_INDEX;
import static com.vmturbo.common.protobuf.utils.StringConstants.PRODUCER_UUID;
import static com.vmturbo.common.protobuf.utils.StringConstants.PROPERTY_SUBTYPE;
import static com.vmturbo.common.protobuf.utils.StringConstants.PROPERTY_SUBTYPE_USED;
import static com.vmturbo.common.protobuf.utils.StringConstants.PROPERTY_TYPE;
import static com.vmturbo.common.protobuf.utils.StringConstants.RELATION;
import static com.vmturbo.common.protobuf.utils.StringConstants.SNAPSHOT_TIME;
import static com.vmturbo.common.protobuf.utils.StringConstants.UUID;
import static com.vmturbo.history.db.jooq.JooqUtils.getDateOrTimestampField;
import static com.vmturbo.history.db.jooq.JooqUtils.getDoubleField;
import static com.vmturbo.history.db.jooq.JooqUtils.getRelationTypeField;
import static com.vmturbo.history.db.jooq.JooqUtils.getStringField;
import static com.vmturbo.history.db.jooq.JooqUtils.getTimestampField;
import static com.vmturbo.history.schema.abstraction.Tables.AUDIT_LOG_RETENTION_POLICIES;
import static com.vmturbo.history.schema.abstraction.Tables.MKT_SNAPSHOTS;
import static com.vmturbo.history.schema.abstraction.Tables.PM_STATS_BY_DAY;
import static com.vmturbo.history.schema.abstraction.Tables.PM_STATS_BY_HOUR;
import static com.vmturbo.history.schema.abstraction.Tables.PM_STATS_LATEST;
import static com.vmturbo.history.schema.abstraction.Tables.RETENTION_POLICIES;
import static com.vmturbo.history.schema.abstraction.Tables.SCENARIOS;
import static com.vmturbo.history.schema.abstraction.Tables.VM_STATS_BY_HOUR;
import static org.jooq.impl.DSL.avg;
import static org.jooq.impl.DSL.row;

import java.math.BigDecimal;
import java.sql.Connection;
import java.sql.SQLException;
import java.sql.Timestamp;
import java.util.ArrayList;
import java.util.Collection;
import java.util.Collections;
import java.util.HashMap;
import java.util.HashSet;
import java.util.List;
import java.util.Map;
import java.util.Map.Entry;
import java.util.Objects;
import java.util.Optional;
import java.util.Set;
import java.util.stream.Collectors;

import javax.annotation.Nonnull;
import javax.annotation.Nullable;

import com.google.common.annotations.VisibleForTesting;
import com.google.common.base.Preconditions;
import com.google.common.collect.Collections2;
import com.google.common.collect.ImmutableBiMap;
import com.google.common.collect.Lists;
import com.google.common.collect.Sets;
import org.apache.commons.lang.StringUtils;
import org.apache.logging.log4j.LogManager;
import org.apache.logging.log4j.Logger;
import org.apache.logging.log4j.util.Strings;
import org.jooq.Condition;
import org.jooq.Field;
import org.jooq.InsertSetStep;
import org.jooq.Queries;
import org.jooq.Query;
import org.jooq.Record;
import org.jooq.Record1;
import org.jooq.Record2;
import org.jooq.Record3;
import org.jooq.Result;
import org.jooq.ResultQuery;
import org.jooq.Select;
import org.jooq.Table;
import org.jooq.exception.DataAccessException;
import org.jooq.impl.DSL;
import org.springframework.beans.factory.annotation.Value;

import com.vmturbo.api.enums.DayOfWeek;
import com.vmturbo.api.enums.Period;
import com.vmturbo.api.enums.ReportOutputFormat;
import com.vmturbo.api.enums.ReportType;
import com.vmturbo.auth.api.db.DBPasswordUtil;
import com.vmturbo.common.protobuf.setting.SettingProto.Setting;
import com.vmturbo.common.protobuf.stats.Stats.CommodityMaxValue;
import com.vmturbo.common.protobuf.stats.Stats.EntityCommoditiesMaxValues;
import com.vmturbo.common.protobuf.stats.Stats.EntityStatsScope;
import com.vmturbo.common.protobuf.stats.Stats.StatsFilter;
import com.vmturbo.common.protobuf.stats.Stats.StatsFilter.CommodityRequest;
import com.vmturbo.common.protobuf.topology.TopologyDTO.CommodityType;
import com.vmturbo.common.protobuf.topology.TopologyDTO.TopologyInfo;
import com.vmturbo.common.protobuf.topology.UICommodityType;
import com.vmturbo.commons.TimeFrame;
import com.vmturbo.components.common.pagination.EntityStatsPaginationParams;
import com.vmturbo.components.common.setting.GlobalSettingSpecs;
import com.vmturbo.components.common.setting.SettingDTOUtil;
import com.vmturbo.history.db.jooq.JooqUtils;
import com.vmturbo.history.db.queries.AvailableEntityTimestampsQuery;
import com.vmturbo.history.db.queries.AvailableTimestampsQuery;
import com.vmturbo.history.db.queries.EntityCommoditiesMaxValuesQuery;
import com.vmturbo.history.schema.HistoryVariety;
import com.vmturbo.history.schema.RelationType;
import com.vmturbo.history.schema.abstraction.Tables;
import com.vmturbo.history.schema.abstraction.tables.Entities;
import com.vmturbo.history.schema.abstraction.tables.MarketStatsLatest;
import com.vmturbo.history.schema.abstraction.tables.Scenarios;
import com.vmturbo.history.schema.abstraction.tables.VmStatsByHour;
import com.vmturbo.history.schema.abstraction.tables.VmStatsLatest;
import com.vmturbo.history.schema.abstraction.tables.records.EntitiesRecord;
import com.vmturbo.history.schema.abstraction.tables.records.MarketStatsLatestRecord;
import com.vmturbo.history.schema.abstraction.tables.records.ScenariosRecord;
import com.vmturbo.history.stats.MarketStatsAccumulator.MarketStatsData;
import com.vmturbo.history.stats.PropertySubType;
import com.vmturbo.platform.common.dto.CommonDTO;
import com.vmturbo.platform.common.dto.CommonDTO.EntityDTO;
import com.vmturbo.sql.utils.SQLDatabaseConfig.SQLConfigObject;

/**
 * Dbio Component for use within the History Component.
 **/
public class HistorydbIO extends BasedbIO {

    private static final Logger logger = LogManager.getLogger();

    /**
     * Use this to get stats table fields by name when working with a dynamically typed table.
     *
     * <p>For example, suppose you have a variable of type <code>Table&lt;?&gt;</code>, and you know
     * it's one of the various entity stats tables, and you want to access its fields. You can
     * use something like <code>table.get(GENERIC_STATS.AVG_VALUE, Double.class)</code>.</p>
     *
     * <p>An hourly table is used because it has all the fields that appear in any table (all the
     * *_key fields, samples, etc.)</p>
     */
    public static final VmStatsByHour GENERIC_STATS_TABLE = VM_STATS_BY_HOUR.VM_STATS_BY_HOUR;

    // length restriction on the  COMMODITY_KEY column; all stats tables have same column length
    private static final int COMMODITY_KEY_MAX_LENGTH = VmStatsLatest.VM_STATS_LATEST.COMMODITY_KEY
        .getDataType().length();

    // min and max for numerical values for the statstables; must fit in DECIMAL(15,3), 12 digits
    private static final double MAX_STATS_VALUE = 1e12D - 1;
    private static final double MIN_STATS_VALUE = -MAX_STATS_VALUE;
    private static final String SPACE = UICommodityType.SPACE.apiStr();
    private final SQLConfigObject sqlConfigObject;
    private static final String SECURE_DB_QUERY_PARMS = "useSSL=true&trustServerCertificate=true";

    /**
     * DB user name accessible to given schema.
     */
    @Value("${historyDbUsername:history}")
    private String historyDbUsername;

    /**
     * DB user password accessible to given schema.
     */
    @Value("${historyDbPassword:}")
    private String historyDbPassword;

    @Value("${requestHost:%}")
    private String requestHost;

    @Value("${dbSchemaName:vmtdb}")
    private String dbSchemaName;

    @Value("${readonlyUserName:vmtreader}")
    private String readonlyUserName;

    @Value("${queryTimeoutSeconds:120}")
    private int queryTimeout_sec;

    @Value("${migrationTimeoutSeconds:600}")
    private int migrationTimeout_sec;

    // Mapping from the retention settings DB column name -> Setting name
    private final ImmutableBiMap<String, String> retentionDbColumnNameToSettingName =
        ImmutableBiMap.of(
            //"retention_latest_hours", , # skipping as there is no equivalent in the UI
            "retention_hours", GlobalSettingSpecs.StatsRetentionHours.getSettingName(),
            "retention_days", GlobalSettingSpecs.StatsRetentionDays.getSettingName(),
            "retention_months", GlobalSettingSpecs.StatsRetentionMonths.getSettingName()
        );

    private ImmutableBiMap<String, String> retentionSettingNameToDbColumnName =
        retentionDbColumnNameToSettingName.inverse();

    private static final String AUDIT_LOG_RETENTION_POLICY_NAME = "retention_days";

    private static final String MAX_COLUMN_NAME = "max";

    /**
     * Maximum number of entities allowed in the getEntities method.
     *
     * @see HistorydbIO#getEntities(List)
     */
    @Value("${getEntitiesChunkSize:4000}")
    private int entitiesChunkSize;

    /**
     * The database password utility.
     */
    private DBPasswordUtil dbPasswordUtil;

    /**
     * Constructs the HistorydbIO.
     */
    public HistorydbIO(@Nonnull DBPasswordUtil dbPasswordUtil,
                       @Nonnull final SQLConfigObject sqlConfigObject) {
        this.dbPasswordUtil = dbPasswordUtil;
        this.sqlConfigObject = sqlConfigObject;
    }

    @Override
    protected void internalNotifyUser(String eventName, String error) {
        logger.info("notifying user {} error: {}", eventName, error);
        // TODO: implement
    }

    @Override
    protected void internalClearNotification(String eventName) {
        logger.info("clear notification user {}", eventName);
    }

    @Override
    protected String getRootConnectionUrl() {
        return sqlConfigObject.getDbRootUrl();
    }

    @Override
    public String getUserName() {
        return historyDbUsername;
    }

    /**
     * We will have to retrieve the password here.
     * We do that in the lazy fashion instead of the constructor, as constructor is being called
     * too early, and the RestTemplate is unable to function at that stage yet.
     *
     * @return The password.
     */
    @Override
    public String getPassword() {
        return !Strings.isEmpty(historyDbPassword) ? historyDbPassword : dbPasswordUtil.getSqlDbRootPassword();
    }

    @Override
    public String getRequestHost() {
        return requestHost;
    }

    @Override
    public String getAdapter() {
        return sqlConfigObject.getSqlDialect().name().toLowerCase();
    }

    @Override
    public String getHostName() {
        return sqlConfigObject.getDbHost();
    }

    @Override
    public String getPortNumber() {
        return String.valueOf(sqlConfigObject.getDbPort());
    }

    @Override
    public String getDbSchemaName() {
        return dbSchemaName;
    }

    @Override
    public String getReadOnlyUserName() {
        return readonlyUserName;
    }

    @Override
    public String getReadOnlyPassword() {
        return DBPasswordUtil.obtainDefaultPW();
    }

    @Override
    public int getQueryTimeoutSeconds() {
        // Get the query timeout from the internal connection pool if it has been initialized.
        // If not, return the value used to initialize the internal connection pool.
        if (isInternalConnectionPoolInitialized()) {
            return getInternalConnectionPoolTimeoutSeconds();
        } else {
            return queryTimeout_sec;
        }
    }

    public void setQueryTimeoutSeconds(int newTimeoutSec) {
        // The query timeout must be set on the internal connection pool to have any effect.
        // If it has been created, set it there, otherwise set it on the internal state used
        // to initialize the internal connection pool query timeout.
        if (isInternalConnectionPoolInitialized()) {
            setInternalConnectionPoolTimeoutSeconds(newTimeoutSec);
        }

        queryTimeout_sec = newTimeoutSec;
    }

    @Override
    public boolean isReportEnabled(int rptId) {
        return false;
    }

    @Override
    public int addSubscription(String email, Period period, DayOfWeek dayOfWeek, String scope,
                               ReportType reportType, int reportId, ReportOutputFormat format,
                               Map<Integer, String> attrs, String userName) {
        return 0;
    }

    @Override
    public boolean isDeveloper() {
        return false;
    }

    @Override
    public String httpExecuteReport(String reportUrl) {
        return null;
    }

    @Override
    public void init(boolean clearOldDb, Double version, String dbName, Optional<String> migrationLocation) throws VmtDbException {
        // increase the DB timeout for the DB migration process
        int prevTimeoutSecs = getQueryTimeoutSeconds();
        setQueryTimeoutSeconds(migrationTimeout_sec);
        super.init(clearOldDb, version, dbName, migrationLocation);
        // reset the DB timeout to the typical value
        setQueryTimeoutSeconds(prevTimeoutSecs);
    }

    @Override
    protected String getMySQLConnectionUrl() {
        String baseUrl = "jdbc:" + getAdapter()
            + "://"
            + getHostName()
            + ":"
            + getPortNumber()
            + "/"
            + getDbSchemaName();
        final String settings = sqlConfigObject.getDriverProperties();
        String sep = "?";
        if (StringUtils.isNotEmpty(settings)) {
            baseUrl += sep + settings;
            sep = "&";
        }
        if (sqlConfigObject.isSecureDBConnectionRequested()) {
            // E.g.: "jdbc:mysql://host:3306/vmtdt?useSSL=true&trustServerCertificate=true
            return baseUrl + sep + SECURE_DB_QUERY_PARMS;
        }
        // E.g.: "jdbc:mysql://host:3306/vmtdt
        return baseUrl;
    }

    @Override
    public String getRootUsername() {
        if (sqlConfigObject.getRootCredentials().isPresent()) {
            return sqlConfigObject.getRootCredentials().get().getUserName();
        }
        return dbPasswordUtil.getSqlDbRootUsername();
    }

    @Override
    public String getRootPassword() {
        if (sqlConfigObject.getRootCredentials().isPresent()) {
            return sqlConfigObject.getRootCredentials().get().getPassword();
        }
        return getPassword();
    }

    /**
     * Convert the {@link CommonDTO.EntityDTO.EntityType} numeric id
     * to an SDK EntityType to an {@link EntityType}.
     *
     * @param sdkEntityTypeId the CommonDTO.EntityDTO.EntityType id to convert to a
     *                        database {@link EntityType}
     * @return an {@link EntityType} {@link EntityType} for the corresponding SDK Entity Type ID
     */
    public Optional<EntityType> getEntityType(int sdkEntityTypeId) {
        CommonDTO.EntityDTO.EntityType sdkEntityType = CommonDTO.EntityDTO.EntityType
            .forNumber(sdkEntityTypeId);
        if (sdkEntityType == null) {
            logger.debug("unknown entity type for entity type id {}", sdkEntityTypeId);
            return Optional.empty();
        }
        return EntityType.fromSdkEntityType(sdkEntityType).map(EntityType::resolve);
    }

    public Optional<String> getBaseEntityType(int sdkEntityTypeId) {
        CommonDTO.EntityDTO.EntityType sdkEntityType = CommonDTO.EntityDTO.EntityType
            .forNumber(sdkEntityTypeId);
        if (sdkEntityType == null || !EntityType.fromSdkEntityType(sdkEntityType).isPresent()) {
            logger.debug("unknown entity type for entity type id {}", sdkEntityTypeId);
            return Optional.empty();
        }
        return EntityType.fromSdkEntityType(sdkEntityType).map(EntityType::getName);
    }

    /**
     * Create an "insert" SQL statement for the given table  to be populated with values
     * for some number of rows to be inserted.
     *
     * @param dbTable the xxx_stats_latest table into which the record will be inserted
     * @param <R> record type
     * @return a jooq {@link Record} object appropriate for that table
     */
    public @Nonnull <R extends Record> InsertSetStep<R> getCommodityInsertStatement(
        @Nonnull Table<R> dbTable) {
        return getJooqBuilder().insertInto(dbTable);
    }


    /**
     * Create and populate a {@link MarketStatsLatestRecord} for insertion into the
     * associated table.
     *
     * @param marketStatsData the data for one stats item; will be written to one row
     * @param topologyInfo    Information about the topology causing the market stats insert.
     * @return a record to be inserted into the MarketStatsLatest table
     */
    public MarketStatsLatestRecord getMarketStatsRecord(
        @Nonnull final MarketStatsData marketStatsData,
        @Nonnull final TopologyInfo topologyInfo) {

        final MarketStatsLatestRecord record = MarketStatsLatest.MARKET_STATS_LATEST.newRecord();
        record.set(MarketStatsLatest.MARKET_STATS_LATEST.SNAPSHOT_TIME,
                new Timestamp(topologyInfo.getCreationTime()));
        record.set(MarketStatsLatest.MARKET_STATS_LATEST.TOPOLOGY_CONTEXT_ID,
                topologyInfo.getTopologyContextId());
        record.set(MarketStatsLatest.MARKET_STATS_LATEST.TOPOLOGY_ID,
                topologyInfo.getTopologyId());
        record.set(MarketStatsLatest.MARKET_STATS_LATEST.ENTITY_TYPE,
            marketStatsData.getEntityType());
        record.set(MarketStatsLatest.MARKET_STATS_LATEST.ENVIRONMENT_TYPE,
            marketStatsData.getEnvironmentType());
        record.set(MarketStatsLatest.MARKET_STATS_LATEST.PROPERTY_TYPE,
            marketStatsData.getPropertyType());
        record.set(MarketStatsLatest.MARKET_STATS_LATEST.PROPERTY_SUBTYPE,
            marketStatsData.getPropertySubtype());
        record.set(MarketStatsLatest.MARKET_STATS_LATEST.CAPACITY,
            clipValue(marketStatsData.getCapacity()));
        record.set(MarketStatsLatest.MARKET_STATS_LATEST.AVG_VALUE,
            clipValue(marketStatsData.getUsed()));
        record.set(MarketStatsLatest.MARKET_STATS_LATEST.MIN_VALUE,
            clipValue(marketStatsData.getMin()));
        record.set(MarketStatsLatest.MARKET_STATS_LATEST.MAX_VALUE,
            clipValue(marketStatsData.getMax()));
        record.set(MarketStatsLatest.MARKET_STATS_LATEST.EFFECTIVE_CAPACITY,
            clipValue(marketStatsData.getEffectiveCapacity()));
        record.set(MarketStatsLatest.MARKET_STATS_LATEST.RELATION,
            marketStatsData.getRelationType());
        return record;
    }

    /**
     * Populate a {@link Record} instance with commodity values
     *
     * @param propertyType      the string name of the property (mixed case)
     * @param snapshotTime      the time of the snapshot
     * @param entityId          the id of the entity being processed
     * @param relationType      BOUGHT or SOLD
     * @param providerId        OID of the provider, if BOUGHT
     * @param capacity          the capacity of the commodity
     * @param effectiveCapacity the effective capacity of the commodity
     * @param commodityKey      the external association key for this commodity
     * @param record            the record being populated
     * @param table             stats db table for this entity type
     * @param longCommodityKeys for consolidated logging of shortened commodity keys
     */
    public void initializeCommodityRecord(
            @Nonnull String propertyType,
            long snapshotTime,
            long entityId,
            @Nonnull RelationType relationType,
            @Nullable Long providerId,
            @Nullable Double capacity,
            @Nullable Double effectiveCapacity,
            @Nullable String commodityKey,
            @Nonnull Record record,
            @Nonnull Table<?> table,
            @Nonnull Set<String> longCommodityKeys) {
        // providerId might be null
        String providerIdString = providerId != null ? Long.toString(providerId) : null;
        record.set(getStringField(table, PRODUCER_UUID), providerIdString);
        // commodity_key is limited in length
        // populate the other fields; all fields are nullable based on DB design; Is that best?
        // property_subtype, avg_value, min_value, max_value are all set elsewhere
        record.set(getDateOrTimestampField(table, SNAPSHOT_TIME),
                new java.sql.Timestamp(snapshotTime));
        record.set(getStringField(table, UUID), Long.toString(entityId));
        record.set(getStringField(table, PROPERTY_TYPE), propertyType);
        record.set(getDoubleField(table, CAPACITY), clipValue(capacity));
        record.set(getDoubleField(table, EFFECTIVE_CAPACITY), clipValue(effectiveCapacity));
        record.set(getRelationTypeField(table, RELATION), relationType);
        record.set(getStringField(table, COMMODITY_KEY),
                limitCommodityKey(commodityKey, longCommodityKeys));
    }

    /**
     * Check that a commodity key does not exceed its maximum allowed length, and truncate it
     * if necessary.
     *
     * @param commodityKey      commodity key value
     * @param longCommodityKeys where caller keeps track of shortened keys for consolidated logging
     * @return possibly truncated value
     */
    public static String limitCommodityKey(String commodityKey, Set<String> longCommodityKeys) {
        if (commodityKey != null && commodityKey.length() > COMMODITY_KEY_MAX_LENGTH) {
            longCommodityKeys.add(commodityKey);
            return commodityKey.substring(0, COMMODITY_KEY_MAX_LENGTH - 1);
        } else {
            return commodityKey;
        }
    }

    /**
     * Set the used and peak values for the subtype of this property.
     * <p>
     * For commodities that have peak values set, peak will contain a
     * non-zero value while for attributes that do not have peak value,
     * (Produces/PriceIndex etc.) 0 will be sent as parameter
     *`
     * @param propertySubtype the subtype of the property, e.g. "used" or "utilization"
     * @param used           the average used value of the commodity
     * @param peak           the peak value of the commodity
     * @param record         the record being populated
     * @param table          the xxx_stats_latest table where this data will be written
     */
    public void setCommodityValues(
        @Nonnull String propertySubtype,
        final double used,
        final double peak,
        @Nonnull Record record,
        @Nonnull Table<?> table) {

        double clipped = clipValue(used);
        double clippedPeak = clipValue(peak);
        record.set(getStringField(table, PROPERTY_SUBTYPE), propertySubtype);
        record.set(getDoubleField(table, AVG_VALUE), clipped);
        record.set(getDoubleField(table, MIN_VALUE), clipped);
        record.set(getDoubleField(table, MAX_VALUE), Math.max(clipped, clippedPeak));
    }

    /**
     * Get the list of {@link Timestamp} objects describing the stat snapshot times in a
     * requested time range.
     * <p>
     * Note: This currently assumes each topology has at least one virtual machine.
     * Todo: We assume at least one PM before, but for new cloud model there is no PM, if user only
     * adds cloud target, it will not be able to get correct timestamp. Thus we change it to VM.
     * We should considering handling this better, when serverless is down the road. One possible
     * solution is keep a separate table which just has the updated timestamps. Opened OM-40052 for
     * future improvement.
     *
     * @param timeFrame          The {@link TimeFrame} to look in.
     * @param startTime          The start time, in epoch millis.
     * @param endTime            The end time, in epoch millis.
     * @param specificEntityType entity type related to the timestamp we want to look for.
     * @param specificEntityOid  entity to use for the lookup in the table.
     * @return A list of {@link Timestamp} objects, in descending order. Each timestamp represents
     * the snapshot time for a set of records in the database - i.e. you can use any of
     * the snapshot times in a query, and it should return results (assuming other filters
     * are also satisfied).
     * @throws VmtDbException If there is an exception running the query.
     */
    @Nonnull
    public List<Timestamp> getTimestampsInRange(@Nonnull final TimeFrame timeFrame,
            final long startTime,
            final long endTime,
            @Nonnull final Optional<EntityType> specificEntityType,
            @Nonnull final Optional<String> specificEntityOid) throws VmtDbException {

        final Query query;
        if (specificEntityType.isPresent() && specificEntityOid.isPresent()) {
            query = new AvailableEntityTimestampsQuery(
                    timeFrame, specificEntityType.get(), specificEntityOid.get(), 0,
                    new Timestamp(startTime), new Timestamp(endTime), false).getQuery();
        } else {
            query = new AvailableTimestampsQuery(timeFrame, HistoryVariety.ENTITY_STATS, 0,
                    new Timestamp(startTime), new Timestamp(endTime)).getQuery();
        }
        return (List<Timestamp>)execute(Style.FORCED, query).getValues(0);
    }

    /**
     * Return a long epoch date representing the closest time stamp equals or before a given time point.
     * The timestamps are selected among the already ingested topologies. If the only
     * commodity in the stasFilter is priceIndex, the timestamp will be selected among the
     * ingested priceIndex timestamps
     *
     * @param statsFilter          stats filter which contains commodity requests.
     * @param timepPointOpt        time point to specify end time. If not present, the result is
     *                             the most recent time stamp.
     * @param timeFrameOpt         required timeframe, or LATEST if not specified
     * @return a {@link Timestamp} for the snapshot recorded in the xxx_stats_latest table having
     *                             closest time to a given time point.
     * @throws IllegalArgumentException
     */
    public Optional<Timestamp> getClosestTimestampBefore(@Nonnull final StatsFilter statsFilter,
            @Nonnull final Optional<Long> timepPointOpt, @Nonnull final Optional<TimeFrame> timeFrameOpt)
            throws IllegalArgumentException {
        try {
            Timestamp exclusiveUpperTimeBound =
                    // timePointOpt, if provided, is inclusive; we need an exclusive upper bound
                    timepPointOpt.map(t -> new Timestamp(t + 1))
                            .orElse(null);
            // check the commodity request list, if it only contains PI, fetch data for PI,
            // otherwise, get the timestamp of the most recent ingested topology. PI needs to be
            // treated differently because it doesn't get persisted when a topology is ingested.
            final HistoryVariety historyVariety = isCommRequestsOnlyPI(statsFilter.getCommodityRequestsList())
                ? HistoryVariety.PRICE_DATA : HistoryVariety.ENTITY_STATS;

            final Query query = new AvailableTimestampsQuery(timeFrameOpt.orElse(TimeFrame.LATEST),
                    historyVariety, 1, null, exclusiveUpperTimeBound).getQuery();
            final List<Timestamp> snapshotTimeRecords
                    = (List<Timestamp>)execute(Style.FORCED, query).getValues(0);

            if (!snapshotTimeRecords.isEmpty()) {
                return Optional.of(snapshotTimeRecords.get(0));
            }

        } catch (VmtDbException e) {
            logger.error("Failed to get database connection.", e);
        }
        return Optional.empty();
    }

    /**
     * Whether a given list contains only price index or current price index request.
     *
     * Note: If the request is empty, returns false.
     *
     * @param commRequestsList a given commodity request list
     * @return true if the commRequestsList contains price index or current price index
     *         request, false if the list is empty or it has at least one commodity
     *         request that is not price index and not current price index.
     */
    public boolean isCommRequestsOnlyPI(List<CommodityRequest> commRequestsList) {
        // If the commodity request contains priceIndex or currentPriceIndex,
        // return true.
        // NOTE: Though XL tables do not have the current price index commodity,
        // UX is shared between classic and XL which asks for both price index
        // and current price index commodity when populating the risk widget.
        return !commRequestsList.isEmpty() && commRequestsList.stream()
                .allMatch(c -> c.getCommodityName().equals(PRICE_INDEX)
                        || c.getCommodityName().equals(CURRENT_PRICE_INDEX));
    }

    private Set<String> getRequestedScopeIds(EntityStatsScope entityScope) {
        if (entityScope.hasEntityList()) {
            return Sets.newHashSet(Collections2.transform(
                    entityScope.getEntityList().getEntitiesList(), id -> Long.toString(id)));
        }

        return Collections.emptySet();
    }

    /**
     * Gets entityType from {@link EntityStatsScope}.
     *
     * @param entityScope   The {@link EntityStatsScope} to use
     * @return single {@link EntityType} within EntityStatsScope
     * @throws VmtDbException if there's an error querying DB for types of entities
     * @throws IllegalArgumentException if entityType resolves to multiple or invalid entityType
     */
    public EntityType getEntityTypeFromEntityStatsScope(final EntityStatsScope entityScope)
            throws VmtDbException, IllegalArgumentException {
        if (!entityScope.hasEntityList()) {
            return getEntityType(entityScope.getEntityType())
                    .orElseThrow(() -> new IllegalArgumentException("Invalid entity type: " + entityScope.getEntityType()));
        }

        final Set<String> requestedIdSet = getRequestedScopeIds(entityScope);

        final Set<String> entityTypes = new HashSet<>(getTypesForEntities(requestedIdSet).values());

        if (entityTypes.isEmpty()) {
            return null;
        }

        if (entityTypes.size() > 1) {
            logger.error("Attempting to paginate across multiple entity types: {}",
                    entityTypes);
            throw new IllegalArgumentException("Pagination across multiple entity types not supported.");
        }

        String entityType = entityTypes.iterator().next();
        return EntityType.named(entityType)
                .orElseThrow(() -> new IllegalArgumentException("Entities resolve to invalid entity type: " + entityType));
    }

    /**
     * Get the next page of entity IDs given a time frame and pagination parameters.
     *
     * @param entityScope      The {@link EntityStatsScope} for the stats query.
     * @param timestamp        The timestamp to use to calculate the next page.
     * @param tFrame           The timeframe to use for the timestamp.
     * @param paginationParams The pagination parameters. For princeIndex, we sort the results by
     *                         the average value; for others, we sort the results by the utilization
     *                        (average/capacity) value of the sort commodity. And then by the UUID of the entity.
     * @param entityType       The {@link EntityType} to determine tables to query
     * @return A {@link NextPageInfo} object describing the entity IDs that should be in the next page.
     * @throws VmtDbException           If there is an error interacting with the database.
     * @throws IllegalArgumentException If the input is invalid.
     */
    @Nonnull
    public NextPageInfo getNextPage(final EntityStatsScope entityScope,
                                    final Timestamp timestamp,
                                    final TimeFrame tFrame,
                                    final EntityStatsPaginationParams paginationParams,
                                    final EntityType entityType) throws VmtDbException {
        // This will be an empty list if entity list is not set.
        // This should NOT be an empty list if the entity list is set (we should filter out
        // those requests earlier on).
        Preconditions.checkArgument(entityScope.hasEntityType()
            || (entityScope.hasEntityList() && entityScope.getEntityList().getEntitiesCount() > 0));

        if (entityType == null) {
            // We don't want to treat this an error, because this may occur when the user
            // scopes to an entity of a type for which we do not collect stats. We'll log
            // a warning and send back an empty result.
            logger.warn("No entity types resolved from entity IDs {}; " +
                            "this is expected if entity type is one for which we do not collect stats.",
                    entityScope.getEntityList().getEntitiesList());
            return NextPageInfo.EMPTY_INSTANCE;

        }

        final SeekPaginationCursor seekPaginationCursor = SeekPaginationCursor.parseCursor(paginationParams.getNextCursor().orElse(""));
        // Now we have the entity type, we can use it together with the time frame to
        // figure out the table to paginate in.
        final Table<?> table = entityType.getTimeFrameTable(tFrame).get();

        final List<Condition> conditions = new ArrayList<>();
        conditions.add(getTimestampField(table, SNAPSHOT_TIME).eq(timestamp));
        conditions.add(getStringField(table, PROPERTY_TYPE).eq(paginationParams.getSortCommodity()));
        if (!paginationParams.getSortCommodity().equals(PRICE_INDEX)) {
            // For "regular" commodities (e.g. CPU, Mem), we want to make sure to sort by the used
            // value and only use commodities that are being sold.
            conditions.add(getStringField(table, PROPERTY_SUBTYPE).eq(PROPERTY_SUBTYPE_USED));
            conditions.add(getRelationTypeField(table, RELATION).eq(RelationType.COMMODITIES));
        }

        final Field<BigDecimal> avgValue =
            avg(getDoubleField(table, AVG_VALUE)).as(AVG_VALUE);
        final Field<BigDecimal> avgCapacity =
            avg(getDoubleField(table, CAPACITY)).as(CAPACITY);
        final Field<String> uuid =
            getStringField(table, UUID);

        final Set<String> requestedIdSet = getRequestedScopeIds(entityScope);
        if (!requestedIdSet.isEmpty()) {
            conditions.add(uuid.in(requestedIdSet));
        }
        // Given an entity id, a commodity type and a time snapshot, we might have multiple
        // entries in the db. We want to group them first, by averaging their values and
        // capacity, this will be stored in the aggregate stats table. Then, from this table we
        // can apply our cursor conditions and order the members based on the pagination
        // parameters.
        try (Connection conn = transConnection()) {
            Table<Record3<String, BigDecimal, BigDecimal>> aggregatedStats = using(conn)
                .select(uuid, avgValue, avgCapacity)
                .from(table)
                .where(conditions)
                .groupBy(uuid).asTable();
            final Field<String> aggregateUuidField = getStringField(aggregatedStats, UUID);
            final Field<BigDecimal> aggregateValueField =
                seekPaginationCursor.getValueField(paginationParams,
                aggregatedStats);

            // This call adds the seek pagination parameters to the list of conditions.
            final List<Condition> cursorConditions = new ArrayList<>();
            seekPaginationCursor.toCondition(aggregatedStats, paginationParams)
                .ifPresent(cursorCondition -> cursorConditions.addAll(cursorCondition));

            final Result<Record2<String, BigDecimal>> results = using(conn)
                .select(aggregateUuidField, aggregateValueField)
                .from(aggregatedStats)
                // The pagination is enforced by the conditions (see above).
                .where(cursorConditions)
                .orderBy(paginationParams.isAscending() ? aggregateValueField.asc().nullsLast() :
                        aggregateValueField.desc().nullsLast(),
                    paginationParams.isAscending() ?
                        aggregateUuidField.asc() : aggregateUuidField.desc())
                // Add one to the limit so we can tests to see if there are more results.
                .limit(paginationParams.getLimit() + 1)
                .fetch();

            Integer totalRecordCount = getTotalRecordsCount(conn, aggregatedStats);
            if (results.size() > paginationParams.getLimit()) {
                // If there are more results, we trim the last result (since that goes beyond
                // the page limit).
                final List<String> nextPageIds =
                    results.getValues(aggregateUuidField).subList(0, paginationParams.getLimit());
                final int lastIdx = nextPageIds.size() - 1;
                return new NextPageInfo(nextPageIds, table,
                        SeekPaginationCursor.nextCursor(nextPageIds.get(lastIdx),
                                results.getValue(lastIdx, aggregateValueField)),
                        totalRecordCount);
            } else {
                return new NextPageInfo(results.getValues(aggregateUuidField),
                        table,
                        SeekPaginationCursor.empty(),
                        totalRecordCount);
            }
        } catch (SQLException e) {
            throw new VmtDbException(VmtDbException.SQL_EXEC_ERR, e);
        }
    }

    /**
     * Will count total records in {@link Table}.
     *
     * @param conn db connection used to run query
     * @param aggregatedStats {@link Table} used to count total records
     * @return Total records in {@link Table}
     */
    @VisibleForTesting
    protected int getTotalRecordsCount(Connection conn, Table<Record3<String, BigDecimal, BigDecimal>> aggregatedStats) {
        return using(conn).fetchCount(aggregatedStats);
    }

    /**
     * Get id, display name and creation class name of entities which IDs are given.
     * Data is retrieved from the DB in chunks of 4000 (settable).
     *
     * @param entityIds the list of entity IDs to get from the DB
     * @return a map from ID to entity record
     * @throws VmtDbException if there was an error accessing the database
     */
    public Map<Long, EntitiesRecord> getEntities(List<String> entityIds) throws VmtDbException {
        logger.debug("get {} entities", entityIds.size());
        final Map<Long, EntitiesRecord> map = new HashMap<>();
        for (List<String> idsChunk : Lists.partition(entityIds, entitiesChunkSize)) {
            try (Connection conn = connection()) {
                final List<EntitiesRecord> listRecords = using(conn)
                    .fetch(Entities.ENTITIES, Entities.ENTITIES.UUID.in(idsChunk));
                for (EntitiesRecord record : listRecords) {
                    map.put(record.getId(), record);
                }
            } catch (SQLException e) {
                throw new VmtDbException(VmtDbException.READ_ERR, e);
            }
        }
        if (logger.isDebugEnabled()) {
            logger.debug("getEntities returning {} entities", map::size);
            // calculate the keys in the query that are not part of the result map
            Set<Long> missingKeys = entityIds.stream()
                .map(Long::valueOf)
                .filter(oid -> !map.keySet().contains(oid))
                .collect(Collectors.toSet());
            logger.debug("didn't find: {}", missingKeys);
        }
        return map;
    }

    /**
     * Get the creation_class for each of a list of entity OIDs stored as UUID.
     *
     * @param entityIds a list of service entity OIDs for which we want the Entity Types
     * @return a map from OID to Entity Type, as a String
     * @throws VmtDbException if there's an error querying the DB
     */
    public Map<String, String> getTypesForEntities(Set<String> entityIds) throws VmtDbException {

        Result<? extends Record> result = execute(Style.FORCED, JooqBuilder()
            .selectDistinct(Entities.ENTITIES.UUID, Entities.ENTITIES.CREATION_CLASS)
            .from(Entities.ENTITIES)
            .where(Entities.ENTITIES.UUID.in(entityIds)));

        return result.stream().collect(
            Collectors.toMap(x -> x.getValue(Entities.ENTITIES.UUID),
                x -> x.getValue(Entities.ENTITIES.CREATION_CLASS))
        );
    }

    /**
     * Return a select statement from the given table given selection fields, where conditions,
     * and an order-by clause.
     *
     * @param table           the table to query from
     * @param selectFields    the columns to return from the query
     * @param whereConditions the conditions to filter on
     * @param orderFields     the ordering for the results
     * @return a Select statement to perform the given query
     */
    public Select<?> getStatsSelect(Table<?> table,
                                    List<Field<?>> selectFields,
                                    List<Condition> whereConditions,
                                    Field<?>[] orderFields) {
        return JooqBuilder()
            .select(selectFields)
            .from(table)
            .where(whereConditions)
            .orderBy(orderFields);
    }

    /**
     * Return a select statement from the given table given selection fields, where conditions,
     * and an order-by clause which is also used to group by.
     *
     * @param table            the table to query from
     * @param selectFields     the columns to return from the query
     * @param whereConditions  the conditions to filter on
     * @param orderGroupFields the list of fields to group by; also
     * @return a Select statement to perform the given query
     */
    public Select<?> getStatsSelectWithGrouping(Table<?> table,
                                                List<Field<?>> selectFields,
                                                List<Condition> whereConditions,
                                                Field<?>[] orderGroupFields) {
        return JooqBuilder()
            .select(selectFields)
            .from(table)
            .where(whereConditions)
            .groupBy(orderGroupFields)
            .orderBy(orderGroupFields);
    }

    /**
     * Return the display name for the Entity for the given entity ID (OID).
     *
     * <p>If the entity ID is not known, then return null.
     * <p>TODO: should be changed to use Optional
     *
     * @param entityId the entity OID (as a string)
     * @return the display name for the Entity, as stored in the "display_name" for the given
     * entity OID; return null if not found.
     */
    @Nullable
    public String getEntityDisplayNameForId(long entityId) {

        try (Connection conn = connection()) {

            Record1<String> entityTypeRecord = using(conn)
                .select(Tables.ENTITIES.DISPLAY_NAME)
                .from(Tables.ENTITIES)
                .where(Tables.ENTITIES.UUID.eq(Long.toString(entityId)))
                .fetchOne();
            if (entityTypeRecord == null) {
                logger.debug("Display name not found for: {}", entityId);
                return null;
            }
            return entityTypeRecord.value1();
        } catch (SQLException e) {
            logger.warn("Error fetching entity display_name: ", e);
        } catch (VmtDbException e) {
            logger.error("Failed to get database connection.", e);
        }
        return null;
    }

    /**
     * Test whether an entityId represents a plan. We do this by looking up the entityId in
     * the SCENARIOS table.
     *
     * @param entityId the numeric ID which may or may not represent a plan
     * @return true iff this ID is found in the SCENARIOS table
     */
    public boolean entityIdIsPlan(final long entityId) {
        return getScenariosRecord(entityId).isPresent();
    }

    /**
     * Request the Scenario information from the SCENARIOS table for the given topologyContextId.
     *
     * @param topologyContextId the ID of the scenario to search for
     * @return An optional with the scenario information record or an empty optional if not found.
     */
    public Optional<ScenariosRecord> getScenariosRecord(long topologyContextId) {
        try (Connection conn = connection()) {
            return getScenariosRecord(topologyContextId, conn);
        } catch (SQLException e) {
            return Optional.empty();
        } catch (VmtDbException e) {
            logger.error("Failed to get connection to database.", e);
            return Optional.empty();
        }
    }

    private Optional<ScenariosRecord> getScenariosRecord(long topologyContextId, Connection conn) {
        try {
            Result<? extends Record> answer = execute(JooqBuilder()
                .selectFrom(SCENARIOS)
                .where(SCENARIOS.ID.equal(topologyContextId)), conn);
            if (answer == null) {
                // we expect a Result; double-check
                logger.warn("Select from SCENARIOS returned null unexpectedly in getSenariosRecord."
                    + " topologyContextId " + topologyContextId + "...continuing");
                return Optional.empty();
            }
            if (answer.size() < 1) {
                // no rows found
                return Optional.empty();
            }
            if (answer.size() > 1) {
                // more than one row - not supposed to happen; return the first one, for now
                logger.warn("Select ScenariosRecord from SCENARIOS returned more than one row " +
                    "unexpectedly; topologyContextId " +
                    topologyContextId + "...using first");
            }
            return Optional.of((ScenariosRecord) answer.iterator().next());
        } catch (VmtDbException e) {
            return Optional.empty();
        }
    }

    /**
     * Retrieve the SCENARIOS record for the given topologyContextId, if already recorded;
     * otherwise, add a new record.
     *
     * @param topologyInfo the information about this topology, including the
     *                     context id and snapshot time.
     * @return the SCENARIOS record for the given topologyContextId
     * @throws VmtDbException if there is a database error in the
     */
    public ScenariosRecord getOrAddScenariosRecord(@Nonnull final TopologyInfo topologyInfo)
        throws VmtDbException {
        Optional<ScenariosRecord> scenarioInfo =
            getScenariosRecord(topologyInfo.getTopologyContextId());
        if (!scenarioInfo.isPresent()) {
            logger.debug("Persisting scenario with topologyContextId {}",
                topologyInfo.getTopologyContextId());
            addMktSnapshotRecord(topologyInfo);
            scenarioInfo = getScenariosRecord(topologyInfo.getTopologyContextId());
        }

        return scenarioInfo.orElseThrow(() -> new VmtDbException(VmtDbException.INSERT_ERR,
            "Error writing scenarios record for plan priceIndexInfo for " +
                topologyInfo.getTopologyContextId()));
    }


    /**
     * Create entries in the SCENARIOS and MKT_SNAPSHOTS table for this topology, if required.
     * Each of the insert statments specifies "onDuplicateKeyIgnore", so there's no error
     * signalled if either row already exists.
     * <p>Note that the topologyContextId is used for both the ID and the scenario_id in the
     * SCENARIOS table.
     * <p>Note that there is insufficient information to populate the displayName, the state,
     * and the times. This may be provided in the future by adding a listener to the
     * Plan Orchestrator.
     *
     * @param topologyInfo the information about this topology, including the
     *                     context id and snapshot time.
     * @throws VmtDbException if there's an error writing to the RDB
     */
    public void addMktSnapshotRecord(TopologyInfo topologyInfo) throws VmtDbException {

        long topologyContextId = topologyInfo.getTopologyContextId();
        // add this topology to the scenarios table
        final Timestamp snapshotTimestamp = new Timestamp(topologyInfo.getCreationTime());
        execute(Style.FORCED, getJooqBuilder()
            .insertInto(SCENARIOS)
            .set(SCENARIOS.ID, topologyContextId)
            .set(SCENARIOS.DISPLAY_NAME, "scenario")
            .set(SCENARIOS.CREATE_TIME, snapshotTimestamp)
            .onDuplicateKeyIgnore());

        // add this topology to the mkt_snapshots table
        execute(Style.FORCED, getJooqBuilder()
            .insertInto(MKT_SNAPSHOTS)
            .set(MKT_SNAPSHOTS.ID, topologyContextId)
            .set(MKT_SNAPSHOTS.SCENARIO_ID, topologyContextId)
            .set(MKT_SNAPSHOTS.DISPLAY_NAME, "scenario: "
                + topologyInfo.getCreationTime())
            .set(MKT_SNAPSHOTS.RUN_COMPLETE_TIME, snapshotTimestamp)
            .onDuplicateKeyIgnore());
    }

    /**
     * Persist multiple entitites (insert or update, depending on the record source). If a record
     * has been initially returned from the DB, UPDATE will be executed. If a record is a newly
     * created INSERT will be executed.
     * <p>
     * Queries are splitted into smaller batches of 4k (settable by {@link #entitiesChunkSize}
     * property.
     *
     * @param entitiesRecords records, containing entities, required to update
     * @throws VmtDbException if DB error occurred
     */
    public void persistEntities(@Nonnull List<EntitiesRecord> entitiesRecords)
        throws VmtDbException {
        logger.debug("Persisting {} entities", entitiesRecords.size());
        final Connection connection = transConnection();
        try {
            for (Collection<EntitiesRecord> chunk : Lists.partition(entitiesRecords,
                entitiesChunkSize)) {
                logger.debug("Persisting next chunk of {} entities to the DB", chunk::size);
                using(connection).batchStore(chunk).execute();
            }
            connection.commit();
        } catch (SQLException | DataAccessException e) {
            rollback(connection);
            throw new VmtDbException(VmtDbException.INSERT_ERR,
                "Failed to insert/update entities table records", e);
        } finally {
            close(connection);
        }
        logger.debug("Successfully persisted entities");
    }

    /**
     * Clip a value so it fits within the decimal precision for the Stats tables.
     * This precision is currently "DECIMAL(15,3)". If the value to be clipped is null,
     * return null;
     *
     * @param rawStatsValue a numeric stats value from either discovery or priceIndex
     * @return the value clipped between MIN_STATS_VALUE (large negative number) and MAX_STATS_VALUE
     */
    @Nullable
    public Double clipValue(Double rawStatsValue) {
        return rawStatsValue == null
            ? null
            : Math.min(Math.max(rawStatsValue, MIN_STATS_VALUE), MAX_STATS_VALUE);
    }

    /**
     * Delete stats associated with a plan.
     *
     * @param topologyContextId Plan ID
     * @throws VmtDbException if there is a database error
     */
    public void deletePlanStats(long topologyContextId) throws VmtDbException {
        // delete from scenarios table. the Foregin Key constraint will take
        // care of removing the data in remaining tables
        // don't care if the entry exists or not as long as query succeeds
        execute(Style.FORCED, JooqBuilder()
            .delete(Scenarios.SCENARIOS)
            .where(Scenarios.SCENARIOS.ID.eq(topologyContextId)));

    }

    /**
     * Get all the stats data retention settings.
     *
     * @return List of all the data retention settings.
     * @throws VmtDbException      if there is a database error.
     * @throws DataAccessException if there is a database error.
     */
    public List<Setting> getStatsRetentionSettings() throws VmtDbException {

        try (Connection conn = connection()) {
            Map<String, Integer> retentionSettingsMap =
                using(conn).selectFrom(RETENTION_POLICIES)
                    .fetchMap(RETENTION_POLICIES.POLICY_NAME, RETENTION_POLICIES.RETENTION_PERIOD);

            List<Setting> settings = new ArrayList<>();

            for (Entry<String, String> entry : retentionDbColumnNameToSettingName.entrySet()) {
                // should be ok to skip if the entries don't exist in the DB.
                Integer retentionPeriod = retentionSettingsMap.get(entry.getKey());
                if (retentionPeriod != null) {
                    settings.add(createSetting(entry.getValue(), retentionPeriod));
                }
            }
            return settings;
        } catch (SQLException e) {
            throw new VmtDbException(VmtDbException.SQL_EXEC_ERR, e);
        }
    }

    private Setting createSetting(String name, int value) {
        return Setting.newBuilder()
            .setSettingSpecName(name)
            .setNumericSettingValue(SettingDTOUtil.createNumericSettingValue(value))
            .build();
    }

    /**
     * Update the value of stats data retention setting.
     *
     * @param settingName     The name of the setting to update.
     * @param retentionPeriod The new retention period.
     * @return The updated Setting.
     * @throws VmtDbException if there is a database error.
     */
    public Optional<Setting> setStatsDataRetentionSetting(String settingName, int retentionPeriod)
        throws VmtDbException {

        if (!retentionSettingNameToDbColumnName.containsKey(settingName)) {
            return Optional.empty();
        }

        execute(Style.PATIENT, getJooqBuilder()
            .update(RETENTION_POLICIES)
            .set(RETENTION_POLICIES.RETENTION_PERIOD, retentionPeriod)
            .where(RETENTION_POLICIES.POLICY_NAME.eq(
                retentionSettingNameToDbColumnName.get(settingName))));
        // reload data cached in RetentionPolicy instance, and adjust expiration times in existing
        // available_timestamps records
        RetentionPolicy.onChange();
        return Optional.of(createSetting(settingName, retentionPeriod));
    }

    /**
     * Get the audit log entries data retention settings.
     *
     * @return The data retention setting.
     * @throws VmtDbException      if there is a database error.
     * @throws DataAccessException if there is a database error.
     */
    public Setting getAuditLogRetentionSetting() throws VmtDbException {

        try (Connection conn = connection()) {
            int retentionPeriodDays =
                using(conn)
                    .selectFrom(AUDIT_LOG_RETENTION_POLICIES)
                    .where(AUDIT_LOG_RETENTION_POLICIES.POLICY_NAME
                        .eq(AUDIT_LOG_RETENTION_POLICY_NAME))
                    .fetchOne(AUDIT_LOG_RETENTION_POLICIES.RETENTION_PERIOD);

            return createSetting(GlobalSettingSpecs.AuditLogRetentionDays.getSettingName(),
                retentionPeriodDays);
        } catch (SQLException e) {
            throw new VmtDbException(VmtDbException.SQL_EXEC_ERR, e);
        }
    }

    /**
     * Update the value of audit log data retention setting.
     *
     * @param retentionPeriod The new retention period.
     * @return The updated Setting.
     * @throws VmtDbException if there is a database error.
     */
    public Optional<Setting> setAuditLogRetentionSetting(int retentionPeriod)
        throws VmtDbException {

        execute(Style.PATIENT, getJooqBuilder()
            .update(AUDIT_LOG_RETENTION_POLICIES)
            .set(AUDIT_LOG_RETENTION_POLICIES.RETENTION_PERIOD, retentionPeriod)
            .where(AUDIT_LOG_RETENTION_POLICIES.POLICY_NAME.eq(AUDIT_LOG_RETENTION_POLICY_NAME)));

        return Optional.of(createSetting(GlobalSettingSpecs.AuditLogRetentionDays.getSettingName(),
            retentionPeriod));
    }

    /**
     * Compute max values aggregated over all monthly stats records for each entity-id/sold-commodity
     * combination.
     *
     * <p>We're really after all the max values across all entity stats records. But since the max
     * values get rolled up approximately every hour to monthly stats, querying monthly tables
     * suffices.</p>
     *
     * <p>As the stats table stores all historic stats(until the retention period), we may return
     * entries which may not be relevant to the current environment(because targets could be removed).
     * We leave the filtering of the entities to the clients.</p>
     *
     * <p>The access commodities are not of interest, but stats are not stored for them, so no need
     * to filter here.</p>
     *
     * <p>TODO:karthikt - Do batch selects(paginate) from the DB.</p>
     *
     * @param entityTypeNo entity type number
     * @return query results, transformed into  {@link EntityCommoditiesMaxValues} strucures
     * @throws VmtDbException on DB exceptions
     * @throws SQLException on DB exceptions
     */
    public List<EntityCommoditiesMaxValues> getEntityCommoditiesMaxValues(int entityTypeNo)
            throws VmtDbException, SQLException {

        final EntityType entityType = EntityType.fromSdkEntityType(entityTypeNo).orElse(null);
        Optional<Table<?>> table = entityType != null ? entityType.getMonthTable() : Optional.empty();
        if (table.isPresent()) {
            // Query for the max of the max values from all the days in the DB for
            // each commodity in each entity.
            try (Connection conn = connection()) {
                final ResultQuery<?> query = new EntityCommoditiesMaxValuesQuery(table.get()).getQuery();
                Result<? extends Record> statsRecords = using(conn).fetch(query);
                logger.debug("Number of records fetched for table {} = {}", table.get(), statsRecords.size());
                return convertToEntityCommoditiesMaxValues(table.get(), statsRecords);
            }
        } else {
            logger.error("No monthly stats table for entityType: {}",
                    entityType != null ? entityType.getName() : "Entity type #" + entityTypeNo);
            return Collections.emptyList();
        }
    }

    /**
     * Convert the max value db records into EntityCommoditiesMaxValues.
     *
     * @param tbl             DB table from which the records were fetched.
     * @param maxStatsRecords Jooq Result containing the lisf of max values DB records.
     * @return List of converted records.
     */
    private List<EntityCommoditiesMaxValues> convertToEntityCommoditiesMaxValues(
        Table<?> tbl, Result<? extends Record> maxStatsRecords) {
        List<EntityCommoditiesMaxValues> maxValues = new ArrayList<>();
        // Group the records by entityId
        // TODO: karthikt - check the memory profile for large number of entities
        Map<String, List<Record>> entityIdToRecordGrouping =
            maxStatsRecords
                .stream()
                .collect(Collectors.groupingBy(
                    rec -> rec.getValue(getStringField(tbl, UUID))));
        // Create the protobuf messages
        entityIdToRecordGrouping.forEach((key, records) -> {
            EntityCommoditiesMaxValues.Builder entityMaxValuesBuilder =
                EntityCommoditiesMaxValues.newBuilder()
                    .setOid(Long.parseLong(key));

            records.forEach(record -> {
                CommodityMaxValue commodityMaxValue =
                    CommodityMaxValue.newBuilder()
                        .setMaxValue(record.getValue(DSL.field(MAX_COLUMN_NAME, Double.class)))
                        .setCommodityType(
                            CommodityType.newBuilder()
                                .setType(UICommodityType.fromString(
                                    record.getValue(getStringField(tbl, PROPERTY_TYPE))).typeNumber())
                                // WARN : CommodityKey gets truncated in length when
                                // being stored in the DB. It's a one-way function. This will lead to
                                // correctness problems if keys share common prefix and they get truncated
                                // at a common prefix boundary.
                                .setKey(record.getValue(getStringField(tbl, COMMODITY_KEY)))
                                .build())
                        .build();

                entityMaxValuesBuilder.addCommodityMaxValues(commodityMaxValue);
            });
            maxValues.add(entityMaxValuesBuilder.build());
        });

        return maxValues;
    }

    /**
     * Return the mapping from EntityIds -> EntityTypes stored in
     * the entities table.
     *
     * @return Map of EntityId -> {@link EntityDTO.EntityType}
     * @throws VmtDbException
     */
    public Map<Long, EntityDTO.EntityType> getEntityIdToEntityTypeMap()
        throws VmtDbException {

<<<<<<< HEAD
        // DATACENTER(DC) and VIRTUAL_APPLICATION types are filtered out,
        // because they are mapped to PM and APPLICATION entities respectively
        // PM stats tables store both DC and PM entities.
        // APP stats tables store both APPLICATION and VIRTUAL_APPLICATION entities.
        // TODO: We should have a separate mapping for DATACENTER instead of mapping to PM.
        Map<EntityType, EntityDTO.EntityType> entityTypeToSdkEntityType =
            HistoryStatsUtils.SDK_ENTITY_TYPE_TO_ENTITY_TYPE.entrySet()
                .stream()
                .filter(entry -> (entry.getKey() != EntityDTO.EntityType.DATACENTER
                    && entry.getKey() != EntityDTO.EntityType.SERVICE))
                .collect(Collectors.toMap(
                    entry -> entry.getValue(),
                    entry -> entry.getKey()));

=======
>>>>>>> ef901554
        // As PM and DC entities are stored in the same stats table, we have to
        // run additional query to distinguish between the PM and DC entities.
        Set<Long> datacenterEntities = getDatacenterEntities();
        Map<Long, EntityDTO.EntityType> entityIdToEntityTypeMap = new HashMap<>();

        try (Connection conn = connection()) {
            final Map<Long, String> entityIdToCreationClass =
                using(conn)
                    .selectFrom(Entities.ENTITIES)
                    .fetch()
                    .intoMap(Entities.ENTITIES.ID, Entities.ENTITIES.CREATION_CLASS);

            Set<String> unresolvedCreationClasses = new HashSet<>();
            entityIdToCreationClass.entrySet()
                .forEach(entry -> {
                    EntityDTO.EntityType type;
                    if (datacenterEntities.contains(entry.getKey())) {
                        type = EntityDTO.EntityType.DATACENTER;
                    } else {
                        Optional<EntityType> entityType =
                            EntityType.named(entry.getValue());
                        if (!entityType.isPresent()) {
                            unresolvedCreationClasses.add(entry.getValue());
                        }
                        type = entityType.get().getSdkEntityType().orElse(null);
                    }

                    entityIdToEntityTypeMap.put(entry.getKey(), type);
                });
            if (!unresolvedCreationClasses.isEmpty()) {
                logger.error("Failed to resolve following class names to entity types: {}",
                        unresolvedCreationClasses);
            }
        } catch (SQLException e) {
            throw new VmtDbException(VmtDbException.READ_ERR, e);
        }
        return entityIdToEntityTypeMap;
    }

    /*
      Datacenter entities are stored in PM entities table. This function
      returns all the Datacenter entities which are in the PM stats tables.
     */
    private Set<Long> getDatacenterEntities() throws VmtDbException {

        // Look at _latest, _by_hour and _by_day tables so that we don't miss any entities.
        // select distinct(uuid) from pm_stats_* where producer_uuid is NULL and property_type='Space'
        // and property_subtype='used';
        // Since PM and DC are stored in the same PM stats tables, this query helps in distinguishing
        // the Datacenter entities from the PM entities.
        final Set<Long> allDatacenterEntities = new HashSet<>();
        try (Connection conn = connection()) {
            // query from latest table.
            final String usedSubType = PropertySubType.Used.getApiParameterName();
            using(conn)
                .selectDistinct(PM_STATS_LATEST.UUID)
                .from(PM_STATS_LATEST)
                .where(PM_STATS_LATEST.PRODUCER_UUID.isNull()).and(
                PM_STATS_LATEST.PROPERTY_TYPE.eq(SPACE)).and(
                PM_STATS_LATEST.PROPERTY_SUBTYPE.eq(usedSubType))
                .fetch()
                .listIterator()
                .forEachRemaining(record -> allDatacenterEntities.add(Long.valueOf(record.value1())));

            // query from hourly table
            using(conn)
                .selectDistinct(PM_STATS_BY_HOUR.UUID)
                .from(PM_STATS_BY_HOUR)
                .where(PM_STATS_BY_HOUR.PRODUCER_UUID.isNull()).and(
                PM_STATS_BY_HOUR.PROPERTY_TYPE.eq(SPACE)).and(
                PM_STATS_BY_HOUR.PROPERTY_SUBTYPE.eq(usedSubType))
                .fetch()
                .listIterator()
                .forEachRemaining(record -> allDatacenterEntities.add(Long.valueOf(record.value1())));

            // query from daily table
            using(conn)
                .selectDistinct(PM_STATS_BY_DAY.UUID)
                .from(PM_STATS_BY_DAY)
                .where(PM_STATS_BY_DAY.PRODUCER_UUID.isNull()).and(
                PM_STATS_BY_DAY.PROPERTY_TYPE.eq(SPACE)).and(
                PM_STATS_BY_DAY.PROPERTY_SUBTYPE.eq(usedSubType))
                .fetch()
                .listIterator()
                .forEachRemaining(record -> allDatacenterEntities.add(Long.valueOf(record.value1())));

        } catch (SQLException e) {
            throw new VmtDbException(VmtDbException.READ_ERR, e);
        }

        return allDatacenterEntities;
    }

    /**
     * Information about the next page of entities, when doing a paginated traversal
     * through a table.
     */
    public static class NextPageInfo {

        // this can be used as an empty first page for a query from which a table type cannot
        // be determined. Take care that the caller does not depend on a non-null table.
        static final NextPageInfo EMPTY_INSTANCE
            = new NextPageInfo(Collections.emptyList(), null, null, null);

        private final List<String> entityOids;

        private final Table table;

        private final Optional<String> nextCursor;

        //Total Record Count available for current paginated query
        private final Optional<Integer> totalRecordCount;

        private NextPageInfo(final List<String> entityOids,
                @Nullable final Table<?> table,
                @Nullable final SeekPaginationCursor seekPaginationCursor,
                             @Nullable final Integer totalRecordCount) {
            this.entityOids = Objects.requireNonNull(entityOids);
            this.table = table;
            this.nextCursor = seekPaginationCursor != null ? seekPaginationCursor.toCursorString()
                : Optional.empty();
            this.totalRecordCount = Optional.ofNullable(totalRecordCount);
        }

        /**
         * Get the entities that comprise the next page of results, in order.
         *
         * @return The list of entities, in the requested order.
         */
        public List<String> getEntityOids() {
            return entityOids;
        }

        /**
         * Get the next (serialized) cursor, if any.
         *
         * @return An {@link Optional} containing the next cursor, or an empty optional if there are
         * no more results.
         */
        public Optional<String> getNextCursor() {
            return nextCursor;
        }

        /**
         * Get the table that the page is coming from.
         *
         * @return A {@link Table}, or null if this is the special EMPTY_INSTANCE
         */
        public Table getTable() {
            return table;
        }

        public Optional<Integer> getTotalRecordCount() {
            return totalRecordCount;
        }
    }

    /**
     * A helper class to construct a seek pagination cursor to track pagination through a large
     * number of entities. This not the same as a MySQL cursor!
     * <p>
     * We use the seek method for pagination, so the cursor is a serialized version of the
     * last value and ID:
     * (https://blog.jooq.org/2013/10/26/faster-sql-paging-with-jooq-using-the-seek-method/)
     */
    @VisibleForTesting
    static class SeekPaginationCursor {
        private final Optional<String> lastId;

        private final Optional<BigDecimal> lastValue;

        /**
         * Do not use the constructor - use the helper methods!
         * @param lastId Last id in a set of results.
         * @param lastValue Last value in a set of results.
         */
        @VisibleForTesting
        SeekPaginationCursor(final Optional<String> lastId,
                                   final Optional<BigDecimal> lastValue) {
            this.lastId = lastId;
            this.lastValue = lastValue;
        }

        /**
         * Parse a string produced by {@link SeekPaginationCursor#toCursorString()} into a {@link SeekPaginationCursor} object.
         *
         * @param nextCursor The next cursor string.
         * @return The {@link SeekPaginationCursor}
         * @throws IllegalArgumentException If the cursor is invalidky
         */
        @Nonnull
        public static SeekPaginationCursor parseCursor(final String nextCursor) {
            // The cursor should be: "<lastId>:<lastValue>", where lastId is the ID of the
            // last element in the previous page, and lastValue is the stat value of the sort
            // commodity for that ID.
            String[] results = nextCursor.split(":");
            if (results.length != 2) {
                return new SeekPaginationCursor(Optional.empty(), Optional.empty());
            } else {
                try {
                    return new SeekPaginationCursor(Optional.of(results[0]),
                        Optional.of(new BigDecimal(results[1])));
                } catch (NumberFormatException e) {
                    throw new IllegalArgumentException("Invalid cursor: " + nextCursor);
                }
            }
        }

        /**
         * Create an empty cursor.
         */
        public static SeekPaginationCursor empty() {
            return new SeekPaginationCursor(Optional.empty(), Optional.empty());
        }

        /**
         * Create the cursor to access the next page of results.
         *
         * @param lastId The last ID in the current page of results.
         * @param lastValue The last value in the current page of results.
         * @return The {@link SeekPaginationCursor} object.
         */
        public static SeekPaginationCursor nextCursor(@Nonnull final String lastId,
                                                      @Nonnull final BigDecimal lastValue) {
            return new SeekPaginationCursor(Optional.of(lastId), Optional.of(lastValue));
        }

        /**
         * Create the cursor string to respresent this cursor.
         *
         * @return An optional containing the cursor string,
         * or an empty optional if the cursor is empty.
         */
        public Optional<String> toCursorString() {
            if (lastId.isPresent() && lastValue.isPresent()) {
                return Optional.of(lastId.get() + ":" + lastValue.get().toString());
            } else {
                return Optional.empty();
            }
        }

        /**
         * Return the value field used in sort by.
         * For princeIndex, sort by the average value, because it's a compound metrics already.
         * For others commodity, sort by the average/capacity value, because the average value
         * is from "used", so divided by "capacity" to be utilization.
         * @param paginationParams Parameters for pagination.
         * @param table The table containing the results.
         * @return A {@link Field} containing the value field.
         */
        @VisibleForTesting
        static Field<BigDecimal> getValueField(@Nonnull final EntityStatsPaginationParams paginationParams,
                                    @Nonnull final Table<?> table) {
            final Field<BigDecimal> avgValueField =
                JooqUtils.getBigDecimalField(table, AVG_VALUE);
            return paginationParams.getSortCommodity().equals(PRICE_INDEX)
                ? avgValueField :
                avgValueField.divide(JooqUtils.getBigDecimalField(table, CAPACITY));
        }

        /**
         * Create the condition that will apply this cursor to the results in the database.
         *
         * @param table            The table we're paginating through.
         * @param paginationParams The parameters for pagination.
         *                         TODO (roman, June 28 2018): We should encode the sort order into the
         *                         cursor, and return an error if the sort order changes between
         *                         calls.
         * @return An {@link Optional} containing the condition to insert into the query to get
         * the next page of results, or an empty optional if the cursor is empty (i.e.
         * we just want the first page of results).
         */
        public Optional<List<Condition>> toCondition(final Table<?> table,
                                                @Nonnull final EntityStatsPaginationParams paginationParams) {
            if (lastId.isPresent() && lastValue.isPresent()) {
                // See: https://blog.jooq.org/2013/10/26/faster-sql-paging-with-jooq-using-the-seek-method/
                // In some cases, because of approximations in the utilization (since it's a
                // ratio between two decimals), we might get the same element that is expressed
                // in the cursor, when we evaluate a < or > expression. To avoid those edge cases
                // we explicitly add a condition that states that the ids we fetch need
                // to be different than the one passed in the cursor

                List<Condition> conditions = new ArrayList<>();
                conditions.add(row(getStringField(table, UUID)).ne(lastId.get()));
                if (paginationParams.isAscending()) {
                    conditions.add(row(getValueField(paginationParams, table),
                        getStringField(table, UUID)).ge(lastValue.get(), lastId.get()));
                    return Optional.of(conditions);
                } else {
                    conditions.add(row(getValueField(paginationParams, table),
                        getStringField(table, UUID)).le(lastValue.get(), lastId.get()));
                    return Optional.of(conditions);
                }
            } else {
                return Optional.empty();
            }
        }
    }
}<|MERGE_RESOLUTION|>--- conflicted
+++ resolved
@@ -1341,23 +1341,6 @@
     public Map<Long, EntityDTO.EntityType> getEntityIdToEntityTypeMap()
         throws VmtDbException {
 
-<<<<<<< HEAD
-        // DATACENTER(DC) and VIRTUAL_APPLICATION types are filtered out,
-        // because they are mapped to PM and APPLICATION entities respectively
-        // PM stats tables store both DC and PM entities.
-        // APP stats tables store both APPLICATION and VIRTUAL_APPLICATION entities.
-        // TODO: We should have a separate mapping for DATACENTER instead of mapping to PM.
-        Map<EntityType, EntityDTO.EntityType> entityTypeToSdkEntityType =
-            HistoryStatsUtils.SDK_ENTITY_TYPE_TO_ENTITY_TYPE.entrySet()
-                .stream()
-                .filter(entry -> (entry.getKey() != EntityDTO.EntityType.DATACENTER
-                    && entry.getKey() != EntityDTO.EntityType.SERVICE))
-                .collect(Collectors.toMap(
-                    entry -> entry.getValue(),
-                    entry -> entry.getKey()));
-
-=======
->>>>>>> ef901554
         // As PM and DC entities are stored in the same stats table, we have to
         // run additional query to distinguish between the PM and DC entities.
         Set<Long> datacenterEntities = getDatacenterEntities();
