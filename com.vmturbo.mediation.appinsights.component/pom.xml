--- conflicted
+++ resolved
@@ -5,11 +5,7 @@
     <parent>
         <groupId>com.vmturbo</groupId>
         <artifactId>mediation-parent</artifactId>
-<<<<<<< HEAD
-        <version>7.22.100-TeamPaaS-SNAPSHOT</version>
-=======
         <version>7.22.9-SNAPSHOT</version>
->>>>>>> f75efa5a
         <relativePath>../build/mediation-parent-pom.xml</relativePath>
     </parent>
 
